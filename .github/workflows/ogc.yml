name: 🗺 OGC tests for QGIS Server

on:
  push:
    branches:
      - master
      - release-**
      - queued_ltr_backports
    paths:
    - 'src/core/**'
    - 'src/auth/**'
    - 'src/providers/**'
    - 'src/server/**'
    - 'src/CMakeLists.txt'
    - 'external/**'
    - 'CMakeLists.txt'
    - '.github/workflows/ogc.yml'
  pull_request:
    branches:
      - master
      - release-**
    paths:
    - 'src/core/**'
    - 'src/auth/**'
    - 'src/providers/**'
    - 'src/server/**'
    - 'src/CMakeLists.txt'
    - 'external/**'
    - 'CMakeLists.txt'
    - '.github/workflows/ogc.yml'

jobs:
  build:
    runs-on: ubuntu-latest
    steps:
      - name: Checkout
        uses: actions/checkout@master

      - name: Prepare build cache for pull request
        uses: pat-s/always-upload-cache@v2.1.5
        if: github.event_name == 'pull_request'
        with:
          path: /home/runner/QGIS/.ccache
          key: build-ccache-ogc-${{ github.actor }}-${{ github.head_ref }}-${{ github.sha }}
          # The head_ref or source branch of the pull request in a workflow run.
          # The base_ref or target branch of the pull request in a workflow run.
          restore-keys: |
            build-ccache-ogc-${{ github.actor }}-${{ github.head_ref }}-
            build-ccache-ogc-refs/heads/${{ github.base_ref }}-
            build-ccache-ogc-refs/heads/master-

      - name: Prepare build cache for branch/tag
        # use a fork of actions/cache@v2 to upload cache even when the build or test failed
        uses: pat-s/always-upload-cache@v2.1.5
        if: github.event_name != 'pull_request'
        with:
          path: /home/runner/QGIS/.ccache
          # The branch or tag ref that triggered the workflow run. For branches this in the format refs/heads/<branch_name>, and for tags it is refs/tags/<tag_name>
          key: build-ccache-ogc-${{ github.ref }}-${{ github.sha }}
          restore-keys: |
            build-ccache-ogc-${{ github.ref }}-
            build-ccache-ogc-refs/heads/master-

      - name: Build Docker Container with Build Environment
        id: docker-build
        uses: whoan/docker-build-with-cache-action@v5
        with:
          username: ${{ github.actor }}
          password: ${{ secrets.GITHUB_TOKEN }}
          registry: docker.pkg.github.com
          image_name: qgis-deps-ogc
          context: .ci/ogc
          dockerfile: Dockerfile
          push_git_tag: true
          push_image_and_stages: on:push
          pull_image_and_stages: ${{ github.event_name != 'workflow_dispatch' }}

      - name: Run build
        run: |
          docker run -v $(pwd):/usr/src/qgis -v /home/runner/QGIS/.ccache:/root/.ccache ${DOCKER_IMAGE} /usr/src/qgis/.ci/ogc/build.sh
        env:
          DOCKER_IMAGE: ${{ steps.docker-build.outputs.FULL_IMAGE_NAME }}

      - name: Install pyogctest
        run: |
<<<<<<< HEAD
          sudo apt-get update
          sudo apt-get install python3-virtualenv virtualenv git
=======
          sudo apt-get update && sudo apt-get install python3-virtualenv virtualenv git
>>>>>>> f29ecd66
          git clone https://github.com/pblottiere/pyogctest
          cd pyogctest && git checkout 1.0.4 && cd -
          virtualenv -p /usr/bin/python3 venv && source venv/bin/activate && pip install -e pyogctest/

      - name: Extract WMS 1.3.0 dataset
        run: |
          source venv/bin/activate && ./pyogctest/pyogctest.py -s wms130 -e

      - name: Run WMS 1.3.0 OGC tests
        run: |
          docker-compose -f .ci/ogc/docker-compose.yml up -d
          source venv/bin/activate && ./pyogctest/pyogctest.py -n ogc_qgis -s wms130 -v -u http://$(docker inspect -f '{{range .NetworkSettings.Networks}}{{.IPAddress}}{{end}}' qgis_server_nginx)/qgisserver
        env:
          DOCKER_IMAGE: ${{ steps.docker-build.outputs.FULL_IMAGE_NAME }}<|MERGE_RESOLUTION|>--- conflicted
+++ resolved
@@ -83,12 +83,7 @@
 
       - name: Install pyogctest
         run: |
-<<<<<<< HEAD
-          sudo apt-get update
-          sudo apt-get install python3-virtualenv virtualenv git
-=======
           sudo apt-get update && sudo apt-get install python3-virtualenv virtualenv git
->>>>>>> f29ecd66
           git clone https://github.com/pblottiere/pyogctest
           cd pyogctest && git checkout 1.0.4 && cd -
           virtualenv -p /usr/bin/python3 venv && source venv/bin/activate && pip install -e pyogctest/
