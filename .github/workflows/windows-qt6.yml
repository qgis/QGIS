---
name: 🪟 Windows Qt6
on:
  push:
    branches:
      - master
      - release-**
  pull_request:
  release:
    types: ['published']

concurrency:
  group: ${{ github.workflow }}-${{ github.ref }}
  cancel-in-progress: true

permissions:
  packages: write

jobs:
  build:
    name: build (windows)
    runs-on: windows-2022

    steps:
      - name: 🐣 Checkout
        uses: actions/checkout@v4
        with:
          fetch-depth: 2

      - name: 🔨 Uninstall system cmake
        shell: bash
        run: |
          choco uninstall cmake.install

      - name: 🐩 Install CMake and Ninja
        uses: lukka/get-cmake@6b3e96a9bc9976b8b546346fdd102effedae0ca8
        with:
          cmakeVersion: 3.31.6

      - name: 🧽 Developer Command Prompt for Microsoft Visual C++
        uses: ilammy/msvc-dev-cmd@0b201ec74fa43914dc39ae48a89fd1d8cb592756 #v1

      - name: 🎡 Setup vcpkg
        uses: ./.github/actions/setup-vcpkg

      - name: 🦬 Setup flex/bison
        uses: robinraju/release-downloader@daf26c55d821e836577a15f77d86ddc078948b05 #v1.12
        with:
          repository: 'lexxmark/winflexbison'
          fileName: '*.zip'
          tag: 'v2.5.24'
          extract: true

      - name: 🛍️ Setup ccache
        uses: hendrikmuhs/ccache-action@63069e3931dedbf3b63792097479563182fe70d1 #v1.2
        with:
          max-size: 1G
          key: build-ccache-win64-qt6-${{ github.event.pull_request.base.ref || github.ref_name }}
          save: ${{ github.event_name == 'push' }}

      - name: 🛍️ Tune ccache configuration
        shell: bash
        run: |
          # To make ccache work properly with precompiled headers
          ccache --set-config sloppiness=pch_defines,time_macros,include_file_mtime,include_file_ctime

      - name: 🌱 Install dependencies and generate project files
        shell: bash
        env:
          X_VCPKG_ASSET_SOURCES: x-azurl,https://assetcache.open-vcpkg.org/assetcache,,read
        run: |
          BUILD_DIR=$( cygpath "${{ github.workspace }}/build" )
          SOURCE_DIR=$( cygpath "${{ github.workspace }}" )

          cmake -S "${SOURCE_DIR}" \
                -B "${BUILD_DIR}" \
                -G Ninja \
                -D CMAKE_BUILD_TYPE=Release \
                -D WITH_VCPKG=ON \
                -D CREATE_ZIP=ON \
                -D VCPKG_TARGET_TRIPLET=x64-windows-release \
                -D VCPKG_HOST_TRIPLET=x64-windows-release \
                -D WITH_DESKTOP=ON \
                -D WITH_3D=ON \
                -D WITH_BINDINGS=ON \
                -D ENABLE_TESTS=OFF \
                -D BUILD_WITH_QT6=ON \
                -D USE_CCACHE=ON \
                -D ENABLE_UNITY_BUILDS=ON \
                -D FLEX_EXECUTABLE="${SOURCE_DIR}/win_flex.exe" \
                -D BISON_EXECUTABLE="${SOURCE_DIR}/win_bison.exe" \
<<<<<<< HEAD
                -D SIP_BUILD_EXECUTABLE="${BUILD_DIR}\vcpkg_installed\x64-windows-release\tools\python3\Scripts\sip-build.exe" \
                -D USE_CCACHE=ON \
=======
                -D CMAKE_C_COMPILER_LAUNCHER=ccache \
                -D CMAKE_CXX_COMPILER_LAUNCHER=ccache \
>>>>>>> 9ef38921
                -D WITH_QTWEBKIT=OFF \
                -D VCPKG_INSTALL_OPTIONS="--x-buildtrees-root=C:/src" \
                -D NUGET_USERNAME=${{ github.actor }} \
                -D NUGET_TOKEN=${{ secrets.GITHUB_TOKEN }}

      - name: 🌋 Build
        shell: bash
        run: |
          cmake --build "${{ github.workspace }}/build" --config Release

#      - uses: m-kuhn/action-tmate@patch-1
#        if: failure()

      - name: 📦 Package
        shell: bash
        run: |
          cmake --build "${{ github.workspace }}/build" --target bundle --config Release

      - name: 📦 Create SDK
#        if: github.event_name == 'workflow_dispatch' || github.event_name == 'release'
        run: |
          vcpkg.exe export --zip --output-dir=./sdk --x-install-root=./build/vcpkg_installed --x-manifest-root=vcpkg

      - name: 📤 Upload sdk
#        if: github.event_name == 'workflow_dispatch' || github.event_name == 'release'
        uses: actions/upload-artifact@v4
        with:
          name: qgis-sdk-x64-windows
          path: |
            sdk/vcpkg-export-*.zip

      - name: 📑 Upload dep build logs
        uses: actions/upload-artifact@v4
        if: failure()
        with:
          name: build-logs-x64-windows
          path: |
            C:/src/**/*.log

      - name: 📤 Upload bundle
        uses: actions/upload-artifact@v4
        id: artifact-win64-qt6
        with:
          name: qgis-windows-qt6
          path: |
            build/*-win64.zip


      - name: Schedule download comment
        uses: ./.github/actions/post_sticky_comment
        if: github.event_name == 'pull_request'
        with:
          marker: mingw64-qt6
          body: |
            ### 🪟 Windows Qt6 builds
            Download [Windows Qt6 builds of this PR for testing](${{ steps.artifact-win64-qt6.outputs.artifact-url }}).
            *(Built from commit ${{ github.event.pull_request.head.sha }})*
          pr: ${{ github.event.number }}<|MERGE_RESOLUTION|>--- conflicted
+++ resolved
@@ -89,13 +89,7 @@
                 -D ENABLE_UNITY_BUILDS=ON \
                 -D FLEX_EXECUTABLE="${SOURCE_DIR}/win_flex.exe" \
                 -D BISON_EXECUTABLE="${SOURCE_DIR}/win_bison.exe" \
-<<<<<<< HEAD
-                -D SIP_BUILD_EXECUTABLE="${BUILD_DIR}\vcpkg_installed\x64-windows-release\tools\python3\Scripts\sip-build.exe" \
                 -D USE_CCACHE=ON \
-=======
-                -D CMAKE_C_COMPILER_LAUNCHER=ccache \
-                -D CMAKE_CXX_COMPILER_LAUNCHER=ccache \
->>>>>>> 9ef38921
                 -D WITH_QTWEBKIT=OFF \
                 -D VCPKG_INSTALL_OPTIONS="--x-buildtrees-root=C:/src" \
                 -D NUGET_USERNAME=${{ github.actor }} \
