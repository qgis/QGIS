/***************************************************************************
                              qgscrscache.h
                              --------------
  begin                : September 6th, 2011
  copyright            : (C) 2011 by Marco Hugentobler
  email                : marco dot hugentobler at sourcepole dot ch
 ***************************************************************************/

/***************************************************************************
 *                                                                         *
 *   This program is free software; you can redistribute it and/or modify  *
 *   it under the terms of the GNU General Public License as published by  *
 *   the Free Software Foundation; either version 2 of the License, or     *
 *   (at your option) any later version.                                   *
 *                                                                         *
 ***************************************************************************/

#ifndef QGSCRSCACHE_H
#define QGSCRSCACHE_H

#include "qgscoordinatereferencesystem.h"
#include <QHash>

class QgsCoordinateTransform;

/**Cache coordinate transform by authid of source/dest transformation to avoid the
overhead of initialisation for each redraw*/
class CORE_EXPORT QgsCoordinateTransformCache
{
  public:
    static QgsCoordinateTransformCache* instance();
    ~QgsCoordinateTransformCache();
    /**Returns coordinate transformation. Cache keeps ownership
        @param srcAuthId auth id string of source crs
        @param destAuthId auth id string of dest crs*/
    const QgsCoordinateTransform* transform( const QString& srcAuthId, const QString& destAuthId, int srcDatumTransform = -1, int destDatumTransform = -1 );
    /**Removes transformations where a changed crs is involved from the cache*/
    void invalidateCrs( const QString& crsAuthId );

  private:
<<<<<<< HEAD
    QHash< QPair< QString, QString >, QgsCoordinateTransform* > mTransforms;
=======
    static QgsCoordinateTransformCache* mInstance;
    QMultiHash< QPair< QString, QString >, QgsCoordinateTransform* > mTransforms; //same auth_id pairs might have different datum transformations
>>>>>>> 6aa4d953
};

class CORE_EXPORT QgsCRSCache
{
  public:
    static QgsCRSCache* instance();
    ~QgsCRSCache();
    /**Returns the CRS for authid, e.g. 'EPSG:4326' (or an invalid CRS in case of error)*/
    const QgsCoordinateReferenceSystem& crsByAuthId( const QString& authid );
    const QgsCoordinateReferenceSystem& crsByEpsgId( long epsg );

    void updateCRSCache( const QString &authid );

  protected:
    QgsCRSCache();

  private:
    QHash< QString, QgsCoordinateReferenceSystem > mCRS;
    /**CRS that is not initialised (returned in case of error)*/
    QgsCoordinateReferenceSystem mInvalidCRS;
};

#endif // QGSCRSCACHE_H<|MERGE_RESOLUTION|>--- conflicted
+++ resolved
@@ -38,12 +38,8 @@
     void invalidateCrs( const QString& crsAuthId );
 
   private:
-<<<<<<< HEAD
-    QHash< QPair< QString, QString >, QgsCoordinateTransform* > mTransforms;
-=======
     static QgsCoordinateTransformCache* mInstance;
     QMultiHash< QPair< QString, QString >, QgsCoordinateTransform* > mTransforms; //same auth_id pairs might have different datum transformations
->>>>>>> 6aa4d953
 };
 
 class CORE_EXPORT QgsCRSCache
