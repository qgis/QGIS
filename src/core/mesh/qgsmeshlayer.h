/***************************************************************************
                         qgsmeshlayer.h
                         --------------
    begin                : April 2018
    copyright            : (C) 2018 by Peter Petrik
    email                : zilolv at gmail dot com
 ***************************************************************************/

/***************************************************************************
 *                                                                         *
 *   This program is free software; you can redistribute it and/or modify  *
 *   it under the terms of the GNU General Public License as published by  *
 *   the Free Software Foundation; either version 2 of the License, or     *
 *   (at your option) any later version.                                   *
 *                                                                         *
 ***************************************************************************/

#ifndef QGSMESHLAYER_H
#define QGSMESHLAYER_H

#include <memory>

#include "qgis_core.h"
#include "qgsinterval.h"
#include "qgsmaplayer.h"
#include "qgsmeshdataprovider.h"
#include "qgsmeshrenderersettings.h"
#include "qgsmeshtimesettings.h"
#include "qgsmeshsimplificationsettings.h"
#include "qgscoordinatetransform.h"
#include "qgsabstractprofilesource.h"

class QgsMapLayerRenderer;
struct QgsMeshLayerRendererCache;
class QgsSymbol;
class QgsTriangularMesh;
class QgsRenderContext;
struct QgsMesh;
class QgsMesh3DAveragingMethod;
class QgsMeshLayerTemporalProperties;
class QgsMeshDatasetGroupStore;
class QgsMeshEditor;
class QgsMeshEditingError;
class QgsMeshLayerElevationProperties;
class QgsAbstractMeshLayerLabeling;

/**
 * \ingroup core
 *
 * \brief Represents a mesh layer supporting display of data on structured or unstructured meshes
 *
 * The QgsMeshLayer is instantiated by specifying the name of a data provider,
 * such as mdal, and url defining the specific data set to connect to.
 * The vector layer constructor in turn instantiates a QgsMeshDataProvider subclass
 * corresponding to the provider type, and passes it the url. The data provider
 * connects to the data source.
 *
 * The QgsMeshLayer provides a common interface to the different data types. It does not
 * yet support editing transactions.
 *
 * The main data providers supported by QGIS are listed below.
 *
 * \section mesh_providers Mesh data providers
 *
 * \subsection mesh_memory Memory data providerType (mesh_memory)
 *
 * The memory data provider is used to construct in memory data, for example scratch
 * data. There is no inherent persistent storage of the data. The data source uri is constructed.
 * Data can be populated by setMesh(const QString &vertices, const QString &faces), where
 * vertices and faces is comma separated coordinates and connections for mesh.
 * E.g. to create mesh with one quad and one triangle
 *
 * \code{py}
 *  uri = "1.0, 2.0 \n" \
 *      "2.0, 2.0 \n" \
 *      "3.0, 2.0 \n" \
 *      "2.0, 3.0 \n" \
 *      "1.0, 3.0 \n" \
 *      "---" \
 *      "0, 1, 3, 4 \n" \
 *      "1, 2, 3 \n"
 *
 *  scratchLayer = QgsMeshLayer(uri, "My Scratch layer", "mesh_memory")
 * \endcode
 *
 * \subsection mdal MDAL data provider (mdal)
 *
 * Accesses data using the MDAL drivers (https://github.com/lutraconsulting/MDAL). The url
 * is the MDAL connection string. QGIS must be built with MDAL support to allow this provider.

 * \code{py}
 *     uri = "test/land.2dm"
 *     scratchLayer = QgsMeshLayer(uri, "My Scratch Layer",  "mdal")
 * \endcode
 *
 * \note The API is considered EXPERIMENTAL and can be changed without a notice
 *
 * \since QGIS 3.2
 */
class CORE_EXPORT QgsMeshLayer : public QgsMapLayer, public QgsAbstractProfileSource
{
    Q_OBJECT
  public:

    /**
     * Setting options for loading mesh layers.
     */
    struct LayerOptions
    {

      /**
       * Constructor for LayerOptions with optional \a transformContext.
       * \note transformContext argument was added in QGIS 3.8
       */
      explicit LayerOptions( const QgsCoordinateTransformContext &transformContext = QgsCoordinateTransformContext( ) )
        : transformContext( transformContext )
      {}

      /**
       * Coordinate transform context
       */
      QgsCoordinateTransformContext transformContext;

      /**
       * Set to TRUE if the default layer style should be loaded.
       * \since QGIS 3.22
       */
      bool loadDefaultStyle = true;

      /**
       * Controls whether the layer is allowed to have an invalid/unknown CRS.
       *
       * If TRUE, then no validation will be performed on the layer's CRS and the layer
       * layer's crs() may be invalid() (i.e. the layer will have no georeferencing available
       * and will be treated as having purely numerical coordinates).
       *
       * If FALSE (the default), the layer's CRS will be validated using QgsCoordinateReferenceSystem::validate(),
       * which may cause a blocking, user-facing dialog asking users to manually select the correct CRS for the
       * layer.
       *
       * \since QGIS 3.10
       */
      bool skipCrsValidation = false;
    };

    /**
     * Constructor - creates a mesh layer
     *
     * The QgsMeshLayer is constructed by instantiating a data provider.  The provider
     * interprets the supplied path (url) of the data source to connect to and access the
     * data.
     *
     * \param path  The path or url of the parameter.  Typically this encodes
     *               parameters used by the data provider as url query items.
     * \param baseName The name used to represent the layer in the legend
     * \param providerLib  The name of the data provider, e.g., "mesh_memory", "mdal"
     * \param options general mesh layer options
     */
    explicit QgsMeshLayer( const QString &path = QString(), const QString &baseName = QString(), const QString &providerLib = QStringLiteral( "mesh_memory" ),
                           const QgsMeshLayer::LayerOptions &options = QgsMeshLayer::LayerOptions() );

    ~QgsMeshLayer() override;

    QgsMeshLayer( const QgsMeshLayer &rhs ) = delete;
    QgsMeshLayer &operator=( QgsMeshLayer const &rhs ) = delete;

#ifdef SIP_RUN
    SIP_PYOBJECT __repr__();
    % MethodCode
    QString str = QStringLiteral( "<QgsMeshLayer: '%1' (%2)>" ).arg( sipCpp->name(), sipCpp->dataProvider() ? sipCpp->dataProvider()->name() : QStringLiteral( "Invalid" ) );
    sipRes = PyUnicode_FromString( str.toUtf8().constData() );
    % End
#endif

    QgsMeshDataProvider *dataProvider() override;
    const QgsMeshDataProvider *dataProvider() const override SIP_SKIP;
    QgsMeshLayer *clone() const override SIP_FACTORY;
    QgsRectangle extent() const override;
    QgsMapLayerRenderer *createMapRenderer( QgsRenderContext &rendererContext ) override SIP_FACTORY;
    QgsAbstractProfileGenerator *createProfileGenerator( const QgsProfileRequest &request ) override SIP_FACTORY;
    bool readSymbology( const QDomNode &node, QString &errorMessage,
                        QgsReadWriteContext &context, QgsMapLayer::StyleCategories categories = QgsMapLayer::AllStyleCategories ) override;
    bool writeSymbology( QDomNode &node, QDomDocument &doc, QString &errorMessage,
                         const QgsReadWriteContext &context, QgsMapLayer::StyleCategories categories = QgsMapLayer::AllStyleCategories ) const override;
    bool writeStyle( QDomNode &node, QDomDocument &doc, QString &errorMessage, const QgsReadWriteContext &context, StyleCategories categories = AllStyleCategories ) const override;
    bool readStyle( const QDomNode &node, QString &errorMessage, QgsReadWriteContext &context, StyleCategories categories = AllStyleCategories ) override;
    QString encodedSource( const QString &source, const QgsReadWriteContext &context ) const override;
    QString decodedSource( const QString &source, const QString &provider, const QgsReadWriteContext &context ) const override;
    bool readXml( const QDomNode &layer_node, QgsReadWriteContext &context ) override;
    bool writeXml( QDomNode &layer_node, QDomDocument &doc, const QgsReadWriteContext &context ) const override;
    QgsMapLayerTemporalProperties *temporalProperties() override;
    QgsMapLayerElevationProperties *elevationProperties() override;
    void reload() override;
    QStringList subLayers() const override;
    QString htmlMetadata() const override;
    bool isEditable() const override;
    bool supportsEditing() const override;
    QString loadDefaultStyle( bool &resultFlag SIP_OUT ) FINAL;

    //! Returns the provider type for this layer
    QString providerType() const;

    /**
     * Adds datasets to the mesh from file with \a path. Use the the time \a defaultReferenceTime as reference time is not provided in the file
     *
     * \param path the path to the datasets file
     * \param defaultReferenceTime reference time used if not provided in the file
     * \return whether the dataset is added
     *
     * \since QGIS 3.14
     */
    bool addDatasets( const QString &path, const QDateTime &defaultReferenceTime = QDateTime() );

    /**
     * Removes datasets from the mesh with given \a name.
     *
     * \param name name of dataset group to remove
     * \return whether the dataset is removed
     *
     * \since QGIS 3.42
     */
    bool removeDatasets( const QString &name );

    /**
     * Adds extra datasets to the mesh. Take ownership.
     *
     * \param datasetGroup the extra dataset group
     * \return whether the dataset is effectively added
     *
     * \since QGIS 3.16
     */
    bool addDatasets( QgsMeshDatasetGroup *datasetGroup SIP_TRANSFER );

    /**
     * Saves datasets group on file with the specified \a driver
     *
     * \param path the path of the file
     * \param datasetGroupIndex the index of the dataset group
     * \param driver the driver to used for saving
     * \return false if succeeds
     *
     * \since QGIS 3.16
     */
    bool saveDataset( const QString &path, int datasetGroupIndex, QString driver );

    /**
     * Returns native mesh (NULLPTR before rendering or calling to updateMesh)
     *
     * \note Not available in Python bindings
     */
    QgsMesh *nativeMesh() SIP_SKIP;

    /**
     * Returns native mesh (NULLPTR before rendering or calling to updateMesh)
     *
     * \note Not available in Python bindings
     */
    const QgsMesh *nativeMesh() const SIP_SKIP;

    /**
     * Returns triangular mesh (NULLPTR before rendering or calling to updateMesh).
     *
     * If the parameter triangleSize is provided, among the base triangular mesh
     * and the simplified triangular meshes, the one returned is which has the average triangle size just greater than triangleSize.
     * The size of a triangle is the maximum between the height and the width of the triangle bounding box
     * For default parameter (=0), it returns base triangular mesh.
     * \param minimumTriangleSize is the average size criteria in canvas map units
     * \returns triangular mesh, the layer keeps the ownership
     * \note triangular size added in QGIS 3.14
     * \note Not available in Python bindings
     */
    QgsTriangularMesh *triangularMesh( double minimumTriangleSize = 0 ) const SIP_SKIP;

    /**
     * Returns the count of levels of detail of the mesh simplification
     *
     * \note Not available in Python bindings
     * \since QGIS 3.18
     */
    int triangularMeshLevelOfDetailCount() const SIP_SKIP;

    /**
     * Returns triangular corresponding to the index of level of details.
     * If \a lodIndex is greater than the count of levels of detail, returns the last one (with lesser triangles)
     * If \a lodIndex is lesser or equal to 0, returns the original triangular mesh
     *
     * \param lodIndex the level od detail index
     *
     * \note Not available in Python bindings
     * \since QGIS 3.18
     */
    QgsTriangularMesh *triangularMeshByLodIndex( int lodIndex ) const SIP_SKIP;

    /**
     * Gets native mesh and updates (creates if it doesn't exist) the base triangular mesh
     *
     * \param transform Transformation from layer CRS to destination (e.g. map) CRS. With invalid transform, it keeps the native mesh CRS
     *
     * \since QGIS 3.14
     */
    void updateTriangularMesh( const QgsCoordinateTransform &transform = QgsCoordinateTransform() );

    /**
     * Returns native mesh (NULLPTR before rendering)
     *
     * \note Not available in Python bindings
     */
    QgsMeshLayerRendererCache *rendererCache() SIP_SKIP;

    //! Returns renderer settings
    QgsMeshRendererSettings rendererSettings() const;
    //! Sets new renderer settings
    void setRendererSettings( const QgsMeshRendererSettings &settings );

    /**
     * Returns time format settings
     *
     * \since QGIS 3.8
     */
    QgsMeshTimeSettings timeSettings() const;

    /**
     * Sets time format settings
     *
     * \since QGIS 3.8
     */
    void setTimeSettings( const QgsMeshTimeSettings &settings );

    /**
     * Returns mesh simplification settings
     *
     * \since QGIS 3.14
     */
    QgsMeshSimplificationSettings meshSimplificationSettings() const SIP_SKIP;

    /**
     * Sets mesh simplification settings
     *
     * \since QGIS 3.14
     */
    void setMeshSimplificationSettings( const QgsMeshSimplificationSettings &meshSimplificationSettings ) SIP_SKIP;

    /**
     * Returns (date) time in hours formatted to human readable form
     * \param hours time in double in hours
     * \returns formatted time string
     * \since QGIS 3.8
     */
    QString formatTime( double hours );

    /**
     * Returns the dataset groups count handle by the layer
     *
     * \since QGIS 3.16
     */
    int datasetGroupCount() const;

    /**
     * Returns the extra dataset groups count handle by the layer
     *
     * \since QGIS 3.16
     */
    int extraDatasetGroupCount() const;

    /**
     * Returns the list of indexes of dataset groups handled by the layer
     *
     * \note indexes are used to distinguish all the dataset groups handled by the layer (from dataprovider, extra dataset group,...)
     * In the layer scope, those indexes can be different from the data provider indexes.
     *
     * \since QGIS 3.16
     */
    QList<int> datasetGroupsIndexes() const;

    /**
     * Returns the list of indexes of enables dataset groups handled by the layer
     *
     * \note indexes are used to distinguish all the dataset groups handled by the layer (from dataprovider, extra dataset group,...)
     * In the layer scope, those indexes can be different from the data provider indexes.
     *
     * \since QGIS 3.16.3
     */
    QList<int> enabledDatasetGroupsIndexes() const;

    /**
     * Returns the dataset groups metadata
     *
     * \note indexes are used to distinguish all the dataset groups handled by the layer (from dataprovider, extra dataset group,...)
     * In the layer scope, those indexes can be different from the data provider indexes.
     *
     * \since QGIS 3.16
     */
    QgsMeshDatasetGroupMetadata datasetGroupMetadata( const QgsMeshDatasetIndex &index ) const;

    /**
     * Returns the dataset count in the dataset groups
     *
     * \param index index of the dataset in the group
     *
     * \note indexes are used to distinguish all the dataset groups handled by the layer (from dataprovider, extra dataset group,...)
     * In the layer scope, those indexes can be different from the data provider indexes.
     *
     * \since QGIS 3.16
     */
    int datasetCount( const QgsMeshDatasetIndex &index ) const;

    /**
     * Returns the dataset metadata
     *
     * \param index index of the dataset
     *
     * \note indexes are used to distinguish all the dataset groups handled by the layer (from dataprovider, extra dataset group,...)
     * In the layer scope, those indexes can be different from the data provider indexes.
     *
     * \since QGIS 3.16
     */
    QgsMeshDatasetMetadata datasetMetadata( const QgsMeshDatasetIndex &index ) const;

    /**
     * Returns  vector/scalar value associated with the index from the dataset
     * To read multiple continuous values, use datasetValues()
     *
     * See QgsMeshDatasetMetadata::isVector() or QgsMeshDataBlock::type()
     * to check if the returned value is vector or scalar
     *
     * Returns invalid value for DataOnVolumes
     *
     * \param index index of the dataset
     * \param valueIndex index of the value
     *
     * \note indexes are used to distinguish all the dataset groups handled by the layer (from dataprovider, extra dataset group,...)
     * In the layer scope, those indexes can be different from the data provider indexes.
     *
     * \since QGIS 3.16
     */
    QgsMeshDatasetValue datasetValue( const QgsMeshDatasetIndex &index, int valueIndex ) const;

    /**
     * Returns N vector/scalar values from the index from the dataset
     *
     * See QgsMeshDatasetMetadata::isVector() or QgsMeshDataBlock::type()
     * to check if the returned value is vector or scalar
     *
     * Returns invalid block for DataOnVolumes. Use QgsMeshLayerUtils::datasetValues() if you
     * need block for any type of data type
     *
     * \param index index of the dataset
     * \param valueIndex index of the value
     * \param count number of values to return
     *
     * \note indexes are used to distinguish all the dataset groups handled by the layer (from dataprovider, extra dataset group,...)
     * In the layer scope, those indexes can be different from the data provider indexes.
     *
     * \since QGIS 3.16
     */
    QgsMeshDataBlock datasetValues( const QgsMeshDatasetIndex &index, int valueIndex, int count ) const;

    /**
     * Returns N vector/scalar values from the face index from the dataset for 3d stacked meshes
     *
     * See QgsMeshDatasetMetadata::isVector() to check if the returned value is vector or scalar
     *
     * returns invalid block for DataOnFaces and DataOnVertices.
     *
     * \param index index of the dataset
     * \param faceIndex index of the face
     * \param count number of values to return
     *
     * \note indexes are used to distinguish all the dataset groups handled by the layer (from dataprovider, extra dataset group,...)
     * In the layer scope, those indexes can be different from the data provider indexes.
     *
     * \since QGIS 3.16
     */
    QgsMesh3DDataBlock dataset3dValues( const QgsMeshDatasetIndex &index, int faceIndex, int count ) const;

    /**
     * Returns N vector/scalar values from the face index from the dataset for 3d stacked meshes
     *
     * See QgsMeshDatasetMetadata::isVector() to check if the returned value is vector or scalar
     *
     * returns invalid block for DataOnFaces and DataOnVertices.
     */
    bool isFaceActive( const QgsMeshDatasetIndex &index, int faceIndex ) const;

    /**
     * Returns whether the faces are active for particular dataset
     *
     * \param index index of the dataset
     * \param faceIndex index of the face
     * \param count number of values to return
     *
     * \note indexes are used to distinguish all the dataset groups handled by the layer (from dataprovider, extra dataset group,...)
     * In the layer scope, those indexes are different from the data provider indexes.
     *
     * \since QGIS 3.16
     */
    QgsMeshDataBlock areFacesActive( const QgsMeshDatasetIndex &index, int faceIndex, int count ) const;

    /**
      * Interpolates the value on the given point from given dataset.
      * For 3D datasets, it uses dataset3dValue(), \n
      * For 1D datasets, it uses dataset1dValue() with \a searchRadius
      *
      * \note It uses previously cached and indexed triangular mesh
      * and so if the layer has not been rendered previously
      * (e.g. when used in a script) it returns NaN value
      * \see updateTriangularMesh
      *
      * \param index dataset index specifying group and dataset to extract value from
      * \param point point to query in map coordinates
      * \param searchRadius the radius of the search area in map unit
      * \returns interpolated value at the point. Returns NaN values for values
      * outside the mesh layer, nodata values and in case triangular mesh was not
      * previously used for rendering
      *
      * \note indexes are used to distinguish all the dataset groups handled by the layer (from dataprovider, extra dataset group,...)
      * In the layer scope, those indexes are different from the data provider indexes.
      *
      * \since QGIS 3.4
      */
    QgsMeshDatasetValue datasetValue( const QgsMeshDatasetIndex &index, const QgsPointXY &point, double searchRadius = 0 ) const;

    /**
      * Returns the 3d values of stacked 3d mesh defined by the given point
      *
      * \note It uses previously cached and indexed triangular mesh
      * and so if the layer has not been rendered previously
      * (e.g. when used in a script) it returns NaN value
      * \see updateTriangularMesh
      *
      * \param index dataset index specifying group and dataset to extract value from
      * \param point point to query in map coordinates
      * \returns all 3d stacked values that belong to face defined by given point. Returns invalid block
      * for point outside the mesh layer or in case triangular mesh was not
      * previously used for rendering or for datasets that do not have type DataOnVolumes
      *
      * \note indexes are used to distinguish all the dataset groups handled by the layer (from dataprovider, extra dataset group,...)
      * In the layer scope, those indexes are different from the data provider indexes.
      *
      * \since QGIS 3.12
      */
    QgsMesh3DDataBlock dataset3dValue( const QgsMeshDatasetIndex &index, const QgsPointXY &point ) const;

    /**
      * Returns the value of 1D mesh dataset defined on edge that are in the search area defined by point ans searchRadius
      *
      * \note It uses previously cached and indexed triangular mesh
      * and so if the layer has not been rendered previously
      * (e.g. when used in a script) it returns NaN value
      * \see updateTriangularMesh
      *
      * \param index dataset index specifying group and dataset to extract value from
      * \param point the center point of the search area
      * \param searchRadius the radius of the searc area in map unit
      * \returns interpolated value at the projected point. Returns NaN values for values
      * outside the mesh layer and in case triangular mesh was not previously used for rendering
      *
      * \note indexes are used to distinguish all the dataset groups handled by the layer (from dataprovider, extra dataset group,...)
      * In the layer scope, those indexes are different from the data provider indexes.
      *
      * \since QGIS 3.14
      */
    QgsMeshDatasetValue dataset1dValue( const QgsMeshDatasetIndex &index, const QgsPointXY &point, double searchRadius ) const;

    /**
      * Returns dataset index from datasets group depending on the time range.
      * If the temporal properties is not active, returns invalid dataset index. This method is used for rendering mesh layer.
      *
      * \param timeRange the time range
      * \param datasetGroupIndex the index of the dataset group
      * \returns dataset index
      *
      * \note the returned dataset index depends on the matching method, see setTemporalMatchingMethod()
      *
      * \note indexes are used to distinguish all the dataset groups handled by the layer (from dataprovider, extra dataset group,...)
      * In the layer scope, those indexes are different from the data provider indexes.
      *
      * \since QGIS 3.14
      */
    QgsMeshDatasetIndex datasetIndexAtTime( const QgsDateTimeRange &timeRange, int datasetGroupIndex ) const;

    /**
      * Returns dataset index from datasets group depending on the relative time from the layer reference time.
      * Dataset index is valid even the temporal properties is inactive. This method is used for calculation on mesh layer.
      *
      * \param relativeTime the relative from the mesh layer reference time
      * \param datasetGroupIndex the index of the dataset group
      * \returns dataset index
      *
      * \note the returned dataset index depends on the matching method, see setTemporalMatchingMethod()
      *
      * \note indexes are used to distinguish all the dataset groups handled by the layer (from dataprovider, extra dataset group,...)
      * In the layer scope, those indexes are different from the data provider indexes.
      *
      * \since QGIS 3.16
      */
    QgsMeshDatasetIndex datasetIndexAtRelativeTime( const QgsInterval &relativeTime, int datasetGroupIndex ) const;

    /**
      * Returns a list of dataset indexes from datasets group that are in a interval time from the layer reference time.
      * Dataset index is valid even the temporal properties is inactive. This method is used for calculation on mesh layer.
      *
      * \param startRelativeTime the start time of the relative interval from the reference time.
      * \param endRelativeTime the end time of the relative interval from the reference time.
      * \param datasetGroupIndex the index of the dataset group
      * \returns dataset index
      *
      * \note indexes are used to distinguish all the dataset groups handled by the layer (from dataprovider, extra dataset group,...)
      * In the layer scope, those indexes are different from the data provider indexes.
      *
      * \since QGIS 3.22
      */
    QList<QgsMeshDatasetIndex> datasetIndexInRelativeTimeInterval( const QgsInterval &startRelativeTime, const QgsInterval &endRelativeTime, int datasetGroupIndex ) const;

    /**
      * Returns dataset index from active scalar group depending on the time range.
      * If the temporal properties is not active, return the static dataset
      *
      * Since QGIS 3.38, the \a group argument can be used to specify a fixed group
      * to use. If this is not specified, then the active group from the layer's renderer will be used.
      *
      * \note the returned dataset index depends on the matching method, see setTemporalMatchingMethod()
      *
      * \since QGIS 3.14
      */
    QgsMeshDatasetIndex activeScalarDatasetAtTime( const QgsDateTimeRange &timeRange, int group = -1 ) const;

    /**
      * Returns dataset index from active vector group depending on the time range
      * If the temporal properties is not active, return the static dataset
      *
      * Since QGIS 3.38, the \a group argument can be used to specify a fixed group
      * to use. If this is not specified, then the active group from the layer's renderer will be used.
      *
      * \note the returned dataset index depends on the matching method, see setTemporalMatchingMethod()
      *
      * \since QGIS 3.14
      */
    QgsMeshDatasetIndex activeVectorDatasetAtTime( const QgsDateTimeRange &timeRange, int group = -1 ) const;

    /**
      * Sets the static scalar dataset index that is rendered if the temporal properties is not active
      *
      * \param staticScalarDatasetIndex the scalar data set index
      *
      * \since QGIS 3.14
      */
    void setStaticScalarDatasetIndex( const QgsMeshDatasetIndex &staticScalarDatasetIndex ) SIP_SKIP;

    /**
      * Sets the static vector dataset index that is rendered if the temporal properties is not active
      *
      * \param staticVectorDatasetIndex the vector data set index
      *
      * \since QGIS 3.14
      */
    void setStaticVectorDatasetIndex( const QgsMeshDatasetIndex &staticVectorDatasetIndex ) SIP_SKIP;

    /**
      * Returns the static scalar dataset index that is rendered if the temporal properties is not active.
      *
      * Since QGIS 3.38, the \a group argument can be used to specify a fixed group
      * to use. If this is not specified, then the active group from the layer's renderer will be used.
      *
      * \since QGIS 3.14
      */
    QgsMeshDatasetIndex staticScalarDatasetIndex( int group = -1 ) const;

    /**
      * Returns the static vector dataset index that is rendered if the temporal properties is not active.
      *
      * Since QGIS 3.38, the \a group argument can be used to specify a fixed group
      * to use. If this is not specified, then the active group from the layer's renderer will be used.
      *
      * \since QGIS 3.14
      */
    QgsMeshDatasetIndex staticVectorDatasetIndex( int group = -1 ) const;

    /**
      * Sets the reference time of the layer
      *
      * \param referenceTime the reference time
      *
      * \since QGIS 3.14
      */
    void setReferenceTime( const QDateTime &referenceTime );

    /**
      * Sets the method used to match the temporal dataset from a requested time, see activeVectorDatasetAtTime()
      *
      * \param matchingMethod the matching method
      *
      * \since QGIS 3.14
      */
    void setTemporalMatchingMethod( const QgsMeshDataProviderTemporalCapabilities::MatchingTemporalDatasetMethod &matchingMethod );

    /**
      * Returns the position of the snapped point on the mesh element closest to \a point intersecting with
      * the searching area defined by \a point and \a searchRadius
      *
      * For vertex, the snapped position is the vertex position
      * For edge, the snapped position is the projected point on the edge, extremity of edge if outside the edge
      * For face, the snapped position is the centroid of the face
      * The returned position is in map coordinates.
      *
      * \note It uses previously cached and indexed triangular mesh
      * and so if the layer has not been rendered previously
      * (e.g. when used in a script) it returns empty QgsPointXY
      * \see updateTriangularMesh
      *
      * \param elementType the type of element to snap
      * \param point the center of the search area in map coordinates
      * \param searchRadius the radius of the search area in map units
      * \return the position of the snapped point on the closest element, empty QgsPointXY if no element of type \a elementType
      *
      * \since QGIS 3.14
      */
    QgsPointXY snapOnElement( QgsMesh::ElementType elementType, const QgsPointXY &point, double searchRadius );

    /**
     * Returns a list of vertex indexes that meet the condition defined by \a expression with the context \a expressionContext
     *
     * To express the relation with a vertex, the expression can be defined with function returning value
     * linked to the current vertex, like " $vertex_z ", "$vertex_as_point"
     *
     * \since QGIS 3.22
     */
    QList<int> selectVerticesByExpression( QgsExpression expression );

    /**
     * Returns a list of faces indexes that meet the condition defined by \a expression with the context \a expressionContext
     *
     * To express the relation with a face, the expression can be defined with function returning value
     * linked to the current face, like " $face_area "
     *
     * \since QGIS 3.22
     */
    QList<int> selectFacesByExpression( QgsExpression expression );

    /**
      * Returns the root items of the dataset group tree item
      *
      * \return the root item
      *
      * \since QGIS 3.14
      */
    QgsMeshDatasetGroupTreeItem *datasetGroupTreeRootItem() const;

    /**
      * Sets the root items of the dataset group tree item.
      * Changes active dataset groups if those one are not enabled anymore :
      *
      * - new active scalar dataset group is the first root item enabled child
      * - new active vector dataset group is none
      *
      * Doesn't take ownership of the pointed item, the root item is cloned.
      *
      * \param rootItem the new root item
      *
      * \since QGIS 3.14
      */
    void setDatasetGroupTreeRootItem( QgsMeshDatasetGroupTreeItem *rootItem );

    /**
     * Reset the dataset group tree item to default from provider
     *
     * \since QGIS 3.14
     */
    void resetDatasetGroupTreeItem();

    /**
     * Returns the first valid time step of the dataset groups, invalid QgInterval if no time step is present
     *
     * \since QGIS 3.14
     */
    QgsInterval firstValidTimeStep() const;

    /**
     * Returns the relative time of the dataset from the reference time of its group
     *
     * \since QGIS 3.16
     */
    QgsInterval datasetRelativeTime( const QgsMeshDatasetIndex &index );

    /**
     * Returns the relative time (in milliseconds) of the dataset from the reference time of its group
     *
     * \since QGIS 3.16
     */
    qint64 datasetRelativeTimeInMilliseconds( const QgsMeshDatasetIndex &index );

    /**
    * Starts editing of the mesh frame. Coordinate \a transform used to initialize the triangular mesh if needed.
    * This operation will disconnect the mesh layer from the data provider and removes all existing dataset group
    *
    * \since QGIS 3.22
    * \deprecated QGIS 3.28. Use the version with QgsMeshEditingError instead.
    */
    Q_DECL_DEPRECATED bool startFrameEditing( const QgsCoordinateTransform &transform );

    /**
    * Starts editing of the mesh frame. Coordinate \a transform used to initialize the triangular mesh if needed.
    * This operation will disconnect the mesh layer from the data provider and removes all existing dataset group.
    * Returns FALSE if starting fails and the \a error that is the reason (No error, if the mesh is not editable or already in edit mode).
    *
    * If \a fixErrors is set to TRUE, errors will be attempted to be fixed.
    * In that case returns FALSE if there is an error that could not be fixed and the remaining \a error.
    *
    * \since QGIS 3.28
    */
    bool startFrameEditing( const QgsCoordinateTransform &transform, QgsMeshEditingError &error SIP_OUT, bool fixErrors );


    /**
    * Commits editing of the mesh frame,
    * Rebuilds the triangular mesh and its spatial index with \a transform,
    * Continue editing with the same mesh editor if \a continueEditing is True
    *
    * \return TRUE if the commit succeeds
    * \since QGIS 3.22
    */
    bool commitFrameEditing( const QgsCoordinateTransform &transform, bool continueEditing = true );

    /**
    * Rolls Back editing of the mesh frame.
    * Reload mesh from file, rebuilds the triangular mesh and its spatial index with \a transform,
    * Continue editing with the same mesh editor if \a continueEditing is TRUE
    *
    * \return TRUE if the rollback succeeds
    * \since QGIS 3.22
    */
    bool rollBackFrameEditing( const QgsCoordinateTransform &transform, bool continueEditing = true );

    /**
    * Stops editing of the mesh, re-indexes the faces and vertices,
    * rebuilds the triangular mesh and its spatial index with \a transform,
    * clean the undostack
    *
    * \since QGIS 3.22
    */
    void stopFrameEditing( const QgsCoordinateTransform &transform );

    /**
    * Re-indexes the faces and vertices, and renumber the indexes if \a renumber is TRUE.
    * rebuilds the triangular mesh and its spatial index with \a transform,
    * clean the undostack
    *
    * Returns FALSE if the operation fails
    *
    * \since QGIS 3.22
    */
    bool reindex( const QgsCoordinateTransform &transform, bool renumber );

    /**
    * Returns a pointer to the mesh editor own by the mesh layer
    *
    * \since QGIS 3.22
    */
    QgsMeshEditor *meshEditor();

    /**
    * Returns whether the mesh frame has been modified since the last save
    *
    * \since QGIS 3.22
    */
    bool isModified() const override;

    /**
     *  Returns whether the mesh contains at mesh elements of given type
     *  \since QGIS 3.22
     */
    bool contains( const QgsMesh::ElementType &type ) const;

    /**
    * Returns the vertices count of the mesh frame
    *
    * \note during mesh editing, some vertices can be void and are not included in this returned value
    *
    *  \since QGIS 3.22
    */
    int meshVertexCount() const;

    /**
    * Returns the faces count of the mesh frame
    *
    * \note during mesh editing, some faces can be void and are not included in this returned value
    *
    * \since QGIS 3.22
    */
    int meshFaceCount() const;

    /**
    * Returns the edges count of the mesh frame
    *
    * \since QGIS 3.22
    */
    int meshEdgeCount() const;

    /**
     * Returns whether the layer contains labels which are enabled and should be drawn.
     * \returns TRUE if layer contains enabled labels
     *
     * \see setLabelsEnabled()
     * \see labeling()
     * \since QGIS 3.36
     */
    bool labelsEnabled() const;

    /**
     * Sets whether labels should be \a enabled for the layer.
     *
     * \note Labels will only be rendered if labelsEnabled() is TRUE and a labeling
     * object is returned by labeling().
     *
     * \see labelsEnabled()
     * \see labeling()
     * \since QGIS 3.36
     */
    void setLabelsEnabled( bool enabled );

    /**
     * Access to const labeling configuration. May be NULLPTR if labeling is not used.
     * \note Labels will only be rendered if labelsEnabled() returns TRUE.
     *
     * \see labelsEnabled()
     * \see setLabelsEnabled()
     * \since QGIS 3.36
     */
    const QgsAbstractMeshLayerLabeling *labeling() const SIP_SKIP { return mLabeling; }

    /**
     * Access to labeling configuration. May be NULLPTR if labeling is not used.
     * \note Labels will only be rendered if labelsEnabled() returns TRUE.
     * \see labelsEnabled()
     * \since QGIS 3.36
     */
    QgsAbstractMeshLayerLabeling *labeling() { return mLabeling; }

    /**
     * Sets labeling configuration. Takes ownership of the object.
     * \since QGIS 3.36
     */
    void setLabeling( QgsAbstractMeshLayerLabeling *labeling SIP_TRANSFER );

    /**
<<<<<<< HEAD
     * Extracts minimum and maximum value for active scalar dataset on mesh faces.
     * \param extent extent in which intersecting faces are searched for
     * \param datasetIndex index for which dataset the values should be extracted
     * \param min minimal value
     * \param max maximal value
     * \return TRUE if values were extracted
     * \since QGIS 3.42
     */
    bool minimumMaximumActiveScalarDataset( const QgsRectangle &extent, const QgsMeshDatasetIndex &datasetIndex, double &min SIP_OUT, double &max SIP_OUT );

    /**
     * Returns current active scalar dataset index for current renderer context.
     *
     * \since QGIS 3.42
     */
    QgsMeshDatasetIndex activeScalarDatasetIndex( QgsRenderContext &rendererContext );
=======
     * Checks whether that datasets path is already added to this mesh layer. Return TRUE if the
     * dataset path is not already added.
     *
     * \param path the path to the datasets file
     * \return whether the datasets path is unique
     *
     * \since QGIS 3.42
     */
    bool datasetsPathUnique( const QString &path );
>>>>>>> 4d47ba40

  public slots:

    /**
     * Sets the coordinate transform context to \a transformContext.
     *
     * \since QGIS 3.8
     */
    void setTransformContext( const QgsCoordinateTransformContext &transformContext ) override;

  signals:

    /**
     * Emitted when active scalar group dataset is changed
     *
     * \since QGIS 3.14
     */
    void activeScalarDatasetGroupChanged( int index );

    /**
     * Emitted when active vector group dataset is changed
     *
     * \since QGIS 3.14
     */
    void activeVectorDatasetGroupChanged( int index );

    /**
     * Emitted when time format is changed
     *
     * \since QGIS 3.8
     */
    void timeSettingsChanged();

    /**
     * Emitted when the mesh layer is reloaded, see reload()
     *
     * \since QGIS 3.28
     */
    void reloaded();

  private: // Private methods

    /**
     * Returns TRUE if the provider is in read-only mode
     */
    bool isReadOnly() const override {return true;}

    /**
     * Binds layer to a specific data provider
     * \param provider provider key string, must match a valid QgsMeshDataProvider key. E.g. "mesh_memory", etc.
     * \param options generic provider options
     * \param flags provider flags since QGIS 3.16
     */
    bool setDataProvider( QString const &provider, const QgsDataProvider::ProviderOptions &options, Qgis::DataProviderReadFlags flags = Qgis::DataProviderReadFlags() );
#ifdef SIP_RUN
    QgsMeshLayer( const QgsMeshLayer &rhs );
#endif

    void fillNativeMesh();
    void assignDefaultStyleToDatasetGroup( int groupIndex );
    void createSimplifiedMeshes();
    int levelsOfDetailsIndex( double partOfMeshInView ) const;

    bool hasSimplifiedMeshes() const;

    //! Changes scalar settings for classified scalar value (information about is in the metadata
    void applyClassificationOnScalarSettings( const QgsMeshDatasetGroupMetadata &meta, QgsMeshRendererScalarSettings &scalarSettings ) const;

  private slots:
    void onDatasetGroupsAdded( const QList<int> &datasetGroupIndexes );
    void onMeshEdited();

  private:
    //! Pointer to data provider derived from the abastract base class QgsMeshDataProvider
    QgsMeshDataProvider *mDataProvider = nullptr;

    //! List of extra dataset uri associated with this layer
    QStringList mExtraDatasetUri;

    std::unique_ptr<QgsMeshDatasetGroupStore> mDatasetGroupStore;

    //! Pointer to native mesh structure, used as cache for rendering
    std::unique_ptr<QgsMesh> mNativeMesh;

    //! Pointer to derived mesh structures (the first one is the base mesh, others are simplified meshes with decreasing level of detail)
    std::vector<std::unique_ptr<QgsTriangularMesh>> mTriangularMeshes;

    //! Pointer to the cache with data used for last rendering
    std::unique_ptr<QgsMeshLayerRendererCache> mRendererCache;

    //! Renderer configuration
    QgsMeshRendererSettings mRendererSettings;

    //! Time format configuration
    QgsMeshTimeSettings mTimeSettings;

    //! Simplify mesh configuration
    QgsMeshSimplificationSettings mSimplificationSettings;

    QgsMeshLayerTemporalProperties *mTemporalProperties = nullptr;
    QgsMeshLayerElevationProperties *mElevationProperties = nullptr;

    //! Temporal unit used by the provider
    Qgis::TemporalUnit mTemporalUnit = Qgis::TemporalUnit::Hours;

    int mStaticScalarDatasetIndex = 0;
    int mStaticVectorDatasetIndex = 0;

    QgsMeshEditor *mMeshEditor = nullptr;

    //! True if labels are enabled
    bool mLabelsEnabled = false;

    //! Labeling configuration
    QgsAbstractMeshLayerLabeling *mLabeling = nullptr;

    int closestEdge( const QgsPointXY &point, double searchRadius, QgsPointXY &projectedPoint ) const;

    //! Returns the exact position in map coordinates of the closest vertex in the search area
    QgsPointXY snapOnVertex( const QgsPointXY &point, double searchRadius );

    //!Returns the position of the projected point on the closest edge in the search area
    QgsPointXY snapOnEdge( const QgsPointXY &point, double searchRadius );

    //!Returns the position of the centroid point on the closest face in the search area
    QgsPointXY snapOnFace( const QgsPointXY &point, double searchRadius );

    void updateActiveDatasetGroups();

    QgsMeshRendererSettings accordSymbologyWithGroupName( const QgsMeshRendererSettings &settings, const QMap<QString, int> &nameToIndex );
    void checkSymbologyConsistency();

    void setDataSourcePrivate( const QString &dataSource, const QString &baseName, const QString &provider,
                               const QgsDataProvider::ProviderOptions &options, Qgis::DataProviderReadFlags flags ) final;
};

#endif //QGSMESHLAYER_H<|MERGE_RESOLUTION|>--- conflicted
+++ resolved
@@ -943,7 +943,6 @@
     void setLabeling( QgsAbstractMeshLayerLabeling *labeling SIP_TRANSFER );
 
     /**
-<<<<<<< HEAD
      * Extracts minimum and maximum value for active scalar dataset on mesh faces.
      * \param extent extent in which intersecting faces are searched for
      * \param datasetIndex index for which dataset the values should be extracted
@@ -960,7 +959,8 @@
      * \since QGIS 3.42
      */
     QgsMeshDatasetIndex activeScalarDatasetIndex( QgsRenderContext &rendererContext );
-=======
+    
+    /**
      * Checks whether that datasets path is already added to this mesh layer. Return TRUE if the
      * dataset path is not already added.
      *
@@ -970,7 +970,6 @@
      * \since QGIS 3.42
      */
     bool datasetsPathUnique( const QString &path );
->>>>>>> 4d47ba40
 
   public slots:
 
