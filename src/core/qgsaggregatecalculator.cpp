--- conflicted
+++ resolved
@@ -85,7 +85,6 @@
   else
     lst = expression->referencedColumns();
 
-<<<<<<< HEAD
   request.setFlags( ( expression && expression->needsGeometry() ) ?
                     QgsFeatureRequest::NoFlags :
                     QgsFeatureRequest::NoGeometry )
@@ -94,15 +93,10 @@
   {
     request.setFilterFids( mFidsFilter );
   }
-=======
-  QgsFeatureRequest request = QgsFeatureRequest()
-                              .setFlags( ( expression && expression->needsGeometry() ) ?
-                                         QgsFeatureRequest::NoFlags :
-                                         QgsFeatureRequest::NoGeometry )
-                              .setSubsetOfAttributes( lst, mLayer->fields() );
+
   if ( !mOrderBy.empty() )
     request.setOrderBy( mOrderBy );
->>>>>>> 85ff9aea
+
   if ( !mFilterExpression.isEmpty() )
     request.setFilterExpression( mFilterExpression );
   if ( mStackFilters )
