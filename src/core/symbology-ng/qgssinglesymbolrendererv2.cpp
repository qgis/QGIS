
#include "qgssinglesymbolrendererv2.h"

#include "qgssymbolv2.h"
#include "qgssymbollayerv2utils.h"

#include "qgslogger.h"
#include "qgsfeature.h"
#include "qgsvectorlayer.h"

#include <QDomDocument>
#include <QDomElement>

QgsSingleSymbolRendererV2::QgsSingleSymbolRendererV2( QgsSymbolV2* symbol )
    : QgsFeatureRendererV2( "singleSymbol" ), mRotationFieldIdx( -1 ), mSizeScaleFieldIdx( -1 ), mTempSymbol( NULL )
{
  Q_ASSERT( symbol );
  mSymbol = symbol;
}

QgsSingleSymbolRendererV2::~QgsSingleSymbolRendererV2()
{
  delete mSymbol;
}

QgsSymbolV2* QgsSingleSymbolRendererV2::symbolForFeature( QgsFeature& feature )
{
  if ( mRotationFieldIdx == -1 && mSizeScaleFieldIdx == -1 )
    return mSymbol;

  double rotation = 0;
  double sizeScale = 1;
  if ( mRotationFieldIdx != -1 )
  {
    rotation = feature.attributeMap()[mRotationFieldIdx].toDouble();
  }
  if ( mSizeScaleFieldIdx != -1 )
  {
    sizeScale = feature.attributeMap()[mSizeScaleFieldIdx].toDouble();
  }

  if ( mTempSymbol->type() == QgsSymbolV2::Marker )
  {
    QgsMarkerSymbolV2* markerSymbol = static_cast<QgsMarkerSymbolV2*>( mTempSymbol );
    if ( mRotationFieldIdx != -1 )
      markerSymbol->setAngle( rotation );
    if ( mSizeScaleFieldIdx != -1 )
      markerSymbol->setSize( sizeScale * mOrigSize );
  }
  else if ( mTempSymbol->type() == QgsSymbolV2::Line )
  {
    QgsLineSymbolV2* lineSymbol = static_cast<QgsLineSymbolV2*>( mTempSymbol );
    if ( mSizeScaleFieldIdx != -1 )
      lineSymbol->setWidth( sizeScale * mOrigSize );
  }
  else if ( mTempSymbol->type() == QgsSymbolV2::Fill )
  {
    QgsFillSymbolV2* fillSymbol = static_cast<QgsFillSymbolV2*>( mTempSymbol );
    if ( mRotationFieldIdx != -1 )
      fillSymbol->setAngle( rotation );
  }

  return mTempSymbol;
}

void QgsSingleSymbolRendererV2::startRender( QgsRenderContext& context, const QgsVectorLayer *vlayer )
{
<<<<<<< HEAD
  mRotationFieldIdx  = mRotationField.isEmpty()  ? -1 : vlayer->fieldNameIndex( mRotationField );
  mSizeScaleFieldIdx = mSizeScaleField.isEmpty() ? -1 : vlayer->fieldNameIndex( mSizeScaleField );
=======
  if ( !mSymbol )
  {
    return;
  }
  mRotationFieldIdx  = ( mRotationField.isEmpty()  ? -1 : vlayer->fieldNameIndex( mRotationField ) );
  mSizeScaleFieldIdx = ( mSizeScaleField.isEmpty() ? -1 : vlayer->fieldNameIndex( mSizeScaleField ) );
>>>>>>> eafcb5a8

  mSymbol->startRender( context );

  if ( mRotationFieldIdx != -1 || mSizeScaleFieldIdx != -1 )
  {
    // we are going to need a temporary symbol
    mTempSymbol = mSymbol->clone();

    int hints = 0;
    if ( mRotationFieldIdx != -1 ) hints |= QgsSymbolV2::DataDefinedRotation;
    if ( mSizeScaleFieldIdx != -1 ) hints |= QgsSymbolV2::DataDefinedSizeScale;
    mTempSymbol->setRenderHints( hints );

    mTempSymbol->startRender( context );

    if ( mSymbol->type() == QgsSymbolV2::Marker )
    {
      mOrigSize = static_cast<QgsMarkerSymbolV2*>( mSymbol )->size();
    }
    else if ( mSymbol->type() == QgsSymbolV2::Line )
    {
      mOrigSize = static_cast<QgsLineSymbolV2*>( mSymbol )->width();
    }
    else
    {
      mOrigSize = 0;
    }
  }
}

void QgsSingleSymbolRendererV2::stopRender( QgsRenderContext& context )
{
  if ( !mSymbol )
  {
    return;
  }
  mSymbol->stopRender( context );

  if ( mRotationFieldIdx != -1 || mSizeScaleFieldIdx != -1 )
  {
    // we are going to need a temporary symbol
    mTempSymbol->stopRender( context );
    delete mTempSymbol;
    mTempSymbol = NULL;
  }
}

QList<QString> QgsSingleSymbolRendererV2::usedAttributes()
{
  QList<QString> lst;
  if ( !mRotationField.isEmpty() )
    lst.append( mRotationField );
  if ( !mSizeScaleField.isEmpty() )
    lst.append( mSizeScaleField );
  return lst;
}

QgsSymbolV2* QgsSingleSymbolRendererV2::symbol() const
{
  return mSymbol;
}

void QgsSingleSymbolRendererV2::setSymbol( QgsSymbolV2* s )
{
  Q_ASSERT( s );
  delete mSymbol;
  mSymbol = s;
}

QString QgsSingleSymbolRendererV2::dump()
{
  if ( mSymbol )
  {
    return QString( "SINGLE: %1" ).arg( mSymbol->dump() );
  }
  else
  {
    return "";
  }
}

QgsFeatureRendererV2* QgsSingleSymbolRendererV2::clone()
{
  QgsSingleSymbolRendererV2* r = new QgsSingleSymbolRendererV2( mSymbol->clone() );
  r->setUsingSymbolLevels( usingSymbolLevels() );
  r->setRotationField( rotationField() );
  r->setSizeScaleField( sizeScaleField() );
  return r;
}

QgsSymbolV2List QgsSingleSymbolRendererV2::symbols()
{
  QgsSymbolV2List lst;
  lst.append( mSymbol );
  return lst;
}

QgsFeatureRendererV2* QgsSingleSymbolRendererV2::create( QDomElement& element )
{
  QDomElement symbolsElem = element.firstChildElement( "symbols" );
  if ( symbolsElem.isNull() )
    return NULL;

  QgsSymbolV2Map symbolMap = QgsSymbolLayerV2Utils::loadSymbols( symbolsElem );

  if ( !symbolMap.contains( "0" ) )
    return NULL;

  QgsSingleSymbolRendererV2* r = new QgsSingleSymbolRendererV2( symbolMap.take( "0" ) );

  // delete symbols if there are any more
  QgsSymbolLayerV2Utils::clearSymbolMap( symbolMap );

  QDomElement rotationElem = element.firstChildElement( "rotation" );
  if ( !rotationElem.isNull() )
    r->setRotationField( rotationElem.attribute( "field" ) );

  QDomElement sizeScaleElem = element.firstChildElement( "sizescale" );
  if ( !sizeScaleElem.isNull() )
    r->setSizeScaleField( sizeScaleElem.attribute( "field" ) );

  // TODO: symbol levels
  return r;
}

QDomElement QgsSingleSymbolRendererV2::save( QDomDocument& doc )
{
  QDomElement rendererElem = doc.createElement( RENDERER_TAG_NAME );
  rendererElem.setAttribute( "type", "singleSymbol" );
  rendererElem.setAttribute( "symbollevels", ( mUsingSymbolLevels ? "1" : "0" ) );

  QgsSymbolV2Map symbols;
  symbols["0"] = mSymbol;
  QDomElement symbolsElem = QgsSymbolLayerV2Utils::saveSymbols( symbols, "symbols", doc );
  rendererElem.appendChild( symbolsElem );

  QDomElement rotationElem = doc.createElement( "rotation" );
  rotationElem.setAttribute( "field", mRotationField );
  rendererElem.appendChild( rotationElem );

  QDomElement sizeScaleElem = doc.createElement( "sizescale" );
  sizeScaleElem.setAttribute( "field", mSizeScaleField );
  rendererElem.appendChild( sizeScaleElem );

  return rendererElem;
}

QgsLegendSymbologyList QgsSingleSymbolRendererV2::legendSymbologyItems( QSize iconSize )
{
  QgsLegendSymbologyList lst;
  if ( mSymbol )
  {
    QPixmap pix = QgsSymbolLayerV2Utils::symbolPreviewPixmap( mSymbol, iconSize );
    lst << qMakePair( QString(), pix );
  }
  return lst;
}

QgsLegendSymbolList QgsSingleSymbolRendererV2::legendSymbolItems()
{
  QgsLegendSymbolList lst;
  lst << qMakePair( QString(), mSymbol );
  return lst;
}<|MERGE_RESOLUTION|>--- conflicted
+++ resolved
@@ -65,17 +65,12 @@
 
 void QgsSingleSymbolRendererV2::startRender( QgsRenderContext& context, const QgsVectorLayer *vlayer )
 {
-<<<<<<< HEAD
+  if ( !mSymbol )
+  {
+    return;
+  }
   mRotationFieldIdx  = mRotationField.isEmpty()  ? -1 : vlayer->fieldNameIndex( mRotationField );
   mSizeScaleFieldIdx = mSizeScaleField.isEmpty() ? -1 : vlayer->fieldNameIndex( mSizeScaleField );
-=======
-  if ( !mSymbol )
-  {
-    return;
-  }
-  mRotationFieldIdx  = ( mRotationField.isEmpty()  ? -1 : vlayer->fieldNameIndex( mRotationField ) );
-  mSizeScaleFieldIdx = ( mSizeScaleField.isEmpty() ? -1 : vlayer->fieldNameIndex( mSizeScaleField ) );
->>>>>>> eafcb5a8
 
   mSymbol->startRender( context );
 
