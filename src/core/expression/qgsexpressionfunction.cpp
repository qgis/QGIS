/***************************************************************************
                               qgsexpressionfunction.cpp
                             -------------------
    begin                : May 2017
    copyright            : (C) 2017 Matthias Kuhn
    email                : matthias@opengis.ch
 ***************************************************************************
 *                                                                         *
 *   This program is free software; you can redistribute it and/or modify  *
 *   it under the terms of the GNU General Public License as published by  *
 *   the Free Software Foundation; either version 2 of the License, or     *
 *   (at your option) any later version.                                   *
 *                                                                         *
 ***************************************************************************/

#include "qgscoordinateformatter.h"
#include "qgsexpressionfunction.h"
#include "qgsexpressionutils.h"
#include "qgsexpressionnodeimpl.h"
#include "qgsfeaturerequest.h"
#include "qgsstringutils.h"
#include "qgsmultipoint.h"
#include "qgsgeometryutils.h"
#include "qgshstoreutils.h"
#include "qgsmultilinestring.h"
#include "qgslinestring.h"
#include "qgscurvepolygon.h"
#include "qgsmaptopixelgeometrysimplifier.h"
#include "qgspolygon.h"
#include "qgstriangle.h"
#include "qgscurve.h"
#include "qgsregularpolygon.h"
#include "qgsquadrilateral.h"
#include "qgsmultipolygon.h"
#include "qgsogcutils.h"
#include "qgsdistancearea.h"
#include "qgsgeometryengine.h"
#include "qgsexpressionsorter.h"
#include "qgssymbollayerutils.h"
#include "qgsstyle.h"
#include "qgsexception.h"
#include "qgsmessagelog.h"
#include "qgsrasterlayer.h"
#include "qgsvectorlayer.h"
#include "qgsrasterbandstats.h"
#include "qgscolorramp.h"
#include "qgsfieldformatterregistry.h"
#include "qgsfieldformatter.h"
#include "qgsvectorlayerfeatureiterator.h"
#include "qgsproviderregistry.h"
#include "sqlite3.h"
#include "qgstransaction.h"
#include "qgsthreadingutils.h"
#include "qgsapplication.h"
#include "qgis.h"
#include "qgsexpressioncontextutils.h"
#include "qgsvectorlayerfeaturecounter.h"
#include "qgsfeatureid.h"



const QString QgsExpressionFunction::helpText() const
{
  return mHelpText.isEmpty() ? QgsExpression::helpText( mName ) : mHelpText;
}

QVariant QgsExpressionFunction::run( QgsExpressionNode::NodeList *args, const QgsExpressionContext *context, QgsExpression *parent, const QgsExpressionNodeFunction *node )
{
  Q_UNUSED( node )
  // evaluate arguments
  QVariantList argValues;
  if ( args )
  {
    int arg = 0;
    const QList< QgsExpressionNode * > argList = args->list();
    for ( QgsExpressionNode *n : argList )
    {
      QVariant v;
      if ( lazyEval() )
      {
        // Pass in the node for the function to eval as it needs.
        v = QVariant::fromValue( n );
      }
      else
      {
        v = n->eval( parent, context );
        ENSURE_NO_EVAL_ERROR;
        bool defaultParamIsNull = mParameterList.count() > arg && mParameterList.at( arg ).optional() && !mParameterList.at( arg ).defaultValue().isValid();
        if ( QgsExpressionUtils::isNull( v ) && !defaultParamIsNull && !handlesNull() )
          return QVariant(); // all "normal" functions return NULL, when any QgsExpressionFunction::Parameter is NULL (so coalesce is abnormal)
      }
      argValues.append( v );
      arg++;
    }
  }

  return func( argValues, context, parent, node );
}

bool QgsExpressionFunction::usesGeometry( const QgsExpressionNodeFunction *node ) const
{
  Q_UNUSED( node )
  return true;
}

QStringList QgsExpressionFunction::aliases() const
{
  return QStringList();
}

bool QgsExpressionFunction::isStatic( const QgsExpressionNodeFunction *node, QgsExpression *parent, const QgsExpressionContext *context ) const
{
  Q_UNUSED( parent )
  Q_UNUSED( context )
  Q_UNUSED( node )
  return false;
}

bool QgsExpressionFunction::prepare( const QgsExpressionNodeFunction *node, QgsExpression *parent, const QgsExpressionContext *context ) const
{
  Q_UNUSED( parent )
  Q_UNUSED( context )
  Q_UNUSED( node )
  return true;
}

QSet<QString> QgsExpressionFunction::referencedColumns( const QgsExpressionNodeFunction *node ) const
{
  Q_UNUSED( node )
  return QSet<QString>() << QgsFeatureRequest::ALL_ATTRIBUTES;
}

bool QgsExpressionFunction::isDeprecated() const
{
  return mGroups.isEmpty() ? false : mGroups.contains( QStringLiteral( "deprecated" ) );
}

bool QgsExpressionFunction::operator==( const QgsExpressionFunction &other ) const
{
  return ( QString::compare( mName, other.mName, Qt::CaseInsensitive ) == 0 );
}

bool QgsExpressionFunction::handlesNull() const
{
  return mHandlesNull;
}

// doxygen doesn't like this constructor for some reason (maybe the function arguments?)
///@cond PRIVATE
QgsStaticExpressionFunction::QgsStaticExpressionFunction( const QString &fnname, const QgsExpressionFunction::ParameterList &params,
    FcnEval fcn,
    const QString &group,
    const QString &helpText,
    const std::function < bool ( const QgsExpressionNodeFunction *node ) > &usesGeometry,
    const std::function < QSet<QString>( const QgsExpressionNodeFunction *node ) > &referencedColumns,
    bool lazyEval,
    const QStringList &aliases,
    bool handlesNull )
  : QgsExpressionFunction( fnname, params, group, helpText, lazyEval, handlesNull )
  , mFnc( fcn )
  , mAliases( aliases )
  , mUsesGeometry( false )
  , mUsesGeometryFunc( usesGeometry )
  , mReferencedColumnsFunc( referencedColumns )
{
}
///@endcond

QStringList QgsStaticExpressionFunction::aliases() const
{
  return mAliases;
}

bool QgsStaticExpressionFunction::usesGeometry( const QgsExpressionNodeFunction *node ) const
{
  if ( mUsesGeometryFunc )
    return mUsesGeometryFunc( node );
  else
    return mUsesGeometry;
}

QSet<QString> QgsStaticExpressionFunction::referencedColumns( const QgsExpressionNodeFunction *node ) const
{
  if ( mReferencedColumnsFunc )
    return mReferencedColumnsFunc( node );
  else
    return mReferencedColumns;
}

bool QgsStaticExpressionFunction::isStatic( const QgsExpressionNodeFunction *node, QgsExpression *parent, const QgsExpressionContext *context ) const
{
  if ( mIsStaticFunc )
    return mIsStaticFunc( node, parent, context );
  else
    return mIsStatic;
}

bool QgsStaticExpressionFunction::prepare( const QgsExpressionNodeFunction *node, QgsExpression *parent, const QgsExpressionContext *context ) const
{
  if ( mPrepareFunc )
    return mPrepareFunc( node, parent, context );

  return true;
}

void QgsStaticExpressionFunction::setIsStaticFunction( const std::function<bool ( const QgsExpressionNodeFunction *, QgsExpression *, const QgsExpressionContext * )> &isStatic )
{
  mIsStaticFunc = isStatic;
}

void QgsStaticExpressionFunction::setIsStatic( bool isStatic )
{
  mIsStaticFunc = nullptr;
  mIsStatic = isStatic;
}

void QgsStaticExpressionFunction::setPrepareFunction( const std::function<bool ( const QgsExpressionNodeFunction *, QgsExpression *, const QgsExpressionContext * )> &prepareFunc )
{
  mPrepareFunc = prepareFunc;
}

bool QgsExpressionFunction::allParamsStatic( const QgsExpressionNodeFunction *node, QgsExpression *parent, const QgsExpressionContext *context )
{
  if ( node && node->args() )
  {
    const QList< QgsExpressionNode * > argList = node->args()->list();
    for ( QgsExpressionNode *argNode : argList )
    {
      if ( !argNode->isStatic( parent, context ) )
        return false;
    }
  }

  return true;
}

static QVariant fcnGenerateSeries( const QVariantList &values, const QgsExpressionContext *, QgsExpression *parent, const QgsExpressionNodeFunction * )
{
  double start = QgsExpressionUtils::getDoubleValue( values.at( 0 ), parent );
  double stop = QgsExpressionUtils::getDoubleValue( values.at( 1 ), parent );
  double step = QgsExpressionUtils::getDoubleValue( values.at( 2 ), parent );

  if ( step == 0.0  || ( step > 0.0 && start > stop ) || ( step < 0.0 && start < stop ) )
    return QVariant();

  QVariantList array;
  int length = 1;

  array << start;
  double current = start + step;
  while ( ( ( step > 0.0 && current <= stop ) || ( step < 0.0 && current >= stop ) ) && length <= 1000000 )
  {
    array << current;
    current += step;
    length++;
  }

  return array;
}

static QVariant fcnGetVariable( const QVariantList &values, const QgsExpressionContext *context, QgsExpression *parent, const QgsExpressionNodeFunction * )
{
  if ( !context )
    return QVariant();

  QString name = QgsExpressionUtils::getStringValue( values.at( 0 ), parent );
  return context->variable( name );
}

static QVariant fcnEval( const QVariantList &values, const QgsExpressionContext *context, QgsExpression *parent, const QgsExpressionNodeFunction * )
{
  if ( !context )
    return QVariant();

  QString expString = QgsExpressionUtils::getStringValue( values.at( 0 ), parent );
  QgsExpression expression( expString );
  return expression.evaluate( context );
}

static QVariant fcnSqrt( const QVariantList &values, const QgsExpressionContext *, QgsExpression *parent, const QgsExpressionNodeFunction * )
{
  double x = QgsExpressionUtils::getDoubleValue( values.at( 0 ), parent );
  return QVariant( std::sqrt( x ) );
}

static QVariant fcnAbs( const QVariantList &values, const QgsExpressionContext *, QgsExpression *parent, const QgsExpressionNodeFunction * )
{
  double val = QgsExpressionUtils::getDoubleValue( values.at( 0 ), parent );
  return QVariant( std::fabs( val ) );
}

static QVariant fcnRadians( const QVariantList &values, const QgsExpressionContext *, QgsExpression *parent, const QgsExpressionNodeFunction * )
{
  double deg = QgsExpressionUtils::getDoubleValue( values.at( 0 ), parent );
  return ( deg * M_PI ) / 180;
}
static QVariant fcnDegrees( const QVariantList &values, const QgsExpressionContext *, QgsExpression *parent, const QgsExpressionNodeFunction * )
{
  double rad = QgsExpressionUtils::getDoubleValue( values.at( 0 ), parent );
  return ( 180 * rad ) / M_PI;
}
static QVariant fcnSin( const QVariantList &values, const QgsExpressionContext *, QgsExpression *parent, const QgsExpressionNodeFunction * )
{
  double x = QgsExpressionUtils::getDoubleValue( values.at( 0 ), parent );
  return QVariant( std::sin( x ) );
}
static QVariant fcnCos( const QVariantList &values, const QgsExpressionContext *, QgsExpression *parent, const QgsExpressionNodeFunction * )
{
  double x = QgsExpressionUtils::getDoubleValue( values.at( 0 ), parent );
  return QVariant( std::cos( x ) );
}
static QVariant fcnTan( const QVariantList &values, const QgsExpressionContext *, QgsExpression *parent, const QgsExpressionNodeFunction * )
{
  double x = QgsExpressionUtils::getDoubleValue( values.at( 0 ), parent );
  return QVariant( std::tan( x ) );
}
static QVariant fcnAsin( const QVariantList &values, const QgsExpressionContext *, QgsExpression *parent, const QgsExpressionNodeFunction * )
{
  double x = QgsExpressionUtils::getDoubleValue( values.at( 0 ), parent );
  return QVariant( std::asin( x ) );
}
static QVariant fcnAcos( const QVariantList &values, const QgsExpressionContext *, QgsExpression *parent, const QgsExpressionNodeFunction * )
{
  double x = QgsExpressionUtils::getDoubleValue( values.at( 0 ), parent );
  return QVariant( std::acos( x ) );
}
static QVariant fcnAtan( const QVariantList &values, const QgsExpressionContext *, QgsExpression *parent, const QgsExpressionNodeFunction * )
{
  double x = QgsExpressionUtils::getDoubleValue( values.at( 0 ), parent );
  return QVariant( std::atan( x ) );
}
static QVariant fcnAtan2( const QVariantList &values, const QgsExpressionContext *, QgsExpression *parent, const QgsExpressionNodeFunction * )
{
  double y = QgsExpressionUtils::getDoubleValue( values.at( 0 ), parent );
  double x = QgsExpressionUtils::getDoubleValue( values.at( 1 ), parent );
  return QVariant( std::atan2( y, x ) );
}
static QVariant fcnExp( const QVariantList &values, const QgsExpressionContext *, QgsExpression *parent, const QgsExpressionNodeFunction * )
{
  double x = QgsExpressionUtils::getDoubleValue( values.at( 0 ), parent );
  return QVariant( std::exp( x ) );
}
static QVariant fcnLn( const QVariantList &values, const QgsExpressionContext *, QgsExpression *parent, const QgsExpressionNodeFunction * )
{
  double x = QgsExpressionUtils::getDoubleValue( values.at( 0 ), parent );
  if ( x <= 0 )
    return QVariant();
  return QVariant( std::log( x ) );
}
static QVariant fcnLog10( const QVariantList &values, const QgsExpressionContext *, QgsExpression *parent, const QgsExpressionNodeFunction * )
{
  double x = QgsExpressionUtils::getDoubleValue( values.at( 0 ), parent );
  if ( x <= 0 )
    return QVariant();
  return QVariant( log10( x ) );
}
static QVariant fcnLog( const QVariantList &values, const QgsExpressionContext *, QgsExpression *parent, const QgsExpressionNodeFunction * )
{
  double b = QgsExpressionUtils::getDoubleValue( values.at( 0 ), parent );
  double x = QgsExpressionUtils::getDoubleValue( values.at( 1 ), parent );
  if ( x <= 0 || b <= 0 )
    return QVariant();
  return QVariant( std::log( x ) / std::log( b ) );
}
static QVariant fcnRndF( const QVariantList &values, const QgsExpressionContext *, QgsExpression *parent, const QgsExpressionNodeFunction * )
{
  double min = QgsExpressionUtils::getDoubleValue( values.at( 0 ), parent );
  double max = QgsExpressionUtils::getDoubleValue( values.at( 1 ), parent );
  if ( max < min )
    return QVariant();

  // Return a random double in the range [min, max] (inclusive)
  double f = static_cast< double >( qrand() ) / RAND_MAX;
  return QVariant( min + f * ( max - min ) );
}
static QVariant fcnRnd( const QVariantList &values, const QgsExpressionContext *, QgsExpression *parent, const QgsExpressionNodeFunction * )
{
  qlonglong min = QgsExpressionUtils::getIntValue( values.at( 0 ), parent );
  qlonglong max = QgsExpressionUtils::getIntValue( values.at( 1 ), parent );
  if ( max < min )
    return QVariant();

  // Return a random integer in the range [min, max] (inclusive)
  return QVariant( min + ( qrand() % static_cast< qlonglong >( max - min + 1 ) ) );
}

static QVariant fcnLinearScale( const QVariantList &values, const QgsExpressionContext *, QgsExpression *parent, const QgsExpressionNodeFunction * )
{
  double val = QgsExpressionUtils::getDoubleValue( values.at( 0 ), parent );
  double domainMin = QgsExpressionUtils::getDoubleValue( values.at( 1 ), parent );
  double domainMax = QgsExpressionUtils::getDoubleValue( values.at( 2 ), parent );
  double rangeMin = QgsExpressionUtils::getDoubleValue( values.at( 3 ), parent );
  double rangeMax = QgsExpressionUtils::getDoubleValue( values.at( 4 ), parent );

  if ( domainMin >= domainMax )
  {
    parent->setEvalErrorString( QObject::tr( "Domain max must be greater than domain min" ) );
    return QVariant();
  }

  // outside of domain?
  if ( val >= domainMax )
  {
    return rangeMax;
  }
  else if ( val <= domainMin )
  {
    return rangeMin;
  }

  // calculate linear scale
  double m = ( rangeMax - rangeMin ) / ( domainMax - domainMin );
  double c = rangeMin - ( domainMin * m );

  // Return linearly scaled value
  return QVariant( m * val + c );
}

static QVariant fcnExpScale( const QVariantList &values, const QgsExpressionContext *, QgsExpression *parent, const QgsExpressionNodeFunction * )
{
  double val = QgsExpressionUtils::getDoubleValue( values.at( 0 ), parent );
  double domainMin = QgsExpressionUtils::getDoubleValue( values.at( 1 ), parent );
  double domainMax = QgsExpressionUtils::getDoubleValue( values.at( 2 ), parent );
  double rangeMin = QgsExpressionUtils::getDoubleValue( values.at( 3 ), parent );
  double rangeMax = QgsExpressionUtils::getDoubleValue( values.at( 4 ), parent );
  double exponent = QgsExpressionUtils::getDoubleValue( values.at( 5 ), parent );

  if ( domainMin >= domainMax )
  {
    parent->setEvalErrorString( QObject::tr( "Domain max must be greater than domain min" ) );
    return QVariant();
  }
  if ( exponent <= 0 )
  {
    parent->setEvalErrorString( QObject::tr( "Exponent must be greater than 0" ) );
    return QVariant();
  }

  // outside of domain?
  if ( val >= domainMax )
  {
    return rangeMax;
  }
  else if ( val <= domainMin )
  {
    return rangeMin;
  }

  // Return exponentially scaled value
  return QVariant( ( ( rangeMax - rangeMin ) / std::pow( domainMax - domainMin, exponent ) ) * std::pow( val - domainMin, exponent ) + rangeMin );
}

static QVariant fcnMax( const QVariantList &values, const QgsExpressionContext *, QgsExpression *parent, const QgsExpressionNodeFunction * )
{
  QVariant result( QVariant::Double );
  double maxVal = std::numeric_limits<double>::quiet_NaN();
  for ( const QVariant &val : values )
  {
    double testVal = val.isNull() ? std::numeric_limits<double>::quiet_NaN() : QgsExpressionUtils::getDoubleValue( val, parent );
    if ( std::isnan( maxVal ) )
    {
      maxVal = testVal;
    }
    else if ( !std::isnan( testVal ) )
    {
      maxVal = std::max( maxVal, testVal );
    }
  }

  if ( !std::isnan( maxVal ) )
  {
    result = QVariant( maxVal );
  }
  return result;
}

static QVariant fcnMin( const QVariantList &values, const QgsExpressionContext *, QgsExpression *parent, const QgsExpressionNodeFunction * )
{
  QVariant result( QVariant::Double );
  double minVal = std::numeric_limits<double>::quiet_NaN();
  for ( const QVariant &val : values )
  {
    double testVal = val.isNull() ? std::numeric_limits<double>::quiet_NaN() : QgsExpressionUtils::getDoubleValue( val, parent );
    if ( std::isnan( minVal ) )
    {
      minVal = testVal;
    }
    else if ( !std::isnan( testVal ) )
    {
      minVal = std::min( minVal, testVal );
    }
  }

  if ( !std::isnan( minVal ) )
  {
    result = QVariant( minVal );
  }
  return result;
}

static QVariant fcnAggregate( const QVariantList &values, const QgsExpressionContext *context, QgsExpression *parent, const QgsExpressionNodeFunction * )
{
  //lazy eval, so we need to evaluate nodes now

  //first node is layer id or name
  QgsExpressionNode *node = QgsExpressionUtils::getNode( values.at( 0 ), parent );
  ENSURE_NO_EVAL_ERROR;
  QVariant value = node->eval( parent, context );
  ENSURE_NO_EVAL_ERROR;
  QgsVectorLayer *vl = QgsExpressionUtils::getVectorLayer( value, parent );
  if ( !vl )
  {
    parent->setEvalErrorString( QObject::tr( "Cannot find layer with name or ID '%1'" ).arg( value.toString() ) );
    return QVariant();
  }

  // second node is aggregate type
  node = QgsExpressionUtils::getNode( values.at( 1 ), parent );
  ENSURE_NO_EVAL_ERROR;
  value = node->eval( parent, context );
  ENSURE_NO_EVAL_ERROR;
  bool ok = false;
  QgsAggregateCalculator::Aggregate aggregate = QgsAggregateCalculator::stringToAggregate( QgsExpressionUtils::getStringValue( value, parent ), &ok );
  if ( !ok )
  {
    parent->setEvalErrorString( QObject::tr( "No such aggregate '%1'" ).arg( value.toString() ) );
    return QVariant();
  }

  // third node is subexpression (or field name)
  node = QgsExpressionUtils::getNode( values.at( 2 ), parent );
  ENSURE_NO_EVAL_ERROR;
  QString subExpression = node->dump();

  QgsAggregateCalculator::AggregateParameters parameters;
  //optional forth node is filter
  if ( values.count() > 3 )
  {
    node = QgsExpressionUtils::getNode( values.at( 3 ), parent );
    ENSURE_NO_EVAL_ERROR;
    QgsExpressionNodeLiteral *nl = dynamic_cast< QgsExpressionNodeLiteral * >( node );
    if ( !nl || nl->value().isValid() )
      parameters.filter = node->dump();
  }

  //optional fifth node is concatenator
  if ( values.count() > 4 )
  {
    node = QgsExpressionUtils::getNode( values.at( 4 ), parent );
    ENSURE_NO_EVAL_ERROR;
    value = node->eval( parent, context );
    ENSURE_NO_EVAL_ERROR;
    parameters.delimiter = value.toString();
  }

  //optional sixth node is order by
  QString orderBy;
  if ( values.count() > 5 )
  {
    node = QgsExpressionUtils::getNode( values.at( 5 ), parent );
    ENSURE_NO_EVAL_ERROR;
    QgsExpressionNodeLiteral *nl = dynamic_cast< QgsExpressionNodeLiteral * >( node );
    if ( !nl || nl->value().isValid() )
    {
      orderBy = node->dump();
      parameters.orderBy << QgsFeatureRequest::OrderByClause( orderBy );
    }
  }

  QVariant result;
  if ( context )
  {
    QString cacheKey;
    QgsExpression subExp( subExpression );
    QgsExpression filterExp( parameters.filter );
    if ( filterExp.referencedVariables().contains( QStringLiteral( "parent" ) )
         || filterExp.referencedVariables().contains( QString() )
         || subExp.referencedVariables().contains( QStringLiteral( "parent" ) )
         || subExp.referencedVariables().contains( QString() ) )
    {
      cacheKey = QStringLiteral( "aggfcn:%1:%2:%3:%4:%5%6:%7" ).arg( vl->id(), QString::number( aggregate ), subExpression, parameters.filter,
                 QString::number( context->feature().id() ), QString( qHash( context->feature() ) ), orderBy );
    }
    else
    {
      cacheKey = QStringLiteral( "aggfcn:%1:%2:%3:%4:%5" ).arg( vl->id(), QString::number( aggregate ), subExpression, parameters.filter, orderBy );
    }

    if ( context && context->hasCachedValue( cacheKey ) )
      return context->cachedValue( cacheKey );

    if ( context->indexOfScope( "Symbol scope" ) != -1 )
    {
      const QgsFeatureIds ids = vl->featureIds( context->variable( "symbol_id" ).toString() );
      QgsExpressionContext context_copy = *context;
      // TODO fix when merged
      result = vl->aggregate( aggregate, subExpression, parameters, &context_copy, &ok );
    }
    else
    {
      QgsExpressionContext subContext( *context );
      QgsExpressionContextScope *subScope = new QgsExpressionContextScope();
      subScope->setVariable( QStringLiteral( "parent" ), context->feature() );
      subContext.appendScope( subScope );
      result = vl->aggregate( aggregate, subExpression, parameters, &subContext, &ok );

      context->setCachedValue( cacheKey, result );
    }
  }
  else
  {
    result = vl->aggregate( aggregate, subExpression, parameters, nullptr, &ok );
  }
  if ( !ok )
  {
    parent->setEvalErrorString( QObject::tr( "Could not calculate aggregate for: %1" ).arg( subExpression ) );
    return QVariant();
  }

  return result;
}

static QVariant fcnAggregateRelation( const QVariantList &values, const QgsExpressionContext *context, QgsExpression *parent, const QgsExpressionNodeFunction * )
{
  if ( !context )
  {
    parent->setEvalErrorString( QObject::tr( "Cannot use relation aggregate function in this context" ) );
    return QVariant();
  }

  // first step - find current layer
  QgsVectorLayer *vl = QgsExpressionUtils::getVectorLayer( context->variable( QStringLiteral( "layer" ) ), parent );
  if ( !vl )
  {
    parent->setEvalErrorString( QObject::tr( "Cannot use relation aggregate function in this context" ) );
    return QVariant();
  }

  //lazy eval, so we need to evaluate nodes now

  //first node is relation name
  QgsExpressionNode *node = QgsExpressionUtils::getNode( values.at( 0 ), parent );
  ENSURE_NO_EVAL_ERROR;
  QVariant value = node->eval( parent, context );
  ENSURE_NO_EVAL_ERROR;
  QString relationId = value.toString();
  // check relation exists
  QgsRelation relation = QgsProject::instance()->relationManager()->relation( relationId );
  if ( !relation.isValid() || relation.referencedLayer() != vl )
  {
    // check for relations by name
    QList< QgsRelation > relations = QgsProject::instance()->relationManager()->relationsByName( relationId );
    if ( relations.isEmpty() || relations.at( 0 ).referencedLayer() != vl )
    {
      parent->setEvalErrorString( QObject::tr( "Cannot find relation with id '%1'" ).arg( relationId ) );
      return QVariant();
    }
    else
    {
      relation = relations.at( 0 );
    }
  }

  QgsVectorLayer *childLayer = relation.referencingLayer();

  // second node is aggregate type
  node = QgsExpressionUtils::getNode( values.at( 1 ), parent );
  ENSURE_NO_EVAL_ERROR;
  value = node->eval( parent, context );
  ENSURE_NO_EVAL_ERROR;
  bool ok = false;
  QgsAggregateCalculator::Aggregate aggregate = QgsAggregateCalculator::stringToAggregate( QgsExpressionUtils::getStringValue( value, parent ), &ok );
  if ( !ok )
  {
    parent->setEvalErrorString( QObject::tr( "No such aggregate '%1'" ).arg( value.toString() ) );
    return QVariant();
  }

  //third node is subexpression (or field name)
  node = QgsExpressionUtils::getNode( values.at( 2 ), parent );
  ENSURE_NO_EVAL_ERROR;
  QString subExpression = node->dump();

  //optional fourth node is concatenator
  QgsAggregateCalculator::AggregateParameters parameters;
  if ( values.count() > 3 )
  {
    node = QgsExpressionUtils::getNode( values.at( 3 ), parent );
    ENSURE_NO_EVAL_ERROR;
    value = node->eval( parent, context );
    ENSURE_NO_EVAL_ERROR;
    parameters.delimiter = value.toString();
  }

  //optional fifth node is order by
  QString orderBy;
  if ( values.count() > 4 )
  {
    node = QgsExpressionUtils::getNode( values.at( 4 ), parent );
    ENSURE_NO_EVAL_ERROR;
    QgsExpressionNodeLiteral *nl = dynamic_cast< QgsExpressionNodeLiteral * >( node );
    if ( !nl || nl->value().isValid() )
    {
      orderBy = node->dump();
      parameters.orderBy << QgsFeatureRequest::OrderByClause( orderBy );
    }
  }


  FEAT_FROM_CONTEXT( context, f );
  parameters.filter = relation.getRelatedFeaturesFilter( f );

  QString cacheKey = QStringLiteral( "relagg:%1:%2:%3:%4:%5" ).arg( vl->id(),
                     QString::number( static_cast< int >( aggregate ) ),
                     subExpression,
                     parameters.filter,
                     orderBy );
  if ( context && context->hasCachedValue( cacheKey ) )
    return context->cachedValue( cacheKey );

  QVariant result;
  ok = false;


  QgsExpressionContext subContext( *context );
  result = childLayer->aggregate( aggregate, subExpression, parameters, &subContext, &ok );

  if ( !ok )
  {
    parent->setEvalErrorString( QObject::tr( "Could not calculate aggregate for: %1" ).arg( subExpression ) );
    return QVariant();
  }

  // cache value
  if ( context )
    context->setCachedValue( cacheKey, result );
  return result;
}


static QVariant fcnAggregateGeneric( QgsAggregateCalculator::Aggregate aggregate, const QVariantList &values, QgsAggregateCalculator::AggregateParameters parameters, const QgsExpressionContext *context, QgsExpression *parent, int orderByPos = -1 )
{
  if ( !context )
  {
    parent->setEvalErrorString( QObject::tr( "Cannot use aggregate function in this context" ) );
    return QVariant();
  }

  // first step - find current layer
  QgsVectorLayer *vl = QgsExpressionUtils::getVectorLayer( context->variable( QStringLiteral( "layer" ) ), parent );
  if ( !vl )
  {
    parent->setEvalErrorString( QObject::tr( "Cannot use aggregate function in this context" ) );
    return QVariant();
  }

  //lazy eval, so we need to evaluate nodes now

  //first node is subexpression (or field name)
  QgsExpressionNode *node = QgsExpressionUtils::getNode( values.at( 0 ), parent );
  ENSURE_NO_EVAL_ERROR;
  QString subExpression = node->dump();

  //optional second node is group by
  QString groupBy;
  if ( values.count() > 1 )
  {
    node = QgsExpressionUtils::getNode( values.at( 1 ), parent );
    ENSURE_NO_EVAL_ERROR;
    QgsExpressionNodeLiteral *nl = dynamic_cast< QgsExpressionNodeLiteral * >( node );
    if ( !nl || nl->value().isValid() )
      groupBy = node->dump();
  }

  //optional third node is filter
  if ( values.count() > 2 )
  {
    node = QgsExpressionUtils::getNode( values.at( 2 ), parent );
    ENSURE_NO_EVAL_ERROR;
    QgsExpressionNodeLiteral *nl = dynamic_cast< QgsExpressionNodeLiteral * >( node );
    if ( !nl || nl->value().isValid() )
      parameters.filter = node->dump();
  }

<<<<<<< HEAD
  QVariant result;
  bool ok = false;
=======
  //optional order by node, if supported
  QString orderBy;
  if ( orderByPos >= 0 && values.count() > orderByPos )
  {
    node = QgsExpressionUtils::getNode( values.at( orderByPos ), parent );
    ENSURE_NO_EVAL_ERROR;
    QgsExpressionNodeLiteral *nl = dynamic_cast< QgsExpressionNodeLiteral * >( node );
    if ( !nl || nl->value().isValid() )
    {
      orderBy = node->dump();
      parameters.orderBy << QgsFeatureRequest::OrderByClause( orderBy );
    }
  }

  // build up filter with group by
>>>>>>> 85ff9aea

  if ( context->indexOfScope( "Symbol scope" ) != -1 )
  {
    //QgsFeatureIds *fids = context->variable( "symbol_feature_ids" )
    const QgsFeatureIds ids = vl->featureIds( context->variable( "symbol_id" ).toString() );
    QgsExpressionContext context_copy = *context;
    // TODO fix when merged
    result = vl->aggregate( aggregate, subExpression, parameters, &context_copy, &ok );
  }
  else
  {
    // build up filter with group by

<<<<<<< HEAD
    // find current group by value
    if ( !groupBy.isEmpty() )
    {
      QgsExpression groupByExp( groupBy );
      QVariant groupByValue = groupByExp.evaluate( context );
      QString groupByClause = QStringLiteral( "%1 %2 %3" ).arg( groupBy,
                              groupByValue.isNull() ? QStringLiteral( "is" ) : QStringLiteral( "=" ),
                              QgsExpression::quotedValue( groupByValue ) );
      if ( !parameters.filter.isEmpty() )
        parameters.filter = QStringLiteral( "(%1) AND (%2)" ).arg( parameters.filter, groupByClause );
      else
        parameters.filter = groupByClause;
    }
=======
  QString cacheKey = QStringLiteral( "agg:%1:%2:%3:%4:%5" ).arg( vl->id(),
                     QString::number( static_cast< int >( aggregate ) ),
                     subExpression,
                     parameters.filter,
                     orderBy );
  if ( context && context->hasCachedValue( cacheKey ) )
    return context->cachedValue( cacheKey );
>>>>>>> 85ff9aea

    QString cacheKey = QStringLiteral( "agg:%1:%2:%3:%4" ).arg( vl->id(),
                       QString::number( static_cast< int >( aggregate ) ),
                       subExpression,
                       parameters.filter );
    if ( context && context->hasCachedValue( cacheKey ) )
      return context->cachedValue( cacheKey );

    QgsExpressionContext subContext( *context );
    result = vl->aggregate( aggregate, subExpression, parameters, &subContext, &ok );

    if ( !ok )
    {
      parent->setEvalErrorString( QObject::tr( "Could not calculate aggregate for: %1" ).arg( subExpression ) );
      return QVariant();
    }

    // cache value
    if ( context )
      context->setCachedValue( cacheKey, result );
  }

  return result;
}


static QVariant fcnAggregateCount( const QVariantList &values, const QgsExpressionContext *context, QgsExpression *parent, const QgsExpressionNodeFunction * )
{
  return fcnAggregateGeneric( QgsAggregateCalculator::Count, values, QgsAggregateCalculator::AggregateParameters(), context, parent );
}

static QVariant fcnAggregateCountDistinct( const QVariantList &values, const QgsExpressionContext *context, QgsExpression *parent, const QgsExpressionNodeFunction * )
{
  return fcnAggregateGeneric( QgsAggregateCalculator::CountDistinct, values, QgsAggregateCalculator::AggregateParameters(), context, parent );
}

static QVariant fcnAggregateCountMissing( const QVariantList &values, const QgsExpressionContext *context, QgsExpression *parent, const QgsExpressionNodeFunction * )
{
  return fcnAggregateGeneric( QgsAggregateCalculator::CountMissing, values, QgsAggregateCalculator::AggregateParameters(), context, parent );
}

static QVariant fcnAggregateMin( const QVariantList &values, const QgsExpressionContext *context, QgsExpression *parent, const QgsExpressionNodeFunction * )
{
  return fcnAggregateGeneric( QgsAggregateCalculator::Min, values, QgsAggregateCalculator::AggregateParameters(), context, parent );
}

static QVariant fcnAggregateMax( const QVariantList &values, const QgsExpressionContext *context, QgsExpression *parent, const QgsExpressionNodeFunction * )
{
  return fcnAggregateGeneric( QgsAggregateCalculator::Max, values, QgsAggregateCalculator::AggregateParameters(), context, parent );
}

static QVariant fcnAggregateSum( const QVariantList &values, const QgsExpressionContext *context, QgsExpression *parent, const QgsExpressionNodeFunction * )
{
  return fcnAggregateGeneric( QgsAggregateCalculator::Sum, values, QgsAggregateCalculator::AggregateParameters(), context, parent );
}

static QVariant fcnAggregateMean( const QVariantList &values, const QgsExpressionContext *context, QgsExpression *parent, const QgsExpressionNodeFunction * )
{
  return fcnAggregateGeneric( QgsAggregateCalculator::Mean, values, QgsAggregateCalculator::AggregateParameters(), context, parent );
}

static QVariant fcnAggregateMedian( const QVariantList &values, const QgsExpressionContext *context, QgsExpression *parent, const QgsExpressionNodeFunction * )
{
  return fcnAggregateGeneric( QgsAggregateCalculator::Median, values, QgsAggregateCalculator::AggregateParameters(), context, parent );
}

static QVariant fcnAggregateStdev( const QVariantList &values, const QgsExpressionContext *context, QgsExpression *parent, const QgsExpressionNodeFunction * )
{
  return fcnAggregateGeneric( QgsAggregateCalculator::StDevSample, values, QgsAggregateCalculator::AggregateParameters(), context, parent );
}

static QVariant fcnAggregateRange( const QVariantList &values, const QgsExpressionContext *context, QgsExpression *parent, const QgsExpressionNodeFunction * )
{
  return fcnAggregateGeneric( QgsAggregateCalculator::Range, values, QgsAggregateCalculator::AggregateParameters(), context, parent );
}

static QVariant fcnAggregateMinority( const QVariantList &values, const QgsExpressionContext *context, QgsExpression *parent, const QgsExpressionNodeFunction * )
{
  return fcnAggregateGeneric( QgsAggregateCalculator::Minority, values, QgsAggregateCalculator::AggregateParameters(), context, parent );
}

static QVariant fcnAggregateMajority( const QVariantList &values, const QgsExpressionContext *context, QgsExpression *parent, const QgsExpressionNodeFunction * )
{
  return fcnAggregateGeneric( QgsAggregateCalculator::Majority, values, QgsAggregateCalculator::AggregateParameters(), context, parent );
}

static QVariant fcnAggregateQ1( const QVariantList &values, const QgsExpressionContext *context, QgsExpression *parent, const QgsExpressionNodeFunction * )
{
  return fcnAggregateGeneric( QgsAggregateCalculator::FirstQuartile, values, QgsAggregateCalculator::AggregateParameters(), context, parent );
}

static QVariant fcnAggregateQ3( const QVariantList &values, const QgsExpressionContext *context, QgsExpression *parent, const QgsExpressionNodeFunction * )
{
  return fcnAggregateGeneric( QgsAggregateCalculator::ThirdQuartile, values, QgsAggregateCalculator::AggregateParameters(), context, parent );
}

static QVariant fcnAggregateIQR( const QVariantList &values, const QgsExpressionContext *context, QgsExpression *parent, const QgsExpressionNodeFunction * )
{
  return fcnAggregateGeneric( QgsAggregateCalculator::InterQuartileRange, values, QgsAggregateCalculator::AggregateParameters(), context, parent );
}

static QVariant fcnAggregateMinLength( const QVariantList &values, const QgsExpressionContext *context, QgsExpression *parent, const QgsExpressionNodeFunction * )
{
  return fcnAggregateGeneric( QgsAggregateCalculator::StringMinimumLength, values, QgsAggregateCalculator::AggregateParameters(), context, parent );
}

static QVariant fcnAggregateMaxLength( const QVariantList &values, const QgsExpressionContext *context, QgsExpression *parent, const QgsExpressionNodeFunction * )
{
  return fcnAggregateGeneric( QgsAggregateCalculator::StringMaximumLength, values, QgsAggregateCalculator::AggregateParameters(), context, parent );
}

static QVariant fcnAggregateCollectGeometry( const QVariantList &values, const QgsExpressionContext *context, QgsExpression *parent, const QgsExpressionNodeFunction * )
{
  return fcnAggregateGeneric( QgsAggregateCalculator::GeometryCollect, values, QgsAggregateCalculator::AggregateParameters(), context, parent );
}

static QVariant fcnAggregateStringConcat( const QVariantList &values, const QgsExpressionContext *context, QgsExpression *parent, const QgsExpressionNodeFunction * )
{
  QgsAggregateCalculator::AggregateParameters parameters;

  //fourth node is concatenator
  if ( values.count() > 3 )
  {
    QgsExpressionNode *node = QgsExpressionUtils::getNode( values.at( 3 ), parent );
    ENSURE_NO_EVAL_ERROR;
    QVariant value = node->eval( parent, context );
    ENSURE_NO_EVAL_ERROR;
    parameters.delimiter = value.toString();
  }

  return fcnAggregateGeneric( QgsAggregateCalculator::StringConcatenate, values, parameters, context, parent, 4 );
}

static QVariant fcnAggregateStringConcatUnique( const QVariantList &values, const QgsExpressionContext *context, QgsExpression *parent, const QgsExpressionNodeFunction * )
{
  QgsAggregateCalculator::AggregateParameters parameters;

  //fourth node is concatenator
  if ( values.count() > 3 )
  {
    QgsExpressionNode *node = QgsExpressionUtils::getNode( values.at( 3 ), parent );
    ENSURE_NO_EVAL_ERROR;
    QVariant value = node->eval( parent, context );
    ENSURE_NO_EVAL_ERROR;
    parameters.delimiter = value.toString();
  }

  return fcnAggregateGeneric( QgsAggregateCalculator::StringConcatenateUnique, values, parameters, context, parent, 4 );
}

static QVariant fcnAggregateArray( const QVariantList &values, const QgsExpressionContext *context, QgsExpression *parent, const QgsExpressionNodeFunction * )
{
  return fcnAggregateGeneric( QgsAggregateCalculator::ArrayAggregate, values, QgsAggregateCalculator::AggregateParameters(), context, parent, 3 );
}

static QVariant fcnMapScale( const QVariantList &, const QgsExpressionContext *context, QgsExpression *, const QgsExpressionNodeFunction * )
{
  if ( !context )
    return QVariant();

  QVariant scale = context->variable( QStringLiteral( "map_scale" ) );
  bool ok = false;
  if ( !scale.isValid() || scale.isNull() )
    return QVariant();

  const double v = scale.toDouble( &ok );
  if ( ok )
    return v;
  return QVariant();
}

static QVariant fcnClamp( const QVariantList &values, const QgsExpressionContext *, QgsExpression *parent, const QgsExpressionNodeFunction * )
{
  double minValue = QgsExpressionUtils::getDoubleValue( values.at( 0 ), parent );
  double testValue = QgsExpressionUtils::getDoubleValue( values.at( 1 ), parent );
  double maxValue = QgsExpressionUtils::getDoubleValue( values.at( 2 ), parent );

  // force testValue to sit inside the range specified by the min and max value
  if ( testValue <= minValue )
  {
    return QVariant( minValue );
  }
  else if ( testValue >= maxValue )
  {
    return QVariant( maxValue );
  }
  else
  {
    return QVariant( testValue );
  }
}

static QVariant fcnFloor( const QVariantList &values, const QgsExpressionContext *, QgsExpression *parent, const QgsExpressionNodeFunction * )
{
  double x = QgsExpressionUtils::getDoubleValue( values.at( 0 ), parent );
  return QVariant( std::floor( x ) );
}

static QVariant fcnCeil( const QVariantList &values, const QgsExpressionContext *, QgsExpression *parent, const QgsExpressionNodeFunction * )
{
  double x = QgsExpressionUtils::getDoubleValue( values.at( 0 ), parent );
  return QVariant( std::ceil( x ) );
}

static QVariant fcnToInt( const QVariantList &values, const QgsExpressionContext *, QgsExpression *parent, const QgsExpressionNodeFunction * )
{
  return QVariant( QgsExpressionUtils::getIntValue( values.at( 0 ), parent ) );
}
static QVariant fcnToReal( const QVariantList &values, const QgsExpressionContext *, QgsExpression *parent, const QgsExpressionNodeFunction * )
{
  return QVariant( QgsExpressionUtils::getDoubleValue( values.at( 0 ), parent ) );
}
static QVariant fcnToString( const QVariantList &values, const QgsExpressionContext *, QgsExpression *parent, const QgsExpressionNodeFunction * )
{
  return QVariant( QgsExpressionUtils::getStringValue( values.at( 0 ), parent ) );
}

static QVariant fcnToDateTime( const QVariantList &values, const QgsExpressionContext *, QgsExpression *parent, const QgsExpressionNodeFunction * )
{
  return QVariant( QgsExpressionUtils::getDateTimeValue( values.at( 0 ), parent ) );
}

static QVariant fcnCoalesce( const QVariantList &values, const QgsExpressionContext *, QgsExpression *, const QgsExpressionNodeFunction * )
{
  for ( const QVariant &value : values )
  {
    if ( value.isNull() )
      continue;
    return value;
  }
  return QVariant();
}

static QVariant fcnNullIf( const QVariantList &values, const QgsExpressionContext *, QgsExpression *, const QgsExpressionNodeFunction * )
{
  const QVariant val1 = values.at( 0 );
  const QVariant val2 = values.at( 1 );

  if ( val1 == val2 )
    return QVariant();
  else
    return val1;
}

static QVariant fcnLower( const QVariantList &values, const QgsExpressionContext *, QgsExpression *parent, const QgsExpressionNodeFunction * )
{
  QString str = QgsExpressionUtils::getStringValue( values.at( 0 ), parent );
  return QVariant( str.toLower() );
}
static QVariant fcnUpper( const QVariantList &values, const QgsExpressionContext *, QgsExpression *parent, const QgsExpressionNodeFunction * )
{
  QString str = QgsExpressionUtils::getStringValue( values.at( 0 ), parent );
  return QVariant( str.toUpper() );
}
static QVariant fcnTitle( const QVariantList &values, const QgsExpressionContext *, QgsExpression *parent, const QgsExpressionNodeFunction * )
{
  QString str = QgsExpressionUtils::getStringValue( values.at( 0 ), parent );
  QStringList elems = str.split( ' ' );
  for ( int i = 0; i < elems.size(); i++ )
  {
    if ( elems[i].size() > 1 )
      elems[i] = elems[i].at( 0 ).toUpper() + elems[i].mid( 1 ).toLower();
  }
  return QVariant( elems.join( QStringLiteral( " " ) ) );
}

static QVariant fcnTrim( const QVariantList &values, const QgsExpressionContext *, QgsExpression *parent, const QgsExpressionNodeFunction * )
{
  QString str = QgsExpressionUtils::getStringValue( values.at( 0 ), parent );
  return QVariant( str.trimmed() );
}

static QVariant fcnLevenshtein( const QVariantList &values, const QgsExpressionContext *, QgsExpression *parent, const QgsExpressionNodeFunction * )
{
  QString string1 = QgsExpressionUtils::getStringValue( values.at( 0 ), parent );
  QString string2 = QgsExpressionUtils::getStringValue( values.at( 1 ), parent );
  return QVariant( QgsStringUtils::levenshteinDistance( string1, string2, true ) );
}

static QVariant fcnLCS( const QVariantList &values, const QgsExpressionContext *, QgsExpression *parent, const QgsExpressionNodeFunction * )
{
  QString string1 = QgsExpressionUtils::getStringValue( values.at( 0 ), parent );
  QString string2 = QgsExpressionUtils::getStringValue( values.at( 1 ), parent );
  return QVariant( QgsStringUtils::longestCommonSubstring( string1, string2, true ) );
}

static QVariant fcnHamming( const QVariantList &values, const QgsExpressionContext *, QgsExpression *parent, const QgsExpressionNodeFunction * )
{
  QString string1 = QgsExpressionUtils::getStringValue( values.at( 0 ), parent );
  QString string2 = QgsExpressionUtils::getStringValue( values.at( 1 ), parent );
  int dist = QgsStringUtils::hammingDistance( string1, string2 );
  return ( dist < 0 ? QVariant() : QVariant( QgsStringUtils::hammingDistance( string1, string2, true ) ) );
}

static QVariant fcnSoundex( const QVariantList &values, const QgsExpressionContext *, QgsExpression *parent, const QgsExpressionNodeFunction * )
{
  QString string = QgsExpressionUtils::getStringValue( values.at( 0 ), parent );
  return QVariant( QgsStringUtils::soundex( string ) );
}

static QVariant fcnChar( const QVariantList &values, const QgsExpressionContext *, QgsExpression *parent, const QgsExpressionNodeFunction * )
{
  QChar character = QChar( QgsExpressionUtils::getNativeIntValue( values.at( 0 ), parent ) );
  return QVariant( QString( character ) );
}

static QVariant fcnWordwrap( const QVariantList &values, const QgsExpressionContext *, QgsExpression *parent, const QgsExpressionNodeFunction * )
{
  if ( values.length() == 2 || values.length() == 3 )
  {
    QString str = QgsExpressionUtils::getStringValue( values.at( 0 ), parent );
    qlonglong wrap = QgsExpressionUtils::getIntValue( values.at( 1 ), parent );

    QString customdelimiter = QgsExpressionUtils::getStringValue( values.at( 2 ), parent );

    return QgsStringUtils::wordWrap( str, static_cast< int >( wrap ), wrap > 0, customdelimiter );
  }

  return QVariant();
}

static QVariant fcnLength( const QVariantList &values, const QgsExpressionContext *, QgsExpression *parent, const QgsExpressionNodeFunction * )
{
  // two variants, one for geometry, one for string
  if ( values.at( 0 ).canConvert<QgsGeometry>() )
  {
    //geometry variant
    QgsGeometry geom = QgsExpressionUtils::getGeometry( values.at( 0 ), parent );
    if ( geom.type() != QgsWkbTypes::LineGeometry )
      return QVariant();

    return QVariant( geom.length() );
  }

  //otherwise fall back to string variant
  QString str = QgsExpressionUtils::getStringValue( values.at( 0 ), parent );
  return QVariant( str.length() );
}

static QVariant fcnReplace( const QVariantList &values, const QgsExpressionContext *, QgsExpression *parent, const QgsExpressionNodeFunction * )
{
  if ( values.count() == 2 && values.at( 1 ).type() == QVariant::Map )
  {
    QString str = QgsExpressionUtils::getStringValue( values.at( 0 ), parent );
    QVariantMap map = QgsExpressionUtils::getMapValue( values.at( 1 ), parent );

    for ( QVariantMap::const_iterator it = map.constBegin(); it != map.constEnd(); ++it )
    {
      str = str.replace( it.key(), it.value().toString() );
    }

    return QVariant( str );
  }
  else if ( values.count() == 3 )
  {
    QString str = QgsExpressionUtils::getStringValue( values.at( 0 ), parent );
    QVariantList before;
    QVariantList after;
    bool isSingleReplacement = false;

    if ( values.at( 1 ).type() != QVariant::List && values.at( 2 ).type() != QVariant::StringList )
    {
      before = QVariantList() << QgsExpressionUtils::getStringValue( values.at( 1 ), parent );
    }
    else
    {
      before = QgsExpressionUtils::getListValue( values.at( 1 ), parent );
    }

    if ( values.at( 2 ).type() != QVariant::List && values.at( 2 ).type() != QVariant::StringList )
    {
      after = QVariantList() << QgsExpressionUtils::getStringValue( values.at( 2 ), parent );
      isSingleReplacement = true;
    }
    else
    {
      after = QgsExpressionUtils::getListValue( values.at( 2 ), parent );
    }

    if ( !isSingleReplacement && before.length() != after.length() )
    {
      parent->setEvalErrorString( QObject::tr( "Invalid pair of array, length not identical" ) );
      return QVariant();
    }

    for ( int i = 0; i < before.length(); i++ )
    {
      str = str.replace( before.at( i ).toString(), after.at( isSingleReplacement ? 0 : i ).toString() );
    }

    return QVariant( str );
  }
  else
  {
    parent->setEvalErrorString( QObject::tr( "Function replace requires 2 or 3 arguments" ) );
    return QVariant();
  }
}
static QVariant fcnRegexpReplace( const QVariantList &values, const QgsExpressionContext *, QgsExpression *parent, const QgsExpressionNodeFunction * )
{
  QString str = QgsExpressionUtils::getStringValue( values.at( 0 ), parent );
  QString regexp = QgsExpressionUtils::getStringValue( values.at( 1 ), parent );
  QString after = QgsExpressionUtils::getStringValue( values.at( 2 ), parent );

  QRegularExpression re( regexp );
  if ( !re.isValid() )
  {
    parent->setEvalErrorString( QObject::tr( "Invalid regular expression '%1': %2" ).arg( regexp, re.errorString() ) );
    return QVariant();
  }
  return QVariant( str.replace( re, after ) );
}

static QVariant fcnRegexpMatch( const QVariantList &values, const QgsExpressionContext *, QgsExpression *parent, const QgsExpressionNodeFunction * )
{
  QString str = QgsExpressionUtils::getStringValue( values.at( 0 ), parent );
  QString regexp = QgsExpressionUtils::getStringValue( values.at( 1 ), parent );

  QRegularExpression re( regexp );
  if ( !re.isValid() )
  {
    parent->setEvalErrorString( QObject::tr( "Invalid regular expression '%1': %2" ).arg( regexp, re.errorString() ) );
    return QVariant();
  }
  return QVariant( ( str.indexOf( re ) + 1 ) );
}

static QVariant fcnRegexpMatches( const QVariantList &values, const QgsExpressionContext *, QgsExpression *parent, const QgsExpressionNodeFunction * )
{
  QString str = QgsExpressionUtils::getStringValue( values.at( 0 ), parent );
  QString regexp = QgsExpressionUtils::getStringValue( values.at( 1 ), parent );
  QString empty = QgsExpressionUtils::getStringValue( values.at( 2 ), parent );

  QRegularExpression re( regexp );
  if ( !re.isValid() )
  {
    parent->setEvalErrorString( QObject::tr( "Invalid regular expression '%1': %2" ).arg( regexp, re.errorString() ) );
    return QVariant();
  }

  QRegularExpressionMatch matches = re.match( str );
  if ( matches.hasMatch() )
  {
    QVariantList array;
    QStringList list = matches.capturedTexts();

    // Skip the first string to only return captured groups
    for ( QStringList::const_iterator it = ++list.constBegin(); it != list.constEnd(); ++it )
    {
      array += ( !( *it ).isEmpty() ) ? *it : empty;
    }

    return QVariant( array );
  }
  else
  {
    return QVariant();
  }
}

static QVariant fcnRegexpSubstr( const QVariantList &values, const QgsExpressionContext *, QgsExpression *parent, const QgsExpressionNodeFunction * )
{
  QString str = QgsExpressionUtils::getStringValue( values.at( 0 ), parent );
  QString regexp = QgsExpressionUtils::getStringValue( values.at( 1 ), parent );

  QRegularExpression re( regexp );
  if ( !re.isValid() )
  {
    parent->setEvalErrorString( QObject::tr( "Invalid regular expression '%1': %2" ).arg( regexp, re.errorString() ) );
    return QVariant();
  }

  // extract substring
  QRegularExpressionMatch match = re.match( str );
  if ( match.hasMatch() )
  {
    // return first capture
    if ( match.lastCapturedIndex() > 0 )
    {
      // a capture group was present, so use that
      return QVariant( match.captured( 1 ) );
    }
    else
    {
      // no capture group, so using all match
      return QVariant( match.captured( 0 ) );
    }
  }
  else
  {
    return QVariant( "" );
  }
}

static QVariant fcnUuid( const QVariantList &, const QgsExpressionContext *, QgsExpression *, const QgsExpressionNodeFunction * )
{
  return QUuid::createUuid().toString();
}

static QVariant fcnSubstr( const QVariantList &values, const QgsExpressionContext *, QgsExpression *parent, const QgsExpressionNodeFunction * )
{
  if ( !values.at( 0 ).isValid() || !values.at( 1 ).isValid() )
    return QVariant();

  QString str = QgsExpressionUtils::getStringValue( values.at( 0 ), parent );
  qlonglong from = QgsExpressionUtils::getIntValue( values.at( 1 ), parent );

  qlonglong len = 0;
  if ( values.at( 2 ).isValid() )
    len = QgsExpressionUtils::getIntValue( values.at( 2 ), parent );
  else
    len = str.size();

  if ( from < 0 )
  {
    from = str.size() + from;
    if ( from < 0 )
    {
      from = 0;
    }
  }
  else if ( from > 0 )
  {
    //account for the fact that substr() starts at 1
    from -= 1;
  }

  if ( len < 0 )
  {
    len = str.size() + len - from;
    if ( len < 0 )
    {
      len = 0;
    }
  }

  return QVariant( str.mid( from, len ) );
}
static QVariant fcnFeatureId( const QVariantList &, const QgsExpressionContext *context, QgsExpression *, const QgsExpressionNodeFunction * )
{
  FEAT_FROM_CONTEXT( context, f );
  // TODO: handling of 64-bit feature ids?
  return QVariant( static_cast< int >( f.id() ) );
}

static QVariant fcnRasterValue( const QVariantList &values, const QgsExpressionContext *, QgsExpression *parent, const QgsExpressionNodeFunction * )
{
  QgsRasterLayer *layer = QgsExpressionUtils::getRasterLayer( values.at( 0 ), parent );
  if ( !layer || !layer->dataProvider() )
  {
    parent->setEvalErrorString( QObject::tr( "Function `raster_value` requires a valid raster layer." ) );
    return QVariant();
  }

  int bandNb = QgsExpressionUtils::getIntValue( values.at( 1 ), parent );
  if ( bandNb < 1 || bandNb > layer->bandCount() )
  {
    parent->setEvalErrorString( QObject::tr( "Function `raster_value` requires a valid raster band number." ) );
    return QVariant();
  }

  QgsGeometry geom = QgsExpressionUtils::getGeometry( values.at( 2 ), parent );
  if ( geom.isNull() || geom.type() != QgsWkbTypes::PointGeometry )
  {
    parent->setEvalErrorString( QObject::tr( "Function `raster_value` requires a valid point geometry." ) );
    return QVariant();
  }

  QgsPointXY point = geom.asPoint();
  if ( geom.isMultipart() )
  {
    QgsMultiPointXY multiPoint = geom.asMultiPoint();
    if ( multiPoint.count() == 1 )
    {
      point = multiPoint[0];
    }
    else
    {
      // if the geometry contains more than one part, return an undefined value
      return QVariant();
    }
  }

  double value = layer->dataProvider()->sample( point, bandNb );
  return std::isnan( value ) ? QVariant() : value;
}

static QVariant fcnFeature( const QVariantList &, const QgsExpressionContext *context, QgsExpression *, const QgsExpressionNodeFunction * )
{
  if ( !context )
    return QVariant();

  return context->feature();
}
static QVariant fcnAttribute( const QVariantList &values, const QgsExpressionContext *context, QgsExpression *parent, const QgsExpressionNodeFunction * )
{
  QgsFeature feature;
  QString attr;
  if ( values.size() == 1 )
  {
    attr = QgsExpressionUtils::getStringValue( values.at( 0 ), parent );
    feature = context->feature();
  }
  else if ( values.size() == 2 )
  {
    feature = QgsExpressionUtils::getFeature( values.at( 0 ), parent );
    attr = QgsExpressionUtils::getStringValue( values.at( 1 ), parent );
  }
  else
  {
    parent->setEvalErrorString( QObject::tr( "Function `attribute` requires one or two parameters. %1 given." ).arg( values.length() ) );
    return QVariant();
  }

  return feature.attribute( attr );
}

static QVariant fcnIsSelected( const QVariantList &values, const QgsExpressionContext *context, QgsExpression *parent, const QgsExpressionNodeFunction * )
{
  QgsVectorLayer *layer = nullptr;
  QgsFeature feature;

  if ( values.isEmpty() )
  {
    feature = context->feature();
    layer = QgsExpressionUtils::getVectorLayer( context->variable( QStringLiteral( "layer" ) ), parent );
  }
  else if ( values.size() == 1 )
  {
    layer = QgsExpressionUtils::getVectorLayer( context->variable( QStringLiteral( "layer" ) ), parent );
    feature = QgsExpressionUtils::getFeature( values.at( 0 ), parent );
  }
  else if ( values.size() == 2 )
  {
    layer = QgsExpressionUtils::getVectorLayer( values.at( 0 ), parent );
    feature = QgsExpressionUtils::getFeature( values.at( 1 ), parent );
  }
  else
  {
    parent->setEvalErrorString( QObject::tr( "Function `is_selected` requires no more than two parameters. %1 given." ).arg( values.length() ) );
    return QVariant();
  }

  if ( !layer || !feature.isValid() )
  {
    return QVariant( QVariant::Bool );
  }

  return layer->selectedFeatureIds().contains( feature.id() );
}

static QVariant fcnNumSelected( const QVariantList &values, const QgsExpressionContext *context, QgsExpression *parent, const QgsExpressionNodeFunction * )
{
  QgsVectorLayer *layer = nullptr;

  if ( values.isEmpty() )
    layer = QgsExpressionUtils::getVectorLayer( context->variable( QStringLiteral( "layer" ) ), parent );
  else if ( values.count() == 1 )
    layer = QgsExpressionUtils::getVectorLayer( values.at( 0 ), parent );
  else
  {
    parent->setEvalErrorString( QObject::tr( "Function `num_selected` requires no more than one parameter. %1 given." ).arg( values.length() ) );
    return QVariant();
  }

  if ( !layer )
  {
    return QVariant( QVariant::LongLong );
  }

  return layer->selectedFeatureCount();
}

static QVariant fcnSqliteFetchAndIncrement( const QVariantList &values, const QgsExpressionContext *, QgsExpression *parent, const QgsExpressionNodeFunction * )
{
  static QMap<QString, qlonglong> counterCache;
  QVariant functionResult;

  std::function<void()> fetchAndIncrementFunc = [ =, &functionResult ]()
  {
    QString database;
    const QgsVectorLayer *layer = QgsExpressionUtils::getVectorLayer( values.at( 0 ), parent );

    if ( layer )
    {
      const QVariantMap decodedUri = QgsProviderRegistry::instance()->decodeUri( layer->providerType(), layer->dataProvider()->dataSourceUri() );
      database = decodedUri.value( QStringLiteral( "path" ) ).toString();
      if ( database.isEmpty() )
      {
        parent->setEvalErrorString( QObject::tr( "Could not extract file path from layer `%1`." ).arg( layer->name() ) );
      }
    }
    else
    {
      database = values.at( 0 ).toString();
    }

    const QString table = values.at( 1 ).toString();
    const QString idColumn = values.at( 2 ).toString();
    const QString filterAttribute = values.at( 3 ).toString();
    const QVariant filterValue = values.at( 4 ).toString();
    const QVariantMap defaultValues = values.at( 5 ).toMap();

    // read from database
    sqlite3_database_unique_ptr sqliteDb;
    sqlite3_statement_unique_ptr sqliteStatement;

    if ( sqliteDb.open_v2( database, SQLITE_OPEN_READWRITE, nullptr ) != SQLITE_OK )
    {
      parent->setEvalErrorString( QObject::tr( "Could not open sqlite database %1. Error %2. " ).arg( database, sqliteDb.errorMessage() ) );
      functionResult = QVariant();
      return;
    }

    QString errorMessage;
    QString currentValSql;

    qlonglong nextId = 0;
    bool cachedMode = false;
    bool valueRetrieved = false;

    QString cacheString = QStringLiteral( "%1:%2:%3:%4:%5" ).arg( database, table, idColumn, filterAttribute, filterValue.toString() );

    // Running in transaction mode, check for cached value first
    if ( layer && layer->dataProvider() && layer->dataProvider()->transaction() )
    {
      cachedMode = true;

      auto cachedCounter = counterCache.find( cacheString );

      if ( cachedCounter != counterCache.end() )
      {
        qlonglong &cachedValue = cachedCounter.value();
        nextId = cachedValue;
        nextId += 1;
        cachedValue = nextId;
        valueRetrieved = true;
      }
    }

    // Either not in cached mode or no cached value found, obtain from DB
    if ( !cachedMode || !valueRetrieved )
    {
      int result = SQLITE_ERROR;

      currentValSql = QStringLiteral( "SELECT %1 FROM %2" ).arg( QgsSqliteUtils::quotedIdentifier( idColumn ), QgsSqliteUtils::quotedIdentifier( table ) );
      if ( !filterAttribute.isNull() )
      {
        currentValSql += QStringLiteral( " WHERE %1 = %2" ).arg( QgsSqliteUtils::quotedIdentifier( filterAttribute ), QgsSqliteUtils::quotedValue( filterValue ) );
      }

      sqliteStatement = sqliteDb.prepare( currentValSql, result );

      if ( result == SQLITE_OK )
      {
        nextId = 0;
        if ( sqliteStatement.step() == SQLITE_ROW )
        {
          nextId = sqliteStatement.columnAsInt64( 0 ) + 1;
        }

        // If in cached mode: add value to cache and connect to transaction
        if ( cachedMode && result == SQLITE_OK )
        {
          counterCache.insert( cacheString, nextId );

          QObject::connect( layer->dataProvider()->transaction(), &QgsTransaction::destroyed, [cacheString]()
          {
            counterCache.remove( cacheString );
          } );
        }
        valueRetrieved = true;
      }
    }

    if ( valueRetrieved )
    {
      QString upsertSql;
      upsertSql = QStringLiteral( "INSERT OR REPLACE INTO %1" ).arg( QgsSqliteUtils::quotedIdentifier( table ) );
      QStringList cols;
      QStringList vals;
      cols << QgsSqliteUtils::quotedIdentifier( idColumn );
      vals << QgsSqliteUtils::quotedValue( nextId );

      if ( !filterAttribute.isNull() )
      {
        cols << QgsSqliteUtils::quotedIdentifier( filterAttribute );
        vals << QgsSqliteUtils::quotedValue( filterValue );
      }

      for ( QVariantMap::const_iterator iter = defaultValues.constBegin(); iter != defaultValues.constEnd(); ++iter )
      {
        cols << QgsSqliteUtils::quotedIdentifier( iter.key() );
        vals << iter.value().toString();
      }

      upsertSql += QLatin1String( " (" ) + cols.join( ',' ) + ')';
      upsertSql += QLatin1String( " VALUES " );
      upsertSql += '(' + vals.join( ',' ) + ')';

      int result = SQLITE_ERROR;
      if ( layer && layer->dataProvider() && layer->dataProvider()->transaction() )
      {
        QgsTransaction *transaction = layer->dataProvider()->transaction();
        if ( transaction->executeSql( upsertSql, errorMessage ) )
        {
          result = SQLITE_OK;
        }
      }
      else
      {
        result = sqliteDb.exec( upsertSql, errorMessage );
      }
      if ( result == SQLITE_OK )
      {
        functionResult = QVariant( nextId );
        return;
      }
      else
      {
        parent->setEvalErrorString( QStringLiteral( "Could not increment value: SQLite error: \"%1\" (%2)." ).arg( errorMessage, QString::number( result ) ) );
        functionResult = QVariant();
        return;
      }
    }

    functionResult = QVariant();
  };

  QgsThreadingUtils::runOnMainThread( fetchAndIncrementFunc );

  return functionResult;
}

static QVariant fcnConcat( const QVariantList &values, const QgsExpressionContext *, QgsExpression *parent, const QgsExpressionNodeFunction * )
{
  QString concat;
  for ( const QVariant &value : values )
  {
    concat += QgsExpressionUtils::getStringValue( value, parent );
  }
  return concat;
}

static QVariant fcnStrpos( const QVariantList &values, const QgsExpressionContext *, QgsExpression *parent, const QgsExpressionNodeFunction * )
{
  QString string = QgsExpressionUtils::getStringValue( values.at( 0 ), parent );
  return string.indexOf( QgsExpressionUtils::getStringValue( values.at( 1 ), parent ) ) + 1;
}

static QVariant fcnRight( const QVariantList &values, const QgsExpressionContext *, QgsExpression *parent, const QgsExpressionNodeFunction * )
{
  QString string = QgsExpressionUtils::getStringValue( values.at( 0 ), parent );
  qlonglong pos = QgsExpressionUtils::getIntValue( values.at( 1 ), parent );
  return string.right( pos );
}

static QVariant fcnLeft( const QVariantList &values, const QgsExpressionContext *, QgsExpression *parent, const QgsExpressionNodeFunction * )
{
  QString string = QgsExpressionUtils::getStringValue( values.at( 0 ), parent );
  qlonglong pos = QgsExpressionUtils::getIntValue( values.at( 1 ), parent );
  return string.left( pos );
}

static QVariant fcnRPad( const QVariantList &values, const QgsExpressionContext *, QgsExpression *parent, const QgsExpressionNodeFunction * )
{
  QString string = QgsExpressionUtils::getStringValue( values.at( 0 ), parent );
  qlonglong length = QgsExpressionUtils::getIntValue( values.at( 1 ), parent );
  QString fill = QgsExpressionUtils::getStringValue( values.at( 2 ), parent );
  return string.leftJustified( length, fill.at( 0 ), true );
}

static QVariant fcnLPad( const QVariantList &values, const QgsExpressionContext *, QgsExpression *parent, const QgsExpressionNodeFunction * )
{
  QString string = QgsExpressionUtils::getStringValue( values.at( 0 ), parent );
  qlonglong length = QgsExpressionUtils::getIntValue( values.at( 1 ), parent );
  QString fill = QgsExpressionUtils::getStringValue( values.at( 2 ), parent );
  return string.rightJustified( length, fill.at( 0 ), true );
}

static QVariant fcnFormatString( const QVariantList &values, const QgsExpressionContext *, QgsExpression *parent, const QgsExpressionNodeFunction * )
{
  QString string = QgsExpressionUtils::getStringValue( values.at( 0 ), parent );
  for ( int n = 1; n < values.length(); n++ )
  {
    string = string.arg( QgsExpressionUtils::getStringValue( values.at( n ), parent ) );
  }
  return string;
}


static QVariant fcnNow( const QVariantList &, const QgsExpressionContext *, QgsExpression *, const QgsExpressionNodeFunction * )
{
  return QVariant( QDateTime::currentDateTime() );
}

static QVariant fcnToDate( const QVariantList &values, const QgsExpressionContext *, QgsExpression *parent, const QgsExpressionNodeFunction * )
{
  return QVariant( QgsExpressionUtils::getDateValue( values.at( 0 ), parent ) );
}

static QVariant fcnToTime( const QVariantList &values, const QgsExpressionContext *, QgsExpression *parent, const QgsExpressionNodeFunction * )
{
  return QVariant( QgsExpressionUtils::getTimeValue( values.at( 0 ), parent ) );
}

static QVariant fcnToInterval( const QVariantList &values, const QgsExpressionContext *, QgsExpression *parent, const QgsExpressionNodeFunction * )
{
  return QVariant::fromValue( QgsExpressionUtils::getInterval( values.at( 0 ), parent ) );
}

/*
 * DMS functions
 */

static QVariant floatToDegreeFormat( const QgsCoordinateFormatter::Format format, const QVariantList &values, const QgsExpressionContext *, QgsExpression *parent, const QgsExpressionNodeFunction * )
{
  double value = QgsExpressionUtils::getDoubleValue( values.at( 0 ), parent );
  QString axis = QgsExpressionUtils::getStringValue( values.at( 1 ), parent );
  int precision = QgsExpressionUtils::getIntValue( values.at( 2 ), parent );

  QString formatString;
  if ( values.count() > 3 )
    formatString = QgsExpressionUtils::getStringValue( values.at( 3 ), parent );

  QgsCoordinateFormatter::FormatFlags flags = nullptr;
  if ( formatString.compare( QLatin1String( "suffix" ), Qt::CaseInsensitive ) == 0 )
  {
    flags = QgsCoordinateFormatter::FlagDegreesUseStringSuffix;
  }
  else if ( formatString.compare( QLatin1String( "aligned" ), Qt::CaseInsensitive ) == 0 )
  {
    flags = QgsCoordinateFormatter::FlagDegreesUseStringSuffix | QgsCoordinateFormatter::FlagDegreesPadMinutesSeconds;
  }
  else if ( ! formatString.isEmpty() )
  {
    parent->setEvalErrorString( QObject::tr( "Invalid formatting parameter: '%1'. It must be empty, or 'suffix' or 'aligned'." ).arg( formatString ) );
    return QVariant();
  }

  if ( axis.compare( QLatin1String( "x" ), Qt::CaseInsensitive ) == 0 )
  {
    return QVariant::fromValue( QgsCoordinateFormatter::formatX( value, format, precision, flags ) );
  }
  else if ( axis.compare( QLatin1String( "y" ), Qt::CaseInsensitive ) == 0 )
  {
    return QVariant::fromValue( QgsCoordinateFormatter::formatY( value, format, precision, flags ) );
  }
  else
  {
    parent->setEvalErrorString( QObject::tr( "Invalid axis name: '%1'. It must be either 'x' or 'y'." ).arg( axis ) );
    return QVariant();
  }
}

static QVariant fcnToDegreeMinute( const QVariantList &values, const QgsExpressionContext *context, QgsExpression *parent, const QgsExpressionNodeFunction *node )
{
  QgsCoordinateFormatter::Format format = QgsCoordinateFormatter::FormatDegreesMinutes;
  return floatToDegreeFormat( format, values, context, parent, node );
}

static QVariant fcnToDegreeMinuteSecond( const QVariantList &values, const QgsExpressionContext *context, QgsExpression *parent, const QgsExpressionNodeFunction *node )
{
  QgsCoordinateFormatter::Format format = QgsCoordinateFormatter::FormatDegreesMinutesSeconds;
  return floatToDegreeFormat( format, values, context, parent, node );
}

static QVariant fcnAge( const QVariantList &values, const QgsExpressionContext *, QgsExpression *parent, const QgsExpressionNodeFunction * )
{
  QDateTime d1 = QgsExpressionUtils::getDateTimeValue( values.at( 0 ), parent );
  QDateTime d2 = QgsExpressionUtils::getDateTimeValue( values.at( 1 ), parent );
  qint64 seconds = d2.secsTo( d1 );
  return QVariant::fromValue( QgsInterval( seconds ) );
}

static QVariant fcnDayOfWeek( const QVariantList &values, const QgsExpressionContext *, QgsExpression *parent, const QgsExpressionNodeFunction * )
{
  if ( !values.at( 0 ).canConvert<QDate>() )
    return QVariant();

  QDate date = QgsExpressionUtils::getDateValue( values.at( 0 ), parent );
  if ( !date.isValid() )
    return QVariant();

  // return dayOfWeek() % 7 so that values range from 0 (sun) to 6 (sat)
  // (to match PostgreSQL behavior)
  return date.dayOfWeek() % 7;
}

static QVariant fcnDay( const QVariantList &values, const QgsExpressionContext *, QgsExpression *parent, const QgsExpressionNodeFunction * )
{
  QVariant value = values.at( 0 );
  QgsInterval inter = QgsExpressionUtils::getInterval( value, parent, false );
  if ( inter.isValid() )
  {
    return QVariant( inter.days() );
  }
  else
  {
    QDateTime d1 = QgsExpressionUtils::getDateTimeValue( value, parent );
    return QVariant( d1.date().day() );
  }
}

static QVariant fcnYear( const QVariantList &values, const QgsExpressionContext *, QgsExpression *parent, const QgsExpressionNodeFunction * )
{
  QVariant value = values.at( 0 );
  QgsInterval inter = QgsExpressionUtils::getInterval( value, parent, false );
  if ( inter.isValid() )
  {
    return QVariant( inter.years() );
  }
  else
  {
    QDateTime d1 = QgsExpressionUtils::getDateTimeValue( value, parent );
    return QVariant( d1.date().year() );
  }
}

static QVariant fcnMonth( const QVariantList &values, const QgsExpressionContext *, QgsExpression *parent, const QgsExpressionNodeFunction * )
{
  QVariant value = values.at( 0 );
  QgsInterval inter = QgsExpressionUtils::getInterval( value, parent, false );
  if ( inter.isValid() )
  {
    return QVariant( inter.months() );
  }
  else
  {
    QDateTime d1 = QgsExpressionUtils::getDateTimeValue( value, parent );
    return QVariant( d1.date().month() );
  }
}

static QVariant fcnWeek( const QVariantList &values, const QgsExpressionContext *, QgsExpression *parent, const QgsExpressionNodeFunction * )
{
  QVariant value = values.at( 0 );
  QgsInterval inter = QgsExpressionUtils::getInterval( value, parent, false );
  if ( inter.isValid() )
  {
    return QVariant( inter.weeks() );
  }
  else
  {
    QDateTime d1 = QgsExpressionUtils::getDateTimeValue( value, parent );
    return QVariant( d1.date().weekNumber() );
  }
}

static QVariant fcnHour( const QVariantList &values, const QgsExpressionContext *, QgsExpression *parent, const QgsExpressionNodeFunction * )
{
  QVariant value = values.at( 0 );
  QgsInterval inter = QgsExpressionUtils::getInterval( value, parent, false );
  if ( inter.isValid() )
  {
    return QVariant( inter.hours() );
  }
  else
  {
    QTime t1 = QgsExpressionUtils::getTimeValue( value, parent );
    return QVariant( t1.hour() );
  }
}

static QVariant fcnMinute( const QVariantList &values, const QgsExpressionContext *, QgsExpression *parent, const QgsExpressionNodeFunction * )
{
  QVariant value = values.at( 0 );
  QgsInterval inter = QgsExpressionUtils::getInterval( value, parent, false );
  if ( inter.isValid() )
  {
    return QVariant( inter.minutes() );
  }
  else
  {
    QTime t1 = QgsExpressionUtils::getTimeValue( value, parent );
    return QVariant( t1.minute() );
  }
}

static QVariant fcnSeconds( const QVariantList &values, const QgsExpressionContext *, QgsExpression *parent, const QgsExpressionNodeFunction * )
{
  QVariant value = values.at( 0 );
  QgsInterval inter = QgsExpressionUtils::getInterval( value, parent, false );
  if ( inter.isValid() )
  {
    return QVariant( inter.seconds() );
  }
  else
  {
    QTime t1 = QgsExpressionUtils::getTimeValue( value, parent );
    return QVariant( t1.second() );
  }
}

static QVariant fcnEpoch( const QVariantList &values, const QgsExpressionContext *, QgsExpression *parent, const QgsExpressionNodeFunction * )
{
  QDateTime dt = QgsExpressionUtils::getDateTimeValue( values.at( 0 ), parent );
  if ( dt.isValid() )
  {
    return QVariant( dt.toMSecsSinceEpoch() );
  }
  else
  {
    return QVariant();
  }
}

#define ENSURE_GEOM_TYPE(f, g, geomtype) \
  if ( !(f).hasGeometry() ) \
    return QVariant(); \
  QgsGeometry g = (f).geometry(); \
  if ( (g).type() != (geomtype) ) \
    return QVariant();

static QVariant fcnX( const QVariantList &, const QgsExpressionContext *context, QgsExpression *, const QgsExpressionNodeFunction * )
{
  FEAT_FROM_CONTEXT( context, f );
  ENSURE_GEOM_TYPE( f, g, QgsWkbTypes::PointGeometry );
  if ( g.isMultipart() )
  {
    return g.asMultiPoint().at( 0 ).x();
  }
  else
  {
    return g.asPoint().x();
  }
}

static QVariant fcnY( const QVariantList &, const QgsExpressionContext *context, QgsExpression *, const QgsExpressionNodeFunction * )
{
  FEAT_FROM_CONTEXT( context, f );
  ENSURE_GEOM_TYPE( f, g, QgsWkbTypes::PointGeometry );
  if ( g.isMultipart() )
  {
    return g.asMultiPoint().at( 0 ).y();
  }
  else
  {
    return g.asPoint().y();
  }
}

static QVariant fcnGeomX( const QVariantList &values, const QgsExpressionContext *, QgsExpression *parent, const QgsExpressionNodeFunction * )
{
  QgsGeometry geom = QgsExpressionUtils::getGeometry( values.at( 0 ), parent );
  if ( geom.isNull() )
    return QVariant();

  //if single point, return the point's x coordinate
  if ( geom.type() == QgsWkbTypes::PointGeometry && !geom.isMultipart() )
  {
    return geom.asPoint().x();
  }

  //otherwise return centroid x
  QgsGeometry centroid = geom.centroid();
  QVariant result( centroid.asPoint().x() );
  return result;
}

static QVariant fcnGeomY( const QVariantList &values, const QgsExpressionContext *, QgsExpression *parent, const QgsExpressionNodeFunction * )
{
  QgsGeometry geom = QgsExpressionUtils::getGeometry( values.at( 0 ), parent );
  if ( geom.isNull() )
    return QVariant();

  //if single point, return the point's y coordinate
  if ( geom.type() == QgsWkbTypes::PointGeometry && !geom.isMultipart() )
  {
    return geom.asPoint().y();
  }

  //otherwise return centroid y
  QgsGeometry centroid = geom.centroid();
  QVariant result( centroid.asPoint().y() );
  return result;
}

static QVariant fcnGeomZ( const QVariantList &values, const QgsExpressionContext *, QgsExpression *parent, const QgsExpressionNodeFunction * )
{
  QgsGeometry geom = QgsExpressionUtils::getGeometry( values.at( 0 ), parent );
  if ( geom.isNull() )
    return QVariant(); //or 0?

  //if single point, return the point's z coordinate
  if ( geom.type() == QgsWkbTypes::PointGeometry && !geom.isMultipart() )
  {
    const QgsPoint *point = qgsgeometry_cast< const QgsPoint * >( geom.constGet() );
    if ( point )
      return point->z();
  }
  else if ( geom.type() == QgsWkbTypes::PointGeometry && geom.isMultipart() )
  {
    if ( const QgsGeometryCollection *collection = qgsgeometry_cast< const QgsGeometryCollection * >( geom.constGet() ) )
    {
      if ( collection->numGeometries() == 1 )
      {
        if ( const QgsPoint *point = qgsgeometry_cast< const QgsPoint * >( collection->geometryN( 0 ) ) )
          return point->z();
      }
    }
  }

  return QVariant();
}

static QVariant fcnGeomM( const QVariantList &values, const QgsExpressionContext *, QgsExpression *parent, const QgsExpressionNodeFunction * )
{
  QgsGeometry geom = QgsExpressionUtils::getGeometry( values.at( 0 ), parent );
  if ( geom.isNull() )
    return QVariant(); //or 0?

  //if single point, return the point's m value
  if ( geom.type() == QgsWkbTypes::PointGeometry && !geom.isMultipart() )
  {
    const QgsPoint *point = qgsgeometry_cast< const QgsPoint * >( geom.constGet() );
    if ( point )
      return point->m();
  }
  else if ( geom.type() == QgsWkbTypes::PointGeometry && geom.isMultipart() )
  {
    if ( const QgsGeometryCollection *collection = qgsgeometry_cast< const QgsGeometryCollection * >( geom.constGet() ) )
    {
      if ( collection->numGeometries() == 1 )
      {
        if ( const QgsPoint *point = qgsgeometry_cast< const QgsPoint * >( collection->geometryN( 0 ) ) )
          return point->m();
      }
    }
  }

  return QVariant();
}

static QVariant fcnPointN( const QVariantList &values, const QgsExpressionContext *, QgsExpression *parent, const QgsExpressionNodeFunction * )
{
  QgsGeometry geom = QgsExpressionUtils::getGeometry( values.at( 0 ), parent );

  if ( geom.isNull() )
    return QVariant();

  qlonglong idx = QgsExpressionUtils::getIntValue( values.at( 1 ), parent );

  if ( idx < 0 )
  {
    //negative idx
    int count = geom.constGet()->nCoordinates();
    idx = count + idx;
  }
  else
  {
    //positive idx is 1 based
    idx -= 1;
  }

  QgsVertexId vId;
  if ( idx < 0 || !geom.vertexIdFromVertexNr( idx, vId ) )
  {
    parent->setEvalErrorString( QObject::tr( "Point index is out of range" ) );
    return QVariant();
  }

  QgsPoint point = geom.constGet()->vertexAt( vId );
  return QVariant::fromValue( QgsGeometry( new QgsPoint( point ) ) );
}

static QVariant fcnStartPoint( const QVariantList &values, const QgsExpressionContext *, QgsExpression *parent, const QgsExpressionNodeFunction * )
{
  QgsGeometry geom = QgsExpressionUtils::getGeometry( values.at( 0 ), parent );

  if ( geom.isNull() )
    return QVariant();

  QgsVertexId vId;
  if ( !geom.vertexIdFromVertexNr( 0, vId ) )
  {
    return QVariant();
  }

  QgsPoint point = geom.constGet()->vertexAt( vId );
  return QVariant::fromValue( QgsGeometry( new QgsPoint( point ) ) );
}

static QVariant fcnEndPoint( const QVariantList &values, const QgsExpressionContext *, QgsExpression *parent, const QgsExpressionNodeFunction * )
{
  QgsGeometry geom = QgsExpressionUtils::getGeometry( values.at( 0 ), parent );

  if ( geom.isNull() )
    return QVariant();

  QgsVertexId vId;
  if ( !geom.vertexIdFromVertexNr( geom.constGet()->nCoordinates() - 1, vId ) )
  {
    return QVariant();
  }

  QgsPoint point = geom.constGet()->vertexAt( vId );
  return QVariant::fromValue( QgsGeometry( new QgsPoint( point ) ) );
}

static QVariant fcnNodesToPoints( const QVariantList &values, const QgsExpressionContext *, QgsExpression *parent, const QgsExpressionNodeFunction * )
{
  QgsGeometry geom = QgsExpressionUtils::getGeometry( values.at( 0 ), parent );

  if ( geom.isNull() )
    return QVariant();

  bool ignoreClosing = false;
  if ( values.length() > 1 )
  {
    ignoreClosing = QgsExpressionUtils::getIntValue( values.at( 1 ), parent );
  }

  QgsMultiPoint *mp = new QgsMultiPoint();

  const QgsCoordinateSequence sequence = geom.constGet()->coordinateSequence();
  for ( const QgsRingSequence &part : sequence )
  {
    for ( const QgsPointSequence &ring : part )
    {
      bool skipLast = false;
      if ( ignoreClosing && ring.count() > 2 && ring.first() == ring.last() )
      {
        skipLast = true;
      }

      for ( int i = 0; i < ( skipLast ? ring.count() - 1 : ring.count() ); ++ i )
      {
        mp->addGeometry( ring.at( i ).clone() );
      }
    }
  }

  return QVariant::fromValue( QgsGeometry( mp ) );
}

static QVariant fcnSegmentsToLines( const QVariantList &values, const QgsExpressionContext *, QgsExpression *parent, const QgsExpressionNodeFunction * )
{
  QgsGeometry geom = QgsExpressionUtils::getGeometry( values.at( 0 ), parent );

  if ( geom.isNull() )
    return QVariant();

  const QVector< QgsLineString * > linesToProcess = QgsGeometryUtils::extractLineStrings( geom.constGet() );

  //OK, now we have a complete list of segmentized lines from the geometry
  QgsMultiLineString *ml = new QgsMultiLineString();
  for ( QgsLineString *line : linesToProcess )
  {
    for ( int i = 0; i < line->numPoints() - 1; ++i )
    {
      QgsLineString *segment = new QgsLineString();
      segment->setPoints( QgsPointSequence()
                          << line->pointN( i )
                          << line->pointN( i + 1 ) );
      ml->addGeometry( segment );
    }
    delete line;
  }

  return QVariant::fromValue( QgsGeometry( ml ) );
}

static QVariant fcnInteriorRingN( const QVariantList &values, const QgsExpressionContext *, QgsExpression *parent, const QgsExpressionNodeFunction * )
{
  QgsGeometry geom = QgsExpressionUtils::getGeometry( values.at( 0 ), parent );

  if ( geom.isNull() )
    return QVariant();

  const QgsCurvePolygon *curvePolygon = qgsgeometry_cast< const QgsCurvePolygon * >( geom.constGet() );
  if ( !curvePolygon && geom.isMultipart() )
  {
    if ( const QgsGeometryCollection *collection = qgsgeometry_cast< const QgsGeometryCollection * >( geom.constGet() ) )
    {
      if ( collection->numGeometries() == 1 )
      {
        curvePolygon = qgsgeometry_cast< const QgsCurvePolygon * >( collection->geometryN( 0 ) );
      }
    }
  }

  if ( !curvePolygon )
    return QVariant();

  //idx is 1 based
  qlonglong idx = QgsExpressionUtils::getIntValue( values.at( 1 ), parent ) - 1;

  if ( idx >= curvePolygon->numInteriorRings() || idx < 0 )
    return QVariant();

  QgsCurve *curve = static_cast< QgsCurve * >( curvePolygon->interiorRing( static_cast< int >( idx ) )->clone() );
  QVariant result = curve ? QVariant::fromValue( QgsGeometry( curve ) ) : QVariant();
  return result;
}

static QVariant fcnGeometryN( const QVariantList &values, const QgsExpressionContext *, QgsExpression *parent, const QgsExpressionNodeFunction * )
{
  QgsGeometry geom = QgsExpressionUtils::getGeometry( values.at( 0 ), parent );

  if ( geom.isNull() )
    return QVariant();

  const QgsGeometryCollection *collection = qgsgeometry_cast< const QgsGeometryCollection * >( geom.constGet() );
  if ( !collection )
    return QVariant();

  //idx is 1 based
  qlonglong idx = QgsExpressionUtils::getIntValue( values.at( 1 ), parent ) - 1;

  if ( idx < 0 || idx >= collection->numGeometries() )
    return QVariant();

  QgsAbstractGeometry *part = collection->geometryN( static_cast< int >( idx ) )->clone();
  QVariant result = part ? QVariant::fromValue( QgsGeometry( part ) ) : QVariant();
  return result;
}

static QVariant fcnBoundary( const QVariantList &values, const QgsExpressionContext *, QgsExpression *parent, const QgsExpressionNodeFunction * )
{
  QgsGeometry geom = QgsExpressionUtils::getGeometry( values.at( 0 ), parent );

  if ( geom.isNull() )
    return QVariant();

  QgsAbstractGeometry *boundary = geom.constGet()->boundary();
  if ( !boundary )
    return QVariant();

  return QVariant::fromValue( QgsGeometry( boundary ) );
}

static QVariant fcnLineMerge( const QVariantList &values, const QgsExpressionContext *, QgsExpression *parent, const QgsExpressionNodeFunction * )
{
  QgsGeometry geom = QgsExpressionUtils::getGeometry( values.at( 0 ), parent );

  if ( geom.isNull() )
    return QVariant();

  QgsGeometry merged = geom.mergeLines();
  if ( merged.isNull() )
    return QVariant();

  return QVariant::fromValue( merged );
}

static QVariant fcnSimplify( const QVariantList &values, const QgsExpressionContext *, QgsExpression *parent, const QgsExpressionNodeFunction * )
{
  QgsGeometry geom = QgsExpressionUtils::getGeometry( values.at( 0 ), parent );

  if ( geom.isNull() )
    return QVariant();

  double tolerance = QgsExpressionUtils::getDoubleValue( values.at( 1 ), parent );

  QgsGeometry simplified = geom.simplify( tolerance );
  if ( simplified.isNull() )
    return QVariant();

  return simplified;
}

static QVariant fcnSimplifyVW( const QVariantList &values, const QgsExpressionContext *, QgsExpression *parent, const QgsExpressionNodeFunction * )
{
  QgsGeometry geom = QgsExpressionUtils::getGeometry( values.at( 0 ), parent );

  if ( geom.isNull() )
    return QVariant();

  double tolerance = QgsExpressionUtils::getDoubleValue( values.at( 1 ), parent );

  QgsMapToPixelSimplifier simplifier( QgsMapToPixelSimplifier::SimplifyGeometry, tolerance, QgsMapToPixelSimplifier::Visvalingam );

  QgsGeometry simplified = simplifier.simplify( geom );
  if ( simplified.isNull() )
    return QVariant();

  return simplified;
}

static QVariant fcnSmooth( const QVariantList &values, const QgsExpressionContext *, QgsExpression *parent, const QgsExpressionNodeFunction * )
{
  QgsGeometry geom = QgsExpressionUtils::getGeometry( values.at( 0 ), parent );

  if ( geom.isNull() )
    return QVariant();

  int iterations = std::min( QgsExpressionUtils::getNativeIntValue( values.at( 1 ), parent ), 10 );
  double offset = qBound( 0.0, QgsExpressionUtils::getDoubleValue( values.at( 2 ), parent ), 0.5 );
  double minLength = QgsExpressionUtils::getDoubleValue( values.at( 3 ), parent );
  double maxAngle = qBound( 0.0, QgsExpressionUtils::getDoubleValue( values.at( 4 ), parent ), 180.0 );

  QgsGeometry smoothed = geom.smooth( iterations, offset, minLength, maxAngle );
  if ( smoothed.isNull() )
    return QVariant();

  return smoothed;
}

static QVariant fcnMakePoint( const QVariantList &values, const QgsExpressionContext *, QgsExpression *parent, const QgsExpressionNodeFunction * )
{
  if ( values.count() < 2 || values.count() > 4 )
  {
    parent->setEvalErrorString( QObject::tr( "Function make_point requires 2-4 arguments" ) );
    return QVariant();
  }

  double x = QgsExpressionUtils::getDoubleValue( values.at( 0 ), parent );
  double y = QgsExpressionUtils::getDoubleValue( values.at( 1 ), parent );
  double z = values.count() >= 3 ? QgsExpressionUtils::getDoubleValue( values.at( 2 ), parent ) : 0.0;
  double m = values.count() >= 4 ? QgsExpressionUtils::getDoubleValue( values.at( 3 ), parent ) : 0.0;
  switch ( values.count() )
  {
    case 2:
      return QVariant::fromValue( QgsGeometry( new QgsPoint( x, y ) ) );
    case 3:
      return QVariant::fromValue( QgsGeometry( new QgsPoint( QgsWkbTypes::PointZ, x, y, z ) ) );
    case 4:
      return QVariant::fromValue( QgsGeometry( new QgsPoint( QgsWkbTypes::PointZM, x, y, z, m ) ) );
  }
  return QVariant(); //avoid warning
}

static QVariant fcnMakePointM( const QVariantList &values, const QgsExpressionContext *, QgsExpression *parent, const QgsExpressionNodeFunction * )
{
  double x = QgsExpressionUtils::getDoubleValue( values.at( 0 ), parent );
  double y = QgsExpressionUtils::getDoubleValue( values.at( 1 ), parent );
  double m = QgsExpressionUtils::getDoubleValue( values.at( 2 ), parent );
  return QVariant::fromValue( QgsGeometry( new QgsPoint( QgsWkbTypes::PointM, x, y, 0.0, m ) ) );
}

static QVariant fcnMakeLine( const QVariantList &values, const QgsExpressionContext *, QgsExpression *parent, const QgsExpressionNodeFunction * )
{
  if ( values.count() < 2 )
  {
    return QVariant();
  }

  QgsLineString *lineString = new QgsLineString();
  lineString->clear();

  for ( const QVariant &value : values )
  {
    QgsGeometry geom = QgsExpressionUtils::getGeometry( value, parent );
    if ( geom.isNull() )
      continue;

    if ( geom.type() != QgsWkbTypes::PointGeometry || geom.isMultipart() )
      continue;

    const QgsPoint *point = qgsgeometry_cast< const QgsPoint * >( geom.constGet() );
    if ( !point )
      continue;

    lineString->addVertex( *point );
  }

  return QVariant::fromValue( QgsGeometry( lineString ) );
}

static QVariant fcnMakePolygon( const QVariantList &values, const QgsExpressionContext *, QgsExpression *parent, const QgsExpressionNodeFunction * )
{
  if ( values.count() < 1 )
  {
    parent->setEvalErrorString( QObject::tr( "Function make_polygon requires an argument" ) );
    return QVariant();
  }

  QgsGeometry outerRing = QgsExpressionUtils::getGeometry( values.at( 0 ), parent );
  if ( outerRing.type() != QgsWkbTypes::LineGeometry || outerRing.isNull() )
    return QVariant();

  std::unique_ptr< QgsPolygon > polygon = qgis::make_unique< QgsPolygon >();

  const QgsCurve *exteriorRing = qgsgeometry_cast< QgsCurve * >( outerRing.constGet() );
  if ( !exteriorRing && outerRing.isMultipart() )
  {
    if ( const QgsGeometryCollection *collection = qgsgeometry_cast< const QgsGeometryCollection * >( outerRing.constGet() ) )
    {
      if ( collection->numGeometries() == 1 )
      {
        exteriorRing = qgsgeometry_cast< QgsCurve * >( collection->geometryN( 0 ) );
      }
    }
  }

  if ( !exteriorRing )
    return QVariant();

  polygon->setExteriorRing( exteriorRing->segmentize() );


  for ( int i = 1; i < values.count(); ++i )
  {
    QgsGeometry ringGeom = QgsExpressionUtils::getGeometry( values.at( i ), parent );
    if ( ringGeom.isNull() )
      continue;

    if ( ringGeom.type() != QgsWkbTypes::LineGeometry || ringGeom.isNull() )
      continue;

    const QgsCurve *ring = qgsgeometry_cast< QgsCurve * >( ringGeom.constGet() );
    if ( !ring && ringGeom.isMultipart() )
    {
      if ( const QgsGeometryCollection *collection = qgsgeometry_cast< const QgsGeometryCollection * >( ringGeom.constGet() ) )
      {
        if ( collection->numGeometries() == 1 )
        {
          ring = qgsgeometry_cast< QgsCurve * >( collection->geometryN( 0 ) );
        }
      }
    }

    if ( !ring )
      continue;

    polygon->addInteriorRing( ring->segmentize() );
  }

  return QVariant::fromValue( QgsGeometry( std::move( polygon ) ) );
}

static QVariant fcnMakeTriangle( const QVariantList &values, const QgsExpressionContext *, QgsExpression *parent, const QgsExpressionNodeFunction * )
{
  std::unique_ptr<QgsTriangle> tr( new QgsTriangle() );
  std::unique_ptr<QgsLineString> lineString( new QgsLineString() );
  lineString->clear();

  for ( const QVariant &value : values )
  {
    QgsGeometry geom = QgsExpressionUtils::getGeometry( value, parent );
    if ( geom.isNull() )
      return QVariant();

    if ( geom.type() != QgsWkbTypes::PointGeometry || geom.isMultipart() )
      return QVariant();

    const QgsPoint *point = qgsgeometry_cast< const QgsPoint * >( geom.constGet() );
    if ( !point && geom.isMultipart() )
    {
      if ( const QgsGeometryCollection *collection = qgsgeometry_cast< const QgsGeometryCollection * >( geom.constGet() ) )
      {
        if ( collection->numGeometries() == 1 )
        {
          point = qgsgeometry_cast< const QgsPoint * >( collection->geometryN( 0 ) );
        }
      }
    }

    if ( !point )
      return QVariant();

    lineString->addVertex( *point );
  }

  tr->setExteriorRing( lineString.release() );

  return QVariant::fromValue( QgsGeometry( tr.release() ) );
}

static QVariant fcnMakeCircle( const QVariantList &values, const QgsExpressionContext *, QgsExpression *parent, const QgsExpressionNodeFunction * )
{
  QgsGeometry geom = QgsExpressionUtils::getGeometry( values.at( 0 ), parent );
  if ( geom.isNull() )
    return QVariant();

  if ( geom.type() != QgsWkbTypes::PointGeometry || geom.isMultipart() )
    return QVariant();

  double radius = QgsExpressionUtils::getDoubleValue( values.at( 1 ), parent );
  double segment = QgsExpressionUtils::getIntValue( values.at( 2 ), parent );

  if ( segment < 3 )
  {
    parent->setEvalErrorString( QObject::tr( "Segment must be greater than 2" ) );
    return QVariant();
  }
  const QgsPoint *point = qgsgeometry_cast< const QgsPoint * >( geom.constGet() );
  if ( !point && geom.isMultipart() )
  {
    if ( const QgsGeometryCollection *collection = qgsgeometry_cast< const QgsGeometryCollection * >( geom.constGet() ) )
    {
      if ( collection->numGeometries() == 1 )
      {
        point = qgsgeometry_cast< const QgsPoint * >( collection->geometryN( 0 ) );
      }
    }
  }
  if ( !point )
    return QVariant();

  QgsCircle circ( *point, radius );
  return QVariant::fromValue( QgsGeometry( circ.toPolygon( segment ) ) );
}

static QVariant fcnMakeEllipse( const QVariantList &values, const QgsExpressionContext *, QgsExpression *parent, const QgsExpressionNodeFunction * )
{
  QgsGeometry geom = QgsExpressionUtils::getGeometry( values.at( 0 ), parent );
  if ( geom.isNull() )
    return QVariant();

  if ( geom.type() != QgsWkbTypes::PointGeometry || geom.isMultipart() )
    return QVariant();

  double majorAxis = QgsExpressionUtils::getDoubleValue( values.at( 1 ), parent );
  double minorAxis = QgsExpressionUtils::getDoubleValue( values.at( 2 ), parent );
  double azimuth = QgsExpressionUtils::getDoubleValue( values.at( 3 ), parent );
  double segment = QgsExpressionUtils::getIntValue( values.at( 4 ), parent );
  if ( segment < 3 )
  {
    parent->setEvalErrorString( QObject::tr( "Segment must be greater than 2" ) );
    return QVariant();
  }
  const QgsPoint *point = qgsgeometry_cast< const QgsPoint * >( geom.constGet() );
  if ( !point && geom.isMultipart() )
  {
    if ( const QgsGeometryCollection *collection = qgsgeometry_cast< const QgsGeometryCollection * >( geom.constGet() ) )
    {
      if ( collection->numGeometries() == 1 )
      {
        point = qgsgeometry_cast< const QgsPoint * >( collection->geometryN( 0 ) );
      }
    }
  }
  if ( !point )
    return QVariant();

  QgsEllipse elp( *point, majorAxis,  minorAxis, azimuth );
  return QVariant::fromValue( QgsGeometry( elp.toPolygon( segment ) ) );
}

static QVariant fcnMakeRegularPolygon( const QVariantList &values, const QgsExpressionContext *, QgsExpression *parent, const QgsExpressionNodeFunction * )
{

  QgsGeometry pt1 = QgsExpressionUtils::getGeometry( values.at( 0 ), parent );
  if ( pt1.isNull() )
    return QVariant();

  if ( pt1.type() != QgsWkbTypes::PointGeometry || pt1.isMultipart() )
    return QVariant();

  QgsGeometry pt2 = QgsExpressionUtils::getGeometry( values.at( 1 ), parent );
  if ( pt2.isNull() )
    return QVariant();

  if ( pt2.type() != QgsWkbTypes::PointGeometry || pt2.isMultipart() )
    return QVariant();

  unsigned int nbEdges = static_cast<unsigned int>( QgsExpressionUtils::getIntValue( values.at( 2 ), parent ) );
  if ( nbEdges < 3 )
  {
    parent->setEvalErrorString( QObject::tr( "Number of edges/sides must be greater than 2" ) );
    return QVariant();
  }

  QgsRegularPolygon::ConstructionOption option = static_cast< QgsRegularPolygon::ConstructionOption >( QgsExpressionUtils::getIntValue( values.at( 3 ), parent ) );
  if ( ( option < QgsRegularPolygon::InscribedCircle ) || ( option > QgsRegularPolygon::CircumscribedCircle ) )
  {
    parent->setEvalErrorString( QObject::tr( "Option can be 0 (inscribed) or 1 (circumscribed)" ) );
    return QVariant();
  }

  const QgsPoint *center = qgsgeometry_cast< const QgsPoint * >( pt1.constGet() );
  if ( !center && pt1.isMultipart() )
  {
    if ( const QgsGeometryCollection *collection = qgsgeometry_cast< const QgsGeometryCollection * >( pt1.constGet() ) )
    {
      if ( collection->numGeometries() == 1 )
      {
        center = qgsgeometry_cast< const QgsPoint * >( collection->geometryN( 0 ) );
      }
    }
  }
  if ( !center )
    return QVariant();

  const QgsPoint *corner = qgsgeometry_cast< const QgsPoint * >( pt2.constGet() );
  if ( !corner && pt2.isMultipart() )
  {
    if ( const QgsGeometryCollection *collection = qgsgeometry_cast< const QgsGeometryCollection * >( pt2.constGet() ) )
    {
      if ( collection->numGeometries() == 1 )
      {
        corner = qgsgeometry_cast< const QgsPoint * >( collection->geometryN( 0 ) );
      }
    }
  }
  if ( !corner )
    return QVariant();

  QgsRegularPolygon rp = QgsRegularPolygon( *center, *corner, nbEdges, option );

  return QVariant::fromValue( QgsGeometry( rp.toPolygon() ) );

}

static QVariant fcnMakeSquare( const QVariantList &values, const QgsExpressionContext *, QgsExpression *parent, const QgsExpressionNodeFunction * )
{
  QgsGeometry pt1 = QgsExpressionUtils::getGeometry( values.at( 0 ), parent );
  if ( pt1.isNull() )
    return QVariant();
  if ( pt1.type() != QgsWkbTypes::PointGeometry || pt1.isMultipart() )
    return QVariant();

  QgsGeometry pt2 = QgsExpressionUtils::getGeometry( values.at( 1 ), parent );
  if ( pt2.isNull() )
    return QVariant();
  if ( pt2.type() != QgsWkbTypes::PointGeometry || pt2.isMultipart() )
    return QVariant();

  const QgsPoint *point1 = qgsgeometry_cast< const QgsPoint *>( pt1.constGet() );
  const QgsPoint *point2 = qgsgeometry_cast< const QgsPoint *>( pt2.constGet() );
  QgsQuadrilateral square = QgsQuadrilateral::squareFromDiagonal( *point1, *point2 );

  return QVariant::fromValue( QgsGeometry( square.toPolygon() ) );
}

static QVariant fcnMakeRectangleFrom3Points( const QVariantList &values, const QgsExpressionContext *, QgsExpression *parent, const QgsExpressionNodeFunction * )
{
  QgsGeometry pt1 = QgsExpressionUtils::getGeometry( values.at( 0 ), parent );
  if ( pt1.isNull() )
    return QVariant();
  if ( pt1.type() != QgsWkbTypes::PointGeometry || pt1.isMultipart() )
    return QVariant();

  QgsGeometry pt2 = QgsExpressionUtils::getGeometry( values.at( 1 ), parent );
  if ( pt2.isNull() )
    return QVariant();
  if ( pt2.type() != QgsWkbTypes::PointGeometry || pt2.isMultipart() )
    return QVariant();

  QgsGeometry pt3 = QgsExpressionUtils::getGeometry( values.at( 2 ), parent );
  if ( pt3.isNull() )
    return QVariant();
  if ( pt3.type() != QgsWkbTypes::PointGeometry || pt3.isMultipart() )
    return QVariant();

  QgsQuadrilateral::ConstructionOption option = static_cast< QgsQuadrilateral::ConstructionOption >( QgsExpressionUtils::getIntValue( values.at( 3 ), parent ) );
  if ( ( option < QgsQuadrilateral::Distance ) || ( option > QgsQuadrilateral::Projected ) )
  {
    parent->setEvalErrorString( QObject::tr( "Option can be 0 (distance) or 1 (projected)" ) );
    return QVariant();
  }
  const QgsPoint *point1 = qgsgeometry_cast< const QgsPoint *>( pt1.constGet() );
  const QgsPoint *point2 = qgsgeometry_cast< const QgsPoint *>( pt2.constGet() );
  const QgsPoint *point3 = qgsgeometry_cast< const QgsPoint *>( pt3.constGet() );
  QgsQuadrilateral rect = QgsQuadrilateral::rectangleFrom3Points( *point1, *point2, *point3, option );
  return QVariant::fromValue( QgsGeometry( rect.toPolygon() ) );
}

static QVariant pointAt( const QVariantList &values, const QgsExpressionContext *context, QgsExpression *parent ) // helper function
{
  FEAT_FROM_CONTEXT( context, f );
  qlonglong idx = QgsExpressionUtils::getIntValue( values.at( 0 ), parent );
  QgsGeometry g = f.geometry();
  if ( g.isNull() )
    return QVariant();

  if ( idx < 0 )
  {
    idx += g.constGet()->nCoordinates();
  }
  if ( idx < 0 || idx >= g.constGet()->nCoordinates() )
  {
    parent->setEvalErrorString( QObject::tr( "Index is out of range" ) );
    return QVariant();
  }

  QgsPointXY p = g.vertexAt( idx );
  return QVariant( QPointF( p.x(), p.y() ) );
}

static QVariant fcnXat( const QVariantList &values, const QgsExpressionContext *f, QgsExpression *parent, const QgsExpressionNodeFunction * )
{
  QVariant v = pointAt( values, f, parent );
  if ( v.type() == QVariant::PointF )
    return QVariant( v.toPointF().x() );
  else
    return QVariant();
}
static QVariant fcnYat( const QVariantList &values, const QgsExpressionContext *f, QgsExpression *parent, const QgsExpressionNodeFunction * )
{
  QVariant v = pointAt( values, f, parent );
  if ( v.type() == QVariant::PointF )
    return QVariant( v.toPointF().y() );
  else
    return QVariant();
}
static QVariant fcnGeometry( const QVariantList &, const QgsExpressionContext *context, QgsExpression *, const QgsExpressionNodeFunction * )
{
  FEAT_FROM_CONTEXT( context, f );
  QgsGeometry geom = f.geometry();
  if ( !geom.isNull() )
    return  QVariant::fromValue( geom );
  else
    return QVariant( QVariant::UserType );
}
static QVariant fcnGeomFromWKT( const QVariantList &values, const QgsExpressionContext *, QgsExpression *parent, const QgsExpressionNodeFunction * )
{
  QString wkt = QgsExpressionUtils::getStringValue( values.at( 0 ), parent );
  QgsGeometry geom = QgsGeometry::fromWkt( wkt );
  QVariant result = !geom.isNull() ? QVariant::fromValue( geom ) : QVariant();
  return result;
}
static QVariant fcnGeomFromGML( const QVariantList &values, const QgsExpressionContext *, QgsExpression *parent, const QgsExpressionNodeFunction * )
{
  QString gml = QgsExpressionUtils::getStringValue( values.at( 0 ), parent );
  QgsGeometry geom = QgsOgcUtils::geometryFromGML( gml );
  QVariant result = !geom.isNull() ? QVariant::fromValue( geom ) : QVariant();
  return result;
}

static QVariant fcnGeomArea( const QVariantList &, const QgsExpressionContext *context, QgsExpression *parent, const QgsExpressionNodeFunction * )
{
  FEAT_FROM_CONTEXT( context, f );
  ENSURE_GEOM_TYPE( f, g, QgsWkbTypes::PolygonGeometry );
  QgsDistanceArea *calc = parent->geomCalculator();
  if ( calc )
  {
    double area = calc->measureArea( f.geometry() );
    area = calc->convertAreaMeasurement( area, parent->areaUnits() );
    return QVariant( area );
  }
  else
  {
    return QVariant( f.geometry().area() );
  }
}

static QVariant fcnArea( const QVariantList &values, const QgsExpressionContext *, QgsExpression *parent, const QgsExpressionNodeFunction * )
{
  QgsGeometry geom = QgsExpressionUtils::getGeometry( values.at( 0 ), parent );

  if ( geom.type() != QgsWkbTypes::PolygonGeometry )
    return QVariant();

  return QVariant( geom.area() );
}

static QVariant fcnGeomLength( const QVariantList &, const QgsExpressionContext *context, QgsExpression *parent, const QgsExpressionNodeFunction * )
{
  FEAT_FROM_CONTEXT( context, f );
  ENSURE_GEOM_TYPE( f, g, QgsWkbTypes::LineGeometry );
  QgsDistanceArea *calc = parent->geomCalculator();
  if ( calc )
  {
    double len = calc->measureLength( f.geometry() );
    len = calc->convertLengthMeasurement( len, parent->distanceUnits() );
    return QVariant( len );
  }
  else
  {
    return QVariant( f.geometry().length() );
  }
}

static QVariant fcnGeomPerimeter( const QVariantList &, const QgsExpressionContext *context, QgsExpression *parent, const QgsExpressionNodeFunction * )
{
  FEAT_FROM_CONTEXT( context, f );
  ENSURE_GEOM_TYPE( f, g, QgsWkbTypes::PolygonGeometry );
  QgsDistanceArea *calc = parent->geomCalculator();
  if ( calc )
  {
    double len = calc->measurePerimeter( f.geometry() );
    len = calc->convertLengthMeasurement( len, parent->distanceUnits() );
    return QVariant( len );
  }
  else
  {
    return f.geometry().isNull() ? QVariant( 0 ) : QVariant( f.geometry().constGet()->perimeter() );
  }
}

static QVariant fcnPerimeter( const QVariantList &values, const QgsExpressionContext *, QgsExpression *parent, const QgsExpressionNodeFunction * )
{
  QgsGeometry geom = QgsExpressionUtils::getGeometry( values.at( 0 ), parent );

  if ( geom.type() != QgsWkbTypes::PolygonGeometry )
    return QVariant();

  //length for polygons = perimeter
  return QVariant( geom.length() );
}

static QVariant fcnGeomNumPoints( const QVariantList &values, const QgsExpressionContext *, QgsExpression *parent, const QgsExpressionNodeFunction * )
{
  QgsGeometry geom = QgsExpressionUtils::getGeometry( values.at( 0 ), parent );
  return QVariant( geom.isNull() ? 0 : geom.constGet()->nCoordinates() );
}

static QVariant fcnGeomNumGeometries( const QVariantList &values, const QgsExpressionContext *, QgsExpression *parent, const QgsExpressionNodeFunction * )
{
  QgsGeometry geom = QgsExpressionUtils::getGeometry( values.at( 0 ), parent );
  if ( geom.isNull() )
    return QVariant();

  return QVariant( geom.constGet()->partCount() );
}

static QVariant fcnGeomNumInteriorRings( const QVariantList &values, const QgsExpressionContext *, QgsExpression *parent, const QgsExpressionNodeFunction * )
{
  QgsGeometry geom = QgsExpressionUtils::getGeometry( values.at( 0 ), parent );

  if ( geom.isNull() )
    return QVariant();

  const QgsCurvePolygon *curvePolygon = qgsgeometry_cast< const QgsCurvePolygon * >( geom.constGet() );
  if ( curvePolygon )
    return QVariant( curvePolygon->numInteriorRings() );

  const QgsGeometryCollection *collection = qgsgeometry_cast< const QgsGeometryCollection * >( geom.constGet() );
  if ( collection )
  {
    //find first CurvePolygon in collection
    for ( int i = 0; i < collection->numGeometries(); ++i )
    {
      curvePolygon = qgsgeometry_cast< const QgsCurvePolygon *>( collection->geometryN( i ) );
      if ( !curvePolygon )
        continue;

      return QVariant( curvePolygon->isEmpty() ? 0 : curvePolygon->numInteriorRings() );
    }
  }

  return QVariant();
}

static QVariant fcnGeomNumRings( const QVariantList &values, const QgsExpressionContext *, QgsExpression *parent, const QgsExpressionNodeFunction * )
{
  QgsGeometry geom = QgsExpressionUtils::getGeometry( values.at( 0 ), parent );

  if ( geom.isNull() )
    return QVariant();

  const QgsCurvePolygon *curvePolygon = qgsgeometry_cast< const QgsCurvePolygon * >( geom.constGet() );
  if ( curvePolygon )
    return QVariant( curvePolygon->ringCount() );

  bool foundPoly = false;
  int ringCount = 0;
  const QgsGeometryCollection *collection = qgsgeometry_cast< const QgsGeometryCollection * >( geom.constGet() );
  if ( collection )
  {
    //find CurvePolygons in collection
    for ( int i = 0; i < collection->numGeometries(); ++i )
    {
      curvePolygon = qgsgeometry_cast< QgsCurvePolygon *>( collection->geometryN( i ) );
      if ( !curvePolygon )
        continue;

      foundPoly = true;
      ringCount += curvePolygon->ringCount();
    }
  }

  if ( !foundPoly )
    return QVariant();

  return QVariant( ringCount );
}

static QVariant fcnBounds( const QVariantList &values, const QgsExpressionContext *, QgsExpression *parent, const QgsExpressionNodeFunction * )
{
  QgsGeometry geom = QgsExpressionUtils::getGeometry( values.at( 0 ), parent );
  QgsGeometry geomBounds = QgsGeometry::fromRect( geom.boundingBox() );
  QVariant result = !geomBounds.isNull() ? QVariant::fromValue( geomBounds ) : QVariant();
  return result;
}

static QVariant fcnBoundsWidth( const QVariantList &values, const QgsExpressionContext *, QgsExpression *parent, const QgsExpressionNodeFunction * )
{
  QgsGeometry geom = QgsExpressionUtils::getGeometry( values.at( 0 ), parent );
  return QVariant::fromValue( geom.boundingBox().width() );
}

static QVariant fcnBoundsHeight( const QVariantList &values, const QgsExpressionContext *, QgsExpression *parent, const QgsExpressionNodeFunction * )
{
  QgsGeometry geom = QgsExpressionUtils::getGeometry( values.at( 0 ), parent );
  return QVariant::fromValue( geom.boundingBox().height() );
}

static QVariant fcnXMin( const QVariantList &values, const QgsExpressionContext *, QgsExpression *parent, const QgsExpressionNodeFunction * )
{
  QgsGeometry geom = QgsExpressionUtils::getGeometry( values.at( 0 ), parent );
  return QVariant::fromValue( geom.boundingBox().xMinimum() );
}

static QVariant fcnXMax( const QVariantList &values, const QgsExpressionContext *, QgsExpression *parent, const QgsExpressionNodeFunction * )
{
  QgsGeometry geom = QgsExpressionUtils::getGeometry( values.at( 0 ), parent );
  return QVariant::fromValue( geom.boundingBox().xMaximum() );
}

static QVariant fcnYMin( const QVariantList &values, const QgsExpressionContext *, QgsExpression *parent, const QgsExpressionNodeFunction * )
{
  QgsGeometry geom = QgsExpressionUtils::getGeometry( values.at( 0 ), parent );
  return QVariant::fromValue( geom.boundingBox().yMinimum() );
}

static QVariant fcnYMax( const QVariantList &values, const QgsExpressionContext *, QgsExpression *parent, const QgsExpressionNodeFunction * )
{
  QgsGeometry geom = QgsExpressionUtils::getGeometry( values.at( 0 ), parent );
  return QVariant::fromValue( geom.boundingBox().yMaximum() );
}

static QVariant fcnFlipCoordinates( const QVariantList &values, const QgsExpressionContext *, QgsExpression *parent, const QgsExpressionNodeFunction * )
{
  QgsGeometry geom = QgsExpressionUtils::getGeometry( values.at( 0 ), parent );
  if ( geom.isNull() )
    return QVariant();

  std::unique_ptr< QgsAbstractGeometry > flipped( geom.constGet()->clone() );
  flipped->swapXy();
  return QVariant::fromValue( QgsGeometry( std::move( flipped ) ) );
}

static QVariant fcnIsClosed( const QVariantList &values, const QgsExpressionContext *, QgsExpression *parent, const QgsExpressionNodeFunction * )
{
  QgsGeometry fGeom = QgsExpressionUtils::getGeometry( values.at( 0 ), parent );
  if ( fGeom.isNull() )
    return QVariant();

  const QgsCurve *curve = qgsgeometry_cast< const QgsCurve * >( fGeom.constGet() );
  if ( !curve && fGeom.isMultipart() )
  {
    if ( const QgsGeometryCollection *collection = qgsgeometry_cast< const QgsGeometryCollection * >( fGeom.constGet() ) )
    {
      if ( collection->numGeometries() == 1 )
      {
        curve = qgsgeometry_cast< const QgsCurve * >( collection->geometryN( 0 ) );
      }
    }
  }

  if ( !curve )
    return QVariant();

  return QVariant::fromValue( curve->isClosed() );
}

static QVariant fcnRelate( const QVariantList &values, const QgsExpressionContext *, QgsExpression *parent, const QgsExpressionNodeFunction * )
{
  if ( values.length() < 2 || values.length() > 3 )
    return QVariant();

  QgsGeometry fGeom = QgsExpressionUtils::getGeometry( values.at( 0 ), parent );
  QgsGeometry sGeom = QgsExpressionUtils::getGeometry( values.at( 1 ), parent );

  if ( fGeom.isNull() || sGeom.isNull() )
    return QVariant();

  std::unique_ptr<QgsGeometryEngine> engine( QgsGeometry::createGeometryEngine( fGeom.constGet() ) );

  if ( values.length() == 2 )
  {
    //two geometry arguments, return relation
    QString result = engine->relate( sGeom.constGet() );
    return QVariant::fromValue( result );
  }
  else
  {
    //three arguments, test pattern
    QString pattern = QgsExpressionUtils::getStringValue( values.at( 2 ), parent );
    bool result = engine->relatePattern( sGeom.constGet(), pattern );
    return QVariant::fromValue( result );
  }
}

static QVariant fcnBbox( const QVariantList &values, const QgsExpressionContext *, QgsExpression *parent, const QgsExpressionNodeFunction * )
{
  QgsGeometry fGeom = QgsExpressionUtils::getGeometry( values.at( 0 ), parent );
  QgsGeometry sGeom = QgsExpressionUtils::getGeometry( values.at( 1 ), parent );
  return fGeom.intersects( sGeom.boundingBox() ) ? TVL_True : TVL_False;
}
static QVariant fcnDisjoint( const QVariantList &values, const QgsExpressionContext *, QgsExpression *parent, const QgsExpressionNodeFunction * )
{
  QgsGeometry fGeom = QgsExpressionUtils::getGeometry( values.at( 0 ), parent );
  QgsGeometry sGeom = QgsExpressionUtils::getGeometry( values.at( 1 ), parent );
  return fGeom.disjoint( sGeom ) ? TVL_True : TVL_False;
}
static QVariant fcnIntersects( const QVariantList &values, const QgsExpressionContext *, QgsExpression *parent, const QgsExpressionNodeFunction * )
{
  QgsGeometry fGeom = QgsExpressionUtils::getGeometry( values.at( 0 ), parent );
  QgsGeometry sGeom = QgsExpressionUtils::getGeometry( values.at( 1 ), parent );
  return fGeom.intersects( sGeom ) ? TVL_True : TVL_False;
}
static QVariant fcnTouches( const QVariantList &values, const QgsExpressionContext *, QgsExpression *parent, const QgsExpressionNodeFunction * )
{
  QgsGeometry fGeom = QgsExpressionUtils::getGeometry( values.at( 0 ), parent );
  QgsGeometry sGeom = QgsExpressionUtils::getGeometry( values.at( 1 ), parent );
  return fGeom.touches( sGeom ) ? TVL_True : TVL_False;
}
static QVariant fcnCrosses( const QVariantList &values, const QgsExpressionContext *, QgsExpression *parent, const QgsExpressionNodeFunction * )
{
  QgsGeometry fGeom = QgsExpressionUtils::getGeometry( values.at( 0 ), parent );
  QgsGeometry sGeom = QgsExpressionUtils::getGeometry( values.at( 1 ), parent );
  return fGeom.crosses( sGeom ) ? TVL_True : TVL_False;
}
static QVariant fcnContains( const QVariantList &values, const QgsExpressionContext *, QgsExpression *parent, const QgsExpressionNodeFunction * )
{
  QgsGeometry fGeom = QgsExpressionUtils::getGeometry( values.at( 0 ), parent );
  QgsGeometry sGeom = QgsExpressionUtils::getGeometry( values.at( 1 ), parent );
  return fGeom.contains( sGeom ) ? TVL_True : TVL_False;
}
static QVariant fcnOverlaps( const QVariantList &values, const QgsExpressionContext *, QgsExpression *parent, const QgsExpressionNodeFunction * )
{
  QgsGeometry fGeom = QgsExpressionUtils::getGeometry( values.at( 0 ), parent );
  QgsGeometry sGeom = QgsExpressionUtils::getGeometry( values.at( 1 ), parent );
  return fGeom.overlaps( sGeom ) ? TVL_True : TVL_False;
}
static QVariant fcnWithin( const QVariantList &values, const QgsExpressionContext *, QgsExpression *parent, const QgsExpressionNodeFunction * )
{
  QgsGeometry fGeom = QgsExpressionUtils::getGeometry( values.at( 0 ), parent );
  QgsGeometry sGeom = QgsExpressionUtils::getGeometry( values.at( 1 ), parent );
  return fGeom.within( sGeom ) ? TVL_True : TVL_False;
}
static QVariant fcnBuffer( const QVariantList &values, const QgsExpressionContext *, QgsExpression *parent, const QgsExpressionNodeFunction * )
{
  if ( values.length() < 2 || values.length() > 3 )
    return QVariant();

  QgsGeometry fGeom = QgsExpressionUtils::getGeometry( values.at( 0 ), parent );
  double dist = QgsExpressionUtils::getDoubleValue( values.at( 1 ), parent );
  qlonglong seg = 8;
  if ( values.length() == 3 )
    seg = QgsExpressionUtils::getIntValue( values.at( 2 ), parent );

  QgsGeometry geom = fGeom.buffer( dist, seg );
  QVariant result = !geom.isNull() ? QVariant::fromValue( geom ) : QVariant();
  return result;
}

static QVariant fcnForceRHR( const QVariantList &values, const QgsExpressionContext *, QgsExpression *parent, const QgsExpressionNodeFunction * )
{
  const QgsGeometry fGeom = QgsExpressionUtils::getGeometry( values.at( 0 ), parent );
  const QgsGeometry reoriented = fGeom.forceRHR();
  return !reoriented.isNull() ? QVariant::fromValue( reoriented ) : QVariant();
}

static QVariant fcnWedgeBuffer( const QVariantList &values, const QgsExpressionContext *, QgsExpression *parent, const QgsExpressionNodeFunction * )
{
  QgsGeometry fGeom = QgsExpressionUtils::getGeometry( values.at( 0 ), parent );
  const QgsPoint *pt = qgsgeometry_cast<const QgsPoint *>( fGeom.constGet() );
  if ( !pt && fGeom.isMultipart() )
  {
    if ( const QgsGeometryCollection *collection = qgsgeometry_cast< const QgsGeometryCollection * >( fGeom.constGet() ) )
    {
      if ( collection->numGeometries() == 1 )
      {
        pt = qgsgeometry_cast< const QgsPoint * >( collection->geometryN( 0 ) );
      }
    }
  }

  if ( !pt )
  {
    parent->setEvalErrorString( QObject::tr( "Function `wedge_buffer` requires a point value for the center." ) );
    return QVariant();
  }

  double azimuth = QgsExpressionUtils::getDoubleValue( values.at( 1 ), parent );
  double width = QgsExpressionUtils::getDoubleValue( values.at( 2 ), parent );
  double outerRadius = QgsExpressionUtils::getDoubleValue( values.at( 3 ), parent );
  double innerRadius = QgsExpressionUtils::getDoubleValue( values.at( 4 ), parent );

  QgsGeometry geom = QgsGeometry::createWedgeBuffer( *pt, azimuth, width, outerRadius, innerRadius );
  QVariant result = !geom.isNull() ? QVariant::fromValue( geom ) : QVariant();
  return result;
}

static QVariant fcnTaperedBuffer( const QVariantList &values, const QgsExpressionContext *, QgsExpression *parent, const QgsExpressionNodeFunction * )
{
  QgsGeometry fGeom = QgsExpressionUtils::getGeometry( values.at( 0 ), parent );
  if ( fGeom.type() != QgsWkbTypes::LineGeometry )
  {
    parent->setEvalErrorString( QObject::tr( "Function `tapered_buffer` requires a line geometry." ) );
    return QVariant();
  }

  double startWidth = QgsExpressionUtils::getDoubleValue( values.at( 1 ), parent );
  double endWidth = QgsExpressionUtils::getDoubleValue( values.at( 2 ), parent );
  int segments = static_cast< int >( QgsExpressionUtils::getIntValue( values.at( 3 ), parent ) );

  QgsGeometry geom = fGeom.taperedBuffer( startWidth, endWidth, segments );
  QVariant result = !geom.isNull() ? QVariant::fromValue( geom ) : QVariant();
  return result;
}

static QVariant fcnBufferByM( const QVariantList &values, const QgsExpressionContext *, QgsExpression *parent, const QgsExpressionNodeFunction * )
{
  QgsGeometry fGeom = QgsExpressionUtils::getGeometry( values.at( 0 ), parent );
  if ( fGeom.type() != QgsWkbTypes::LineGeometry )
  {
    parent->setEvalErrorString( QObject::tr( "Function `buffer_by_m` requires a line geometry." ) );
    return QVariant();
  }

  int segments = static_cast< int >( QgsExpressionUtils::getIntValue( values.at( 1 ), parent ) );

  QgsGeometry geom = fGeom.variableWidthBufferByM( segments );
  QVariant result = !geom.isNull() ? QVariant::fromValue( geom ) : QVariant();
  return result;
}

static QVariant fcnOffsetCurve( const QVariantList &values, const QgsExpressionContext *, QgsExpression *parent, const QgsExpressionNodeFunction * )
{
  QgsGeometry fGeom = QgsExpressionUtils::getGeometry( values.at( 0 ), parent );
  double dist = QgsExpressionUtils::getDoubleValue( values.at( 1 ), parent );
  qlonglong segments = QgsExpressionUtils::getIntValue( values.at( 2 ), parent );
  QgsGeometry::JoinStyle join = static_cast< QgsGeometry::JoinStyle >( QgsExpressionUtils::getIntValue( values.at( 3 ), parent ) );
  if ( join < QgsGeometry::JoinStyleRound || join > QgsGeometry::JoinStyleBevel )
    return QVariant();
  double miterLimit = QgsExpressionUtils::getDoubleValue( values.at( 3 ), parent );

  QgsGeometry geom = fGeom.offsetCurve( dist, segments, join, miterLimit );
  QVariant result = !geom.isNull() ? QVariant::fromValue( geom ) : QVariant();
  return result;
}

static QVariant fcnSingleSidedBuffer( const QVariantList &values, const QgsExpressionContext *, QgsExpression *parent, const QgsExpressionNodeFunction * )
{
  QgsGeometry fGeom = QgsExpressionUtils::getGeometry( values.at( 0 ), parent );
  double dist = QgsExpressionUtils::getDoubleValue( values.at( 1 ), parent );
  qlonglong segments = QgsExpressionUtils::getIntValue( values.at( 2 ), parent );
  QgsGeometry::JoinStyle join = static_cast< QgsGeometry::JoinStyle >( QgsExpressionUtils::getIntValue( values.at( 3 ), parent ) );
  if ( join < QgsGeometry::JoinStyleRound || join > QgsGeometry::JoinStyleBevel )
    return QVariant();
  double miterLimit = QgsExpressionUtils::getDoubleValue( values.at( 3 ), parent );

  QgsGeometry geom = fGeom.singleSidedBuffer( dist, segments, QgsGeometry::SideLeft, join, miterLimit );
  QVariant result = !geom.isNull() ? QVariant::fromValue( geom ) : QVariant();
  return result;
}

static QVariant fcnExtend( const QVariantList &values, const QgsExpressionContext *, QgsExpression *parent, const QgsExpressionNodeFunction * )
{
  QgsGeometry fGeom = QgsExpressionUtils::getGeometry( values.at( 0 ), parent );
  double distStart = QgsExpressionUtils::getDoubleValue( values.at( 1 ), parent );
  double distEnd = QgsExpressionUtils::getDoubleValue( values.at( 2 ), parent );

  QgsGeometry geom = fGeom.extendLine( distStart, distEnd );
  QVariant result = !geom.isNull() ? QVariant::fromValue( geom ) : QVariant();
  return result;
}

static QVariant fcnTranslate( const QVariantList &values, const QgsExpressionContext *, QgsExpression *parent, const QgsExpressionNodeFunction * )
{
  QgsGeometry fGeom = QgsExpressionUtils::getGeometry( values.at( 0 ), parent );
  double dx = QgsExpressionUtils::getDoubleValue( values.at( 1 ), parent );
  double dy = QgsExpressionUtils::getDoubleValue( values.at( 2 ), parent );
  fGeom.translate( dx, dy );
  return QVariant::fromValue( fGeom );
}
static QVariant fcnCentroid( const QVariantList &values, const QgsExpressionContext *, QgsExpression *parent, const QgsExpressionNodeFunction * )
{
  QgsGeometry fGeom = QgsExpressionUtils::getGeometry( values.at( 0 ), parent );
  QgsGeometry geom = fGeom.centroid();
  QVariant result = !geom.isNull() ? QVariant::fromValue( geom ) : QVariant();
  return result;
}
static QVariant fcnPointOnSurface( const QVariantList &values, const QgsExpressionContext *, QgsExpression *parent, const QgsExpressionNodeFunction * )
{
  QgsGeometry fGeom = QgsExpressionUtils::getGeometry( values.at( 0 ), parent );
  QgsGeometry geom = fGeom.pointOnSurface();
  QVariant result = !geom.isNull() ? QVariant::fromValue( geom ) : QVariant();
  return result;
}

static QVariant fcnPoleOfInaccessibility( const QVariantList &values, const QgsExpressionContext *, QgsExpression *parent, const QgsExpressionNodeFunction * )
{
  QgsGeometry fGeom = QgsExpressionUtils::getGeometry( values.at( 0 ), parent );
  double tolerance = QgsExpressionUtils::getDoubleValue( values.at( 1 ), parent );
  QgsGeometry geom = fGeom.poleOfInaccessibility( tolerance );
  QVariant result = !geom.isNull() ? QVariant::fromValue( geom ) : QVariant();
  return result;
}

static QVariant fcnConvexHull( const QVariantList &values, const QgsExpressionContext *, QgsExpression *parent, const QgsExpressionNodeFunction * )
{
  QgsGeometry fGeom = QgsExpressionUtils::getGeometry( values.at( 0 ), parent );
  QgsGeometry geom = fGeom.convexHull();
  QVariant result = !geom.isNull() ? QVariant::fromValue( geom ) : QVariant();
  return result;
}


static QVariant fcnMinimalCircle( const QVariantList &values, const QgsExpressionContext *, QgsExpression *parent, const QgsExpressionNodeFunction * )
{
  QgsGeometry fGeom = QgsExpressionUtils::getGeometry( values.at( 0 ), parent );
  unsigned int segments = 36;
  if ( values.length() == 2 )
    segments = QgsExpressionUtils::getDoubleValue( values.at( 1 ), parent );
  QgsGeometry geom = fGeom.minimalEnclosingCircle( segments );
  QVariant result = !geom.isNull() ? QVariant::fromValue( geom ) : QVariant();
  return result;
}

static QVariant fcnOrientedBBox( const QVariantList &values, const QgsExpressionContext *, QgsExpression *parent, const QgsExpressionNodeFunction * )
{
  QgsGeometry fGeom = QgsExpressionUtils::getGeometry( values.at( 0 ), parent );
  QgsGeometry geom = fGeom.orientedMinimumBoundingBox( );
  QVariant result = !geom.isNull() ? QVariant::fromValue( geom ) : QVariant();
  return result;
}

static QVariant fcnDifference( const QVariantList &values, const QgsExpressionContext *, QgsExpression *parent, const QgsExpressionNodeFunction * )
{
  QgsGeometry fGeom = QgsExpressionUtils::getGeometry( values.at( 0 ), parent );
  QgsGeometry sGeom = QgsExpressionUtils::getGeometry( values.at( 1 ), parent );
  QgsGeometry geom = fGeom.difference( sGeom );
  QVariant result = !geom.isNull() ? QVariant::fromValue( geom ) : QVariant();
  return result;
}

static QVariant fcnReverse( const QVariantList &values, const QgsExpressionContext *, QgsExpression *parent, const QgsExpressionNodeFunction * )
{
  QgsGeometry fGeom = QgsExpressionUtils::getGeometry( values.at( 0 ), parent );
  if ( fGeom.isNull() )
    return QVariant();

  QVariant result;
  if ( !fGeom.isMultipart() )
  {
    const QgsCurve *curve = qgsgeometry_cast<const QgsCurve * >( fGeom.constGet() );
    if ( !curve )
      return QVariant();

    QgsCurve *reversed = curve->reversed();
    result = reversed ? QVariant::fromValue( QgsGeometry( reversed ) ) : QVariant();
  }
  else
  {
    const QgsGeometryCollection *collection = qgsgeometry_cast< const QgsGeometryCollection *>( fGeom.constGet() );
    std::unique_ptr< QgsGeometryCollection > reversed( collection->createEmptyWithSameType() );
    for ( int i = 0; i < collection->numGeometries(); ++i )
    {
      if ( const QgsCurve *curve = qgsgeometry_cast<const QgsCurve * >( collection->geometryN( i ) ) )
      {
        reversed->addGeometry( curve->reversed() );
      }
      else
      {
        reversed->addGeometry( collection->geometryN( i )->clone() );
      }
    }
    result = reversed ? QVariant::fromValue( QgsGeometry( std::move( reversed ) ) ) : QVariant();
  }
  return result;
}

static QVariant fcnExteriorRing( const QVariantList &values, const QgsExpressionContext *, QgsExpression *parent, const QgsExpressionNodeFunction * )
{
  QgsGeometry fGeom = QgsExpressionUtils::getGeometry( values.at( 0 ), parent );
  if ( fGeom.isNull() )
    return QVariant();

  const QgsCurvePolygon *curvePolygon = qgsgeometry_cast< const QgsCurvePolygon * >( fGeom.constGet() );
  if ( !curvePolygon && fGeom.isMultipart() )
  {
    if ( const QgsGeometryCollection *collection = qgsgeometry_cast< const QgsGeometryCollection * >( fGeom.constGet() ) )
    {
      if ( collection->numGeometries() == 1 )
      {
        curvePolygon = qgsgeometry_cast< const QgsCurvePolygon * >( collection->geometryN( 0 ) );
      }
    }
  }

  if ( !curvePolygon || !curvePolygon->exteriorRing() )
    return QVariant();

  QgsCurve *exterior = static_cast< QgsCurve * >( curvePolygon->exteriorRing()->clone() );
  QVariant result = exterior ? QVariant::fromValue( QgsGeometry( exterior ) ) : QVariant();
  return result;
}

static QVariant fcnDistance( const QVariantList &values, const QgsExpressionContext *, QgsExpression *parent, const QgsExpressionNodeFunction * )
{
  QgsGeometry fGeom = QgsExpressionUtils::getGeometry( values.at( 0 ), parent );
  QgsGeometry sGeom = QgsExpressionUtils::getGeometry( values.at( 1 ), parent );
  return QVariant( fGeom.distance( sGeom ) );
}

static QVariant fcnHausdorffDistance( const QVariantList &values, const QgsExpressionContext *, QgsExpression *parent, const QgsExpressionNodeFunction * )
{
  QgsGeometry g1 = QgsExpressionUtils::getGeometry( values.at( 0 ), parent );
  QgsGeometry g2 = QgsExpressionUtils::getGeometry( values.at( 1 ), parent );

  double res = -1;
  if ( values.length() == 3 && values.at( 2 ).isValid() )
  {
    double densify = QgsExpressionUtils::getDoubleValue( values.at( 2 ), parent );
    densify = qBound( 0.0, densify, 1.0 );
    res = g1.hausdorffDistanceDensify( g2, densify );
  }
  else
  {
    res = g1.hausdorffDistance( g2 );
  }

  return res > -1 ? QVariant( res ) : QVariant();
}

static QVariant fcnIntersection( const QVariantList &values, const QgsExpressionContext *, QgsExpression *parent, const QgsExpressionNodeFunction * )
{
  QgsGeometry fGeom = QgsExpressionUtils::getGeometry( values.at( 0 ), parent );
  QgsGeometry sGeom = QgsExpressionUtils::getGeometry( values.at( 1 ), parent );
  QgsGeometry geom = fGeom.intersection( sGeom );
  QVariant result = !geom.isNull() ? QVariant::fromValue( geom ) : QVariant();
  return result;
}
static QVariant fcnSymDifference( const QVariantList &values, const QgsExpressionContext *, QgsExpression *parent, const QgsExpressionNodeFunction * )
{
  QgsGeometry fGeom = QgsExpressionUtils::getGeometry( values.at( 0 ), parent );
  QgsGeometry sGeom = QgsExpressionUtils::getGeometry( values.at( 1 ), parent );
  QgsGeometry geom = fGeom.symDifference( sGeom );
  QVariant result = !geom.isNull() ? QVariant::fromValue( geom ) : QVariant();
  return result;
}
static QVariant fcnCombine( const QVariantList &values, const QgsExpressionContext *, QgsExpression *parent, const QgsExpressionNodeFunction * )
{
  QgsGeometry fGeom = QgsExpressionUtils::getGeometry( values.at( 0 ), parent );
  QgsGeometry sGeom = QgsExpressionUtils::getGeometry( values.at( 1 ), parent );
  QgsGeometry geom = fGeom.combine( sGeom );
  QVariant result = !geom.isNull() ? QVariant::fromValue( geom ) : QVariant();
  return result;
}
static QVariant fcnGeomToWKT( const QVariantList &values, const QgsExpressionContext *, QgsExpression *parent, const QgsExpressionNodeFunction * )
{
  if ( values.length() < 1 || values.length() > 2 )
    return QVariant();

  QgsGeometry fGeom = QgsExpressionUtils::getGeometry( values.at( 0 ), parent );
  qlonglong prec = 8;
  if ( values.length() == 2 )
    prec = QgsExpressionUtils::getIntValue( values.at( 1 ), parent );
  QString wkt = fGeom.asWkt( prec );
  return QVariant( wkt );
}

static QVariant fcnAzimuth( const QVariantList &values, const QgsExpressionContext *, QgsExpression *parent, const QgsExpressionNodeFunction * )
{
  if ( values.length() != 2 )
  {
    parent->setEvalErrorString( QObject::tr( "Function `azimuth` requires exactly two parameters. %1 given." ).arg( values.length() ) );
    return QVariant();
  }

  QgsGeometry fGeom1 = QgsExpressionUtils::getGeometry( values.at( 0 ), parent );
  QgsGeometry fGeom2 = QgsExpressionUtils::getGeometry( values.at( 1 ), parent );

  const QgsPoint *pt1 = qgsgeometry_cast<const QgsPoint *>( fGeom1.constGet() );
  if ( !pt1 && fGeom1.isMultipart() )
  {
    if ( const QgsGeometryCollection *collection = qgsgeometry_cast< const QgsGeometryCollection * >( fGeom1.constGet() ) )
    {
      if ( collection->numGeometries() == 1 )
      {
        pt1 = qgsgeometry_cast< const QgsPoint * >( collection->geometryN( 0 ) );
      }
    }
  }

  const QgsPoint *pt2 = qgsgeometry_cast<const QgsPoint *>( fGeom2.constGet() );
  if ( !pt2 && fGeom2.isMultipart() )
  {
    if ( const QgsGeometryCollection *collection = qgsgeometry_cast< const QgsGeometryCollection * >( fGeom2.constGet() ) )
    {
      if ( collection->numGeometries() == 1 )
      {
        pt2 = qgsgeometry_cast< const QgsPoint * >( collection->geometryN( 0 ) );
      }
    }
  }

  if ( !pt1 || !pt2 )
  {
    parent->setEvalErrorString( QObject::tr( "Function `azimuth` requires two points as arguments." ) );
    return QVariant();
  }

  // Code from PostGIS
  if ( pt1->x() == pt2->x() )
  {
    if ( pt1->y() < pt2->y() )
      return 0.0;
    else if ( pt1->y() > pt2->y() )
      return M_PI;
    else
      return 0;
  }

  if ( pt1->y() == pt2->y() )
  {
    if ( pt1->x() < pt2->x() )
      return M_PI_2;
    else if ( pt1->x() > pt2->x() )
      return M_PI + ( M_PI_2 );
    else
      return 0;
  }

  if ( pt1->x() < pt2->x() )
  {
    if ( pt1->y() < pt2->y() )
    {
      return std::atan( std::fabs( pt1->x() - pt2->x() ) / std::fabs( pt1->y() - pt2->y() ) );
    }
    else /* ( pt1->y() > pt2->y() )  - equality case handled above */
    {
      return std::atan( std::fabs( pt1->y() - pt2->y() ) / std::fabs( pt1->x() - pt2->x() ) )
             + ( M_PI_2 );
    }
  }

  else /* ( pt1->x() > pt2->x() ) - equality case handled above */
  {
    if ( pt1->y() > pt2->y() )
    {
      return std::atan( std::fabs( pt1->x() - pt2->x() ) / std::fabs( pt1->y() - pt2->y() ) )
             + M_PI;
    }
    else /* ( pt1->y() < pt2->y() )  - equality case handled above */
    {
      return std::atan( std::fabs( pt1->y() - pt2->y() ) / std::fabs( pt1->x() - pt2->x() ) )
             + ( M_PI + ( M_PI_2 ) );
    }
  }
}

static QVariant fcnProject( const QVariantList &values, const QgsExpressionContext *, QgsExpression *parent, const QgsExpressionNodeFunction * )
{
  QgsGeometry geom = QgsExpressionUtils::getGeometry( values.at( 0 ), parent );

  if ( geom.type() != QgsWkbTypes::PointGeometry )
  {
    parent->setEvalErrorString( QStringLiteral( "'project' requires a point geometry" ) );
    return QVariant();
  }

  double distance = QgsExpressionUtils::getDoubleValue( values.at( 1 ), parent );
  double azimuth = QgsExpressionUtils::getDoubleValue( values.at( 2 ), parent );
  double inclination = QgsExpressionUtils::getDoubleValue( values.at( 3 ), parent );

  const QgsPoint *p = static_cast<const QgsPoint *>( geom.constGet() );
  QgsPoint newPoint = p->project( distance,  180.0 * azimuth / M_PI, 180.0 * inclination / M_PI );

  return QVariant::fromValue( QgsGeometry( new QgsPoint( newPoint ) ) );
}

static QVariant fcnInclination( const QVariantList &values, const QgsExpressionContext *, QgsExpression *parent, const QgsExpressionNodeFunction * )
{
  QgsGeometry fGeom1 = QgsExpressionUtils::getGeometry( values.at( 0 ), parent );
  QgsGeometry fGeom2 = QgsExpressionUtils::getGeometry( values.at( 1 ), parent );

  const QgsPoint *pt1 = qgsgeometry_cast<const QgsPoint *>( fGeom1.constGet() );
  if ( !pt1 && fGeom1.isMultipart() )
  {
    if ( const QgsGeometryCollection *collection = qgsgeometry_cast< const QgsGeometryCollection * >( fGeom1.constGet() ) )
    {
      if ( collection->numGeometries() == 1 )
      {
        pt1 = qgsgeometry_cast< const QgsPoint * >( collection->geometryN( 0 ) );
      }
    }
  }
  const QgsPoint *pt2 = qgsgeometry_cast<const QgsPoint *>( fGeom2.constGet() );
  if ( !pt2 && fGeom2.isMultipart() )
  {
    if ( const QgsGeometryCollection *collection = qgsgeometry_cast< const QgsGeometryCollection * >( fGeom2.constGet() ) )
    {
      if ( collection->numGeometries() == 1 )
      {
        pt2 = qgsgeometry_cast< const QgsPoint * >( collection->geometryN( 0 ) );
      }
    }
  }

  if ( ( fGeom1.type() != QgsWkbTypes::PointGeometry ) || ( fGeom2.type() != QgsWkbTypes::PointGeometry ) ||
       !pt1 || !pt2 )
  {
    parent->setEvalErrorString( QStringLiteral( "Function 'inclination' requires two points as arguments." ) );
    return QVariant();
  }

  return pt1->inclination( *pt2 );

}

static QVariant fcnExtrude( const QVariantList &values, const QgsExpressionContext *, QgsExpression *parent, const QgsExpressionNodeFunction * )
{
  if ( values.length() != 3 )
    return QVariant();

  QgsGeometry fGeom = QgsExpressionUtils::getGeometry( values.at( 0 ), parent );
  double x = QgsExpressionUtils::getDoubleValue( values.at( 1 ), parent );
  double y = QgsExpressionUtils::getDoubleValue( values.at( 2 ), parent );

  QgsGeometry geom = fGeom.extrude( x, y );

  QVariant result = geom.constGet() ? QVariant::fromValue( geom ) : QVariant();
  return result;
}

static QVariant fcnOrderParts( const QVariantList &values, const QgsExpressionContext *ctx, QgsExpression *parent, const QgsExpressionNodeFunction * )
{
  if ( values.length() < 2 )
    return QVariant();

  QgsGeometry fGeom = QgsExpressionUtils::getGeometry( values.at( 0 ), parent );

  if ( !fGeom.isMultipart() )
    return values.at( 0 );

  QString expString = QgsExpressionUtils::getStringValue( values.at( 1 ), parent );
  QVariant cachedExpression;
  if ( ctx )
    cachedExpression = ctx->cachedValue( expString );
  QgsExpression expression;

  if ( cachedExpression.isValid() )
  {
    expression = cachedExpression.value<QgsExpression>();
  }
  else
    expression = QgsExpression( expString );

  bool asc = values.value( 2 ).toBool();

  QgsExpressionContext *unconstedContext = nullptr;
  QgsFeature f;
  if ( ctx )
  {
    // ExpressionSorter wants a modifiable expression context, but it will return it in the same shape after
    // so no reason to worry
    unconstedContext = const_cast<QgsExpressionContext *>( ctx );
    f = ctx->feature();
  }
  else
  {
    // If there's no context provided, create a fake one
    unconstedContext = new QgsExpressionContext();
  }

  const QgsGeometryCollection *collection = qgsgeometry_cast<const QgsGeometryCollection *>( fGeom.constGet() );
  Q_ASSERT( collection ); // Should have failed the multipart check above

  QgsFeatureRequest::OrderBy orderBy;
  orderBy.append( QgsFeatureRequest::OrderByClause( expression, asc ) );
  QgsExpressionSorter sorter( orderBy );

  QList<QgsFeature> partFeatures;
  partFeatures.reserve( collection->partCount() );
  for ( int i = 0; i < collection->partCount(); ++i )
  {
    f.setGeometry( QgsGeometry( collection->geometryN( i )->clone() ) );
    partFeatures << f;
  }

  sorter.sortFeatures( partFeatures, unconstedContext );

  QgsGeometryCollection *orderedGeom = qgsgeometry_cast<QgsGeometryCollection *>( fGeom.constGet()->clone() );

  Q_ASSERT( orderedGeom );

  while ( orderedGeom->partCount() )
    orderedGeom->removeGeometry( 0 );

  for ( const QgsFeature &feature : qgis::as_const( partFeatures ) )
  {
    orderedGeom->addGeometry( feature.geometry().constGet()->clone() );
  }

  QVariant result = QVariant::fromValue( QgsGeometry( orderedGeom ) );

  if ( !ctx )
    delete unconstedContext;

  return result;
}

static QVariant fcnClosestPoint( const QVariantList &values, const QgsExpressionContext *, QgsExpression *parent, const QgsExpressionNodeFunction * )
{
  QgsGeometry fromGeom = QgsExpressionUtils::getGeometry( values.at( 0 ), parent );
  QgsGeometry toGeom = QgsExpressionUtils::getGeometry( values.at( 1 ), parent );

  QgsGeometry geom = fromGeom.nearestPoint( toGeom );

  QVariant result = !geom.isNull() ? QVariant::fromValue( geom ) : QVariant();
  return result;
}

static QVariant fcnShortestLine( const QVariantList &values, const QgsExpressionContext *, QgsExpression *parent, const QgsExpressionNodeFunction * )
{
  QgsGeometry fromGeom = QgsExpressionUtils::getGeometry( values.at( 0 ), parent );
  QgsGeometry toGeom = QgsExpressionUtils::getGeometry( values.at( 1 ), parent );

  QgsGeometry geom = fromGeom.shortestLine( toGeom );

  QVariant result = !geom.isNull() ? QVariant::fromValue( geom ) : QVariant();
  return result;
}

static QVariant fcnLineInterpolatePoint( const QVariantList &values, const QgsExpressionContext *, QgsExpression *parent, const QgsExpressionNodeFunction * )
{
  QgsGeometry lineGeom = QgsExpressionUtils::getGeometry( values.at( 0 ), parent );
  double distance = QgsExpressionUtils::getDoubleValue( values.at( 1 ), parent );

  QgsGeometry geom = lineGeom.interpolate( distance );

  QVariant result = !geom.isNull() ? QVariant::fromValue( geom ) : QVariant();
  return result;
}

static QVariant fcnLineSubset( const QVariantList &values, const QgsExpressionContext *, QgsExpression *parent, const QgsExpressionNodeFunction * )
{
  QgsGeometry lineGeom = QgsExpressionUtils::getGeometry( values.at( 0 ), parent );
  if ( lineGeom.type() != QgsWkbTypes::LineGeometry )
  {
    parent->setEvalErrorString( QObject::tr( "line_substring requires a curve geometry input" ) );
    return QVariant();
  }

  const QgsCurve *curve = nullptr;
  if ( !lineGeom.isMultipart() )
    curve = qgsgeometry_cast< const QgsCurve * >( lineGeom.constGet() );
  else
  {
    if ( const QgsGeometryCollection *collection = qgsgeometry_cast< const QgsGeometryCollection * >( lineGeom.constGet() ) )
    {
      if ( collection->numGeometries() > 0 )
      {
        curve = qgsgeometry_cast< const QgsCurve * >( collection->geometryN( 0 ) );
      }
    }
  }
  if ( !curve )
    return QVariant();

  double startDistance = QgsExpressionUtils::getDoubleValue( values.at( 1 ), parent );
  double endDistance = QgsExpressionUtils::getDoubleValue( values.at( 2 ), parent );

  std::unique_ptr< QgsCurve > substring( curve->curveSubstring( startDistance, endDistance ) );
  QgsGeometry result( std::move( substring ) );
  return !result.isNull() ? QVariant::fromValue( result ) : QVariant();
}

static QVariant fcnLineInterpolateAngle( const QVariantList &values, const QgsExpressionContext *, QgsExpression *parent, const QgsExpressionNodeFunction * )
{
  QgsGeometry lineGeom = QgsExpressionUtils::getGeometry( values.at( 0 ), parent );
  double distance = QgsExpressionUtils::getDoubleValue( values.at( 1 ), parent );

  return lineGeom.interpolateAngle( distance ) * 180.0 / M_PI;
}

static QVariant fcnAngleAtVertex( const QVariantList &values, const QgsExpressionContext *, QgsExpression *parent, const QgsExpressionNodeFunction * )
{
  QgsGeometry geom = QgsExpressionUtils::getGeometry( values.at( 0 ), parent );
  qlonglong vertex = QgsExpressionUtils::getIntValue( values.at( 1 ), parent );
  if ( vertex < 0 )
  {
    //negative idx
    int count = geom.constGet()->nCoordinates();
    vertex = count + vertex;
  }

  return geom.angleAtVertex( vertex ) * 180.0 / M_PI;
}

static QVariant fcnDistanceToVertex( const QVariantList &values, const QgsExpressionContext *, QgsExpression *parent, const QgsExpressionNodeFunction * )
{
  QgsGeometry geom = QgsExpressionUtils::getGeometry( values.at( 0 ), parent );
  qlonglong vertex = QgsExpressionUtils::getIntValue( values.at( 1 ), parent );
  if ( vertex < 0 )
  {
    //negative idx
    int count = geom.constGet()->nCoordinates();
    vertex = count + vertex;
  }

  return geom.distanceToVertex( vertex );
}

static QVariant fcnLineLocatePoint( const QVariantList &values, const QgsExpressionContext *, QgsExpression *parent, const QgsExpressionNodeFunction * )
{
  QgsGeometry lineGeom = QgsExpressionUtils::getGeometry( values.at( 0 ), parent );
  QgsGeometry pointGeom = QgsExpressionUtils::getGeometry( values.at( 1 ), parent );

  double distance = lineGeom.lineLocatePoint( pointGeom );

  return distance >= 0 ? distance : QVariant();
}

static QVariant fcnRound( const QVariantList &values, const QgsExpressionContext *, QgsExpression *parent, const QgsExpressionNodeFunction * )
{
  if ( values.length() == 2 && values.at( 1 ).toInt() != 0 )
  {
    double number = QgsExpressionUtils::getDoubleValue( values.at( 0 ), parent );
    return qgsRound( number, QgsExpressionUtils::getIntValue( values.at( 1 ), parent ) );
  }

  if ( values.length() >= 1 )
  {
    double number = QgsExpressionUtils::getIntValue( values.at( 0 ), parent );
    return QVariant( qlonglong( std::round( number ) ) );
  }

  return QVariant();
}

static QVariant fcnPi( const QVariantList &values, const QgsExpressionContext *, QgsExpression *parent, const QgsExpressionNodeFunction * )
{
  Q_UNUSED( values );
  Q_UNUSED( parent );
  return M_PI;
}

static QVariant fcnFormatNumber( const QVariantList &values, const QgsExpressionContext *, QgsExpression *parent, const QgsExpressionNodeFunction * )
{
  double value = QgsExpressionUtils::getDoubleValue( values.at( 0 ), parent );
  int places = QgsExpressionUtils::getIntValue( values.at( 1 ), parent );
  if ( places < 0 )
  {
    parent->setEvalErrorString( QObject::tr( "Number of places must be positive" ) );
    return QVariant();
  }
  QLocale locale = QLocale();
  locale.setNumberOptions( locale.numberOptions() &= ~QLocale::NumberOption::OmitGroupSeparator );
  return locale.toString( value, 'f', places );
}

static QVariant fcnFormatDate( const QVariantList &values, const QgsExpressionContext *, QgsExpression *parent, const QgsExpressionNodeFunction * )
{
  QDateTime dt = QgsExpressionUtils::getDateTimeValue( values.at( 0 ), parent );
  QString format = QgsExpressionUtils::getStringValue( values.at( 1 ), parent );
  return dt.toString( format );
}

static QVariant fcnColorGrayscaleAverage( const QVariantList &values, const QgsExpressionContext *, QgsExpression *, const QgsExpressionNodeFunction * )
{
  QColor color = QgsSymbolLayerUtils::decodeColor( values.at( 0 ).toString() );
  int avg = ( color.red() + color.green() + color.blue() ) / 3;
  int alpha = color.alpha();

  color.setRgb( avg, avg, avg, alpha );

  return QgsSymbolLayerUtils::encodeColor( color );
}

static QVariant fcnColorMixRgb( const QVariantList &values, const QgsExpressionContext *, QgsExpression *parent, const QgsExpressionNodeFunction * )
{
  QColor color1 = QgsSymbolLayerUtils::decodeColor( values.at( 0 ).toString() );
  QColor color2 = QgsSymbolLayerUtils::decodeColor( values.at( 1 ).toString() );
  double ratio = QgsExpressionUtils::getDoubleValue( values.at( 2 ), parent );
  if ( ratio > 1 )
  {
    ratio = 1;
  }
  else if ( ratio < 0 )
  {
    ratio = 0;
  }

  int red = color1.red() * ( 1 - ratio ) + color2.red() * ratio;
  int green = color1.green() * ( 1 - ratio ) + color2.green() * ratio;
  int blue = color1.blue() * ( 1 - ratio ) + color2.blue() * ratio;
  int alpha = color1.alpha() * ( 1 - ratio ) + color2.alpha() * ratio;

  QColor newColor( red, green, blue, alpha );

  return QgsSymbolLayerUtils::encodeColor( newColor );
}

static QVariant fcnColorRgb( const QVariantList &values, const QgsExpressionContext *, QgsExpression *parent, const QgsExpressionNodeFunction * )
{
  int red = QgsExpressionUtils::getIntValue( values.at( 0 ), parent );
  int green = QgsExpressionUtils::getIntValue( values.at( 1 ), parent );
  int blue = QgsExpressionUtils::getIntValue( values.at( 2 ), parent );
  QColor color = QColor( red, green, blue );
  if ( ! color.isValid() )
  {
    parent->setEvalErrorString( QObject::tr( "Cannot convert '%1:%2:%3' to color" ).arg( red ).arg( green ).arg( blue ) );
    color = QColor( 0, 0, 0 );
  }

  return QStringLiteral( "%1,%2,%3" ).arg( color.red() ).arg( color.green() ).arg( color.blue() );
}

static QVariant fcnTry( const QVariantList &values, const QgsExpressionContext *context, QgsExpression *parent, const QgsExpressionNodeFunction * )
{
  QgsExpressionNode *node = QgsExpressionUtils::getNode( values.at( 0 ), parent );
  QVariant value = node->eval( parent, context );
  if ( parent->hasEvalError() )
  {
    parent->setEvalErrorString( QString() );
    node = QgsExpressionUtils::getNode( values.at( 1 ), parent );
    ENSURE_NO_EVAL_ERROR;
    value = node->eval( parent, context );
    ENSURE_NO_EVAL_ERROR;
  }
  return value;
}

static QVariant fcnIf( const QVariantList &values, const QgsExpressionContext *context, QgsExpression *parent, const QgsExpressionNodeFunction * )
{
  QgsExpressionNode *node = QgsExpressionUtils::getNode( values.at( 0 ), parent );
  ENSURE_NO_EVAL_ERROR;
  QVariant value = node->eval( parent, context );
  ENSURE_NO_EVAL_ERROR;
  if ( value.toBool() )
  {
    node = QgsExpressionUtils::getNode( values.at( 1 ), parent );
    ENSURE_NO_EVAL_ERROR;
    value = node->eval( parent, context );
    ENSURE_NO_EVAL_ERROR;
  }
  else
  {
    node = QgsExpressionUtils::getNode( values.at( 2 ), parent );
    ENSURE_NO_EVAL_ERROR;
    value = node->eval( parent, context );
    ENSURE_NO_EVAL_ERROR;
  }
  return value;
}

static QVariant fncColorRgba( const QVariantList &values, const QgsExpressionContext *, QgsExpression *parent, const QgsExpressionNodeFunction * )
{
  int red = QgsExpressionUtils::getIntValue( values.at( 0 ), parent );
  int green = QgsExpressionUtils::getIntValue( values.at( 1 ), parent );
  int blue = QgsExpressionUtils::getIntValue( values.at( 2 ), parent );
  int alpha = QgsExpressionUtils::getIntValue( values.at( 3 ), parent );
  QColor color = QColor( red, green, blue, alpha );
  if ( ! color.isValid() )
  {
    parent->setEvalErrorString( QObject::tr( "Cannot convert '%1:%2:%3:%4' to color" ).arg( red ).arg( green ).arg( blue ).arg( alpha ) );
    color = QColor( 0, 0, 0 );
  }
  return QgsSymbolLayerUtils::encodeColor( color );
}

QVariant fcnRampColor( const QVariantList &values, const QgsExpressionContext *, QgsExpression *parent, const QgsExpressionNodeFunction * )
{
  QgsGradientColorRamp expRamp;
  const QgsColorRamp *ramp = nullptr;
  if ( values.at( 0 ).canConvert<QgsGradientColorRamp>() )
  {
    expRamp = QgsExpressionUtils::getRamp( values.at( 0 ), parent );
    ramp = &expRamp;
  }
  else
  {
    QString rampName = QgsExpressionUtils::getStringValue( values.at( 0 ), parent );
    ramp = QgsStyle::defaultStyle()->colorRampRef( rampName );
    if ( ! ramp )
    {
      parent->setEvalErrorString( QObject::tr( "\"%1\" is not a valid color ramp" ).arg( rampName ) );
      return QVariant();
    }
  }

  double value = QgsExpressionUtils::getDoubleValue( values.at( 1 ), parent );
  QColor color = ramp->color( value );
  return QgsSymbolLayerUtils::encodeColor( color );
}

static QVariant fcnColorHsl( const QVariantList &values, const QgsExpressionContext *, QgsExpression *parent, const QgsExpressionNodeFunction * )
{
  // Hue ranges from 0 - 360
  double hue = QgsExpressionUtils::getIntValue( values.at( 0 ), parent ) / 360.0;
  // Saturation ranges from 0 - 100
  double saturation = QgsExpressionUtils::getIntValue( values.at( 1 ), parent ) / 100.0;
  // Lightness ranges from 0 - 100
  double lightness = QgsExpressionUtils::getIntValue( values.at( 2 ), parent ) / 100.0;

  QColor color = QColor::fromHslF( hue, saturation, lightness );

  if ( ! color.isValid() )
  {
    parent->setEvalErrorString( QObject::tr( "Cannot convert '%1:%2:%3' to color" ).arg( hue ).arg( saturation ).arg( lightness ) );
    color = QColor( 0, 0, 0 );
  }

  return QStringLiteral( "%1,%2,%3" ).arg( color.red() ).arg( color.green() ).arg( color.blue() );
}

static QVariant fncColorHsla( const QVariantList &values, const QgsExpressionContext *, QgsExpression *parent, const QgsExpressionNodeFunction * )
{
  // Hue ranges from 0 - 360
  double hue = QgsExpressionUtils::getIntValue( values.at( 0 ), parent ) / 360.0;
  // Saturation ranges from 0 - 100
  double saturation = QgsExpressionUtils::getIntValue( values.at( 1 ), parent ) / 100.0;
  // Lightness ranges from 0 - 100
  double lightness = QgsExpressionUtils::getIntValue( values.at( 2 ), parent ) / 100.0;
  // Alpha ranges from 0 - 255
  double alpha = QgsExpressionUtils::getIntValue( values.at( 3 ), parent ) / 255.0;

  QColor color = QColor::fromHslF( hue, saturation, lightness, alpha );
  if ( ! color.isValid() )
  {
    parent->setEvalErrorString( QObject::tr( "Cannot convert '%1:%2:%3:%4' to color" ).arg( hue ).arg( saturation ).arg( lightness ).arg( alpha ) );
    color = QColor( 0, 0, 0 );
  }
  return QgsSymbolLayerUtils::encodeColor( color );
}

static QVariant fcnColorHsv( const QVariantList &values, const QgsExpressionContext *, QgsExpression *parent, const QgsExpressionNodeFunction * )
{
  // Hue ranges from 0 - 360
  double hue = QgsExpressionUtils::getIntValue( values.at( 0 ), parent ) / 360.0;
  // Saturation ranges from 0 - 100
  double saturation = QgsExpressionUtils::getIntValue( values.at( 1 ), parent ) / 100.0;
  // Value ranges from 0 - 100
  double value = QgsExpressionUtils::getIntValue( values.at( 2 ), parent ) / 100.0;

  QColor color = QColor::fromHsvF( hue, saturation, value );

  if ( ! color.isValid() )
  {
    parent->setEvalErrorString( QObject::tr( "Cannot convert '%1:%2:%3' to color" ).arg( hue ).arg( saturation ).arg( value ) );
    color = QColor( 0, 0, 0 );
  }

  return QStringLiteral( "%1,%2,%3" ).arg( color.red() ).arg( color.green() ).arg( color.blue() );
}

static QVariant fncColorHsva( const QVariantList &values, const QgsExpressionContext *, QgsExpression *parent, const QgsExpressionNodeFunction * )
{
  // Hue ranges from 0 - 360
  double hue = QgsExpressionUtils::getIntValue( values.at( 0 ), parent ) / 360.0;
  // Saturation ranges from 0 - 100
  double saturation = QgsExpressionUtils::getIntValue( values.at( 1 ), parent ) / 100.0;
  // Value ranges from 0 - 100
  double value = QgsExpressionUtils::getIntValue( values.at( 2 ), parent ) / 100.0;
  // Alpha ranges from 0 - 255
  double alpha = QgsExpressionUtils::getIntValue( values.at( 3 ), parent ) / 255.0;

  QColor color = QColor::fromHsvF( hue, saturation, value, alpha );
  if ( ! color.isValid() )
  {
    parent->setEvalErrorString( QObject::tr( "Cannot convert '%1:%2:%3:%4' to color" ).arg( hue ).arg( saturation ).arg( value ).arg( alpha ) );
    color = QColor( 0, 0, 0 );
  }
  return QgsSymbolLayerUtils::encodeColor( color );
}

static QVariant fcnColorCmyk( const QVariantList &values, const QgsExpressionContext *, QgsExpression *parent, const QgsExpressionNodeFunction * )
{
  // Cyan ranges from 0 - 100
  double cyan = QgsExpressionUtils::getIntValue( values.at( 0 ), parent ) / 100.0;
  // Magenta ranges from 0 - 100
  double magenta = QgsExpressionUtils::getIntValue( values.at( 1 ), parent ) / 100.0;
  // Yellow ranges from 0 - 100
  double yellow = QgsExpressionUtils::getIntValue( values.at( 2 ), parent ) / 100.0;
  // Black ranges from 0 - 100
  double black = QgsExpressionUtils::getIntValue( values.at( 3 ), parent ) / 100.0;

  QColor color = QColor::fromCmykF( cyan, magenta, yellow, black );

  if ( ! color.isValid() )
  {
    parent->setEvalErrorString( QObject::tr( "Cannot convert '%1:%2:%3:%4' to color" ).arg( cyan ).arg( magenta ).arg( yellow ).arg( black ) );
    color = QColor( 0, 0, 0 );
  }

  return QStringLiteral( "%1,%2,%3" ).arg( color.red() ).arg( color.green() ).arg( color.blue() );
}

static QVariant fncColorCmyka( const QVariantList &values, const QgsExpressionContext *, QgsExpression *parent, const QgsExpressionNodeFunction * )
{
  // Cyan ranges from 0 - 100
  double cyan = QgsExpressionUtils::getIntValue( values.at( 0 ), parent ) / 100.0;
  // Magenta ranges from 0 - 100
  double magenta = QgsExpressionUtils::getIntValue( values.at( 1 ), parent ) / 100.0;
  // Yellow ranges from 0 - 100
  double yellow = QgsExpressionUtils::getIntValue( values.at( 2 ), parent ) / 100.0;
  // Black ranges from 0 - 100
  double black = QgsExpressionUtils::getIntValue( values.at( 3 ), parent ) / 100.0;
  // Alpha ranges from 0 - 255
  double alpha = QgsExpressionUtils::getIntValue( values.at( 4 ), parent ) / 255.0;

  QColor color = QColor::fromCmykF( cyan, magenta, yellow, black, alpha );
  if ( ! color.isValid() )
  {
    parent->setEvalErrorString( QObject::tr( "Cannot convert '%1:%2:%3:%4:%5' to color" ).arg( cyan ).arg( magenta ).arg( yellow ).arg( black ).arg( alpha ) );
    color = QColor( 0, 0, 0 );
  }
  return QgsSymbolLayerUtils::encodeColor( color );
}

static QVariant fncColorPart( const QVariantList &values, const QgsExpressionContext *, QgsExpression *parent, const QgsExpressionNodeFunction * )
{
  QColor color = QgsSymbolLayerUtils::decodeColor( values.at( 0 ).toString() );
  if ( ! color.isValid() )
  {
    parent->setEvalErrorString( QObject::tr( "Cannot convert '%1' to color" ).arg( values.at( 0 ).toString() ) );
    return QVariant();
  }

  QString part = QgsExpressionUtils::getStringValue( values.at( 1 ), parent );
  if ( part.compare( QLatin1String( "red" ), Qt::CaseInsensitive ) == 0 )
    return color.red();
  else if ( part.compare( QLatin1String( "green" ), Qt::CaseInsensitive ) == 0 )
    return color.green();
  else if ( part.compare( QLatin1String( "blue" ), Qt::CaseInsensitive ) == 0 )
    return color.blue();
  else if ( part.compare( QLatin1String( "alpha" ), Qt::CaseInsensitive ) == 0 )
    return color.alpha();
  else if ( part.compare( QLatin1String( "hue" ), Qt::CaseInsensitive ) == 0 )
    return color.hsvHueF() * 360;
  else if ( part.compare( QLatin1String( "saturation" ), Qt::CaseInsensitive ) == 0 )
    return color.hsvSaturationF() * 100;
  else if ( part.compare( QLatin1String( "value" ), Qt::CaseInsensitive ) == 0 )
    return color.valueF() * 100;
  else if ( part.compare( QLatin1String( "hsl_hue" ), Qt::CaseInsensitive ) == 0 )
    return color.hslHueF() * 360;
  else if ( part.compare( QLatin1String( "hsl_saturation" ), Qt::CaseInsensitive ) == 0 )
    return color.hslSaturationF() * 100;
  else if ( part.compare( QLatin1String( "lightness" ), Qt::CaseInsensitive ) == 0 )
    return color.lightnessF() * 100;
  else if ( part.compare( QLatin1String( "cyan" ), Qt::CaseInsensitive ) == 0 )
    return color.cyanF() * 100;
  else if ( part.compare( QLatin1String( "magenta" ), Qt::CaseInsensitive ) == 0 )
    return color.magentaF() * 100;
  else if ( part.compare( QLatin1String( "yellow" ), Qt::CaseInsensitive ) == 0 )
    return color.yellowF() * 100;
  else if ( part.compare( QLatin1String( "black" ), Qt::CaseInsensitive ) == 0 )
    return color.blackF() * 100;

  parent->setEvalErrorString( QObject::tr( "Unknown color component '%1'" ).arg( part ) );
  return QVariant();
}

static QVariant fcnCreateRamp( const QVariantList &values, const QgsExpressionContext *, QgsExpression *parent, const QgsExpressionNodeFunction * )
{
  const QVariantMap map = QgsExpressionUtils::getMapValue( values.at( 0 ), parent );
  if ( map.count() < 1 )
  {
    parent->setEvalErrorString( QObject::tr( "A minimum of two colors is required to create a ramp" ) );
    return QVariant();
  }

  QList< QColor > colors;
  QgsGradientStopsList stops;
  for ( QVariantMap::const_iterator it = map.constBegin(); it != map.constEnd(); ++it )
  {
    colors << QgsSymbolLayerUtils::decodeColor( it.value().toString() );
    if ( !colors.last().isValid() )
    {
      parent->setEvalErrorString( QObject::tr( "Cannot convert '%1' to color" ).arg( it.value().toString() ) );
      return QVariant();
    }

    double step = it.key().toDouble();
    if ( it == map.constBegin() )
    {
      if ( step != 0.0 )
        stops << QgsGradientStop( step, colors.last() );
    }
    else if ( it == map.constEnd() )
    {
      if ( step != 1.0 )
        stops << QgsGradientStop( step, colors.last() );
    }
    else
    {
      stops << QgsGradientStop( step, colors.last() );
    }
  }
  bool discrete = values.at( 1 ).toBool();

  return QVariant::fromValue( QgsGradientColorRamp( colors.first(), colors.last(), discrete, stops ) );
}

static QVariant fncSetColorPart( const QVariantList &values, const QgsExpressionContext *, QgsExpression *parent, const QgsExpressionNodeFunction * )
{
  QColor color = QgsSymbolLayerUtils::decodeColor( values.at( 0 ).toString() );
  if ( ! color.isValid() )
  {
    parent->setEvalErrorString( QObject::tr( "Cannot convert '%1' to color" ).arg( values.at( 0 ).toString() ) );
    return QVariant();
  }

  QString part = QgsExpressionUtils::getStringValue( values.at( 1 ), parent );
  int value = QgsExpressionUtils::getIntValue( values.at( 2 ), parent );
  if ( part.compare( QLatin1String( "red" ), Qt::CaseInsensitive ) == 0 )
    color.setRed( value );
  else if ( part.compare( QLatin1String( "green" ), Qt::CaseInsensitive ) == 0 )
    color.setGreen( value );
  else if ( part.compare( QLatin1String( "blue" ), Qt::CaseInsensitive ) == 0 )
    color.setBlue( value );
  else if ( part.compare( QLatin1String( "alpha" ), Qt::CaseInsensitive ) == 0 )
    color.setAlpha( value );
  else if ( part.compare( QLatin1String( "hue" ), Qt::CaseInsensitive ) == 0 )
    color.setHsv( value, color.hsvSaturation(), color.value(), color.alpha() );
  else if ( part.compare( QLatin1String( "saturation" ), Qt::CaseInsensitive ) == 0 )
    color.setHsvF( color.hsvHueF(), value / 100.0, color.valueF(), color.alphaF() );
  else if ( part.compare( QLatin1String( "value" ), Qt::CaseInsensitive ) == 0 )
    color.setHsvF( color.hsvHueF(), color.hsvSaturationF(), value / 100.0, color.alphaF() );
  else if ( part.compare( QLatin1String( "hsl_hue" ), Qt::CaseInsensitive ) == 0 )
    color.setHsl( value, color.hslSaturation(), color.lightness(), color.alpha() );
  else if ( part.compare( QLatin1String( "hsl_saturation" ), Qt::CaseInsensitive ) == 0 )
    color.setHslF( color.hslHueF(), value / 100.0, color.lightnessF(), color.alphaF() );
  else if ( part.compare( QLatin1String( "lightness" ), Qt::CaseInsensitive ) == 0 )
    color.setHslF( color.hslHueF(), color.hslSaturationF(), value / 100.0, color.alphaF() );
  else if ( part.compare( QLatin1String( "cyan" ), Qt::CaseInsensitive ) == 0 )
    color.setCmykF( value / 100.0, color.magentaF(), color.yellowF(), color.blackF(), color.alphaF() );
  else if ( part.compare( QLatin1String( "magenta" ), Qt::CaseInsensitive ) == 0 )
    color.setCmykF( color.cyanF(), value / 100.0, color.yellowF(), color.blackF(), color.alphaF() );
  else if ( part.compare( QLatin1String( "yellow" ), Qt::CaseInsensitive ) == 0 )
    color.setCmykF( color.cyanF(), color.magentaF(), value / 100.0, color.blackF(), color.alphaF() );
  else if ( part.compare( QLatin1String( "black" ), Qt::CaseInsensitive ) == 0 )
    color.setCmykF( color.cyanF(), color.magentaF(), color.yellowF(), value / 100.0, color.alphaF() );
  else
  {
    parent->setEvalErrorString( QObject::tr( "Unknown color component '%1'" ).arg( part ) );
    return QVariant();
  }
  return QgsSymbolLayerUtils::encodeColor( color );
}

static QVariant fncDarker( const QVariantList &values, const QgsExpressionContext *, QgsExpression *parent, const QgsExpressionNodeFunction * )
{
  QColor color = QgsSymbolLayerUtils::decodeColor( values.at( 0 ).toString() );
  if ( ! color.isValid() )
  {
    parent->setEvalErrorString( QObject::tr( "Cannot convert '%1' to color" ).arg( values.at( 0 ).toString() ) );
    return QVariant();
  }

  color = color.darker( QgsExpressionUtils::getIntValue( values.at( 1 ), parent ) );

  return QgsSymbolLayerUtils::encodeColor( color );
}

static QVariant fncLighter( const QVariantList &values, const QgsExpressionContext *, QgsExpression *parent, const QgsExpressionNodeFunction * )
{
  QColor color = QgsSymbolLayerUtils::decodeColor( values.at( 0 ).toString() );
  if ( ! color.isValid() )
  {
    parent->setEvalErrorString( QObject::tr( "Cannot convert '%1' to color" ).arg( values.at( 0 ).toString() ) );
    return QVariant();
  }

  color = color.lighter( QgsExpressionUtils::getIntValue( values.at( 1 ), parent ) );

  return QgsSymbolLayerUtils::encodeColor( color );
}

static QVariant fcnGetGeometry( const QVariantList &values, const QgsExpressionContext *, QgsExpression *parent, const QgsExpressionNodeFunction * )
{
  QgsFeature feat = QgsExpressionUtils::getFeature( values.at( 0 ), parent );
  QgsGeometry geom = feat.geometry();
  if ( !geom.isNull() )
    return QVariant::fromValue( geom );
  return QVariant();
}

static QVariant fcnTransformGeometry( const QVariantList &values, const QgsExpressionContext *context, QgsExpression *parent, const QgsExpressionNodeFunction * )
{
  QgsGeometry fGeom = QgsExpressionUtils::getGeometry( values.at( 0 ), parent );
  QString sAuthId = QgsExpressionUtils::getStringValue( values.at( 1 ), parent );
  QString dAuthId = QgsExpressionUtils::getStringValue( values.at( 2 ), parent );

  QgsCoordinateReferenceSystem s = QgsCoordinateReferenceSystem::fromOgcWmsCrs( sAuthId );
  if ( ! s.isValid() )
    return QVariant::fromValue( fGeom );
  QgsCoordinateReferenceSystem d = QgsCoordinateReferenceSystem::fromOgcWmsCrs( dAuthId );
  if ( ! d.isValid() )
    return QVariant::fromValue( fGeom );

  QgsCoordinateTransformContext tContext;
  if ( context )
    tContext = context->variable( QStringLiteral( "_project_transform_context" ) ).value<QgsCoordinateTransformContext>();
  QgsCoordinateTransform t( s, d, tContext );
  try
  {
    if ( fGeom.transform( t ) == 0 )
      return QVariant::fromValue( fGeom );
  }
  catch ( QgsCsException &cse )
  {
    QgsMessageLog::logMessage( QObject::tr( "Transform error caught in transform() function: %1" ).arg( cse.what() ) );
    return QVariant();
  }
  return QVariant();
}


static QVariant fcnGetFeatureById( const QVariantList &values, const QgsExpressionContext *, QgsExpression *parent, const QgsExpressionNodeFunction * )
{
  QVariant result;
  QgsVectorLayer *vl = QgsExpressionUtils::getVectorLayer( values.at( 0 ), parent );
  if ( vl )
  {
    QgsFeatureId fid = QgsExpressionUtils::getIntValue( values.at( 1 ), parent );

    QgsFeatureRequest req;
    req.setFilterFid( fid );
    req.setTimeout( 10000 );
    req.setRequestMayBeNested( true );
    QgsFeatureIterator fIt = vl->getFeatures( req );

    QgsFeature fet;
    if ( fIt.nextFeature( fet ) )
      result = QVariant::fromValue( fet );
  }

  return result;
}

static QVariant fcnGetFeature( const QVariantList &values, const QgsExpressionContext *context, QgsExpression *parent, const QgsExpressionNodeFunction * )
{
  //arguments: 1. layer id / name, 2. key attribute, 3. eq value

  std::unique_ptr<QgsVectorLayerFeatureSource> featureSource = QgsExpressionUtils::getFeatureSource( values.at( 0 ), parent );

  //no layer found
  if ( !featureSource )
  {
    return QVariant();
  }

  QString attribute = QgsExpressionUtils::getStringValue( values.at( 1 ), parent );
  int attributeId = featureSource->fields().lookupField( attribute );
  if ( attributeId == -1 )
  {
    return QVariant();
  }

  const QVariant &attVal = values.at( 2 );

  const QString cacheValueKey = QStringLiteral( "getfeature:%1:%2:%3" ).arg( featureSource->id(), QString::number( attributeId ), attVal.toString() );
  if ( context && context->hasCachedValue( cacheValueKey ) )
  {
    return context->cachedValue( cacheValueKey );
  }

  QgsFeatureRequest req;
  req.setFilterExpression( QStringLiteral( "%1=%2" ).arg( QgsExpression::quotedColumnRef( attribute ),
                           QgsExpression::quotedString( attVal.toString() ) ) );
  req.setLimit( 1 );
  req.setTimeout( 10000 );
  req.setRequestMayBeNested( true );
  if ( !parent->needsGeometry() )
  {
    req.setFlags( QgsFeatureRequest::NoGeometry );
  }
  QgsFeatureIterator fIt = featureSource->getFeatures( req );

  QgsFeature fet;
  QVariant res;
  if ( fIt.nextFeature( fet ) )
  {
    res = QVariant::fromValue( fet );
  }

  if ( context )
    context->setCachedValue( cacheValueKey, res );
  return res;
}

static QVariant fcnRepresentValue( const QVariantList &values, const QgsExpressionContext *context, QgsExpression *parent, const QgsExpressionNodeFunction *node )
{
  QVariant result;
  QString fieldName;

  if ( context )
  {
    if ( !values.isEmpty() )
    {
      QgsExpressionNodeColumnRef *col = dynamic_cast<QgsExpressionNodeColumnRef *>( node->args()->at( 0 ) );
      if ( col && ( values.size() == 1 || !values.at( 1 ).isValid() ) )
        fieldName = col->name();
      else if ( values.size() == 2 )
        fieldName = QgsExpressionUtils::getStringValue( values.at( 1 ), parent );
    }

    QVariant value = values.at( 0 );

    const QgsFields fields = context->fields();
    int fieldIndex = fields.lookupField( fieldName );

    if ( fieldIndex == -1 )
    {
      parent->setEvalErrorString( QCoreApplication::translate( "expression", "%1: Field not found %2" ).arg( QStringLiteral( "represent_value" ), fieldName ) );
    }
    else
    {
      QgsVectorLayer *layer = QgsExpressionUtils::getVectorLayer( context->variable( QStringLiteral( "layer" ) ), parent );

      const QString cacheValueKey = QStringLiteral( "repvalfcnval:%1:%2:%3" ).arg( layer ? layer->id() : QStringLiteral( "[None]" ), fieldName, value.toString() );
      if ( context->hasCachedValue( cacheValueKey ) )
      {
        return context->cachedValue( cacheValueKey );
      }

      const QgsEditorWidgetSetup setup = fields.at( fieldIndex ).editorWidgetSetup();
      const QgsFieldFormatter *formatter = QgsApplication::fieldFormatterRegistry()->fieldFormatter( setup.type() );

      const QString cacheKey = QStringLiteral( "repvalfcn:%1:%2" ).arg( layer ? layer->id() : QStringLiteral( "[None]" ), fieldName );

      QVariant cache;
      if ( !context->hasCachedValue( cacheKey ) )
      {
        cache = formatter->createCache( layer, fieldIndex, setup.config() );
        context->setCachedValue( cacheKey, cache );
      }
      else
        cache = context->cachedValue( cacheKey );

      result = formatter->representValue( layer, fieldIndex, setup.config(), cache, value );

      context->setCachedValue( cacheValueKey, result );
    }
  }
  else
  {
    parent->setEvalErrorString( QCoreApplication::translate( "expression", "%1: function cannot be evaluated without a context." ).arg( QStringLiteral( "represent_value" ), fieldName ) );
  }

  return result;
}

static QVariant fcnGetLayerProperty( const QVariantList &values, const QgsExpressionContext *, QgsExpression *parent, const QgsExpressionNodeFunction * )
{
  QgsMapLayer *layer = QgsExpressionUtils::getMapLayer( values.at( 0 ), parent );

  if ( !layer )
    return QVariant();

  // here, we always prefer the layer metadata values over the older server-specific published values
  QString layerProperty = QgsExpressionUtils::getStringValue( values.at( 1 ), parent );
  if ( QString::compare( layerProperty, QStringLiteral( "name" ), Qt::CaseInsensitive ) == 0 )
    return layer->name();
  else if ( QString::compare( layerProperty, QStringLiteral( "id" ), Qt::CaseInsensitive ) == 0 )
    return layer->id();
  else if ( QString::compare( layerProperty, QStringLiteral( "title" ), Qt::CaseInsensitive ) == 0 )
    return !layer->metadata().title().isEmpty() ? layer->metadata().title() : layer->title();
  else if ( QString::compare( layerProperty, QStringLiteral( "abstract" ), Qt::CaseInsensitive ) == 0 )
    return !layer->metadata().abstract().isEmpty() ? layer->metadata().abstract() : layer->abstract();
  else if ( QString::compare( layerProperty, QStringLiteral( "keywords" ), Qt::CaseInsensitive ) == 0 )
  {
    QStringList keywords;
    const QgsAbstractMetadataBase::KeywordMap keywordMap = layer->metadata().keywords();
    for ( auto it = keywordMap.constBegin(); it != keywordMap.constEnd(); ++it )
    {
      keywords.append( it.value() );
    }
    if ( !keywords.isEmpty() )
      return keywords;
    return layer->keywordList();
  }
  else if ( QString::compare( layerProperty, QStringLiteral( "data_url" ), Qt::CaseInsensitive ) == 0 )
    return layer->dataUrl();
  else if ( QString::compare( layerProperty, QStringLiteral( "attribution" ), Qt::CaseInsensitive ) == 0 )
  {
    return !layer->metadata().rights().isEmpty() ? QVariant( layer->metadata().rights() ) : QVariant( layer->attribution() );
  }
  else if ( QString::compare( layerProperty, QStringLiteral( "attribution_url" ), Qt::CaseInsensitive ) == 0 )
    return layer->attributionUrl();
  else if ( QString::compare( layerProperty, QStringLiteral( "source" ), Qt::CaseInsensitive ) == 0 )
    return layer->publicSource();
  else if ( QString::compare( layerProperty, QStringLiteral( "min_scale" ), Qt::CaseInsensitive ) == 0 )
    return layer->minimumScale();
  else if ( QString::compare( layerProperty, QStringLiteral( "max_scale" ), Qt::CaseInsensitive ) == 0 )
    return layer->maximumScale();
  else if ( QString::compare( layerProperty, QStringLiteral( "crs" ), Qt::CaseInsensitive ) == 0 )
    return layer->crs().authid();
  else if ( QString::compare( layerProperty, QStringLiteral( "crs_definition" ), Qt::CaseInsensitive ) == 0 )
    return layer->crs().toProj4();
  else if ( QString::compare( layerProperty, QStringLiteral( "crs_description" ), Qt::CaseInsensitive ) == 0 )
    return layer->crs().description();
  else if ( QString::compare( layerProperty, QStringLiteral( "extent" ), Qt::CaseInsensitive ) == 0 )
  {
    QgsGeometry extentGeom = QgsGeometry::fromRect( layer->extent() );
    QVariant result = QVariant::fromValue( extentGeom );
    return result;
  }
  else if ( QString::compare( layerProperty, QStringLiteral( "type" ), Qt::CaseInsensitive ) == 0 )
  {
    switch ( layer->type() )
    {
      case QgsMapLayerType::VectorLayer:
        return QCoreApplication::translate( "expressions", "Vector" );
      case QgsMapLayerType::RasterLayer:
        return QCoreApplication::translate( "expressions", "Raster" );
      case QgsMapLayerType::MeshLayer:
        return QCoreApplication::translate( "expressions", "Mesh" );
      case QgsMapLayerType::PluginLayer:
        return QCoreApplication::translate( "expressions", "Plugin" );
    }
  }
  else
  {
    //vector layer methods
    QgsVectorLayer *vLayer = qobject_cast< QgsVectorLayer * >( layer );
    if ( vLayer )
    {
      if ( QString::compare( layerProperty, QStringLiteral( "storage_type" ), Qt::CaseInsensitive ) == 0 )
        return vLayer->storageType();
      else if ( QString::compare( layerProperty, QStringLiteral( "geometry_type" ), Qt::CaseInsensitive ) == 0 )
        return QgsWkbTypes::geometryDisplayString( vLayer->geometryType() );
      else if ( QString::compare( layerProperty, QStringLiteral( "feature_count" ), Qt::CaseInsensitive ) == 0 )
        return QVariant::fromValue( vLayer->featureCount() );
      else if ( QString::compare( layerProperty, QStringLiteral( "path" ), Qt::CaseInsensitive ) == 0 )
      {
        if ( vLayer->dataProvider() )
        {
          const QVariantMap decodedUri = QgsProviderRegistry::instance()->decodeUri( layer->providerType(), layer->dataProvider()->dataSourceUri() );
          return decodedUri.value( QStringLiteral( "path" ) );
        }
      }
    }
  }

  return QVariant();
}

static QVariant fcnDecodeUri( const QVariantList &values, const QgsExpressionContext *, QgsExpression *parent, const QgsExpressionNodeFunction * )
{
  QgsMapLayer *layer = QgsExpressionUtils::getMapLayer( values.at( 0 ), parent );
  if ( !layer )
  {
    parent->setEvalErrorString( QObject::tr( "Cannot find layer %1" ).arg( values.at( 0 ).toString() ) );
    return QVariant();
  }

  if ( !layer->dataProvider() )
  {
    parent->setEvalErrorString( QObject::tr( "Layer %1 has invalid data provider" ).arg( layer->name() ) );
    return QVariant();
  }

  const QString uriPart = values.at( 1 ).toString();

  const QVariantMap decodedUri = QgsProviderRegistry::instance()->decodeUri( layer->providerType(), layer->dataProvider()->dataSourceUri() );

  if ( !uriPart.isNull() )
  {
    return decodedUri.value( values.at( 1 ).toString() );
  }
  else
  {
    return decodedUri;
  }
}

static QVariant fcnGetRasterBandStat( const QVariantList &values, const QgsExpressionContext *, QgsExpression *parent, const QgsExpressionNodeFunction * )
{
  QString layerIdOrName = QgsExpressionUtils::getStringValue( values.at( 0 ), parent );

  //try to find a matching layer by name
  QgsMapLayer *layer = QgsProject::instance()->mapLayer( layerIdOrName ); //search by id first
  if ( !layer )
  {
    QList<QgsMapLayer *> layersByName = QgsProject::instance()->mapLayersByName( layerIdOrName );
    if ( !layersByName.isEmpty() )
    {
      layer = layersByName.at( 0 );
    }
  }

  if ( !layer )
    return QVariant();

  QgsRasterLayer *rl = qobject_cast< QgsRasterLayer * >( layer );
  if ( !rl )
    return QVariant();

  int band = QgsExpressionUtils::getIntValue( values.at( 1 ), parent );
  if ( band < 1 || band > rl->bandCount() )
  {
    parent->setEvalErrorString( QObject::tr( "Invalid band number %1 for layer %2" ).arg( band ).arg( layerIdOrName ) );
    return QVariant();
  }

  QString layerProperty = QgsExpressionUtils::getStringValue( values.at( 2 ), parent );
  int stat = 0;

  if ( QString::compare( layerProperty, QStringLiteral( "avg" ), Qt::CaseInsensitive ) == 0 )
    stat = QgsRasterBandStats::Mean;
  else if ( QString::compare( layerProperty, QStringLiteral( "stdev" ), Qt::CaseInsensitive ) == 0 )
    stat = QgsRasterBandStats::StdDev;
  else if ( QString::compare( layerProperty, QStringLiteral( "min" ), Qt::CaseInsensitive ) == 0 )
    stat = QgsRasterBandStats::Min;
  else if ( QString::compare( layerProperty, QStringLiteral( "max" ), Qt::CaseInsensitive ) == 0 )
    stat = QgsRasterBandStats::Max;
  else if ( QString::compare( layerProperty, QStringLiteral( "range" ), Qt::CaseInsensitive ) == 0 )
    stat = QgsRasterBandStats::Range;
  else if ( QString::compare( layerProperty, QStringLiteral( "sum" ), Qt::CaseInsensitive ) == 0 )
    stat = QgsRasterBandStats::Sum;
  else
  {
    parent->setEvalErrorString( QObject::tr( "Invalid raster statistic: '%1'" ).arg( layerProperty ) );
    return QVariant();
  }

  QgsRasterBandStats stats = rl->dataProvider()->bandStatistics( band, stat );
  switch ( stat )
  {
    case QgsRasterBandStats::Mean:
      return stats.mean;
    case QgsRasterBandStats::StdDev:
      return stats.stdDev;
    case QgsRasterBandStats::Min:
      return stats.minimumValue;
    case QgsRasterBandStats::Max:
      return stats.maximumValue;
    case QgsRasterBandStats::Range:
      return stats.range;
    case QgsRasterBandStats::Sum:
      return stats.sum;
  }
  return QVariant();
}

static QVariant fcnArray( const QVariantList &values, const QgsExpressionContext *, QgsExpression *, const QgsExpressionNodeFunction * )
{
  return values;
}

static QVariant fcnArraySort( const QVariantList &values, const QgsExpressionContext *, QgsExpression *parent, const QgsExpressionNodeFunction * )
{
  QVariantList list = QgsExpressionUtils::getListValue( values.at( 0 ), parent );
  bool ascending = values.value( 1 ).toBool();
  std::sort( list.begin(), list.end(), [ascending]( QVariant a, QVariant b ) -> bool { return ( !ascending ? qgsVariantLessThan( b, a ) : qgsVariantLessThan( a, b ) ); } );
  return list;
}

static QVariant fcnArrayLength( const QVariantList &values, const QgsExpressionContext *, QgsExpression *parent, const QgsExpressionNodeFunction * )
{
  return QgsExpressionUtils::getListValue( values.at( 0 ), parent ).length();
}

static QVariant fcnArrayContains( const QVariantList &values, const QgsExpressionContext *, QgsExpression *parent, const QgsExpressionNodeFunction * )
{
  return QVariant( QgsExpressionUtils::getListValue( values.at( 0 ), parent ).contains( values.at( 1 ) ) );
}

static QVariant fcnArrayAll( const QVariantList &values, const QgsExpressionContext *, QgsExpression *parent, const QgsExpressionNodeFunction * )
{
  QVariantList listA = QgsExpressionUtils::getListValue( values.at( 0 ), parent );
  QVariantList listB = QgsExpressionUtils::getListValue( values.at( 1 ), parent );
  int match = 0;
  for ( const auto &item : listB )
  {
    if ( listA.contains( item ) )
      match++;
  }

  return QVariant( match == listB.count() );
}

static QVariant fcnArrayFind( const QVariantList &values, const QgsExpressionContext *, QgsExpression *parent, const QgsExpressionNodeFunction * )
{
  return QgsExpressionUtils::getListValue( values.at( 0 ), parent ).indexOf( values.at( 1 ) );
}

static QVariant fcnArrayGet( const QVariantList &values, const QgsExpressionContext *, QgsExpression *parent, const QgsExpressionNodeFunction * )
{
  const QVariantList list = QgsExpressionUtils::getListValue( values.at( 0 ), parent );
  const qlonglong pos = QgsExpressionUtils::getIntValue( values.at( 1 ), parent );
  if ( pos < 0 || pos >= list.length() ) return QVariant();
  return list.at( pos );
}

static QVariant fcnArrayFirst( const QVariantList &values, const QgsExpressionContext *, QgsExpression *parent, const QgsExpressionNodeFunction * )
{
  const QVariantList list = QgsExpressionUtils::getListValue( values.at( 0 ), parent );
  return list.value( 0 );
}

static QVariant fcnArrayLast( const QVariantList &values, const QgsExpressionContext *, QgsExpression *parent, const QgsExpressionNodeFunction * )
{
  const QVariantList list = QgsExpressionUtils::getListValue( values.at( 0 ), parent );
  return list.value( list.size() - 1 );
}

static QVariant convertToSameType( const QVariant &value, QVariant::Type type )
{
  QVariant result = value;
  result.convert( type );
  return result;
}

static QVariant fcnArrayAppend( const QVariantList &values, const QgsExpressionContext *, QgsExpression *parent, const QgsExpressionNodeFunction * )
{
  QVariantList list = QgsExpressionUtils::getListValue( values.at( 0 ), parent );
  list.append( values.at( 1 ) );
  return convertToSameType( list, values.at( 0 ).type() );
}

static QVariant fcnArrayPrepend( const QVariantList &values, const QgsExpressionContext *, QgsExpression *parent, const QgsExpressionNodeFunction * )
{
  QVariantList list = QgsExpressionUtils::getListValue( values.at( 0 ), parent );
  list.prepend( values.at( 1 ) );
  return convertToSameType( list, values.at( 0 ).type() );
}

static QVariant fcnArrayInsert( const QVariantList &values, const QgsExpressionContext *, QgsExpression *parent, const QgsExpressionNodeFunction * )
{
  QVariantList list = QgsExpressionUtils::getListValue( values.at( 0 ), parent );
  list.insert( QgsExpressionUtils::getIntValue( values.at( 1 ), parent ), values.at( 2 ) );
  return convertToSameType( list, values.at( 0 ).type() );
}

static QVariant fcnArrayRemoveAt( const QVariantList &values, const QgsExpressionContext *, QgsExpression *parent, const QgsExpressionNodeFunction * )
{
  QVariantList list = QgsExpressionUtils::getListValue( values.at( 0 ), parent );
  list.removeAt( QgsExpressionUtils::getIntValue( values.at( 1 ), parent ) );
  return convertToSameType( list, values.at( 0 ).type() );
}

static QVariant fcnArrayRemoveAll( const QVariantList &values, const QgsExpressionContext *, QgsExpression *parent, const QgsExpressionNodeFunction * )
{
  QVariantList list = QgsExpressionUtils::getListValue( values.at( 0 ), parent );
  list.removeAll( values.at( 1 ) );
  return convertToSameType( list, values.at( 0 ).type() );
}

static QVariant fcnArrayCat( const QVariantList &values, const QgsExpressionContext *, QgsExpression *parent, const QgsExpressionNodeFunction * )
{
  QVariantList list;
  for ( const QVariant &cur : values )
  {
    list += QgsExpressionUtils::getListValue( cur, parent );
  }
  return convertToSameType( list, values.at( 0 ).type() );
}

static QVariant fcnArraySlice( const QVariantList &values, const QgsExpressionContext *, QgsExpression *parent, const QgsExpressionNodeFunction * )
{
  QVariantList list = QgsExpressionUtils::getListValue( values.at( 0 ), parent );
  qlonglong start_pos = QgsExpressionUtils::getIntValue( values.at( 1 ), parent );
  const qlonglong end_pos = QgsExpressionUtils::getIntValue( values.at( 2 ), parent );
  qlonglong slice_length = 0;
  // negative positions means positions taken relative to the end of the array
  if ( start_pos < 0 )
  {
    start_pos = list.length() + start_pos;
  }
  if ( end_pos >= 0 )
  {
    slice_length = end_pos - start_pos + 1;
  }
  else
  {
    slice_length = list.length() + end_pos - start_pos + 1;
  }
  //avoid negative lengths in QList.mid function
  if ( slice_length < 0 )
  {
    slice_length = 0;
  }
  list = list.mid( start_pos, slice_length );
  return list;
}

static QVariant fcnArrayReverse( const QVariantList &values, const QgsExpressionContext *, QgsExpression *parent, const QgsExpressionNodeFunction * )
{
  QVariantList list = QgsExpressionUtils::getListValue( values.at( 0 ), parent );
  std::reverse( list.begin(), list.end() );
  return list;
}

static QVariant fcnArrayIntersect( const QVariantList &values, const QgsExpressionContext *, QgsExpression *parent, const QgsExpressionNodeFunction * )
{
  const QVariantList array1 = QgsExpressionUtils::getListValue( values.at( 0 ), parent );
  const QVariantList array2 = QgsExpressionUtils::getListValue( values.at( 1 ), parent );
  for ( const QVariant &cur : array2 )
  {
    if ( array1.contains( cur ) )
      return QVariant( true );
  }
  return QVariant( false );
}

static QVariant fcnArrayDistinct( const QVariantList &values, const QgsExpressionContext *, QgsExpression *parent, const QgsExpressionNodeFunction * )
{
  QVariantList array = QgsExpressionUtils::getListValue( values.at( 0 ), parent );

  QVariantList distinct;

  for ( QVariantList::const_iterator it = array.constBegin(); it != array.constEnd(); ++it )
  {
    if ( !distinct.contains( *it ) )
    {
      distinct += ( *it );
    }
  }

  return distinct;
}

static QVariant fcnArrayToString( const QVariantList &values, const QgsExpressionContext *, QgsExpression *parent, const QgsExpressionNodeFunction * )
{
  QVariantList array = QgsExpressionUtils::getListValue( values.at( 0 ), parent );
  QString delimiter = QgsExpressionUtils::getStringValue( values.at( 1 ), parent );
  QString empty = QgsExpressionUtils::getStringValue( values.at( 2 ), parent );

  QString str;

  for ( QVariantList::const_iterator it = array.constBegin(); it != array.constEnd(); ++it )
  {
    str += ( !( *it ).toString().isEmpty() ) ? ( *it ).toString() : empty;
    if ( it != ( array.constEnd() - 1 ) )
    {
      str += delimiter;
    }
  }

  return QVariant( str );
}

static QVariant fcnStringToArray( const QVariantList &values, const QgsExpressionContext *, QgsExpression *parent, const QgsExpressionNodeFunction * )
{
  QString str = QgsExpressionUtils::getStringValue( values.at( 0 ), parent );
  QString delimiter = QgsExpressionUtils::getStringValue( values.at( 1 ), parent );
  QString empty = QgsExpressionUtils::getStringValue( values.at( 2 ), parent );

  QStringList list = str.split( delimiter );
  QVariantList array;

  for ( QStringList::const_iterator it = list.constBegin(); it != list.constEnd(); ++it )
  {
    array += ( !( *it ).isEmpty() ) ? *it : empty;
  }

  return array;
}

static QVariant fcnLoadJson( const QVariantList &values, const QgsExpressionContext *, QgsExpression *parent, const QgsExpressionNodeFunction * )
{
  QString str = QgsExpressionUtils::getStringValue( values.at( 0 ), parent );
  QJsonDocument document = QJsonDocument::fromJson( str.toUtf8() );
  if ( document.isNull() )
    return QVariant();

  return document.toVariant();
}

static QVariant fcnWriteJson( const QVariantList &values, const QgsExpressionContext *, QgsExpression *parent, const QgsExpressionNodeFunction * )
{
  Q_UNUSED( parent )
  QJsonDocument document = QJsonDocument::fromVariant( values.at( 0 ) );
  return document.toJson( QJsonDocument::Compact );
}

static QVariant fcnHstoreToMap( const QVariantList &values, const QgsExpressionContext *, QgsExpression *parent, const QgsExpressionNodeFunction * )
{
  QString str = QgsExpressionUtils::getStringValue( values.at( 0 ), parent );
  if ( str.isEmpty() )
    return QVariantMap();
  str = str.trimmed();

  return QgsHstoreUtils::parse( str );
}

static QVariant fcnMapToHstore( const QVariantList &values, const QgsExpressionContext *, QgsExpression *parent, const QgsExpressionNodeFunction * )
{
  QVariantMap map = QgsExpressionUtils::getMapValue( values.at( 0 ), parent );
  return QgsHstoreUtils::build( map );
}

static QVariant fcnMap( const QVariantList &values, const QgsExpressionContext *, QgsExpression *parent, const QgsExpressionNodeFunction * )
{
  QVariantMap result;
  for ( int i = 0; i + 1 < values.length(); i += 2 )
  {
    result.insert( QgsExpressionUtils::getStringValue( values.at( i ), parent ), values.at( i + 1 ) );
  }
  return result;
}

static QVariant fcnMapGet( const QVariantList &values, const QgsExpressionContext *, QgsExpression *parent, const QgsExpressionNodeFunction * )
{
  return QgsExpressionUtils::getMapValue( values.at( 0 ), parent ).value( values.at( 1 ).toString() );
}

static QVariant fcnMapExist( const QVariantList &values, const QgsExpressionContext *, QgsExpression *parent, const QgsExpressionNodeFunction * )
{
  return QgsExpressionUtils::getMapValue( values.at( 0 ), parent ).contains( values.at( 1 ).toString() );
}

static QVariant fcnMapDelete( const QVariantList &values, const QgsExpressionContext *, QgsExpression *parent, const QgsExpressionNodeFunction * )
{
  QVariantMap map = QgsExpressionUtils::getMapValue( values.at( 0 ), parent );
  map.remove( values.at( 1 ).toString() );
  return map;
}

static QVariant fcnMapInsert( const QVariantList &values, const QgsExpressionContext *, QgsExpression *parent, const QgsExpressionNodeFunction * )
{
  QVariantMap map = QgsExpressionUtils::getMapValue( values.at( 0 ), parent );
  map.insert( values.at( 1 ).toString(),  values.at( 2 ) );
  return map;
}

static QVariant fcnMapConcat( const QVariantList &values, const QgsExpressionContext *, QgsExpression *parent, const QgsExpressionNodeFunction * )
{
  QVariantMap result;
  for ( const QVariant &cur : values )
  {
    const QVariantMap curMap = QgsExpressionUtils::getMapValue( cur, parent );
    for ( QVariantMap::const_iterator it = curMap.constBegin(); it != curMap.constEnd(); ++it )
      result.insert( it.key(), it.value() );
  }
  return result;
}

static QVariant fcnMapAKeys( const QVariantList &values, const QgsExpressionContext *, QgsExpression *parent, const QgsExpressionNodeFunction * )
{
  return QStringList( QgsExpressionUtils::getMapValue( values.at( 0 ), parent ).keys() );
}

static QVariant fcnMapAVals( const QVariantList &values, const QgsExpressionContext *, QgsExpression *parent, const QgsExpressionNodeFunction * )
{
  return QgsExpressionUtils::getMapValue( values.at( 0 ), parent ).values();
}

static QVariant fcnEnvVar( const QVariantList &values, const QgsExpressionContext *, QgsExpression *, const QgsExpressionNodeFunction * )
{
  QString envVarName = values.at( 0 ).toString();
  return QProcessEnvironment::systemEnvironment().value( envVarName );
}

static QVariant fcnBaseFileName( const QVariantList &values, const QgsExpressionContext *, QgsExpression *parent, const QgsExpressionNodeFunction * )
{
  const QString file = QgsExpressionUtils::getStringValue( values.at( 0 ), parent );
  return QFileInfo( file ).completeBaseName();
}

static QVariant fcnFileSuffix( const QVariantList &values, const QgsExpressionContext *, QgsExpression *parent, const QgsExpressionNodeFunction * )
{
  const QString file = QgsExpressionUtils::getStringValue( values.at( 0 ), parent );
  return QFileInfo( file ).completeSuffix();
}

static QVariant fcnFileExists( const QVariantList &values, const QgsExpressionContext *, QgsExpression *parent, const QgsExpressionNodeFunction * )
{
  const QString file = QgsExpressionUtils::getStringValue( values.at( 0 ), parent );
  return QFileInfo::exists( file );
}

static QVariant fcnFileName( const QVariantList &values, const QgsExpressionContext *, QgsExpression *parent, const QgsExpressionNodeFunction * )
{
  const QString file = QgsExpressionUtils::getStringValue( values.at( 0 ), parent );
  return QFileInfo( file ).fileName();
}

static QVariant fcnPathIsFile( const QVariantList &values, const QgsExpressionContext *, QgsExpression *parent, const QgsExpressionNodeFunction * )
{
  const QString file = QgsExpressionUtils::getStringValue( values.at( 0 ), parent );
  return QFileInfo( file ).isFile();
}

static QVariant fcnPathIsDir( const QVariantList &values, const QgsExpressionContext *, QgsExpression *parent, const QgsExpressionNodeFunction * )
{
  const QString file = QgsExpressionUtils::getStringValue( values.at( 0 ), parent );
  return QFileInfo( file ).isDir();
}

static QVariant fcnFilePath( const QVariantList &values, const QgsExpressionContext *, QgsExpression *parent, const QgsExpressionNodeFunction * )
{
  const QString file = QgsExpressionUtils::getStringValue( values.at( 0 ), parent );
  return QDir::toNativeSeparators( QFileInfo( file ).path() );
}

static QVariant fcnFileSize( const QVariantList &values, const QgsExpressionContext *, QgsExpression *parent, const QgsExpressionNodeFunction * )
{
  const QString file = QgsExpressionUtils::getStringValue( values.at( 0 ), parent );
  return QFileInfo( file ).size();
}




const QList<QgsExpressionFunction *> &QgsExpression::Functions()
{
  // The construction of the list isn't thread-safe, and without the mutex,
  // crashes in the WFS provider may occur, since it can parse expressions
  // in parallel.
  // The mutex needs to be recursive.
  static QMutex sFunctionsMutex( QMutex::Recursive );
  QMutexLocker locker( &sFunctionsMutex );

  if ( sFunctions.isEmpty() )
  {
    QgsExpressionFunction::ParameterList aggParams = QgsExpressionFunction::ParameterList()
        << QgsExpressionFunction::Parameter( QStringLiteral( "expression" ) )
        << QgsExpressionFunction::Parameter( QStringLiteral( "group_by" ), true )
        << QgsExpressionFunction::Parameter( QStringLiteral( "filter" ), true );

    QgsExpressionFunction::ParameterList aggParamsConcat = aggParams;
    aggParamsConcat <<  QgsExpressionFunction::Parameter( QStringLiteral( "concatenator" ), true )
                    << QgsExpressionFunction::Parameter( QStringLiteral( "order_by" ), true, QVariant(), true );

    QgsExpressionFunction::ParameterList aggParamsArray = aggParams;
    aggParamsArray << QgsExpressionFunction::Parameter( QStringLiteral( "order_by" ), true, QVariant(), true );

    sFunctions
        << new QgsStaticExpressionFunction( QStringLiteral( "sqrt" ), QgsExpressionFunction::ParameterList() << QgsExpressionFunction::Parameter( QStringLiteral( "value" ) ), fcnSqrt, QStringLiteral( "Math" ) )
        << new QgsStaticExpressionFunction( QStringLiteral( "radians" ), QgsExpressionFunction::ParameterList() << QgsExpressionFunction::Parameter( QStringLiteral( "degrees" ) ), fcnRadians, QStringLiteral( "Math" ) )
        << new QgsStaticExpressionFunction( QStringLiteral( "degrees" ), QgsExpressionFunction::ParameterList() << QgsExpressionFunction::Parameter( QStringLiteral( "radians" ) ), fcnDegrees, QStringLiteral( "Math" ) )
        << new QgsStaticExpressionFunction( QStringLiteral( "azimuth" ), QgsExpressionFunction::ParameterList() << QgsExpressionFunction::Parameter( QStringLiteral( "point_a" ) ) << QgsExpressionFunction::Parameter( QStringLiteral( "point_b" ) ), fcnAzimuth, QStringList() << QStringLiteral( "Math" ) << QStringLiteral( "GeometryGroup" ) )
        << new QgsStaticExpressionFunction( QStringLiteral( "inclination" ), QgsExpressionFunction::ParameterList() << QgsExpressionFunction::Parameter( QStringLiteral( "point_a" ) ) << QgsExpressionFunction::Parameter( QStringLiteral( "point_b" ) ), fcnInclination, QStringList() << QStringLiteral( "Math" ) << QStringLiteral( "GeometryGroup" ) )
        << new QgsStaticExpressionFunction( QStringLiteral( "project" ), QgsExpressionFunction::ParameterList() << QgsExpressionFunction::Parameter( QStringLiteral( "point" ) ) << QgsExpressionFunction::Parameter( QStringLiteral( "distance" ) ) << QgsExpressionFunction::Parameter( QStringLiteral( "azimuth" ) ) << QgsExpressionFunction::Parameter( QStringLiteral( "elevation" ), true, M_PI_2 ), fcnProject, QStringLiteral( "GeometryGroup" ) )
        << new QgsStaticExpressionFunction( QStringLiteral( "abs" ), QgsExpressionFunction::ParameterList() << QgsExpressionFunction::Parameter( QStringLiteral( "value" ) ), fcnAbs, QStringLiteral( "Math" ) )
        << new QgsStaticExpressionFunction( QStringLiteral( "cos" ), QgsExpressionFunction::ParameterList() << QgsExpressionFunction::Parameter( QStringLiteral( "angle" ) ), fcnCos, QStringLiteral( "Math" ) )
        << new QgsStaticExpressionFunction( QStringLiteral( "sin" ), QgsExpressionFunction::ParameterList() << QgsExpressionFunction::Parameter( QStringLiteral( "angle" ) ), fcnSin, QStringLiteral( "Math" ) )
        << new QgsStaticExpressionFunction( QStringLiteral( "tan" ), QgsExpressionFunction::ParameterList() << QgsExpressionFunction::Parameter( QStringLiteral( "angle" ) ), fcnTan, QStringLiteral( "Math" ) )
        << new QgsStaticExpressionFunction( QStringLiteral( "asin" ), QgsExpressionFunction::ParameterList() << QgsExpressionFunction::Parameter( QStringLiteral( "value" ) ), fcnAsin, QStringLiteral( "Math" ) )
        << new QgsStaticExpressionFunction( QStringLiteral( "acos" ), QgsExpressionFunction::ParameterList() << QgsExpressionFunction::Parameter( QStringLiteral( "value" ) ), fcnAcos, QStringLiteral( "Math" ) )
        << new QgsStaticExpressionFunction( QStringLiteral( "atan" ), QgsExpressionFunction::ParameterList() << QgsExpressionFunction::Parameter( QStringLiteral( "value" ) ), fcnAtan, QStringLiteral( "Math" ) )
        << new QgsStaticExpressionFunction( QStringLiteral( "atan2" ), QgsExpressionFunction::ParameterList() << QgsExpressionFunction::Parameter( QStringLiteral( "dx" ) ) << QgsExpressionFunction::Parameter( QStringLiteral( "dy" ) ), fcnAtan2, QStringLiteral( "Math" ) )
        << new QgsStaticExpressionFunction( QStringLiteral( "exp" ), QgsExpressionFunction::ParameterList() << QgsExpressionFunction::Parameter( QStringLiteral( "value" ) ), fcnExp, QStringLiteral( "Math" ) )
        << new QgsStaticExpressionFunction( QStringLiteral( "ln" ), QgsExpressionFunction::ParameterList() << QgsExpressionFunction::Parameter( QStringLiteral( "value" ) ), fcnLn, QStringLiteral( "Math" ) )
        << new QgsStaticExpressionFunction( QStringLiteral( "log10" ), QgsExpressionFunction::ParameterList() << QgsExpressionFunction::Parameter( QStringLiteral( "value" ) ), fcnLog10, QStringLiteral( "Math" ) )
        << new QgsStaticExpressionFunction( QStringLiteral( "log" ), QgsExpressionFunction::ParameterList() << QgsExpressionFunction::Parameter( QStringLiteral( "base" ) ) << QgsExpressionFunction::Parameter( QStringLiteral( "value" ) ), fcnLog, QStringLiteral( "Math" ) )
        << new QgsStaticExpressionFunction( QStringLiteral( "round" ), QgsExpressionFunction::ParameterList() << QgsExpressionFunction::Parameter( QStringLiteral( "value" ) ) << QgsExpressionFunction::Parameter( QStringLiteral( "places" ), true, 0 ), fcnRound, QStringLiteral( "Math" ) );

    QgsStaticExpressionFunction *randFunc = new QgsStaticExpressionFunction( QStringLiteral( "rand" ), QgsExpressionFunction::ParameterList() << QgsExpressionFunction::Parameter( QStringLiteral( "min" ) ) << QgsExpressionFunction::Parameter( QStringLiteral( "max" ) ), fcnRnd, QStringLiteral( "Math" ) );
    randFunc->setIsStatic( false );
    sFunctions << randFunc;

    QgsStaticExpressionFunction *randfFunc = new QgsStaticExpressionFunction( QStringLiteral( "randf" ), QgsExpressionFunction::ParameterList() << QgsExpressionFunction::Parameter( QStringLiteral( "min" ), true, 0.0 ) << QgsExpressionFunction::Parameter( QStringLiteral( "max" ), true, 1.0 ), fcnRndF, QStringLiteral( "Math" ) );
    randfFunc->setIsStatic( false );
    sFunctions << randfFunc;

    sFunctions
        << new QgsStaticExpressionFunction( QStringLiteral( "max" ), -1, fcnMax, QStringLiteral( "Math" ), QString(), false, QSet<QString>(), false, QStringList(), /* handlesNull = */ true )
        << new QgsStaticExpressionFunction( QStringLiteral( "min" ), -1, fcnMin, QStringLiteral( "Math" ), QString(), false, QSet<QString>(), false, QStringList(), /* handlesNull = */ true )
        << new QgsStaticExpressionFunction( QStringLiteral( "clamp" ), QgsExpressionFunction::ParameterList() << QgsExpressionFunction::Parameter( QStringLiteral( "min" ) ) << QgsExpressionFunction::Parameter( QStringLiteral( "value" ) ) << QgsExpressionFunction::Parameter( QStringLiteral( "max" ) ), fcnClamp, QStringLiteral( "Math" ) )
        << new QgsStaticExpressionFunction( QStringLiteral( "scale_linear" ), QgsExpressionFunction::ParameterList() << QgsExpressionFunction::Parameter( QStringLiteral( "val" ) )  << QgsExpressionFunction::Parameter( QStringLiteral( "domain_min" ) ) << QgsExpressionFunction::Parameter( QStringLiteral( "domain_max" ) ) << QgsExpressionFunction::Parameter( QStringLiteral( "range_min" ) ) << QgsExpressionFunction::Parameter( QStringLiteral( "range_max" ) ), fcnLinearScale, QStringLiteral( "Math" ) )
        << new QgsStaticExpressionFunction( QStringLiteral( "scale_exp" ), QgsExpressionFunction::ParameterList() << QgsExpressionFunction::Parameter( QStringLiteral( "val" ) )  << QgsExpressionFunction::Parameter( QStringLiteral( "domain_min" ) ) << QgsExpressionFunction::Parameter( QStringLiteral( "domain_max" ) ) << QgsExpressionFunction::Parameter( QStringLiteral( "range_min" ) ) << QgsExpressionFunction::Parameter( QStringLiteral( "range_max" ) ) << QgsExpressionFunction::Parameter( QStringLiteral( "exponent" ) ), fcnExpScale, QStringLiteral( "Math" ) )
        << new QgsStaticExpressionFunction( QStringLiteral( "floor" ), QgsExpressionFunction::ParameterList() << QgsExpressionFunction::Parameter( QStringLiteral( "value" ) ), fcnFloor, QStringLiteral( "Math" ) )
        << new QgsStaticExpressionFunction( QStringLiteral( "ceil" ), QgsExpressionFunction::ParameterList() << QgsExpressionFunction::Parameter( QStringLiteral( "value" ) ), fcnCeil, QStringLiteral( "Math" ) )
        << new QgsStaticExpressionFunction( QStringLiteral( "pi" ), 0, fcnPi, QStringLiteral( "Math" ), QString(), false, QSet<QString>(), false, QStringList() << QStringLiteral( "$pi" ) )
        << new QgsStaticExpressionFunction( QStringLiteral( "to_int" ), QgsExpressionFunction::ParameterList() << QgsExpressionFunction::Parameter( QStringLiteral( "value" ) ), fcnToInt, QStringLiteral( "Conversions" ), QString(), false, QSet<QString>(), false, QStringList() << QStringLiteral( "toint" ) )
        << new QgsStaticExpressionFunction( QStringLiteral( "to_real" ), QgsExpressionFunction::ParameterList() << QgsExpressionFunction::Parameter( QStringLiteral( "value" ) ), fcnToReal, QStringLiteral( "Conversions" ), QString(), false, QSet<QString>(), false, QStringList() << QStringLiteral( "toreal" ) )
        << new QgsStaticExpressionFunction( QStringLiteral( "to_string" ), QgsExpressionFunction::ParameterList() << QgsExpressionFunction::Parameter( QStringLiteral( "value" ) ), fcnToString, QStringList() << QStringLiteral( "Conversions" ) << QStringLiteral( "String" ), QString(), false, QSet<QString>(), false, QStringList() << QStringLiteral( "tostring" ) )
        << new QgsStaticExpressionFunction( QStringLiteral( "to_datetime" ), QgsExpressionFunction::ParameterList() << QgsExpressionFunction::Parameter( QStringLiteral( "value" ) ), fcnToDateTime, QStringList() << QStringLiteral( "Conversions" ) << QStringLiteral( "Date and Time" ), QString(), false, QSet<QString>(), false, QStringList() << QStringLiteral( "todatetime" ) )
        << new QgsStaticExpressionFunction( QStringLiteral( "to_date" ), QgsExpressionFunction::ParameterList() << QgsExpressionFunction::Parameter( QStringLiteral( "value" ) ), fcnToDate, QStringList() << QStringLiteral( "Conversions" ) << QStringLiteral( "Date and Time" ), QString(), false, QSet<QString>(), false, QStringList() << QStringLiteral( "todate" ) )
        << new QgsStaticExpressionFunction( QStringLiteral( "to_time" ), QgsExpressionFunction::ParameterList() << QgsExpressionFunction::Parameter( QStringLiteral( "value" ) ), fcnToTime, QStringList() << QStringLiteral( "Conversions" ) << QStringLiteral( "Date and Time" ), QString(), false, QSet<QString>(), false, QStringList() << QStringLiteral( "totime" ) )
        << new QgsStaticExpressionFunction( QStringLiteral( "to_interval" ), QgsExpressionFunction::ParameterList() << QgsExpressionFunction::Parameter( QStringLiteral( "value" ) ), fcnToInterval, QStringList() << QStringLiteral( "Conversions" ) << QStringLiteral( "Date and Time" ), QString(), false, QSet<QString>(), false, QStringList() << QStringLiteral( "tointerval" ) )
        << new QgsStaticExpressionFunction( QStringLiteral( "to_dm" ), QgsExpressionFunction::ParameterList() << QgsExpressionFunction::Parameter( QStringLiteral( "value" ) ) << QgsExpressionFunction::Parameter( QStringLiteral( "axis" ) ) << QgsExpressionFunction::Parameter( QStringLiteral( "precision" ) ) << QgsExpressionFunction::Parameter( QStringLiteral( "formatting" ), true ), fcnToDegreeMinute, QStringLiteral( "Conversions" ), QString(), false, QSet<QString>(), false, QStringList() << QStringLiteral( "todm" ) )
        << new QgsStaticExpressionFunction( QStringLiteral( "to_dms" ), QgsExpressionFunction::ParameterList() << QgsExpressionFunction::Parameter( QStringLiteral( "value" ) ) << QgsExpressionFunction::Parameter( QStringLiteral( "axis" ) ) << QgsExpressionFunction::Parameter( QStringLiteral( "precision" ) ) << QgsExpressionFunction::Parameter( QStringLiteral( "formatting" ), true ), fcnToDegreeMinuteSecond, QStringLiteral( "Conversions" ), QString(), false, QSet<QString>(), false, QStringList() << QStringLiteral( "todms" ) )
        << new QgsStaticExpressionFunction( QStringLiteral( "coalesce" ), -1, fcnCoalesce, QStringLiteral( "Conditionals" ), QString(), false, QSet<QString>(), false, QStringList(), true )
        << new QgsStaticExpressionFunction( QStringLiteral( "nullif" ), QgsExpressionFunction::ParameterList() << QgsExpressionFunction::Parameter( QStringLiteral( "value1" ) ) << QgsExpressionFunction::Parameter( QStringLiteral( "value2" ) ), fcnNullIf, QStringLiteral( "Conditionals" ) )
        << new QgsStaticExpressionFunction( QStringLiteral( "if" ), QgsExpressionFunction::ParameterList() << QgsExpressionFunction::Parameter( QStringLiteral( "condition" ) ) << QgsExpressionFunction::Parameter( QStringLiteral( "result_when_true" ) )  << QgsExpressionFunction::Parameter( QStringLiteral( "result_when_false" ) ), fcnIf, QStringLiteral( "Conditionals" ), QString(), false, QSet<QString>(), true )
        << new QgsStaticExpressionFunction( QStringLiteral( "try" ), QgsExpressionFunction::ParameterList() << QgsExpressionFunction::Parameter( QStringLiteral( "expression" ) ) << QgsExpressionFunction::Parameter( QStringLiteral( "alternative" ), true, QVariant() ), fcnTry, QStringLiteral( "Conditionals" ), QString(), false, QSet<QString>(), true )

        << new QgsStaticExpressionFunction( QStringLiteral( "aggregate" ),
                                            QgsExpressionFunction::ParameterList()
                                            << QgsExpressionFunction::Parameter( QStringLiteral( "layer" ) )
                                            << QgsExpressionFunction::Parameter( QStringLiteral( "aggregate" ) )
                                            << QgsExpressionFunction::Parameter( QStringLiteral( "expression" ), false, QVariant(), true )
                                            << QgsExpressionFunction::Parameter( QStringLiteral( "filter" ), true, QVariant(), true )
                                            << QgsExpressionFunction::Parameter( QStringLiteral( "concatenator" ), true )
                                            << QgsExpressionFunction::Parameter( QStringLiteral( "order_by" ), true, QVariant(), true ),
                                            fcnAggregate,
                                            QStringLiteral( "Aggregates" ),
                                            QString(),
                                            []( const QgsExpressionNodeFunction * node )
    {
      // usesGeometry callback: return true if @parent variable is referenced

      if ( !node )
        return true;

      if ( !node->args() )
        return false;

      QSet<QString> referencedVars;
      if ( node->args()->count() > 2 )
      {
        QgsExpressionNode *subExpressionNode = node->args()->at( 2 );
        referencedVars = subExpressionNode->referencedVariables();
      }

      if ( node->args()->count() > 3 )
      {
        QgsExpressionNode *filterNode = node->args()->at( 3 );
        referencedVars.unite( filterNode->referencedVariables() );
      }
      return referencedVars.contains( QStringLiteral( "parent" ) ) || referencedVars.contains( QString() );
    },
    []( const QgsExpressionNodeFunction * node )
    {
      // referencedColumns callback: return AllAttributes if @parent variable is referenced

      if ( !node )
        return QSet<QString>() << QgsFeatureRequest::ALL_ATTRIBUTES;

      if ( !node->args() )
        return QSet<QString>();

      QSet<QString> referencedCols;
      QSet<QString> referencedVars;

      if ( node->args()->count() > 2 )
      {
        QgsExpressionNode *subExpressionNode = node->args()->at( 2 );
        referencedVars = subExpressionNode->referencedVariables();
        referencedCols = subExpressionNode->referencedColumns();
      }
      if ( node->args()->count() > 3 )
      {
        QgsExpressionNode *filterNode = node->args()->at( 3 );
        referencedVars = filterNode->referencedVariables();
        referencedCols.unite( filterNode->referencedColumns() );
      }

      if ( referencedVars.contains( QStringLiteral( "parent" ) ) || referencedVars.contains( QString() ) )
        return QSet<QString>() << QgsFeatureRequest::ALL_ATTRIBUTES;
      else
        return referencedCols;
    },
    true
                                          )

        << new QgsStaticExpressionFunction( QStringLiteral( "relation_aggregate" ), QgsExpressionFunction::ParameterList()
                                            << QgsExpressionFunction::Parameter( QStringLiteral( "relation" ) )
                                            << QgsExpressionFunction::Parameter( QStringLiteral( "aggregate" ) )
                                            << QgsExpressionFunction::Parameter( QStringLiteral( "expression" ), false, QVariant(), true )
                                            << QgsExpressionFunction::Parameter( QStringLiteral( "concatenator" ), true )
                                            << QgsExpressionFunction::Parameter( QStringLiteral( "order_by" ), true, QVariant(), true ),
                                            fcnAggregateRelation, QStringLiteral( "Aggregates" ), QString(), false, QSet<QString>() << QgsFeatureRequest::ALL_ATTRIBUTES, true )

        << new QgsStaticExpressionFunction( QStringLiteral( "count" ), aggParams, fcnAggregateCount, QStringLiteral( "Aggregates" ), QString(), false, QSet<QString>(), true )
        << new QgsStaticExpressionFunction( QStringLiteral( "count_distinct" ), aggParams, fcnAggregateCountDistinct, QStringLiteral( "Aggregates" ), QString(), false, QSet<QString>(), true )
        << new QgsStaticExpressionFunction( QStringLiteral( "count_missing" ), aggParams, fcnAggregateCountMissing, QStringLiteral( "Aggregates" ), QString(), false, QSet<QString>(), true )
        << new QgsStaticExpressionFunction( QStringLiteral( "minimum" ), aggParams, fcnAggregateMin, QStringLiteral( "Aggregates" ), QString(), false, QSet<QString>(), true )
        << new QgsStaticExpressionFunction( QStringLiteral( "maximum" ), aggParams, fcnAggregateMax, QStringLiteral( "Aggregates" ), QString(), false, QSet<QString>(), true )
        << new QgsStaticExpressionFunction( QStringLiteral( "sum" ), aggParams, fcnAggregateSum, QStringLiteral( "Aggregates" ), QString(), false, QSet<QString>(), true )
        << new QgsStaticExpressionFunction( QStringLiteral( "mean" ), aggParams, fcnAggregateMean, QStringLiteral( "Aggregates" ), QString(), false, QSet<QString>(), true )
        << new QgsStaticExpressionFunction( QStringLiteral( "median" ), aggParams, fcnAggregateMedian, QStringLiteral( "Aggregates" ), QString(), false, QSet<QString>(), true )
        << new QgsStaticExpressionFunction( QStringLiteral( "stdev" ), aggParams, fcnAggregateStdev, QStringLiteral( "Aggregates" ), QString(), false, QSet<QString>(), true )
        << new QgsStaticExpressionFunction( QStringLiteral( "range" ), aggParams, fcnAggregateRange, QStringLiteral( "Aggregates" ), QString(), false, QSet<QString>(), true )
        << new QgsStaticExpressionFunction( QStringLiteral( "minority" ), aggParams, fcnAggregateMinority, QStringLiteral( "Aggregates" ), QString(), false, QSet<QString>(), true )
        << new QgsStaticExpressionFunction( QStringLiteral( "majority" ), aggParams, fcnAggregateMajority, QStringLiteral( "Aggregates" ), QString(), false, QSet<QString>(), true )
        << new QgsStaticExpressionFunction( QStringLiteral( "q1" ), aggParams, fcnAggregateQ1, QStringLiteral( "Aggregates" ), QString(), false, QSet<QString>(), true )
        << new QgsStaticExpressionFunction( QStringLiteral( "q3" ), aggParams, fcnAggregateQ3, QStringLiteral( "Aggregates" ), QString(), false, QSet<QString>(), true )
        << new QgsStaticExpressionFunction( QStringLiteral( "iqr" ), aggParams, fcnAggregateIQR, QStringLiteral( "Aggregates" ), QString(), false, QSet<QString>(), true )
        << new QgsStaticExpressionFunction( QStringLiteral( "min_length" ), aggParams, fcnAggregateMinLength, QStringLiteral( "Aggregates" ), QString(), false, QSet<QString>(), true )
        << new QgsStaticExpressionFunction( QStringLiteral( "max_length" ), aggParams, fcnAggregateMaxLength, QStringLiteral( "Aggregates" ), QString(), false, QSet<QString>(), true )
        << new QgsStaticExpressionFunction( QStringLiteral( "collect" ), aggParams, fcnAggregateCollectGeometry, QStringLiteral( "Aggregates" ), QString(), false, QSet<QString>(), true )
        << new QgsStaticExpressionFunction( QStringLiteral( "concatenate" ), aggParamsConcat, fcnAggregateStringConcat, QStringLiteral( "Aggregates" ), QString(), false, QSet<QString>(), true )
        << new QgsStaticExpressionFunction( QStringLiteral( "concatenate_unique" ), aggParamsConcat, fcnAggregateStringConcatUnique, QStringLiteral( "Aggregates" ), QString(), false, QSet<QString>(), true )
        << new QgsStaticExpressionFunction( QStringLiteral( "array_agg" ), aggParamsArray, fcnAggregateArray, QStringLiteral( "Aggregates" ), QString(), false, QSet<QString>(), true )

        << new QgsStaticExpressionFunction( QStringLiteral( "regexp_match" ), QgsExpressionFunction::ParameterList() << QgsExpressionFunction::Parameter( QStringLiteral( "string" ) ) << QgsExpressionFunction::Parameter( QStringLiteral( "regex" ) ), fcnRegexpMatch, QStringList() << QStringLiteral( "Conditionals" ) << QStringLiteral( "String" ) )
        << new QgsStaticExpressionFunction( QStringLiteral( "regexp_matches" ), QgsExpressionFunction::ParameterList() << QgsExpressionFunction::Parameter( QStringLiteral( "string" ) ) << QgsExpressionFunction::Parameter( QStringLiteral( "regex" ) ) << QgsExpressionFunction::Parameter( QStringLiteral( "emptyvalue" ), true, "" ), fcnRegexpMatches, QStringLiteral( "Arrays" ) )

        << new QgsStaticExpressionFunction( QStringLiteral( "now" ), 0, fcnNow, QStringLiteral( "Date and Time" ), QString(), false, QSet<QString>(), false, QStringList() << QStringLiteral( "$now" ) )
        << new QgsStaticExpressionFunction( QStringLiteral( "age" ), QgsExpressionFunction::ParameterList() << QgsExpressionFunction::Parameter( QStringLiteral( "datetime1" ) )
                                            << QgsExpressionFunction::Parameter( QStringLiteral( "datetime2" ) ),
                                            fcnAge, QStringLiteral( "Date and Time" ) )
        << new QgsStaticExpressionFunction( QStringLiteral( "year" ), QgsExpressionFunction::ParameterList() << QgsExpressionFunction::Parameter( QStringLiteral( "date" ) ), fcnYear, QStringLiteral( "Date and Time" ) )
        << new QgsStaticExpressionFunction( QStringLiteral( "month" ), QgsExpressionFunction::ParameterList() << QgsExpressionFunction::Parameter( QStringLiteral( "date" ) ), fcnMonth, QStringLiteral( "Date and Time" ) )
        << new QgsStaticExpressionFunction( QStringLiteral( "week" ),  QgsExpressionFunction::ParameterList() << QgsExpressionFunction::Parameter( QStringLiteral( "date" ) ), fcnWeek, QStringLiteral( "Date and Time" ) )
        << new QgsStaticExpressionFunction( QStringLiteral( "day" ),  QgsExpressionFunction::ParameterList() << QgsExpressionFunction::Parameter( QStringLiteral( "date" ) ), fcnDay, QStringLiteral( "Date and Time" ) )
        << new QgsStaticExpressionFunction( QStringLiteral( "hour" ),  QgsExpressionFunction::ParameterList() << QgsExpressionFunction::Parameter( QStringLiteral( "datetime" ) ), fcnHour, QStringLiteral( "Date and Time" ) )
        << new QgsStaticExpressionFunction( QStringLiteral( "minute" ),  QgsExpressionFunction::ParameterList() << QgsExpressionFunction::Parameter( QStringLiteral( "datetime" ) ), fcnMinute, QStringLiteral( "Date and Time" ) )
        << new QgsStaticExpressionFunction( QStringLiteral( "second" ),  QgsExpressionFunction::ParameterList() << QgsExpressionFunction::Parameter( QStringLiteral( "datetime" ) ), fcnSeconds, QStringLiteral( "Date and Time" ) )
        << new QgsStaticExpressionFunction( QStringLiteral( "epoch" ), QgsExpressionFunction::ParameterList() << QgsExpressionFunction::Parameter( QStringLiteral( "date" ) ), fcnEpoch, QStringLiteral( "Date and Time" ) )
        << new QgsStaticExpressionFunction( QStringLiteral( "day_of_week" ), QgsExpressionFunction::ParameterList() << QgsExpressionFunction::Parameter( QStringLiteral( "date" ) ), fcnDayOfWeek, QStringLiteral( "Date and Time" ) )
        << new QgsStaticExpressionFunction( QStringLiteral( "lower" ), QgsExpressionFunction::ParameterList() << QgsExpressionFunction::Parameter( QStringLiteral( "string" ) ), fcnLower, QStringLiteral( "String" ) )
        << new QgsStaticExpressionFunction( QStringLiteral( "upper" ), QgsExpressionFunction::ParameterList() << QgsExpressionFunction::Parameter( QStringLiteral( "string" ) ), fcnUpper, QStringLiteral( "String" ) )
        << new QgsStaticExpressionFunction( QStringLiteral( "title" ), QgsExpressionFunction::ParameterList() << QgsExpressionFunction::Parameter( QStringLiteral( "string" ) ), fcnTitle, QStringLiteral( "String" ) )
        << new QgsStaticExpressionFunction( QStringLiteral( "trim" ), QgsExpressionFunction::ParameterList() << QgsExpressionFunction::Parameter( QStringLiteral( "string" ) ), fcnTrim, QStringLiteral( "String" ) )
        << new QgsStaticExpressionFunction( QStringLiteral( "levenshtein" ), QgsExpressionFunction::ParameterList() << QgsExpressionFunction::Parameter( QStringLiteral( "string1" ) ) << QgsExpressionFunction::Parameter( QStringLiteral( "string2" ) ), fcnLevenshtein, QStringLiteral( "Fuzzy Matching" ) )
        << new QgsStaticExpressionFunction( QStringLiteral( "longest_common_substring" ), QgsExpressionFunction::ParameterList() << QgsExpressionFunction::Parameter( QStringLiteral( "string1" ) ) << QgsExpressionFunction::Parameter( QStringLiteral( "string2" ) ), fcnLCS, QStringLiteral( "Fuzzy Matching" ) )
        << new QgsStaticExpressionFunction( QStringLiteral( "hamming_distance" ), QgsExpressionFunction::ParameterList() << QgsExpressionFunction::Parameter( QStringLiteral( "string1" ) ) << QgsExpressionFunction::Parameter( QStringLiteral( "string2" ) ), fcnHamming, QStringLiteral( "Fuzzy Matching" ) )
        << new QgsStaticExpressionFunction( QStringLiteral( "soundex" ), QgsExpressionFunction::ParameterList() << QgsExpressionFunction::Parameter( QStringLiteral( "string" ) ), fcnSoundex, QStringLiteral( "Fuzzy Matching" ) )
        << new QgsStaticExpressionFunction( QStringLiteral( "char" ), QgsExpressionFunction::ParameterList() << QgsExpressionFunction::Parameter( QStringLiteral( "code" ) ), fcnChar, QStringLiteral( "String" ) )
        << new QgsStaticExpressionFunction( QStringLiteral( "wordwrap" ), QgsExpressionFunction::ParameterList() << QgsExpressionFunction::Parameter( QStringLiteral( "text" ) ) << QgsExpressionFunction::Parameter( QStringLiteral( "length" ) ) << QgsExpressionFunction::Parameter( QStringLiteral( "delimiter" ), true, "" ), fcnWordwrap, QStringLiteral( "String" ) )
        << new QgsStaticExpressionFunction( QStringLiteral( "length" ), QgsExpressionFunction::ParameterList() << QgsExpressionFunction::Parameter( QStringLiteral( "text" ), true, "" ), fcnLength, QStringList() << QStringLiteral( "String" ) << QStringLiteral( "GeometryGroup" ) )
        << new QgsStaticExpressionFunction( QStringLiteral( "replace" ), -1, fcnReplace, QStringLiteral( "String" ) )
        << new QgsStaticExpressionFunction( QStringLiteral( "regexp_replace" ), QgsExpressionFunction::ParameterList() << QgsExpressionFunction::Parameter( QStringLiteral( "input_string" ) ) << QgsExpressionFunction::Parameter( QStringLiteral( "regex" ) )
                                            << QgsExpressionFunction::Parameter( QStringLiteral( "replacement" ) ), fcnRegexpReplace, QStringLiteral( "String" ) )
        << new QgsStaticExpressionFunction( QStringLiteral( "regexp_substr" ), QgsExpressionFunction::ParameterList() << QgsExpressionFunction::Parameter( QStringLiteral( "input_string" ) ) << QgsExpressionFunction::Parameter( QStringLiteral( "regex" ) ), fcnRegexpSubstr, QStringLiteral( "String" ) )
        << new QgsStaticExpressionFunction( QStringLiteral( "substr" ), QgsExpressionFunction::ParameterList() << QgsExpressionFunction::Parameter( QStringLiteral( "string" ) ) << QgsExpressionFunction::Parameter( QStringLiteral( "start " ) ) << QgsExpressionFunction::Parameter( QStringLiteral( "length" ), true ), fcnSubstr, QStringLiteral( "String" ), QString(),
                                            false, QSet< QString >(), false, QStringList(), true )
        << new QgsStaticExpressionFunction( QStringLiteral( "concat" ), -1, fcnConcat, QStringLiteral( "String" ), QString(), false, QSet<QString>(), false, QStringList(), true )
        << new QgsStaticExpressionFunction( QStringLiteral( "strpos" ), QgsExpressionFunction::ParameterList() << QgsExpressionFunction::Parameter( QStringLiteral( "haystack" ) ) << QgsExpressionFunction::Parameter( QStringLiteral( "needle" ) ), fcnStrpos, QStringLiteral( "String" ) )
        << new QgsStaticExpressionFunction( QStringLiteral( "left" ), QgsExpressionFunction::ParameterList() << QgsExpressionFunction::Parameter( QStringLiteral( "string" ) ) << QgsExpressionFunction::Parameter( QStringLiteral( "length" ) ), fcnLeft, QStringLiteral( "String" ) )
        << new QgsStaticExpressionFunction( QStringLiteral( "right" ), QgsExpressionFunction::ParameterList() << QgsExpressionFunction::Parameter( QStringLiteral( "string" ) ) << QgsExpressionFunction::Parameter( QStringLiteral( "length" ) ), fcnRight, QStringLiteral( "String" ) )
        << new QgsStaticExpressionFunction( QStringLiteral( "rpad" ), QgsExpressionFunction::ParameterList() << QgsExpressionFunction::Parameter( QStringLiteral( "string" ) ) << QgsExpressionFunction::Parameter( QStringLiteral( "width" ) ) << QgsExpressionFunction::Parameter( QStringLiteral( "fill" ) ), fcnRPad, QStringLiteral( "String" ) )
        << new QgsStaticExpressionFunction( QStringLiteral( "lpad" ), QgsExpressionFunction::ParameterList() << QgsExpressionFunction::Parameter( QStringLiteral( "string" ) ) << QgsExpressionFunction::Parameter( QStringLiteral( "width" ) ) << QgsExpressionFunction::Parameter( QStringLiteral( "fill" ) ), fcnLPad, QStringLiteral( "String" ) )
        << new QgsStaticExpressionFunction( QStringLiteral( "format" ), -1, fcnFormatString, QStringLiteral( "String" ) )
        << new QgsStaticExpressionFunction( QStringLiteral( "format_number" ), QgsExpressionFunction::ParameterList() << QgsExpressionFunction::Parameter( QStringLiteral( "number" ) ) << QgsExpressionFunction::Parameter( QStringLiteral( "places" ) ), fcnFormatNumber, QStringLiteral( "String" ) )
        << new QgsStaticExpressionFunction( QStringLiteral( "format_date" ), QgsExpressionFunction::ParameterList() << QgsExpressionFunction::Parameter( QStringLiteral( "datetime" ) ) << QgsExpressionFunction::Parameter( QStringLiteral( "format" ) ), fcnFormatDate, QStringList() << QStringLiteral( "String" ) << QStringLiteral( "Date and Time" ) )
        << new QgsStaticExpressionFunction( QStringLiteral( "color_grayscale_average" ),  QgsExpressionFunction::ParameterList() << QgsExpressionFunction::Parameter( QStringLiteral( "color" ) ), fcnColorGrayscaleAverage, QStringLiteral( "Color" ) )
        << new QgsStaticExpressionFunction( QStringLiteral( "color_mix_rgb" ), QgsExpressionFunction::ParameterList() << QgsExpressionFunction::Parameter( QStringLiteral( "color1" ) )
                                            << QgsExpressionFunction::Parameter( QStringLiteral( "color2" ) )
                                            << QgsExpressionFunction::Parameter( QStringLiteral( "ratio" ) ),
                                            fcnColorMixRgb, QStringLiteral( "Color" ) )
        << new QgsStaticExpressionFunction( QStringLiteral( "color_rgb" ), QgsExpressionFunction::ParameterList() << QgsExpressionFunction::Parameter( QStringLiteral( "red" ) )
                                            << QgsExpressionFunction::Parameter( QStringLiteral( "green" ) )
                                            << QgsExpressionFunction::Parameter( QStringLiteral( "blue" ) ),
                                            fcnColorRgb, QStringLiteral( "Color" ) )
        << new QgsStaticExpressionFunction( QStringLiteral( "color_rgba" ), QgsExpressionFunction::ParameterList() << QgsExpressionFunction::Parameter( QStringLiteral( "red" ) )
                                            << QgsExpressionFunction::Parameter( QStringLiteral( "green" ) )
                                            << QgsExpressionFunction::Parameter( QStringLiteral( "blue" ) )
                                            << QgsExpressionFunction::Parameter( QStringLiteral( "alpha" ) ),
                                            fncColorRgba, QStringLiteral( "Color" ) )
        << new QgsStaticExpressionFunction( QStringLiteral( "ramp_color" ), QgsExpressionFunction::ParameterList() << QgsExpressionFunction::Parameter( QStringLiteral( "ramp_name" ) )
                                            << QgsExpressionFunction::Parameter( QStringLiteral( "value" ) ),
                                            fcnRampColor, QStringLiteral( "Color" ) )
        << new QgsStaticExpressionFunction( QStringLiteral( "create_ramp" ), QgsExpressionFunction::ParameterList() << QgsExpressionFunction::Parameter( QStringLiteral( "map" ) )
                                            << QgsExpressionFunction::Parameter( QStringLiteral( "discrete" ), true, false ),
                                            fcnCreateRamp, QStringLiteral( "Color" ) )
        << new QgsStaticExpressionFunction( QStringLiteral( "color_hsl" ), QgsExpressionFunction::ParameterList() << QgsExpressionFunction::Parameter( QStringLiteral( "hue" ) )
                                            << QgsExpressionFunction::Parameter( QStringLiteral( "saturation" ) )
                                            << QgsExpressionFunction::Parameter( QStringLiteral( "lightness" ) ),
                                            fcnColorHsl, QStringLiteral( "Color" ) )
        << new QgsStaticExpressionFunction( QStringLiteral( "color_hsla" ), QgsExpressionFunction::ParameterList() << QgsExpressionFunction::Parameter( QStringLiteral( "hue" ) )
                                            << QgsExpressionFunction::Parameter( QStringLiteral( "saturation" ) )
                                            << QgsExpressionFunction::Parameter( QStringLiteral( "lightness" ) )
                                            << QgsExpressionFunction::Parameter( QStringLiteral( "alpha" ) ),
                                            fncColorHsla, QStringLiteral( "Color" ) )
        << new QgsStaticExpressionFunction( QStringLiteral( "color_hsv" ), QgsExpressionFunction::ParameterList() << QgsExpressionFunction::Parameter( QStringLiteral( "hue" ) )
                                            << QgsExpressionFunction::Parameter( QStringLiteral( "saturation" ) )
                                            << QgsExpressionFunction::Parameter( QStringLiteral( "value" ) ),
                                            fcnColorHsv, QStringLiteral( "Color" ) )
        << new QgsStaticExpressionFunction( QStringLiteral( "color_hsva" ),  QgsExpressionFunction::ParameterList() << QgsExpressionFunction::Parameter( QStringLiteral( "hue" ) )
                                            << QgsExpressionFunction::Parameter( QStringLiteral( "saturation" ) )
                                            << QgsExpressionFunction::Parameter( QStringLiteral( "value" ) )
                                            << QgsExpressionFunction::Parameter( QStringLiteral( "alpha" ) ),
                                            fncColorHsva, QStringLiteral( "Color" ) )
        << new QgsStaticExpressionFunction( QStringLiteral( "color_cmyk" ), QgsExpressionFunction::ParameterList() << QgsExpressionFunction::Parameter( QStringLiteral( "cyan" ) )
                                            << QgsExpressionFunction::Parameter( QStringLiteral( "magenta" ) )
                                            << QgsExpressionFunction::Parameter( QStringLiteral( "yellow" ) )
                                            << QgsExpressionFunction::Parameter( QStringLiteral( "black" ) ),
                                            fcnColorCmyk, QStringLiteral( "Color" ) )
        << new QgsStaticExpressionFunction( QStringLiteral( "color_cmyka" ), QgsExpressionFunction::ParameterList() << QgsExpressionFunction::Parameter( QStringLiteral( "cyan" ) )
                                            << QgsExpressionFunction::Parameter( QStringLiteral( "magenta" ) )
                                            << QgsExpressionFunction::Parameter( QStringLiteral( "yellow" ) )
                                            << QgsExpressionFunction::Parameter( QStringLiteral( "black" ) )
                                            << QgsExpressionFunction::Parameter( QStringLiteral( "alpha" ) ),
                                            fncColorCmyka, QStringLiteral( "Color" ) )
        << new QgsStaticExpressionFunction( QStringLiteral( "color_part" ), QgsExpressionFunction::ParameterList() << QgsExpressionFunction::Parameter( QStringLiteral( "color" ) )
                                            << QgsExpressionFunction::Parameter( QStringLiteral( "component" ) ),
                                            fncColorPart, QStringLiteral( "Color" ) )
        << new QgsStaticExpressionFunction( QStringLiteral( "darker" ), QgsExpressionFunction::ParameterList() << QgsExpressionFunction::Parameter( QStringLiteral( "color" ) )
                                            << QgsExpressionFunction::Parameter( QStringLiteral( "factor" ) ),
                                            fncDarker, QStringLiteral( "Color" ) )
        << new QgsStaticExpressionFunction( QStringLiteral( "lighter" ), QgsExpressionFunction::ParameterList() << QgsExpressionFunction::Parameter( QStringLiteral( "color" ) )
                                            << QgsExpressionFunction::Parameter( QStringLiteral( "factor" ) ),
                                            fncLighter, QStringLiteral( "Color" ) )
        << new QgsStaticExpressionFunction( QStringLiteral( "set_color_part" ), QgsExpressionFunction::ParameterList() << QgsExpressionFunction::Parameter( QStringLiteral( "color" ) ) << QgsExpressionFunction::Parameter( QStringLiteral( "component" ) ) << QgsExpressionFunction::Parameter( QStringLiteral( "value" ) ), fncSetColorPart, QStringLiteral( "Color" ) )

        // file info
        << new QgsStaticExpressionFunction( QStringLiteral( "base_file_name" ), QgsExpressionFunction::ParameterList() << QgsExpressionFunction::Parameter( QStringLiteral( "path" ) ),
                                            fcnBaseFileName, QStringLiteral( "Files and Paths" ) )
        << new QgsStaticExpressionFunction( QStringLiteral( "file_suffix" ), QgsExpressionFunction::ParameterList() << QgsExpressionFunction::Parameter( QStringLiteral( "path" ) ),
                                            fcnFileSuffix, QStringLiteral( "Files and Paths" ) )
        << new QgsStaticExpressionFunction( QStringLiteral( "file_exists" ), QgsExpressionFunction::ParameterList() << QgsExpressionFunction::Parameter( QStringLiteral( "path" ) ),
                                            fcnFileExists, QStringLiteral( "Files and Paths" ) )
        << new QgsStaticExpressionFunction( QStringLiteral( "file_name" ), QgsExpressionFunction::ParameterList() << QgsExpressionFunction::Parameter( QStringLiteral( "path" ) ),
                                            fcnFileName, QStringLiteral( "Files and Paths" ) )
        << new QgsStaticExpressionFunction( QStringLiteral( "is_file" ), QgsExpressionFunction::ParameterList() << QgsExpressionFunction::Parameter( QStringLiteral( "path" ) ),
                                            fcnPathIsFile, QStringLiteral( "Files and Paths" ) )
        << new QgsStaticExpressionFunction( QStringLiteral( "is_directory" ), QgsExpressionFunction::ParameterList() << QgsExpressionFunction::Parameter( QStringLiteral( "path" ) ),
                                            fcnPathIsDir, QStringLiteral( "Files and Paths" ) )
        << new QgsStaticExpressionFunction( QStringLiteral( "file_path" ), QgsExpressionFunction::ParameterList() << QgsExpressionFunction::Parameter( QStringLiteral( "path" ) ),
                                            fcnFilePath, QStringLiteral( "Files and Paths" ) )
        << new QgsStaticExpressionFunction( QStringLiteral( "file_size" ), QgsExpressionFunction::ParameterList() << QgsExpressionFunction::Parameter( QStringLiteral( "path" ) ),
                                            fcnFileSize, QStringLiteral( "Files and Paths" ) )

        // deprecated stuff - hidden from users
        << new QgsStaticExpressionFunction( QStringLiteral( "$scale" ), QgsExpressionFunction::ParameterList(), fcnMapScale, QStringLiteral( "deprecated" ) );

    QgsStaticExpressionFunction *geomFunc = new QgsStaticExpressionFunction( QStringLiteral( "$geometry" ), 0, fcnGeometry, QStringLiteral( "GeometryGroup" ), QString(), true );
    geomFunc->setIsStatic( false );
    sFunctions << geomFunc;

    QgsStaticExpressionFunction *areaFunc = new QgsStaticExpressionFunction( QStringLiteral( "$area" ), 0, fcnGeomArea, QStringLiteral( "GeometryGroup" ), QString(), true );
    areaFunc->setIsStatic( false );
    sFunctions << areaFunc;

    sFunctions << new QgsStaticExpressionFunction( QStringLiteral( "area" ), QgsExpressionFunction::ParameterList() << QgsExpressionFunction::Parameter( QStringLiteral( "geometry" ) ), fcnArea, QStringLiteral( "GeometryGroup" ) );

    QgsStaticExpressionFunction *lengthFunc = new QgsStaticExpressionFunction( QStringLiteral( "$length" ), 0, fcnGeomLength, QStringLiteral( "GeometryGroup" ), QString(), true );
    lengthFunc->setIsStatic( false );
    sFunctions << lengthFunc;

    QgsStaticExpressionFunction *perimeterFunc = new QgsStaticExpressionFunction( QStringLiteral( "$perimeter" ), 0, fcnGeomPerimeter, QStringLiteral( "GeometryGroup" ), QString(), true );
    perimeterFunc->setIsStatic( false );
    sFunctions << perimeterFunc;

    sFunctions << new QgsStaticExpressionFunction( QStringLiteral( "perimeter" ),  QgsExpressionFunction::ParameterList() << QgsExpressionFunction::Parameter( QStringLiteral( "geometry" ) ), fcnPerimeter, QStringLiteral( "GeometryGroup" ) );

    QgsStaticExpressionFunction *xFunc = new QgsStaticExpressionFunction( QStringLiteral( "$x" ), 0, fcnX, QStringLiteral( "GeometryGroup" ), QString(), true );
    xFunc->setIsStatic( false );
    sFunctions << xFunc;

    QgsStaticExpressionFunction *yFunc = new QgsStaticExpressionFunction( QStringLiteral( "$y" ), 0, fcnY, QStringLiteral( "GeometryGroup" ), QString(), true );
    yFunc->setIsStatic( false );
    sFunctions << yFunc;

    sFunctions
        << new QgsStaticExpressionFunction( QStringLiteral( "x" ),  QgsExpressionFunction::ParameterList() << QgsExpressionFunction::Parameter( QStringLiteral( "geom" ) ), fcnGeomX, QStringLiteral( "GeometryGroup" ) )
        << new QgsStaticExpressionFunction( QStringLiteral( "y" ), QgsExpressionFunction::ParameterList() << QgsExpressionFunction::Parameter( QStringLiteral( "geom" ) ), fcnGeomY, QStringLiteral( "GeometryGroup" ) )
        << new QgsStaticExpressionFunction( QStringLiteral( "z" ), QgsExpressionFunction::ParameterList() << QgsExpressionFunction::Parameter( QStringLiteral( "geom" ) ), fcnGeomZ, QStringLiteral( "GeometryGroup" ) )
        << new QgsStaticExpressionFunction( QStringLiteral( "m" ), QgsExpressionFunction::ParameterList() << QgsExpressionFunction::Parameter( QStringLiteral( "geom" ) ), fcnGeomM, QStringLiteral( "GeometryGroup" ) )
        << new QgsStaticExpressionFunction( QStringLiteral( "point_n" ), QgsExpressionFunction::ParameterList() << QgsExpressionFunction::Parameter( QStringLiteral( "geometry" ) ) << QgsExpressionFunction::Parameter( QStringLiteral( "index" ) ), fcnPointN, QStringLiteral( "GeometryGroup" ) )
        << new QgsStaticExpressionFunction( QStringLiteral( "start_point" ),  QgsExpressionFunction::ParameterList() << QgsExpressionFunction::Parameter( QStringLiteral( "geometry" ) ), fcnStartPoint, QStringLiteral( "GeometryGroup" ) )
        << new QgsStaticExpressionFunction( QStringLiteral( "end_point" ), QgsExpressionFunction::ParameterList() << QgsExpressionFunction::Parameter( QStringLiteral( "geometry" ) ), fcnEndPoint, QStringLiteral( "GeometryGroup" ) )
        << new QgsStaticExpressionFunction( QStringLiteral( "nodes_to_points" ), -1, fcnNodesToPoints, QStringLiteral( "GeometryGroup" ) )
        << new QgsStaticExpressionFunction( QStringLiteral( "segments_to_lines" ),  QgsExpressionFunction::ParameterList() << QgsExpressionFunction::Parameter( QStringLiteral( "geometry" ) ), fcnSegmentsToLines, QStringLiteral( "GeometryGroup" ) )
        << new QgsStaticExpressionFunction( QStringLiteral( "make_point" ), -1, fcnMakePoint, QStringLiteral( "GeometryGroup" ) )
        << new QgsStaticExpressionFunction( QStringLiteral( "make_point_m" ), QgsExpressionFunction::ParameterList() << QgsExpressionFunction::Parameter( QStringLiteral( "x" ) )
                                            << QgsExpressionFunction::Parameter( QStringLiteral( "y" ) )
                                            << QgsExpressionFunction::Parameter( QStringLiteral( "m" ) ),
                                            fcnMakePointM, QStringLiteral( "GeometryGroup" ) )
        << new QgsStaticExpressionFunction( QStringLiteral( "make_line" ), -1, fcnMakeLine, QStringLiteral( "GeometryGroup" ) )
        << new QgsStaticExpressionFunction( QStringLiteral( "make_polygon" ), -1, fcnMakePolygon, QStringLiteral( "GeometryGroup" ) )
        << new QgsStaticExpressionFunction( QStringLiteral( "make_triangle" ), QgsExpressionFunction::ParameterList() << QgsExpressionFunction::Parameter( QStringLiteral( "geometry" ) )
                                            << QgsExpressionFunction::Parameter( QStringLiteral( "geometry" ) )
                                            << QgsExpressionFunction::Parameter( QStringLiteral( "geometry" ) ),
                                            fcnMakeTriangle, QStringLiteral( "GeometryGroup" ) )
        << new QgsStaticExpressionFunction( QStringLiteral( "make_circle" ), QgsExpressionFunction::ParameterList()
                                            << QgsExpressionFunction::Parameter( QStringLiteral( "geometry" ) )
                                            << QgsExpressionFunction::Parameter( QStringLiteral( "radius" ) )
                                            << QgsExpressionFunction::Parameter( QStringLiteral( "segments" ), true, 36 ),
                                            fcnMakeCircle, QStringLiteral( "GeometryGroup" ) )
        << new QgsStaticExpressionFunction( QStringLiteral( "make_ellipse" ), QgsExpressionFunction::ParameterList()
                                            << QgsExpressionFunction::Parameter( QStringLiteral( "geometry" ) )
                                            << QgsExpressionFunction::Parameter( QStringLiteral( "semi_major_axis" ) )
                                            << QgsExpressionFunction::Parameter( QStringLiteral( "semi_minor_axis" ) )
                                            << QgsExpressionFunction::Parameter( QStringLiteral( "azimuth" ) )
                                            << QgsExpressionFunction::Parameter( QStringLiteral( "segments" ), true, 36 ),
                                            fcnMakeEllipse, QStringLiteral( "GeometryGroup" ) )
        << new QgsStaticExpressionFunction( QStringLiteral( "make_regular_polygon" ), QgsExpressionFunction::ParameterList()
                                            << QgsExpressionFunction::Parameter( QStringLiteral( "geometry" ) )
                                            << QgsExpressionFunction::Parameter( QStringLiteral( "geometry" ) )
                                            << QgsExpressionFunction::Parameter( QStringLiteral( "number_sides" ) )
                                            << QgsExpressionFunction::Parameter( QStringLiteral( "circle" ), true, 0 ),
                                            fcnMakeRegularPolygon, QStringLiteral( "GeometryGroup" ) )
        << new QgsStaticExpressionFunction( QStringLiteral( "make_square" ), QgsExpressionFunction::ParameterList()
                                            << QgsExpressionFunction::Parameter( QStringLiteral( "point1" ) )
                                            << QgsExpressionFunction::Parameter( QStringLiteral( "point2" ) ),
                                            fcnMakeSquare, QStringLiteral( "GeometryGroup" ) )
        << new QgsStaticExpressionFunction( QStringLiteral( "make_rectangle_3points" ), QgsExpressionFunction::ParameterList()
                                            << QgsExpressionFunction::Parameter( QStringLiteral( "point1" ) )
                                            << QgsExpressionFunction::Parameter( QStringLiteral( "point2" ) )
                                            << QgsExpressionFunction::Parameter( QStringLiteral( "point3" ) )
                                            << QgsExpressionFunction::Parameter( QStringLiteral( "option" ), true, 0 ),
                                            fcnMakeRectangleFrom3Points, QStringLiteral( "GeometryGroup" ) );
    QgsStaticExpressionFunction *xAtFunc = new QgsStaticExpressionFunction( QStringLiteral( "$x_at" ), QgsExpressionFunction::ParameterList() << QgsExpressionFunction::Parameter( QStringLiteral( "i" ) ), fcnXat, QStringLiteral( "GeometryGroup" ), QString(), true, QSet<QString>(), false, QStringList() << QStringLiteral( "xat" ) << QStringLiteral( "x_at" ) );
    xAtFunc->setIsStatic( false );
    sFunctions << xAtFunc;

    QgsStaticExpressionFunction *yAtFunc = new QgsStaticExpressionFunction( QStringLiteral( "$y_at" ), QgsExpressionFunction::ParameterList() << QgsExpressionFunction::Parameter( QStringLiteral( "i" ) ), fcnYat, QStringLiteral( "GeometryGroup" ), QString(), true, QSet<QString>(), false, QStringList() << QStringLiteral( "yat" ) << QStringLiteral( "y_at" ) );
    yAtFunc->setIsStatic( false );
    sFunctions << yAtFunc;

    sFunctions
        << new QgsStaticExpressionFunction( QStringLiteral( "x_min" ), QgsExpressionFunction::ParameterList() << QgsExpressionFunction::Parameter( QStringLiteral( "geom" ) ), fcnXMin, QStringLiteral( "GeometryGroup" ), QString(), false, QSet<QString>(), false, QStringList() << QStringLiteral( "xmin" ) )
        << new QgsStaticExpressionFunction( QStringLiteral( "x_max" ), QgsExpressionFunction::ParameterList() << QgsExpressionFunction::Parameter( QStringLiteral( "geom" ) ), fcnXMax, QStringLiteral( "GeometryGroup" ), QString(), false, QSet<QString>(), false, QStringList() << QStringLiteral( "xmax" ) )
        << new QgsStaticExpressionFunction( QStringLiteral( "y_min" ), QgsExpressionFunction::ParameterList() << QgsExpressionFunction::Parameter( QStringLiteral( "geom" ) ), fcnYMin, QStringLiteral( "GeometryGroup" ), QString(), false, QSet<QString>(), false, QStringList() << QStringLiteral( "ymin" ) )
        << new QgsStaticExpressionFunction( QStringLiteral( "y_max" ), QgsExpressionFunction::ParameterList() << QgsExpressionFunction::Parameter( QStringLiteral( "geom" ) ), fcnYMax, QStringLiteral( "GeometryGroup" ), QString(), false, QSet<QString>(), false, QStringList() << QStringLiteral( "ymax" ) )
        << new QgsStaticExpressionFunction( QStringLiteral( "geom_from_wkt" ), QgsExpressionFunction::ParameterList() << QgsExpressionFunction::Parameter( QStringLiteral( "text" ) ), fcnGeomFromWKT, QStringLiteral( "GeometryGroup" ), QString(), false, QSet<QString>(), false, QStringList() << QStringLiteral( "geomFromWKT" ) )
        << new QgsStaticExpressionFunction( QStringLiteral( "geom_from_gml" ),  QgsExpressionFunction::ParameterList() << QgsExpressionFunction::Parameter( QStringLiteral( "gml" ) ), fcnGeomFromGML, QStringLiteral( "GeometryGroup" ), QString(), false, QSet<QString>(), false, QStringList() << QStringLiteral( "geomFromGML" ) )
        << new QgsStaticExpressionFunction( QStringLiteral( "flip_coordinates" ), QgsExpressionFunction::ParameterList() << QgsExpressionFunction::Parameter( QStringLiteral( "geom" ) ), fcnFlipCoordinates, QStringLiteral( "GeometryGroup" ) )
        << new QgsStaticExpressionFunction( QStringLiteral( "relate" ), -1, fcnRelate, QStringLiteral( "GeometryGroup" ) )
        << new QgsStaticExpressionFunction( QStringLiteral( "intersects_bbox" ), QgsExpressionFunction::ParameterList() << QgsExpressionFunction::Parameter( QStringLiteral( "geometry" ) ) << QgsExpressionFunction::Parameter( QStringLiteral( "geometry" ) ), fcnBbox, QStringLiteral( "GeometryGroup" ), QString(), false, QSet<QString>(), false, QStringList() << QStringLiteral( "bbox" ) )
        << new QgsStaticExpressionFunction( QStringLiteral( "disjoint" ), QgsExpressionFunction::ParameterList() << QgsExpressionFunction::Parameter( QStringLiteral( "geometry a" ) )
                                            << QgsExpressionFunction::Parameter( QStringLiteral( "geometry b" ) ),
                                            fcnDisjoint, QStringLiteral( "GeometryGroup" ) )
        << new QgsStaticExpressionFunction( QStringLiteral( "intersects" ), QgsExpressionFunction::ParameterList() << QgsExpressionFunction::Parameter( QStringLiteral( "geometry a" ) )
                                            << QgsExpressionFunction::Parameter( QStringLiteral( "geometry b" ) ),
                                            fcnIntersects, QStringLiteral( "GeometryGroup" ) )
        << new QgsStaticExpressionFunction( QStringLiteral( "touches" ), QgsExpressionFunction::ParameterList() << QgsExpressionFunction::Parameter( QStringLiteral( "geometry a" ) )
                                            << QgsExpressionFunction::Parameter( QStringLiteral( "geometry b" ) ),
                                            fcnTouches, QStringLiteral( "GeometryGroup" ) )
        << new QgsStaticExpressionFunction( QStringLiteral( "crosses" ), QgsExpressionFunction::ParameterList() << QgsExpressionFunction::Parameter( QStringLiteral( "geometry a" ) )
                                            << QgsExpressionFunction::Parameter( QStringLiteral( "geometry b" ) ),
                                            fcnCrosses, QStringLiteral( "GeometryGroup" ) )
        << new QgsStaticExpressionFunction( QStringLiteral( "contains" ), QgsExpressionFunction::ParameterList() << QgsExpressionFunction::Parameter( QStringLiteral( "geometry a" ) )
                                            << QgsExpressionFunction::Parameter( QStringLiteral( "geometry b" ) ),
                                            fcnContains, QStringLiteral( "GeometryGroup" ) )
        << new QgsStaticExpressionFunction( QStringLiteral( "overlaps" ), QgsExpressionFunction::ParameterList() << QgsExpressionFunction::Parameter( QStringLiteral( "geometry a" ) )
                                            << QgsExpressionFunction::Parameter( QStringLiteral( "geometry b" ) ),
                                            fcnOverlaps, QStringLiteral( "GeometryGroup" ) )
        << new QgsStaticExpressionFunction( QStringLiteral( "within" ), QgsExpressionFunction::ParameterList() << QgsExpressionFunction::Parameter( QStringLiteral( "geometry a" ) )
                                            << QgsExpressionFunction::Parameter( QStringLiteral( "geometry b" ) ),
                                            fcnWithin, QStringLiteral( "GeometryGroup" ) )
        << new QgsStaticExpressionFunction( QStringLiteral( "translate" ), QgsExpressionFunction::ParameterList() << QgsExpressionFunction::Parameter( QStringLiteral( "geom" ) )
                                            << QgsExpressionFunction::Parameter( QStringLiteral( "dx" ) )
                                            << QgsExpressionFunction::Parameter( QStringLiteral( "dy" ) ),
                                            fcnTranslate, QStringLiteral( "GeometryGroup" ) )
        << new QgsStaticExpressionFunction( QStringLiteral( "buffer" ), -1, fcnBuffer, QStringLiteral( "GeometryGroup" ) )
        << new QgsStaticExpressionFunction( QStringLiteral( "force_rhr" ), QgsExpressionFunction::ParameterList() << QgsExpressionFunction::Parameter( QStringLiteral( "geometry" ) ),
                                            fcnForceRHR, QStringLiteral( "GeometryGroup" ) )
        << new QgsStaticExpressionFunction( QStringLiteral( "wedge_buffer" ), QgsExpressionFunction::ParameterList() << QgsExpressionFunction::Parameter( QStringLiteral( "center" ) )
                                            << QgsExpressionFunction::Parameter( QStringLiteral( "azimuth" ) )
                                            << QgsExpressionFunction::Parameter( QStringLiteral( "width" ) )
                                            << QgsExpressionFunction::Parameter( QStringLiteral( "outer_radius" ) )
                                            << QgsExpressionFunction::Parameter( QStringLiteral( "inner_radius" ), true, 0.0 ), fcnWedgeBuffer, QStringLiteral( "GeometryGroup" ) )
        << new QgsStaticExpressionFunction( QStringLiteral( "tapered_buffer" ), QgsExpressionFunction::ParameterList() << QgsExpressionFunction::Parameter( QStringLiteral( "geometry" ) )
                                            << QgsExpressionFunction::Parameter( QStringLiteral( "start_width" ) )
                                            << QgsExpressionFunction::Parameter( QStringLiteral( "end_width" ) )
                                            << QgsExpressionFunction::Parameter( QStringLiteral( "segments" ), true, 8.0 )
                                            , fcnTaperedBuffer, QStringLiteral( "GeometryGroup" ) )
        << new QgsStaticExpressionFunction( QStringLiteral( "buffer_by_m" ), QgsExpressionFunction::ParameterList() << QgsExpressionFunction::Parameter( QStringLiteral( "geometry" ) )
                                            << QgsExpressionFunction::Parameter( QStringLiteral( "segments" ), true, 8.0 )
                                            , fcnBufferByM, QStringLiteral( "GeometryGroup" ) )
        << new QgsStaticExpressionFunction( QStringLiteral( "offset_curve" ), QgsExpressionFunction::ParameterList() << QgsExpressionFunction::Parameter( QStringLiteral( "geometry" ) )
                                            << QgsExpressionFunction::Parameter( QStringLiteral( "distance" ) )
                                            << QgsExpressionFunction::Parameter( QStringLiteral( "segments" ), true, 8.0 )
                                            << QgsExpressionFunction::Parameter( QStringLiteral( "join" ), true, QgsGeometry::JoinStyleRound )
                                            << QgsExpressionFunction::Parameter( QStringLiteral( "miter_limit" ), true, 2.0 ),
                                            fcnOffsetCurve, QStringLiteral( "GeometryGroup" ) )
        << new QgsStaticExpressionFunction( QStringLiteral( "single_sided_buffer" ), QgsExpressionFunction::ParameterList() << QgsExpressionFunction::Parameter( QStringLiteral( "geometry" ) )
                                            << QgsExpressionFunction::Parameter( QStringLiteral( "distance" ) )
                                            << QgsExpressionFunction::Parameter( QStringLiteral( "segments" ), true, 8.0 )
                                            << QgsExpressionFunction::Parameter( QStringLiteral( "join" ), true, QgsGeometry::JoinStyleRound )
                                            << QgsExpressionFunction::Parameter( QStringLiteral( "miter_limit" ), true, 2.0 ),
                                            fcnSingleSidedBuffer, QStringLiteral( "GeometryGroup" ) )
        << new QgsStaticExpressionFunction( QStringLiteral( "extend" ), QgsExpressionFunction::ParameterList() << QgsExpressionFunction::Parameter( QStringLiteral( "geometry" ) )
                                            << QgsExpressionFunction::Parameter( QStringLiteral( "start_distance" ) )
                                            << QgsExpressionFunction::Parameter( QStringLiteral( "end_distance" ) ),
                                            fcnExtend, QStringLiteral( "GeometryGroup" ) )
        << new QgsStaticExpressionFunction( QStringLiteral( "centroid" ), QgsExpressionFunction::ParameterList() << QgsExpressionFunction::Parameter( QStringLiteral( "geom" ) ), fcnCentroid, QStringLiteral( "GeometryGroup" ) )
        << new QgsStaticExpressionFunction( QStringLiteral( "point_on_surface" ), QgsExpressionFunction::ParameterList() << QgsExpressionFunction::Parameter( QStringLiteral( "geom" ) ), fcnPointOnSurface, QStringLiteral( "GeometryGroup" ) )
        << new QgsStaticExpressionFunction( QStringLiteral( "pole_of_inaccessibility" ), QgsExpressionFunction::ParameterList() << QgsExpressionFunction::Parameter( QStringLiteral( "geometry" ) )
                                            << QgsExpressionFunction::Parameter( QStringLiteral( "tolerance" ) ), fcnPoleOfInaccessibility, QStringLiteral( "GeometryGroup" ) )
        << new QgsStaticExpressionFunction( QStringLiteral( "reverse" ), QgsExpressionFunction::ParameterList() << QgsExpressionFunction::Parameter( QStringLiteral( "geom" ) ), fcnReverse, QStringLiteral( "GeometryGroup" ) )
        << new QgsStaticExpressionFunction( QStringLiteral( "exterior_ring" ), QgsExpressionFunction::ParameterList() << QgsExpressionFunction::Parameter( QStringLiteral( "geom" ) ), fcnExteriorRing, QStringLiteral( "GeometryGroup" ) )
        << new QgsStaticExpressionFunction( QStringLiteral( "interior_ring_n" ), QgsExpressionFunction::ParameterList() << QgsExpressionFunction::Parameter( QStringLiteral( "geometry" ) )
                                            << QgsExpressionFunction::Parameter( QStringLiteral( "index" ) ),
                                            fcnInteriorRingN, QStringLiteral( "GeometryGroup" ) )
        << new QgsStaticExpressionFunction( QStringLiteral( "geometry_n" ), QgsExpressionFunction::ParameterList() << QgsExpressionFunction::Parameter( QStringLiteral( "geometry" ) )
                                            << QgsExpressionFunction::Parameter( QStringLiteral( "index" ) ),
                                            fcnGeometryN, QStringLiteral( "GeometryGroup" ) )
        << new QgsStaticExpressionFunction( QStringLiteral( "boundary" ), QgsExpressionFunction::ParameterList() << QgsExpressionFunction::Parameter( QStringLiteral( "geometry" ) ), fcnBoundary, QStringLiteral( "GeometryGroup" ) )
        << new QgsStaticExpressionFunction( QStringLiteral( "line_merge" ), QgsExpressionFunction::ParameterList() << QgsExpressionFunction::Parameter( QStringLiteral( "geometry" ) ), fcnLineMerge, QStringLiteral( "GeometryGroup" ) )
        << new QgsStaticExpressionFunction( QStringLiteral( "bounds" ), QgsExpressionFunction::ParameterList() << QgsExpressionFunction::Parameter( QStringLiteral( "geom" ) ), fcnBounds, QStringLiteral( "GeometryGroup" ) )
        << new QgsStaticExpressionFunction( QStringLiteral( "simplify" ), QgsExpressionFunction::ParameterList() << QgsExpressionFunction::Parameter( QStringLiteral( "geometry" ) ) << QgsExpressionFunction::Parameter( QStringLiteral( "tolerance" ) ), fcnSimplify, QStringLiteral( "GeometryGroup" ) )
        << new QgsStaticExpressionFunction( QStringLiteral( "simplify_vw" ), QgsExpressionFunction::ParameterList() << QgsExpressionFunction::Parameter( QStringLiteral( "geometry" ) ) << QgsExpressionFunction::Parameter( QStringLiteral( "tolerance" ) ), fcnSimplifyVW, QStringLiteral( "GeometryGroup" ) )
        << new QgsStaticExpressionFunction( QStringLiteral( "smooth" ), QgsExpressionFunction::ParameterList() << QgsExpressionFunction::Parameter( QStringLiteral( "geometry" ) ) << QgsExpressionFunction::Parameter( QStringLiteral( "iterations" ), true, 1 )
                                            << QgsExpressionFunction::Parameter( QStringLiteral( "offset" ), true, 0.25 )
                                            << QgsExpressionFunction::Parameter( QStringLiteral( "min_length" ), true, -1 )
                                            << QgsExpressionFunction::Parameter( QStringLiteral( "max_angle" ), true, 180 ), fcnSmooth, QStringLiteral( "GeometryGroup" ) )
        << new QgsStaticExpressionFunction( QStringLiteral( "num_points" ), QgsExpressionFunction::ParameterList() << QgsExpressionFunction::Parameter( QStringLiteral( "geom" ) ), fcnGeomNumPoints, QStringLiteral( "GeometryGroup" ) )
        << new QgsStaticExpressionFunction( QStringLiteral( "num_interior_rings" ), QgsExpressionFunction::ParameterList() << QgsExpressionFunction::Parameter( QStringLiteral( "geometry" ) ), fcnGeomNumInteriorRings, QStringLiteral( "GeometryGroup" ) )
        << new QgsStaticExpressionFunction( QStringLiteral( "num_rings" ), QgsExpressionFunction::ParameterList() << QgsExpressionFunction::Parameter( QStringLiteral( "geometry" ) ), fcnGeomNumRings, QStringLiteral( "GeometryGroup" ) )
        << new QgsStaticExpressionFunction( QStringLiteral( "num_geometries" ), QgsExpressionFunction::ParameterList() << QgsExpressionFunction::Parameter( QStringLiteral( "geometry" ) ), fcnGeomNumGeometries, QStringLiteral( "GeometryGroup" ) )
        << new QgsStaticExpressionFunction( QStringLiteral( "bounds_width" ), QgsExpressionFunction::ParameterList() << QgsExpressionFunction::Parameter( QStringLiteral( "geom" ) ), fcnBoundsWidth, QStringLiteral( "GeometryGroup" ) )
        << new QgsStaticExpressionFunction( QStringLiteral( "bounds_height" ), QgsExpressionFunction::ParameterList() << QgsExpressionFunction::Parameter( QStringLiteral( "geom" ) ), fcnBoundsHeight, QStringLiteral( "GeometryGroup" ) )
        << new QgsStaticExpressionFunction( QStringLiteral( "is_closed" ), QgsExpressionFunction::ParameterList() << QgsExpressionFunction::Parameter( QStringLiteral( "geom" ) ), fcnIsClosed, QStringLiteral( "GeometryGroup" ) )
        << new QgsStaticExpressionFunction( QStringLiteral( "convex_hull" ), QgsExpressionFunction::ParameterList() << QgsExpressionFunction::Parameter( QStringLiteral( "geometry" ) ), fcnConvexHull, QStringLiteral( "GeometryGroup" ), QString(), false, QSet<QString>(), false, QStringList() << QStringLiteral( "convexHull" ) )
        << new QgsStaticExpressionFunction( QStringLiteral( "oriented_bbox" ), QgsExpressionFunction::ParameterList()
                                            << QgsExpressionFunction::Parameter( QStringLiteral( "geometry" ) ),
                                            fcnOrientedBBox, QStringLiteral( "GeometryGroup" ) )
        << new QgsStaticExpressionFunction( QStringLiteral( "minimal_circle" ), QgsExpressionFunction::ParameterList()
                                            << QgsExpressionFunction::Parameter( QStringLiteral( "geometry" ) )
                                            << QgsExpressionFunction::Parameter( QStringLiteral( "segments" ), true, 36 ),
                                            fcnMinimalCircle, QStringLiteral( "GeometryGroup" ) )
        << new QgsStaticExpressionFunction( QStringLiteral( "difference" ), QgsExpressionFunction::ParameterList() << QgsExpressionFunction::Parameter( QStringLiteral( "geometry_a" ) )
                                            << QgsExpressionFunction::Parameter( QStringLiteral( "geometry_b" ) ),
                                            fcnDifference, QStringLiteral( "GeometryGroup" ) )
        << new QgsStaticExpressionFunction( QStringLiteral( "distance" ), QgsExpressionFunction::ParameterList() << QgsExpressionFunction::Parameter( QStringLiteral( "geometry a" ) )
                                            << QgsExpressionFunction::Parameter( QStringLiteral( "geometry b" ) ),
                                            fcnDistance, QStringLiteral( "GeometryGroup" ) )
        << new QgsStaticExpressionFunction( QStringLiteral( "hausdorff_distance" ), QgsExpressionFunction::ParameterList() << QgsExpressionFunction::Parameter( QStringLiteral( "geometry1" ) ) << QgsExpressionFunction::Parameter( QStringLiteral( "geometry2" ) )
                                            << QgsExpressionFunction::Parameter( QStringLiteral( "densify_fraction" ), true ),
                                            fcnHausdorffDistance, QStringLiteral( "GeometryGroup" ) )
        << new QgsStaticExpressionFunction( QStringLiteral( "intersection" ), QgsExpressionFunction::ParameterList() << QgsExpressionFunction::Parameter( QStringLiteral( "geometry_a" ) )
                                            << QgsExpressionFunction::Parameter( QStringLiteral( "geometry_b" ) ),
                                            fcnIntersection, QStringLiteral( "GeometryGroup" ) )
        << new QgsStaticExpressionFunction( QStringLiteral( "sym_difference" ), QgsExpressionFunction::ParameterList() << QgsExpressionFunction::Parameter( QStringLiteral( "geometry1" ) )
                                            << QgsExpressionFunction::Parameter( QStringLiteral( "geometry2" ) ),
                                            fcnSymDifference, QStringLiteral( "GeometryGroup" ), QString(), false, QSet<QString>(), false, QStringList() << QStringLiteral( "symDifference" ) )
        << new QgsStaticExpressionFunction( QStringLiteral( "combine" ), QgsExpressionFunction::ParameterList() << QgsExpressionFunction::Parameter( QStringLiteral( "geometry1" ) )
                                            << QgsExpressionFunction::Parameter( QStringLiteral( "geometry2" ) ),
                                            fcnCombine, QStringLiteral( "GeometryGroup" ) )
        << new QgsStaticExpressionFunction( QStringLiteral( "union" ), QgsExpressionFunction::ParameterList() << QgsExpressionFunction::Parameter( QStringLiteral( "geometry1" ) )
                                            << QgsExpressionFunction::Parameter( QStringLiteral( "geometry2" ) ),
                                            fcnCombine, QStringLiteral( "GeometryGroup" ) )
        << new QgsStaticExpressionFunction( QStringLiteral( "geom_to_wkt" ), -1, fcnGeomToWKT, QStringLiteral( "GeometryGroup" ), QString(), false, QSet<QString>(), false, QStringList() << QStringLiteral( "geomToWKT" ) )
        << new QgsStaticExpressionFunction( QStringLiteral( "geometry" ), QgsExpressionFunction::ParameterList() << QgsExpressionFunction::Parameter( QStringLiteral( "feature" ) ), fcnGetGeometry, QStringLiteral( "GeometryGroup" ), QString(), true )
        << new QgsStaticExpressionFunction( QStringLiteral( "transform" ), QgsExpressionFunction::ParameterList() << QgsExpressionFunction::Parameter( QStringLiteral( "geom" ) )
                                            << QgsExpressionFunction::Parameter( QStringLiteral( "source_auth_id" ) )
                                            << QgsExpressionFunction::Parameter( QStringLiteral( "dest_auth_id" ) ),
                                            fcnTransformGeometry, QStringLiteral( "GeometryGroup" ) )
        << new QgsStaticExpressionFunction( QStringLiteral( "extrude" ), QgsExpressionFunction::ParameterList() << QgsExpressionFunction::Parameter( QStringLiteral( "geom" ) )
                                            << QgsExpressionFunction::Parameter( QStringLiteral( "x" ) )
                                            << QgsExpressionFunction::Parameter( QStringLiteral( "y" ) ),
                                            fcnExtrude, QStringLiteral( "GeometryGroup" ), QString() );;

    QgsStaticExpressionFunction *orderPartsFunc = new QgsStaticExpressionFunction( QStringLiteral( "order_parts" ), QgsExpressionFunction::ParameterList() << QgsExpressionFunction::Parameter( QStringLiteral( "geom" ) )
        << QgsExpressionFunction::Parameter( QStringLiteral( "orderby" ) )
        << QgsExpressionFunction::Parameter( QStringLiteral( "ascending" ) ),
        fcnOrderParts, QStringLiteral( "GeometryGroup" ), QString() );

    orderPartsFunc->setIsStaticFunction(
      []( const QgsExpressionNodeFunction * node, QgsExpression * parent, const QgsExpressionContext * context )
    {
      const QList< QgsExpressionNode *> argList = node->args()->list();
      for ( QgsExpressionNode *argNode : argList )
      {
        if ( !argNode->isStatic( parent, context ) )
          return false;
      }

      if ( node->args()->count() > 1 )
      {
        QgsExpressionNode *argNode = node->args()->at( 1 );

        QString expString = argNode->eval( parent, context ).toString();

        QgsExpression e( expString );

        if ( e.rootNode() && e.rootNode()->isStatic( parent, context ) )
          return true;
      }

      return true;
    } );

    orderPartsFunc->setPrepareFunction( []( const QgsExpressionNodeFunction * node, QgsExpression * parent, const QgsExpressionContext * context )
    {
      if ( node->args()->count() > 1 )
      {
        QgsExpressionNode *argNode = node->args()->at( 1 );
        QString expression = argNode->eval( parent, context ).toString();
        QgsExpression e( expression );
        e.prepare( context );
        context->setCachedValue( expression, QVariant::fromValue( e ) );
      }
      return true;
    }
                                      );
    sFunctions << orderPartsFunc;

    sFunctions
        << new QgsStaticExpressionFunction( QStringLiteral( "closest_point" ), QgsExpressionFunction::ParameterList() << QgsExpressionFunction::Parameter( QStringLiteral( "geometry1" ) )
                                            << QgsExpressionFunction::Parameter( QStringLiteral( "geometry2" ) ),
                                            fcnClosestPoint, QStringLiteral( "GeometryGroup" ) )
        << new QgsStaticExpressionFunction( QStringLiteral( "shortest_line" ), QgsExpressionFunction::ParameterList() << QgsExpressionFunction::Parameter( QStringLiteral( "geometry1" ) )
                                            << QgsExpressionFunction::Parameter( QStringLiteral( "geometry2" ) ),
                                            fcnShortestLine, QStringLiteral( "GeometryGroup" ) )
        << new QgsStaticExpressionFunction( QStringLiteral( "line_interpolate_point" ), QgsExpressionFunction::ParameterList() << QgsExpressionFunction::Parameter( QStringLiteral( "geometry" ) )
                                            << QgsExpressionFunction::Parameter( QStringLiteral( "distance" ) ), fcnLineInterpolatePoint, QStringLiteral( "GeometryGroup" ) )
        << new QgsStaticExpressionFunction( QStringLiteral( "line_interpolate_angle" ), QgsExpressionFunction::ParameterList() << QgsExpressionFunction::Parameter( QStringLiteral( "geometry" ) )
                                            << QgsExpressionFunction::Parameter( QStringLiteral( "distance" ) ), fcnLineInterpolateAngle, QStringLiteral( "GeometryGroup" ) )
        << new QgsStaticExpressionFunction( QStringLiteral( "line_locate_point" ), QgsExpressionFunction::ParameterList() << QgsExpressionFunction::Parameter( QStringLiteral( "geometry" ) )
                                            << QgsExpressionFunction::Parameter( QStringLiteral( "point" ) ), fcnLineLocatePoint, QStringLiteral( "GeometryGroup" ) )
        << new QgsStaticExpressionFunction( QStringLiteral( "angle_at_vertex" ), QgsExpressionFunction::ParameterList() << QgsExpressionFunction::Parameter( QStringLiteral( "geometry" ) )
                                            << QgsExpressionFunction::Parameter( QStringLiteral( "vertex" ) ), fcnAngleAtVertex, QStringLiteral( "GeometryGroup" ) )
        << new QgsStaticExpressionFunction( QStringLiteral( "distance_to_vertex" ), QgsExpressionFunction::ParameterList() << QgsExpressionFunction::Parameter( QStringLiteral( "geometry" ) )
                                            << QgsExpressionFunction::Parameter( QStringLiteral( "vertex" ) ), fcnDistanceToVertex, QStringLiteral( "GeometryGroup" ) )
        << new QgsStaticExpressionFunction( QStringLiteral( "line_substring" ), QgsExpressionFunction::ParameterList() << QgsExpressionFunction::Parameter( QStringLiteral( "geometry" ) )
                                            << QgsExpressionFunction::Parameter( QStringLiteral( "start_distance" ) ) << QgsExpressionFunction::Parameter( QStringLiteral( "end_distance" ) ), fcnLineSubset, QStringLiteral( "GeometryGroup" ) );


    // **Record** functions

    QgsStaticExpressionFunction *idFunc = new QgsStaticExpressionFunction( QStringLiteral( "$id" ), 0, fcnFeatureId, QStringLiteral( "Record and Attributes" ) );
    idFunc->setIsStatic( false );
    sFunctions << idFunc;

    QgsStaticExpressionFunction *currentFeatureFunc = new QgsStaticExpressionFunction( QStringLiteral( "$currentfeature" ), 0, fcnFeature, QStringLiteral( "Record and Attributes" ) );
    currentFeatureFunc->setIsStatic( false );
    sFunctions << currentFeatureFunc;

    QgsStaticExpressionFunction *uuidFunc = new QgsStaticExpressionFunction( QStringLiteral( "uuid" ), 0, fcnUuid, QStringLiteral( "Record and Attributes" ), QString(), false, QSet<QString>(), false, QStringList() << QStringLiteral( "$uuid" ) );
    uuidFunc->setIsStatic( false );
    sFunctions << uuidFunc;

    sFunctions
        << new QgsStaticExpressionFunction( QStringLiteral( "get_feature" ), QgsExpressionFunction::ParameterList() << QgsExpressionFunction::Parameter( QStringLiteral( "layer" ) )
                                            << QgsExpressionFunction::Parameter( QStringLiteral( "attribute" ) )
                                            << QgsExpressionFunction::Parameter( QStringLiteral( "value" ) ),
                                            fcnGetFeature, QStringLiteral( "Record and Attributes" ), QString(), false, QSet<QString>(), false, QStringList() << QStringLiteral( "QgsExpressionUtils::getFeature" ) )
        << new QgsStaticExpressionFunction( QStringLiteral( "get_feature_by_id" ), QgsExpressionFunction::ParameterList() << QgsExpressionFunction::Parameter( QStringLiteral( "layer" ) )
                                            << QgsExpressionFunction::Parameter( QStringLiteral( "feature_id" ) ),
                                            fcnGetFeatureById, QStringLiteral( "Record and Attributes" ), QString(), false, QSet<QString>(), false );

    QgsStaticExpressionFunction *isSelectedFunc = new QgsStaticExpressionFunction(
      QStringLiteral( "is_selected" ),
      -1,
      fcnIsSelected,
      QStringLiteral( "Record and Attributes" ),
      QString(),
      false,
      QSet<QString>()
    );
    isSelectedFunc->setIsStatic( false );
    sFunctions << isSelectedFunc;

    sFunctions
        << new QgsStaticExpressionFunction(
          QStringLiteral( "num_selected" ),
          -1,
          fcnNumSelected,
          QStringLiteral( "Record and Attributes" ),
          QString(),
          false,
          QSet<QString>()
        );

    sFunctions
        << new QgsStaticExpressionFunction(
          QStringLiteral( "sqlite_fetch_and_increment" ),
          QgsExpressionFunction::ParameterList()
          << QgsExpressionFunction::Parameter( QStringLiteral( "database" ) )
          << QgsExpressionFunction::Parameter( QStringLiteral( "table" ) )
          << QgsExpressionFunction::Parameter( QStringLiteral( "id_field" ) )
          << QgsExpressionFunction::Parameter( QStringLiteral( "filter_attribute" ) )
          << QgsExpressionFunction::Parameter( QStringLiteral( "filter_value" ) )
          << QgsExpressionFunction::Parameter( QStringLiteral( "default_values" ), true ),
          fcnSqliteFetchAndIncrement,
          QStringLiteral( "Record and Attributes" )
        );

    // **Fields and Values** functions
    QgsStaticExpressionFunction *representValueFunc = new QgsStaticExpressionFunction( QStringLiteral( "represent_value" ), QgsExpressionFunction::ParameterList() << QgsExpressionFunction::Parameter( QStringLiteral( "attribute" ) ) << QgsExpressionFunction::Parameter( QStringLiteral( "field_name" ), true ), fcnRepresentValue, QStringLiteral( "Record and Attributes" ) );

    representValueFunc->setPrepareFunction( []( const QgsExpressionNodeFunction * node, QgsExpression * parent, const QgsExpressionContext * context )
    {
      Q_UNUSED( context )
      if ( node->args()->count() == 1 )
      {
        QgsExpressionNodeColumnRef *colRef = dynamic_cast<QgsExpressionNodeColumnRef *>( node->args()->at( 0 ) );
        if ( colRef )
        {
          return true;
        }
        else
        {
          parent->setEvalErrorString( tr( "If represent_value is called with 1 parameter, it must be an attribute." ) );
          return false;
        }
      }
      else if ( node->args()->count() == 2 )
      {
        return true;
      }
      else
      {
        parent->setEvalErrorString( tr( "represent_value must be called with exactly 1 or 2 parameters." ) );
        return false;
      }
    }
                                          );

    sFunctions << representValueFunc;

    // **General** functions
    sFunctions
        << new QgsStaticExpressionFunction( QStringLiteral( "layer_property" ), QgsExpressionFunction::ParameterList() << QgsExpressionFunction::Parameter( QStringLiteral( "layer" ) )
                                            << QgsExpressionFunction::Parameter( QStringLiteral( "property" ) ),
                                            fcnGetLayerProperty, QStringLiteral( "General" ) )
        << new QgsStaticExpressionFunction( QStringLiteral( "decode_uri" ),
                                            QgsExpressionFunction::ParameterList()
                                            << QgsExpressionFunction::Parameter( QStringLiteral( "layer" ) )
                                            << QgsExpressionFunction::Parameter( QStringLiteral( "part" ), true ),
                                            fcnDecodeUri, QStringLiteral( "Map Layers" ) )
        << new QgsStaticExpressionFunction( QStringLiteral( "raster_statistic" ), QgsExpressionFunction::ParameterList() << QgsExpressionFunction::Parameter( QStringLiteral( "layer" ) )
                                            << QgsExpressionFunction::Parameter( QStringLiteral( "band" ) )
                                            << QgsExpressionFunction::Parameter( QStringLiteral( "statistic" ) ), fcnGetRasterBandStat, QStringLiteral( "Rasters" ) );

    // **var** function
    QgsStaticExpressionFunction *varFunction = new QgsStaticExpressionFunction( QStringLiteral( "var" ), QgsExpressionFunction::ParameterList() << QgsExpressionFunction::Parameter( QStringLiteral( "name" ) ), fcnGetVariable, QStringLiteral( "General" ) );
    varFunction->setIsStaticFunction(
      []( const QgsExpressionNodeFunction * node, QgsExpression * parent, const QgsExpressionContext * context )
    {
      /* A variable node is static if it has a static name and the name can be found at prepare
       * time and is tagged with isStatic.
       * It is not static if a variable is set during iteration or not tagged isStatic.
       * (e.g. geom_part variable)
       */
      if ( node->args()->count() > 0 )
      {
        QgsExpressionNode *argNode = node->args()->at( 0 );

        if ( !argNode->isStatic( parent, context ) )
          return false;

        QString varName = argNode->eval( parent, context ).toString();

        const QgsExpressionContextScope *scope = context->activeScopeForVariable( varName );
        return scope ? scope->isStatic( varName ) : false;
      }
      return false;
    }
    );

    sFunctions
        << varFunction;
    QgsStaticExpressionFunction *evalFunc = new QgsStaticExpressionFunction( QStringLiteral( "eval" ), QgsExpressionFunction::ParameterList() << QgsExpressionFunction::Parameter( QStringLiteral( "expression" ) ), fcnEval, QStringLiteral( "General" ), QString(), true, QSet<QString>() << QgsFeatureRequest::ALL_ATTRIBUTES );
    evalFunc->setIsStaticFunction(
      []( const QgsExpressionNodeFunction * node, QgsExpression * parent, const QgsExpressionContext * context )
    {
      if ( node->args()->count() > 0 )
      {
        QgsExpressionNode *argNode = node->args()->at( 0 );

        if ( argNode->isStatic( parent, context ) )
        {
          QString expString = argNode->eval( parent, context ).toString();

          QgsExpression e( expString );

          if ( e.rootNode() && e.rootNode()->isStatic( parent, context ) )
            return true;
        }
      }

      return false;
    } );

    sFunctions << evalFunc;

    QgsStaticExpressionFunction *attributeFunc = new QgsStaticExpressionFunction( QStringLiteral( "attribute" ), -1, fcnAttribute, QStringLiteral( "Record and Attributes" ), QString(), false, QSet<QString>() << QgsFeatureRequest::ALL_ATTRIBUTES );
    attributeFunc->setIsStaticFunction(
      []( const QgsExpressionNodeFunction * node, QgsExpression * parent, const QgsExpressionContext * context )
    {
      const QList< QgsExpressionNode *> argList = node->args()->list();
      for ( QgsExpressionNode *argNode : argList )
      {
        if ( !argNode->isStatic( parent, context ) )
          return false;
      }

      if ( node->args()->count() == 1 )
      {
        // not static -- this is the variant which uses the current feature taken direct from the expression context
        return false;
      }

      return true;
    } );
    sFunctions << attributeFunc;

    sFunctions
        << new QgsStaticExpressionFunction( QStringLiteral( "env" ), QgsExpressionFunction::ParameterList() << QgsExpressionFunction::Parameter( QStringLiteral( "name" ) ), fcnEnvVar, QStringLiteral( "General" ), QString() )
        << new QgsWithVariableExpressionFunction()
        << new QgsStaticExpressionFunction( QStringLiteral( "raster_value" ), QgsExpressionFunction::ParameterList() << QgsExpressionFunction::Parameter( QStringLiteral( "layer" ) ) << QgsExpressionFunction::Parameter( QStringLiteral( "band" ) ) << QgsExpressionFunction::Parameter( QStringLiteral( "point" ) ), fcnRasterValue, QStringLiteral( "Rasters" ) )

        // functions for arrays
        << new QgsArrayForeachExpressionFunction()
        << new QgsArrayFilterExpressionFunction()
        << new QgsStaticExpressionFunction( QStringLiteral( "array" ), -1, fcnArray, QStringLiteral( "Arrays" ), QString(), false, QSet<QString>(), false, QStringList(), true )
        << new QgsStaticExpressionFunction( QStringLiteral( "array_sort" ), QgsExpressionFunction::ParameterList() << QgsExpressionFunction::Parameter( QStringLiteral( "array" ) ) << QgsExpressionFunction::Parameter( QStringLiteral( "ascending" ), true, true ), fcnArraySort, QStringLiteral( "Arrays" ) )
        << new QgsStaticExpressionFunction( QStringLiteral( "array_length" ), QgsExpressionFunction::ParameterList() << QgsExpressionFunction::Parameter( QStringLiteral( "array" ) ), fcnArrayLength, QStringLiteral( "Arrays" ) )
        << new QgsStaticExpressionFunction( QStringLiteral( "array_contains" ), QgsExpressionFunction::ParameterList() << QgsExpressionFunction::Parameter( QStringLiteral( "array" ) ) << QgsExpressionFunction::Parameter( QStringLiteral( "value" ) ), fcnArrayContains, QStringLiteral( "Arrays" ) )
        << new QgsStaticExpressionFunction( QStringLiteral( "array_all" ), QgsExpressionFunction::ParameterList() << QgsExpressionFunction::Parameter( QStringLiteral( "array_a" ) ) << QgsExpressionFunction::Parameter( QStringLiteral( "array_b" ) ), fcnArrayAll, QStringLiteral( "Arrays" ) )
        << new QgsStaticExpressionFunction( QStringLiteral( "array_find" ), QgsExpressionFunction::ParameterList() << QgsExpressionFunction::Parameter( QStringLiteral( "array" ) ) << QgsExpressionFunction::Parameter( QStringLiteral( "value" ) ), fcnArrayFind, QStringLiteral( "Arrays" ) )
        << new QgsStaticExpressionFunction( QStringLiteral( "array_get" ), QgsExpressionFunction::ParameterList() << QgsExpressionFunction::Parameter( QStringLiteral( "array" ) ) << QgsExpressionFunction::Parameter( QStringLiteral( "pos" ) ), fcnArrayGet, QStringLiteral( "Arrays" ) )
        << new QgsStaticExpressionFunction( QStringLiteral( "array_first" ), QgsExpressionFunction::ParameterList() << QgsExpressionFunction::Parameter( QStringLiteral( "array" ) ), fcnArrayFirst, QStringLiteral( "Arrays" ) )
        << new QgsStaticExpressionFunction( QStringLiteral( "array_last" ), QgsExpressionFunction::ParameterList() << QgsExpressionFunction::Parameter( QStringLiteral( "array" ) ), fcnArrayLast, QStringLiteral( "Arrays" ) )
        << new QgsStaticExpressionFunction( QStringLiteral( "array_append" ), QgsExpressionFunction::ParameterList() << QgsExpressionFunction::Parameter( QStringLiteral( "array" ) ) << QgsExpressionFunction::Parameter( QStringLiteral( "value" ) ), fcnArrayAppend, QStringLiteral( "Arrays" ) )
        << new QgsStaticExpressionFunction( QStringLiteral( "array_prepend" ), QgsExpressionFunction::ParameterList() << QgsExpressionFunction::Parameter( QStringLiteral( "array" ) ) << QgsExpressionFunction::Parameter( QStringLiteral( "value" ) ), fcnArrayPrepend, QStringLiteral( "Arrays" ) )
        << new QgsStaticExpressionFunction( QStringLiteral( "array_insert" ), QgsExpressionFunction::ParameterList() << QgsExpressionFunction::Parameter( QStringLiteral( "array" ) ) << QgsExpressionFunction::Parameter( QStringLiteral( "pos" ) ) << QgsExpressionFunction::Parameter( QStringLiteral( "value" ) ), fcnArrayInsert, QStringLiteral( "Arrays" ) )
        << new QgsStaticExpressionFunction( QStringLiteral( "array_remove_at" ), QgsExpressionFunction::ParameterList() << QgsExpressionFunction::Parameter( QStringLiteral( "array" ) ) << QgsExpressionFunction::Parameter( QStringLiteral( "pos" ) ), fcnArrayRemoveAt, QStringLiteral( "Arrays" ) )
        << new QgsStaticExpressionFunction( QStringLiteral( "array_remove_all" ), QgsExpressionFunction::ParameterList() << QgsExpressionFunction::Parameter( QStringLiteral( "array" ) ) << QgsExpressionFunction::Parameter( QStringLiteral( "value" ) ), fcnArrayRemoveAll, QStringLiteral( "Arrays" ) )
        << new QgsStaticExpressionFunction( QStringLiteral( "array_cat" ), -1, fcnArrayCat, QStringLiteral( "Arrays" ) )
        << new QgsStaticExpressionFunction( QStringLiteral( "array_slice" ), QgsExpressionFunction::ParameterList() << QgsExpressionFunction::Parameter( QStringLiteral( "array" ) ) << QgsExpressionFunction::Parameter( QStringLiteral( "start_pos" ) ) << QgsExpressionFunction::Parameter( QStringLiteral( "end_pos" ) ), fcnArraySlice, QStringLiteral( "Arrays" ) )
        << new QgsStaticExpressionFunction( QStringLiteral( "array_reverse" ), QgsExpressionFunction::ParameterList() << QgsExpressionFunction::Parameter( QStringLiteral( "array" ) ), fcnArrayReverse, QStringLiteral( "Arrays" ) )
        << new QgsStaticExpressionFunction( QStringLiteral( "array_intersect" ), QgsExpressionFunction::ParameterList() << QgsExpressionFunction::Parameter( QStringLiteral( "array1" ) ) << QgsExpressionFunction::Parameter( QStringLiteral( "array2" ) ), fcnArrayIntersect, QStringLiteral( "Arrays" ) )
        << new QgsStaticExpressionFunction( QStringLiteral( "array_distinct" ), QgsExpressionFunction::ParameterList() << QgsExpressionFunction::Parameter( QStringLiteral( "array" ) ), fcnArrayDistinct, QStringLiteral( "Arrays" ) )
        << new QgsStaticExpressionFunction( QStringLiteral( "array_to_string" ), QgsExpressionFunction::ParameterList() << QgsExpressionFunction::Parameter( QStringLiteral( "array" ) ) << QgsExpressionFunction::Parameter( QStringLiteral( "delimiter" ), true, "," ) << QgsExpressionFunction::Parameter( QStringLiteral( "emptyvalue" ), true, "" ), fcnArrayToString, QStringLiteral( "Arrays" ) )
        << new QgsStaticExpressionFunction( QStringLiteral( "string_to_array" ), QgsExpressionFunction::ParameterList() << QgsExpressionFunction::Parameter( QStringLiteral( "string" ) ) << QgsExpressionFunction::Parameter( QStringLiteral( "delimiter" ), true, "," ) << QgsExpressionFunction::Parameter( QStringLiteral( "emptyvalue" ), true, "" ), fcnStringToArray, QStringLiteral( "Arrays" ) )
        << new QgsStaticExpressionFunction( QStringLiteral( "generate_series" ), QgsExpressionFunction::ParameterList() << QgsExpressionFunction::Parameter( QStringLiteral( "start" ) ) << QgsExpressionFunction::Parameter( QStringLiteral( "stop" ) ) << QgsExpressionFunction::Parameter( QStringLiteral( "step" ), true, 1.0 ), fcnGenerateSeries, QStringLiteral( "Arrays" ) )

        //functions for maps
        << new QgsStaticExpressionFunction( QStringLiteral( "json_to_map" ), QgsExpressionFunction::ParameterList() << QgsExpressionFunction::Parameter( QStringLiteral( "string" ) ), fcnLoadJson, QStringLiteral( "Maps" ) )
        << new QgsStaticExpressionFunction( QStringLiteral( "from_json" ), QgsExpressionFunction::ParameterList() << QgsExpressionFunction::Parameter( QStringLiteral( "value" ) ), fcnLoadJson, QStringLiteral( "Maps" ) )
        << new QgsStaticExpressionFunction( QStringLiteral( "map_to_json" ), QgsExpressionFunction::ParameterList() << QgsExpressionFunction::Parameter( QStringLiteral( "map" ) ), fcnWriteJson, QStringLiteral( "Maps" ) )
        << new QgsStaticExpressionFunction( QStringLiteral( "to_json" ), QgsExpressionFunction::ParameterList() << QgsExpressionFunction::Parameter( QStringLiteral( "json_string" ) ), fcnWriteJson, QStringLiteral( "Maps" ) )
        << new QgsStaticExpressionFunction( QStringLiteral( "hstore_to_map" ), QgsExpressionFunction::ParameterList() << QgsExpressionFunction::Parameter( QStringLiteral( "string" ) ), fcnHstoreToMap, QStringLiteral( "Maps" ) )
        << new QgsStaticExpressionFunction( QStringLiteral( "map_to_hstore" ), QgsExpressionFunction::ParameterList() << QgsExpressionFunction::Parameter( QStringLiteral( "map" ) ), fcnMapToHstore, QStringLiteral( "Maps" ) )
        << new QgsStaticExpressionFunction( QStringLiteral( "map" ), -1, fcnMap, QStringLiteral( "Maps" ) )
        << new QgsStaticExpressionFunction( QStringLiteral( "map_get" ), QgsExpressionFunction::ParameterList() << QgsExpressionFunction::Parameter( QStringLiteral( "map" ) ) << QgsExpressionFunction::Parameter( QStringLiteral( "key" ) ), fcnMapGet, QStringLiteral( "Maps" ) )
        << new QgsStaticExpressionFunction( QStringLiteral( "map_exist" ), QgsExpressionFunction::ParameterList() << QgsExpressionFunction::Parameter( QStringLiteral( "map" ) ) << QgsExpressionFunction::Parameter( QStringLiteral( "key" ) ), fcnMapExist, QStringLiteral( "Maps" ) )
        << new QgsStaticExpressionFunction( QStringLiteral( "map_delete" ), QgsExpressionFunction::ParameterList() << QgsExpressionFunction::Parameter( QStringLiteral( "map" ) ) << QgsExpressionFunction::Parameter( QStringLiteral( "key" ) ), fcnMapDelete, QStringLiteral( "Maps" ) )
        << new QgsStaticExpressionFunction( QStringLiteral( "map_insert" ), QgsExpressionFunction::ParameterList() << QgsExpressionFunction::Parameter( QStringLiteral( "map" ) ) << QgsExpressionFunction::Parameter( QStringLiteral( "key" ) ) << QgsExpressionFunction::Parameter( QStringLiteral( "value" ) ), fcnMapInsert, QStringLiteral( "Maps" ) )
        << new QgsStaticExpressionFunction( QStringLiteral( "map_concat" ), -1, fcnMapConcat, QStringLiteral( "Maps" ) )
        << new QgsStaticExpressionFunction( QStringLiteral( "map_akeys" ), QgsExpressionFunction::ParameterList() << QgsExpressionFunction::Parameter( QStringLiteral( "map" ) ), fcnMapAKeys, QStringLiteral( "Maps" ) )
        << new QgsStaticExpressionFunction( QStringLiteral( "map_avals" ), QgsExpressionFunction::ParameterList() << QgsExpressionFunction::Parameter( QStringLiteral( "map" ) ), fcnMapAVals, QStringLiteral( "Maps" ) )
        ;

    QgsExpressionContextUtils::registerContextFunctions();

    //QgsExpression has ownership of all built-in functions
    for ( QgsExpressionFunction *func : qgis::as_const( sFunctions ) )
    {
      sOwnedFunctions << func;
      sBuiltinFunctions << func->name();
      sBuiltinFunctions.append( func->aliases() );
    }
  }
  return sFunctions;
}

QgsArrayForeachExpressionFunction::QgsArrayForeachExpressionFunction()
  : QgsExpressionFunction( QStringLiteral( "array_foreach" ), QgsExpressionFunction::ParameterList()
                           << QgsExpressionFunction::Parameter( QStringLiteral( "array" ) )
                           << QgsExpressionFunction::Parameter( QStringLiteral( "expression" ) ),
                           QStringLiteral( "Arrays" ) )
{

}

bool QgsArrayForeachExpressionFunction::isStatic( const QgsExpressionNodeFunction *node, QgsExpression *parent, const QgsExpressionContext *context ) const
{
  bool isStatic = false;

  QgsExpressionNode::NodeList *args = node->args();

  if ( args->count() < 2 )
    return false;

  if ( args->at( 0 )->isStatic( parent, context ) && args->at( 1 )->isStatic( parent, context ) )
  {
    isStatic = true;
  }
  return isStatic;
}

QVariant QgsArrayForeachExpressionFunction::run( QgsExpressionNode::NodeList *args, const QgsExpressionContext *context, QgsExpression *parent, const QgsExpressionNodeFunction *node )
{
  Q_UNUSED( node )
  QVariantList result;

  if ( args->count() < 2 )
    // error
    return result;

  QVariantList array = args->at( 0 )->eval( parent, context ).toList();

  QgsExpressionContext *subContext = const_cast<QgsExpressionContext *>( context );
  std::unique_ptr< QgsExpressionContext > tempContext;
  if ( !subContext )
  {
    tempContext = qgis::make_unique< QgsExpressionContext >();
    subContext = tempContext.get();
  }

  QgsExpressionContextScope *subScope = new QgsExpressionContextScope();
  subContext->appendScope( subScope );

  for ( QVariantList::const_iterator it = array.constBegin(); it != array.constEnd(); ++it )
  {
    subScope->addVariable( QgsExpressionContextScope::StaticVariable( QStringLiteral( "element" ), *it, true ) );
    result << args->at( 1 )->eval( parent, subContext );
  }

  if ( context )
    delete subContext->popScope();

  return result;
}

QVariant QgsArrayForeachExpressionFunction::func( const QVariantList &values, const QgsExpressionContext *context, QgsExpression *parent, const QgsExpressionNodeFunction *node )
{
  // This is a dummy function, all the real handling is in run
  Q_UNUSED( values )
  Q_UNUSED( context )
  Q_UNUSED( parent )
  Q_UNUSED( node )

  Q_ASSERT( false );
  return QVariant();
}

bool QgsArrayForeachExpressionFunction::prepare( const QgsExpressionNodeFunction *node, QgsExpression *parent, const QgsExpressionContext *context ) const
{
  QgsExpressionNode::NodeList *args = node->args();

  if ( args->count() < 2 )
    // error
    return false;

  args->at( 0 )->prepare( parent, context );

  QgsExpressionContext subContext;
  if ( context )
    subContext = *context;

  QgsExpressionContextScope *subScope = new QgsExpressionContextScope();
  subScope->addVariable( QgsExpressionContextScope::StaticVariable( QStringLiteral( "element" ), QVariant(), true ) );
  subContext.appendScope( subScope );

  args->at( 1 )->prepare( parent, &subContext );

  return true;
}

QgsArrayFilterExpressionFunction::QgsArrayFilterExpressionFunction()
  : QgsExpressionFunction( QStringLiteral( "array_filter" ), QgsExpressionFunction::ParameterList()
                           << QgsExpressionFunction::Parameter( QStringLiteral( "array" ) )
                           << QgsExpressionFunction::Parameter( QStringLiteral( "expression" ) ),
                           QStringLiteral( "Arrays" ) )
{

}

bool QgsArrayFilterExpressionFunction::isStatic( const QgsExpressionNodeFunction *node, QgsExpression *parent, const QgsExpressionContext *context ) const
{
  bool isStatic = false;

  QgsExpressionNode::NodeList *args = node->args();

  if ( args->count() < 2 )
    return false;

  if ( args->at( 0 )->isStatic( parent, context ) && args->at( 1 )->isStatic( parent, context ) )
  {
    isStatic = true;
  }
  return isStatic;
}

QVariant QgsArrayFilterExpressionFunction::run( QgsExpressionNode::NodeList *args, const QgsExpressionContext *context, QgsExpression *parent, const QgsExpressionNodeFunction *node )
{
  Q_UNUSED( node )
  QVariantList result;

  if ( args->count() < 2 )
    // error
    return result;

  const QVariantList array = args->at( 0 )->eval( parent, context ).toList();

  QgsExpressionContext *subContext = const_cast<QgsExpressionContext *>( context );
  std::unique_ptr< QgsExpressionContext > tempContext;
  if ( !subContext )
  {
    tempContext = qgis::make_unique< QgsExpressionContext >();
    subContext = tempContext.get();
  }

  QgsExpressionContextScope *subScope = new QgsExpressionContextScope();
  subContext->appendScope( subScope );

  for ( const QVariant &value : array )
  {
    subScope->addVariable( QgsExpressionContextScope::StaticVariable( QStringLiteral( "element" ), value, true ) );
    if ( args->at( 1 )->eval( parent, subContext ).toBool() )
      result << value;
  }

  if ( context )
    delete subContext->popScope();

  return result;
}

QVariant QgsArrayFilterExpressionFunction::func( const QVariantList &values, const QgsExpressionContext *context, QgsExpression *parent, const QgsExpressionNodeFunction *node )
{
  // This is a dummy function, all the real handling is in run
  Q_UNUSED( values )
  Q_UNUSED( context )
  Q_UNUSED( parent )
  Q_UNUSED( node )

  Q_ASSERT( false );
  return QVariant();
}

bool QgsArrayFilterExpressionFunction::prepare( const QgsExpressionNodeFunction *node, QgsExpression *parent, const QgsExpressionContext *context ) const
{
  QgsExpressionNode::NodeList *args = node->args();

  if ( args->count() < 2 )
    // error
    return false;

  args->at( 0 )->prepare( parent, context );

  QgsExpressionContext subContext;
  if ( context )
    subContext = *context;

  QgsExpressionContextScope *subScope = new QgsExpressionContextScope();
  subScope->addVariable( QgsExpressionContextScope::StaticVariable( QStringLiteral( "element" ), QVariant(), true ) );
  subContext.appendScope( subScope );

  args->at( 1 )->prepare( parent, &subContext );

  return true;
}
QgsWithVariableExpressionFunction::QgsWithVariableExpressionFunction()
  : QgsExpressionFunction( QStringLiteral( "with_variable" ), QgsExpressionFunction::ParameterList() <<
                           QgsExpressionFunction::Parameter( QStringLiteral( "name" ) )
                           << QgsExpressionFunction::Parameter( QStringLiteral( "value" ) )
                           << QgsExpressionFunction::Parameter( QStringLiteral( "expression" ) ),
                           QStringLiteral( "General" ) )
{

}

bool QgsWithVariableExpressionFunction::isStatic( const QgsExpressionNodeFunction *node, QgsExpression *parent, const QgsExpressionContext *context ) const
{
  bool isStatic = false;

  QgsExpressionNode::NodeList *args = node->args();

  if ( args->count() < 3 )
    return false;

  // We only need to check if the node evaluation is static, if both - name and value - are static.
  if ( args->at( 0 )->isStatic( parent, context ) && args->at( 1 )->isStatic( parent, context ) )
  {
    QVariant name = args->at( 0 )->eval( parent, context );
    QVariant value = args->at( 1 )->eval( parent, context );

    // Temporarily append a new scope to provide the variable
    appendTemporaryVariable( context, name.toString(), value );
    if ( args->at( 2 )->isStatic( parent, context ) )
      isStatic = true;
    popTemporaryVariable( context );
  }

  return isStatic;
}

QVariant QgsWithVariableExpressionFunction::run( QgsExpressionNode::NodeList *args, const QgsExpressionContext *context, QgsExpression *parent, const QgsExpressionNodeFunction *node )
{
  Q_UNUSED( node )
  QVariant result;

  if ( args->count() < 3 )
    // error
    return result;

  QVariant name = args->at( 0 )->eval( parent, context );
  QVariant value = args->at( 1 )->eval( parent, context );

  const QgsExpressionContext *updatedContext = context;
  std::unique_ptr< QgsExpressionContext > tempContext;
  if ( !updatedContext )
  {
    tempContext = qgis::make_unique< QgsExpressionContext >();
    updatedContext = tempContext.get();
  }

  appendTemporaryVariable( updatedContext, name.toString(), value );
  result = args->at( 2 )->eval( parent, updatedContext );

  if ( context )
    popTemporaryVariable( updatedContext );

  return result;
}

QVariant QgsWithVariableExpressionFunction::func( const QVariantList &values, const QgsExpressionContext *context, QgsExpression *parent, const QgsExpressionNodeFunction *node )
{
  // This is a dummy function, all the real handling is in run
  Q_UNUSED( values )
  Q_UNUSED( context )
  Q_UNUSED( parent )
  Q_UNUSED( node )

  Q_ASSERT( false );
  return QVariant();
}

bool QgsWithVariableExpressionFunction::prepare( const QgsExpressionNodeFunction *node, QgsExpression *parent, const QgsExpressionContext *context ) const
{
  QgsExpressionNode::NodeList *args = node->args();

  if ( args->count() < 3 )
    // error
    return false;

  QVariant name = args->at( 0 )->prepare( parent, context );
  QVariant value = args->at( 1 )->prepare( parent, context );

  const QgsExpressionContext *updatedContext = context;
  std::unique_ptr< QgsExpressionContext > tempContext;
  if ( !updatedContext )
  {
    tempContext = qgis::make_unique< QgsExpressionContext >();
    updatedContext = tempContext.get();
  }

  appendTemporaryVariable( updatedContext, name.toString(), value );
  args->at( 2 )->prepare( parent, updatedContext );

  if ( context )
    popTemporaryVariable( updatedContext );

  return true;
}

void QgsWithVariableExpressionFunction::popTemporaryVariable( const QgsExpressionContext *context ) const
{
  QgsExpressionContext *updatedContext = const_cast<QgsExpressionContext *>( context );
  delete updatedContext->popScope();
}

void QgsWithVariableExpressionFunction::appendTemporaryVariable( const QgsExpressionContext *context, const QString &name, const QVariant &value ) const
{
  QgsExpressionContextScope *scope = new QgsExpressionContextScope();
  scope->addVariable( QgsExpressionContextScope::StaticVariable( name, value, true ) );

  QgsExpressionContext *updatedContext = const_cast<QgsExpressionContext *>( context );
  updatedContext->appendScope( scope );
}<|MERGE_RESOLUTION|>--- conflicted
+++ resolved
@@ -782,10 +782,8 @@
       parameters.filter = node->dump();
   }
 
-<<<<<<< HEAD
   QVariant result;
   bool ok = false;
-=======
   //optional order by node, if supported
   QString orderBy;
   if ( orderByPos >= 0 && values.count() > orderByPos )
@@ -801,7 +799,6 @@
   }
 
   // build up filter with group by
->>>>>>> 85ff9aea
 
   if ( context->indexOfScope( "Symbol scope" ) != -1 )
   {
@@ -815,7 +812,6 @@
   {
     // build up filter with group by
 
-<<<<<<< HEAD
     // find current group by value
     if ( !groupBy.isEmpty() )
     {
@@ -829,7 +825,7 @@
       else
         parameters.filter = groupByClause;
     }
-=======
+
   QString cacheKey = QStringLiteral( "agg:%1:%2:%3:%4:%5" ).arg( vl->id(),
                      QString::number( static_cast< int >( aggregate ) ),
                      subExpression,
@@ -837,14 +833,6 @@
                      orderBy );
   if ( context && context->hasCachedValue( cacheKey ) )
     return context->cachedValue( cacheKey );
->>>>>>> 85ff9aea
-
-    QString cacheKey = QStringLiteral( "agg:%1:%2:%3:%4" ).arg( vl->id(),
-                       QString::number( static_cast< int >( aggregate ) ),
-                       subExpression,
-                       parameters.filter );
-    if ( context && context->hasCachedValue( cacheKey ) )
-      return context->cachedValue( cacheKey );
 
     QgsExpressionContext subContext( *context );
     result = vl->aggregate( aggregate, subExpression, parameters, &subContext, &ok );
