/***************************************************************************
                         qgslinestring.cpp
                         -------------------
    begin                : September 2014
    copyright            : (C) 2014 by Marco Hugentobler
    email                : marco at sourcepole dot ch
 ***************************************************************************/

/***************************************************************************
 *                                                                         *
 *   This program is free software; you can redistribute it and/or modify  *
 *   it under the terms of the GNU General Public License as published by  *
 *   the Free Software Foundation; either version 2 of the License, or     *
 *   (at your option) any later version.                                   *
 *                                                                         *
 ***************************************************************************/

#include "qgslinestring.h"
#include "qgsapplication.h"
#include "qgscompoundcurve.h"
#include "qgscoordinatetransform.h"
#include "qgsgeometryutils.h"
#include "qgsmaptopixel.h"
#include "qgswkbptr.h"
#include "qgslinesegment.h"
#include "qgsgeometrytransformer.h"
#include "qgsfeedback.h"

#include <nlohmann/json.hpp>
#include <cmath>
#include <memory>
#include <QPainter>
#include <limits>
#include <QDomDocument>
#include <QJsonObject>

#include "qgsbox3d.h"

/***************************************************************************
 * This class is considered CRITICAL and any change MUST be accompanied with
 * full unit tests.
 * See details in QEP #17
 ****************************************************************************/

QgsLineString::QgsLineString()
{
  mWkbType = QgsWkbTypes::LineString;
}

QgsLineString::QgsLineString( const QVector<QgsPoint> &points )
{
  if ( points.isEmpty() )
  {
    mWkbType = QgsWkbTypes::LineString;
    return;
  }
  QgsWkbTypes::Type ptType = points.at( 0 ).wkbType();
  mWkbType = QgsWkbTypes::zmType( QgsWkbTypes::LineString, QgsWkbTypes::hasZ( ptType ), QgsWkbTypes::hasM( ptType ) );
  mX.resize( points.count() );
  mY.resize( points.count() );
  double *x = mX.data();
  double *y = mY.data();
  double *z = nullptr;
  double *m = nullptr;
  if ( QgsWkbTypes::hasZ( mWkbType ) )
  {
    mZ.resize( points.count() );
    z = mZ.data();
  }
  if ( QgsWkbTypes::hasM( mWkbType ) )
  {
    mM.resize( points.count() );
    m = mM.data();
  }

  for ( const QgsPoint &pt : points )
  {
    *x++ = pt.x();
    *y++ = pt.y();
    if ( z )
      *z++ = pt.z();
    if ( m )
      *m++ = pt.m();
  }
}

QgsLineString::QgsLineString( const QVector<double> &x, const QVector<double> &y, const QVector<double> &z, const QVector<double> &m, bool is25DType )
{
  mWkbType = QgsWkbTypes::LineString;
  int pointCount = std::min( x.size(), y.size() );
  if ( x.size() == pointCount )
  {
    mX = x;
  }
  else
  {
    mX = x.mid( 0, pointCount );
  }
  if ( y.size() == pointCount )
  {
    mY = y;
  }
  else
  {
    mY = y.mid( 0, pointCount );
  }
  if ( !z.isEmpty() && z.count() >= pointCount )
  {
    mWkbType = is25DType ? QgsWkbTypes::LineString25D : QgsWkbTypes::LineStringZ;
    if ( z.size() == pointCount )
    {
      mZ = z;
    }
    else
    {
      mZ = z.mid( 0, pointCount );
    }
  }
  if ( !m.isEmpty() && m.count() >= pointCount )
  {
    mWkbType = QgsWkbTypes::addM( mWkbType );
    if ( m.size() == pointCount )
    {
      mM = m;
    }
    else
    {
      mM = m.mid( 0, pointCount );
    }
  }
}

QgsLineString::QgsLineString( const QgsPoint &p1, const QgsPoint &p2 )
{
  mWkbType = QgsWkbTypes::LineString;
  mX.resize( 2 );
  mX[ 0 ] = p1.x();
  mX[ 1 ] = p2.x();
  mY.resize( 2 );
  mY[ 0 ] = p1.y();
  mY[ 1 ] = p2.y();
  if ( p1.is3D() )
  {
    mWkbType = QgsWkbTypes::addZ( mWkbType );
    mZ.resize( 2 );
    mZ[ 0 ] = p1.z();
    mZ[ 1 ] = p2.z();
  }
  if ( p1.isMeasure() )
  {
    mWkbType = QgsWkbTypes::addM( mWkbType );
    mM.resize( 2 );
    mM[ 0 ] = p1.m();
    mM[ 1 ] = p2.m();
  }
}

QgsLineString::QgsLineString( const QVector<QgsPointXY> &points )
{
  mWkbType = QgsWkbTypes::LineString;
  mX.reserve( points.size() );
  mY.reserve( points.size() );
  for ( const QgsPointXY &p : points )
  {
    mX << p.x();
    mY << p.y();
  }
}

QgsLineString::QgsLineString( const QgsLineSegment2D &segment )
{
  mWkbType = QgsWkbTypes::LineString;
  mX.resize( 2 );
  mY.resize( 2 );
  mX[0] = segment.startX();
  mX[1] = segment.endX();
  mY[0] = segment.startY();
  mY[1] = segment.endY();
}

static double cubicInterpolate( double a, double b,
                                double A, double B, double C, double D )
{
  return A * b * b * b + 3 * B * b * b * a + 3 * C * b * a * a + D * a * a * a;
}

QgsLineString *QgsLineString::fromBezierCurve( const QgsPoint &start, const QgsPoint &controlPoint1, const QgsPoint &controlPoint2, const QgsPoint &end, int segments )
{
  if ( segments == 0 )
    return new QgsLineString();

  QVector<double> x;
  x.resize( segments + 1 );
  QVector<double> y;
  y.resize( segments + 1 );
  QVector<double> z;
  double *zData = nullptr;
  if ( start.is3D() && end.is3D() && controlPoint1.is3D() && controlPoint2.is3D() )
  {
    z.resize( segments + 1 );
    zData = z.data();
  }
  QVector<double> m;
  double *mData = nullptr;
  if ( start.isMeasure() && end.isMeasure() && controlPoint1.isMeasure() && controlPoint2.isMeasure() )
  {
    m.resize( segments + 1 );
    mData = m.data();
  }

  double *xData = x.data();
  double *yData = y.data();
  const double step = 1.0 / segments;
  double a = 0;
  double b = 1.0;
  for ( int i = 0; i < segments; i++, a += step, b -= step )
  {
    if ( i == 0 )
    {
      *xData++ = start.x();
      *yData++ = start.y();
      if ( zData )
        *zData++ = start.z();
      if ( mData )
        *mData++ = start.m();
    }
    else
    {
      *xData++ = cubicInterpolate( a, b, start.x(), controlPoint1.x(), controlPoint2.x(), end.x() );
      *yData++ = cubicInterpolate( a, b, start.y(), controlPoint1.y(), controlPoint2.y(), end.y() );
      if ( zData )
        *zData++ = cubicInterpolate( a, b, start.z(), controlPoint1.z(), controlPoint2.z(), end.z() );
      if ( mData )
        *mData++ = cubicInterpolate( a, b, start.m(), controlPoint1.m(), controlPoint2.m(), end.m() );
    }
  }

  *xData = end.x();
  *yData = end.y();
  if ( zData )
    *zData = end.z();
  if ( mData )
    *mData = end.m();

  return new QgsLineString( x, y, z, m );
}

QgsLineString *QgsLineString::fromQPolygonF( const QPolygonF &polygon )
{
  QVector< double > x;
  QVector< double > y;
  x.resize( polygon.count() );
  y.resize( polygon.count() );
  double *xData = x.data();
  double *yData = y.data();

  const QPointF *src = polygon.data();
  for ( int i  = 0 ; i < polygon.size(); ++ i )
  {
    *xData++ = src->x();
    *yData++ = src->y();
    src++;
  }

  return new QgsLineString( x, y );
}

bool QgsLineString::equals( const QgsCurve &other ) const
{
  const QgsLineString *otherLine = qgsgeometry_cast< const QgsLineString * >( &other );
  if ( !otherLine )
    return false;

  if ( mWkbType != otherLine->mWkbType )
    return false;

  if ( mX.count() != otherLine->mX.count() )
    return false;

  for ( int i = 0; i < mX.count(); ++i )
  {
    if ( !qgsDoubleNear( mX.at( i ), otherLine->mX.at( i ) )
         || !qgsDoubleNear( mY.at( i ), otherLine->mY.at( i ) ) )
      return false;

    if ( is3D() && !qgsDoubleNear( mZ.at( i ), otherLine->mZ.at( i ) ) )
      return false;

    if ( isMeasure() && !qgsDoubleNear( mM.at( i ), otherLine->mM.at( i ) ) )
      return false;
  }

  return true;
}

QgsLineString *QgsLineString::clone() const
{
  return new QgsLineString( *this );
}

void QgsLineString::clear()
{
  mX.clear();
  mY.clear();
  mZ.clear();
  mM.clear();
  mWkbType = QgsWkbTypes::LineString;
  clearCache();
}

bool QgsLineString::isEmpty() const
{
  return mX.isEmpty();
}

int QgsLineString::indexOf( const QgsPoint &point ) const
{
  const int size = mX.size();
  if ( size == 0 )
    return -1;

  const double *x = mX.constData();
  const double *y = mY.constData();
  const bool useZ = is3D();
  const bool useM = isMeasure();
  const double *z = useZ ? mZ.constData() : nullptr;
  const double *m = useM ? mM.constData() : nullptr;

  for ( int i = 0; i < size; ++i )
  {
    if ( qgsDoubleNear( *x, point.x() )
         && qgsDoubleNear( *y, point.y() )
         && ( !useZ || qgsDoubleNear( *z, point.z() ) )
         && ( !useM || qgsDoubleNear( *m, point.m() ) ) )
      return i;

    x++;
    y++;
    if ( useZ )
      z++;
    if ( useM )
      m++;
  }
  return -1;
}

bool QgsLineString::isValid( QString &error, Qgis::GeometryValidityFlags flags ) const
{
  if ( !isEmpty() && ( numPoints() < 2 ) )
  {
    error = QObject::tr( "LineString has less than 2 points and is not empty." );
    return false;
  }
  return QgsCurve::isValid( error, flags );
}

QgsLineString *QgsLineString::snappedToGrid( double hSpacing, double vSpacing, double dSpacing, double mSpacing ) const
{
  // prepare result
  std::unique_ptr<QgsLineString> result { createEmptyWithSameType() };

  bool res = snapToGridPrivate( hSpacing, vSpacing, dSpacing, mSpacing, mX, mY, mZ, mM,
                                result->mX, result->mY, result->mZ, result->mM );
  if ( res )
    return result.release();
  else
    return nullptr;
}

bool QgsLineString::removeDuplicateNodes( double epsilon, bool useZValues )
{
  if ( mX.count() <= 2 )
    return false; // don't create degenerate lines
  bool result = false;
  double prevX = mX.at( 0 );
  double prevY = mY.at( 0 );
  bool hasZ = is3D();
  bool useZ = hasZ && useZValues;
  double prevZ = useZ ? mZ.at( 0 ) : 0;
  int i = 1;
  int remaining = mX.count();
  while ( i < remaining )
  {
    double currentX = mX.at( i );
    double currentY = mY.at( i );
    double currentZ = useZ ? mZ.at( i ) : 0;
    if ( qgsDoubleNear( currentX, prevX, epsilon ) &&
         qgsDoubleNear( currentY, prevY, epsilon ) &&
         ( !useZ || qgsDoubleNear( currentZ, prevZ, epsilon ) ) )
    {
      result = true;
      // remove point
      mX.removeAt( i );
      mY.removeAt( i );
      if ( hasZ )
        mZ.removeAt( i );
      remaining--;
    }
    else
    {
      prevX = currentX;
      prevY = currentY;
      prevZ = currentZ;
      i++;
    }
  }
  return result;
}

bool QgsLineString::isClosed2D() const
{
  if ( mX.empty() )
    return false;

  return qgsDoubleNear( mX.first(), mX.last() ) &&
         qgsDoubleNear( mY.first(), mY.last() );
}

bool QgsLineString::isClosed() const
{
  bool closed = isClosed2D();

  if ( is3D() && closed )
    closed &= qgsDoubleNear( mZ.first(), mZ.last() ) || ( std::isnan( mZ.first() ) && std::isnan( mZ.last() ) );
  return closed;
}

bool QgsLineString::boundingBoxIntersects( const QgsRectangle &rectangle ) const
{
  if ( mX.empty() )
    return false;

  if ( !mBoundingBox.isNull() )
  {
    return mBoundingBox.intersects( rectangle );
  }
  const int nb = mX.size();

  // We are a little fancy here!
  if ( nb > 40 )
  {
    // if a large number of vertices, take some sample vertices at 1/5th increments through the linestring
    // and test whether any are inside the rectangle. Maybe we can shortcut a lot of iterations by doing this!
    // (why 1/5th? it's picked so that it works nicely for polygon rings which are almost rectangles, so the vertex extremities
    // will fall on approximately these vertex indices)
    if ( rectangle.contains( mX.at( 0 ), mY.at( 0 ) ) ||
         rectangle.contains( mX.at( static_cast< int >( nb * 0.2 ) ), mY.at( static_cast< int >( nb * 0.2 ) ) ) ||
         rectangle.contains( mX.at( static_cast< int >( nb * 0.4 ) ), mY.at( static_cast< int >( nb * 0.4 ) ) ) ||
         rectangle.contains( mX.at( static_cast< int >( nb * 0.6 ) ), mY.at( static_cast< int >( nb * 0.6 ) ) ) ||
         rectangle.contains( mX.at( static_cast< int >( nb * 0.8 ) ), mY.at( static_cast< int >( nb * 0.8 ) ) ) ||
         rectangle.contains( mX.at( nb - 1 ), mY.at( nb - 1 ) ) )
      return true;
  }

  // Be even MORE fancy! Given that bounding box calculation is non-free, cached, and we don't
  // already have it, we start performing the bounding box calculation while we are testing whether
  // each point falls inside the rectangle. That way if we end up testing the majority of the points
  // anyway, we can update the cached bounding box with the results we've calculated along the way
  // and save future calls to calculate the bounding box!
  double xmin = std::numeric_limits<double>::max();
  double ymin = std::numeric_limits<double>::max();
  double xmax = -std::numeric_limits<double>::max();
  double ymax = -std::numeric_limits<double>::max();

  const double *x = mX.constData();
  const double *y = mY.constData();
  bool foundPointInRectangle = false;
  for ( int i = 0; i < nb; ++i )
  {
    const double px = *x++;
    xmin = std::min( xmin, px );
    xmax = std::max( xmax, px );
    const double py = *y++;
    ymin = std::min( ymin, py );
    ymax = std::max( ymax, py );

    if ( !foundPointInRectangle && rectangle.contains( px, py ) )
    {
      foundPointInRectangle = true;

      // now... we have a choice to make. If we've already looped through the majority of the points
      // in this linestring then let's just continue to iterate through the remainder so that we can
      // complete the overall bounding box calculation we've already mostly done. If however we're only
      // just at the start of iterating the vertices, we shortcut out early and leave the bounding box
      // uncalculated
      if ( i < nb * 0.5 )
        return true;
    }
  }

  // at this stage we now know the overall bounding box of the linestring, so let's cache
  // it so we don't ever have to calculate this again. We've done all the hard work anyway!
  mBoundingBox = QgsRectangle( xmin, ymin, xmax, ymax, false );

  if ( foundPointInRectangle )
    return true;

  // NOTE: if none of the points in the line actually fell inside the rectangle, it doesn't
  // exclude that the OVERALL bounding box of the linestring itself intersects the rectangle!!
  // So we fall back to the parent class method which compares the overall bounding box against
  // the rectangle... and this will be very cheap now that we've already calculated and cached
  // the linestring's bounding box!
  return QgsCurve::boundingBoxIntersects( rectangle );
}

QVector< QgsVertexId > QgsLineString::collectDuplicateNodes( double epsilon, bool useZValues ) const
{
  QVector< QgsVertexId > res;
  if ( mX.count() <= 1 )
    return res;

  const double *x = mX.constData();
  const double *y = mY.constData();
  bool hasZ = is3D();
  bool useZ = hasZ && useZValues;
  const double *z = useZ ? mZ.constData() : nullptr;

  double prevX = *x++;
  double prevY = *y++;
  double prevZ = z ? *z++ : 0;

  QgsVertexId id;
  for ( int i = 1; i < mX.count(); ++i )
  {
    double currentX = *x++;
    double currentY = *y++;
    double currentZ = useZ ? *z++ : 0;
    if ( qgsDoubleNear( currentX, prevX, epsilon ) &&
         qgsDoubleNear( currentY, prevY, epsilon ) &&
         ( !useZ || qgsDoubleNear( currentZ, prevZ, epsilon ) ) )
    {
      id.vertex = i;
      res << id;
    }
    else
    {
      prevX = currentX;
      prevY = currentY;
      prevZ = currentZ;
    }
  }
  return res;
}

QPolygonF QgsLineString::asQPolygonF() const
{
  const int nb = mX.size();
  QPolygonF points( nb );

  const double *x = mX.constData();
  const double *y = mY.constData();
  QPointF *dest = points.data();
  for ( int i = 0; i < nb; ++i )
  {
    *dest++ = QPointF( *x++, *y++ );
  }
  return points;
}

bool QgsLineString::fromWkb( QgsConstWkbPtr &wkbPtr )
{
  if ( !wkbPtr )
  {
    return false;
  }

  QgsWkbTypes::Type type = wkbPtr.readHeader();
  if ( QgsWkbTypes::flatType( type ) != QgsWkbTypes::LineString )
  {
    return false;
  }
  mWkbType = type;
  importVerticesFromWkb( wkbPtr );
  return true;
}

// duplicated code from calculateBoundingBox3d to avoid useless z computation
QgsRectangle QgsLineString::calculateBoundingBox() const
{
  if ( mX.empty() )
    return QgsRectangle();

  auto result = std::minmax_element( mX.begin(), mX.end() );
  const double xmin = *result.first;
  const double xmax = *result.second;
  result = std::minmax_element( mY.begin(), mY.end() );
  const double ymin = *result.first;
  const double ymax = *result.second;
  return QgsRectangle( xmin, ymin, xmax, ymax, false );
}

QgsBox3d QgsLineString::calculateBoundingBox3d() const
{

  if ( mX.empty() )
  {
    return QgsBox3d();
  }

  if ( mBoundingBox.isNull() )
  {
    mBoundingBox = calculateBoundingBox();
  }

  QgsBox3d out;
  if ( is3D() )
  {
    auto result = std::minmax_element( mZ.begin(), mZ.end() );
    const double zmin = *result.first;
    const double zmax = *result.second;
    out = QgsBox3d( mBoundingBox.xMinimum(), mBoundingBox.yMinimum(), zmin, mBoundingBox.xMaximum(), mBoundingBox.yMaximum(), zmax );
  }
  else
  {
    out = QgsBox3d( mBoundingBox.xMinimum(), mBoundingBox.yMinimum(), std::numeric_limits< double >::quiet_NaN(), mBoundingBox.xMaximum(), mBoundingBox.yMaximum(), std::numeric_limits< double >::quiet_NaN() );
  }
  return out;
}

void QgsLineString::scroll( int index )
{
  const int size = mX.size();
  if ( index < 1 || index >= size - 1 )
    return;

  const bool useZ = is3D();
  const bool useM = isMeasure();

  QVector<double> newX( size );
  QVector<double> newY( size );
  QVector<double> newZ( useZ ? size : 0 );
  QVector<double> newM( useM ? size : 0 );
  auto it = std::copy( mX.constBegin() + index, mX.constEnd() - 1, newX.begin() );
  it = std::copy( mX.constBegin(), mX.constBegin() + index, it );
  *it = *newX.constBegin();
  mX = std::move( newX );

  it = std::copy( mY.constBegin() + index, mY.constEnd() - 1, newY.begin() );
  it = std::copy( mY.constBegin(), mY.constBegin() + index, it );
  *it = *newY.constBegin();
  mY = std::move( newY );
  if ( useZ )
  {
    it = std::copy( mZ.constBegin() + index, mZ.constEnd() - 1, newZ.begin() );
    it = std::copy( mZ.constBegin(), mZ.constBegin() + index, it );
    *it = *newZ.constBegin();
    mZ = std::move( newZ );
  }
  if ( useM )
  {
    it = std::copy( mM.constBegin() + index, mM.constEnd() - 1, newM.begin() );
    it = std::copy( mM.constBegin(), mM.constBegin() + index, it );
    *it = *newM.constBegin();
    mM = std::move( newM );
  }
}

/***************************************************************************
 * This class is considered CRITICAL and any change MUST be accompanied with
 * full unit tests.
 * See details in QEP #17
 ****************************************************************************/
bool QgsLineString::fromWkt( const QString &wkt )
{
  clear();

  QPair<QgsWkbTypes::Type, QString> parts = QgsGeometryUtils::wktReadBlock( wkt );

  if ( QgsWkbTypes::flatType( parts.first ) != QgsWkbTypes::LineString )
    return false;
  mWkbType = parts.first;

  QString secondWithoutParentheses = parts.second;
  secondWithoutParentheses = secondWithoutParentheses.remove( '(' ).remove( ')' ).simplified().remove( ' ' );
  parts.second = parts.second.remove( '(' ).remove( ')' );
  if ( ( parts.second.compare( QLatin1String( "EMPTY" ), Qt::CaseInsensitive ) == 0 ) ||
       secondWithoutParentheses.isEmpty() )
    return true;

  QgsPointSequence points = QgsGeometryUtils::pointsFromWKT( parts.second, is3D(), isMeasure() );
  // There is a non number in the coordinates sequence
  // LineString ( A b, 1 2)
  if ( points.isEmpty() )
    return false;

  setPoints( points );
  return true;
}

int QgsLineString::wkbSize( QgsAbstractGeometry::WkbFlags ) const
{
  int binarySize = sizeof( char ) + sizeof( quint32 ) + sizeof( quint32 );
  binarySize += numPoints() * ( 2 + is3D() + isMeasure() ) * sizeof( double );
  return binarySize;
}

QByteArray QgsLineString::asWkb( WkbFlags flags ) const
{
  QByteArray wkbArray;
  wkbArray.resize( QgsLineString::wkbSize( flags ) );
  QgsWkbPtr wkb( wkbArray );
  wkb << static_cast<char>( QgsApplication::endian() );
  wkb << static_cast<quint32>( wkbType() );
  QgsPointSequence pts;
  points( pts );
  QgsGeometryUtils::pointsToWKB( wkb, pts, is3D(), isMeasure() );
  return wkbArray;
}

/***************************************************************************
 * This class is considered CRITICAL and any change MUST be accompanied with
 * full unit tests.
 * See details in QEP #17
 ****************************************************************************/

QString QgsLineString::asWkt( int precision ) const
{
  QString wkt = wktTypeStr() + ' ';

  if ( isEmpty() )
    wkt += QLatin1String( "EMPTY" );
  else
  {
    QgsPointSequence pts;
    points( pts );
    wkt += QgsGeometryUtils::pointsToWKT( pts, precision, is3D(), isMeasure() );
  }
  return wkt;
}

QDomElement QgsLineString::asGml2( QDomDocument &doc, int precision, const QString &ns, const AxisOrder axisOrder ) const
{
  QgsPointSequence pts;
  points( pts );

  QDomElement elemLineString = doc.createElementNS( ns, QStringLiteral( "LineString" ) );

  if ( isEmpty() )
    return elemLineString;

  elemLineString.appendChild( QgsGeometryUtils::pointsToGML2( pts, doc, precision, ns, axisOrder ) );

  return elemLineString;
}

QDomElement QgsLineString::asGml3( QDomDocument &doc, int precision, const QString &ns, const QgsAbstractGeometry::AxisOrder axisOrder ) const
{
  QgsPointSequence pts;
  points( pts );

  QDomElement elemLineString = doc.createElementNS( ns, QStringLiteral( "LineString" ) );

  if ( isEmpty() )
    return elemLineString;

  elemLineString.appendChild( QgsGeometryUtils::pointsToGML3( pts, doc, precision, ns, is3D(), axisOrder ) );
  return elemLineString;
}

json QgsLineString::asJsonObject( int precision ) const
{
  QgsPointSequence pts;
  points( pts );
  return
  {
    {  "type",  "LineString" },
    {  "coordinates",  QgsGeometryUtils::pointsToJson( pts, precision ) }
  };
}

QString QgsLineString::asKml( int precision ) const
{
  QString kml;
  if ( isRing() )
  {
    kml.append( QLatin1String( "<LinearRing>" ) );
  }
  else
  {
    kml.append( QLatin1String( "<LineString>" ) );
  }
  bool z = is3D();
  kml.append( QLatin1String( "<altitudeMode>" ) );
  if ( z )
  {
    kml.append( QLatin1String( "absolute" ) );
  }
  else
  {
    kml.append( QLatin1String( "clampToGround" ) );
  }
  kml.append( QLatin1String( "</altitudeMode>" ) );
  kml.append( QLatin1String( "<coordinates>" ) );

  int nPoints = mX.size();
  for ( int i = 0; i < nPoints; ++i )
  {
    if ( i > 0 )
    {
      kml.append( QLatin1String( " " ) );
    }
    kml.append( qgsDoubleToString( mX[i], precision ) );
    kml.append( QLatin1String( "," ) );
    kml.append( qgsDoubleToString( mY[i], precision ) );
    if ( z )
    {
      kml.append( QLatin1String( "," ) );
      kml.append( qgsDoubleToString( mZ[i], precision ) );
    }
    else
    {
      kml.append( QLatin1String( ",0" ) );
    }
  }
  kml.append( QLatin1String( "</coordinates>" ) );
  if ( isRing() )
  {
    kml.append( QLatin1String( "</LinearRing>" ) );
  }
  else
  {
    kml.append( QLatin1String( "</LineString>" ) );
  }
  return kml;
}

/***************************************************************************
 * This class is considered CRITICAL and any change MUST be accompanied with
 * full unit tests.
 * See details in QEP #17
 ****************************************************************************/

double QgsLineString::length() const
{
  double total = 0;
  const int size = mX.size();
  if ( size < 2 )
    return 0;

  const double *x = mX.constData();
  const double *y = mY.constData();
  double dx, dy;

  double prevX = *x++;
  double prevY = *y++;

  for ( int i = 1; i < size; ++i )
  {
    dx = *x - prevX;
    dy = *y - prevY;
    total += std::sqrt( dx * dx + dy * dy );

    prevX = *x++;
    prevY = *y++;
  }
  return total;
}

std::tuple<std::unique_ptr<QgsCurve>, std::unique_ptr<QgsCurve> > QgsLineString::splitCurveAtVertex( int index ) const
{
  const bool useZ = is3D();
  const bool useM = isMeasure();

  const int size = mX.size();
  if ( size == 0 )
    return std::make_tuple( std::make_unique< QgsLineString >(), std::make_unique< QgsLineString >() );

  index = std::clamp( index, 0, size - 1 );

  const int part1Size = index + 1;
  QVector< double > x1( part1Size );
  QVector< double > y1( part1Size );
  QVector< double > z1( useZ ? part1Size : 0 );
  QVector< double > m1( useM ? part1Size : 0 );

  const double *sourceX = mX.constData();
  const double *sourceY = mY.constData();
  const double *sourceZ = useZ ? mZ.constData() : nullptr;
  const double *sourceM = useM ? mM.constData() : nullptr;

  double *destX = x1.data();
  double *destY = y1.data();
  double *destZ = useZ ? z1.data() : nullptr;
  double *destM = useM ? m1.data() : nullptr;

  std::copy( sourceX, sourceX + part1Size, destX );
  std::copy( sourceY, sourceY + part1Size, destY );
  if ( useZ )
    std::copy( sourceZ, sourceZ + part1Size, destZ );
  if ( useM )
    std::copy( sourceM, sourceM + part1Size, destM );

  const int part2Size = size - index;
  if ( part2Size < 2 )
    return std::make_tuple( std::make_unique< QgsLineString >( x1, y1, z1, m1 ), std::make_unique< QgsLineString >() );

  QVector< double > x2( part2Size );
  QVector< double > y2( part2Size );
  QVector< double > z2( useZ ? part2Size : 0 );
  QVector< double > m2( useM ? part2Size : 0 );
  destX = x2.data();
  destY = y2.data();
  destZ = useZ ? z2.data() : nullptr;
  destM = useM ? m2.data() : nullptr;
  std::copy( sourceX + index, sourceX + size, destX );
  std::copy( sourceY + index, sourceY + size, destY );
  if ( useZ )
    std::copy( sourceZ + index, sourceZ + size, destZ );
  if ( useM )
    std::copy( sourceM + index, sourceM + size, destM );

  if ( part1Size < 2 )
    return std::make_tuple( std::make_unique< QgsLineString >(), std::make_unique< QgsLineString >( x2, y2, z2, m2 ) );
  else
    return std::make_tuple( std::make_unique< QgsLineString >( x1, y1, z1, m1 ), std::make_unique< QgsLineString >( x2, y2, z2, m2 ) );
}

double QgsLineString::length3D() const
{
  if ( is3D() )
  {
    double total = 0;
    const int size = mX.size();
    if ( size < 2 )
      return 0;

    const double *x = mX.constData();
    const double *y = mY.constData();
    const double *z = mZ.constData();
    double dx, dy, dz;

    double prevX = *x++;
    double prevY = *y++;
    double prevZ = *z++;

    for ( int i = 1; i < size; ++i )
    {
      dx = *x - prevX;
      dy = *y - prevY;
      dz = *z - prevZ;
      total += std::sqrt( dx * dx + dy * dy + dz * dz );

      prevX = *x++;
      prevY = *y++;
      prevZ = *z++;
    }
    return total;
  }
  else
  {
    return length();
  }
}

QgsPoint QgsLineString::startPoint() const
{
  if ( numPoints() < 1 )
  {
    return QgsPoint();
  }
  return pointN( 0 );
}

QgsPoint QgsLineString::endPoint() const
{
  if ( numPoints() < 1 )
  {
    return QgsPoint();
  }
  return pointN( numPoints() - 1 );
}

/***************************************************************************
 * This class is considered CRITICAL and any change MUST be accompanied with
 * full unit tests.
 * See details in QEP #17
 ****************************************************************************/

QgsLineString *QgsLineString::curveToLine( double tolerance, SegmentationToleranceType toleranceType ) const
{
  Q_UNUSED( tolerance )
  Q_UNUSED( toleranceType )
  return clone();
}

int QgsLineString::numPoints() const
{
  return mX.size();
}

int QgsLineString::nCoordinates() const
{
  return mX.size();
}

QgsPoint QgsLineString::pointN( int i ) const
{
  if ( i < 0 || i >= mX.size() )
  {
    return QgsPoint();
  }

  double x = mX.at( i );
  double y = mY.at( i );
  double z = std::numeric_limits<double>::quiet_NaN();
  double m = std::numeric_limits<double>::quiet_NaN();

  bool hasZ = is3D();
  if ( hasZ )
  {
    z = mZ.at( i );
  }
  bool hasM = isMeasure();
  if ( hasM )
  {
    m = mM.at( i );
  }

  QgsWkbTypes::Type t = QgsWkbTypes::Point;
  if ( mWkbType == QgsWkbTypes::LineString25D )
  {
    t = QgsWkbTypes::Point25D;
  }
  else if ( hasZ && hasM )
  {
    t = QgsWkbTypes::PointZM;
  }
  else if ( hasZ )
  {
    t = QgsWkbTypes::PointZ;
  }
  else if ( hasM )
  {
    t = QgsWkbTypes::PointM;
  }
  return QgsPoint( t, x, y, z, m );
}

/***************************************************************************
 * This class is considered CRITICAL and any change MUST be accompanied with
 * full unit tests.
 * See details in QEP #17
 ****************************************************************************/

double QgsLineString::xAt( int index ) const
{
  if ( index >= 0 && index < mX.size() )
    return mX.at( index );
  else
    return 0.0;
}

double QgsLineString::yAt( int index ) const
{
  if ( index >= 0 && index < mY.size() )
    return mY.at( index );
  else
    return 0.0;
}

void QgsLineString::setXAt( int index, double x )
{
  if ( index >= 0 && index < mX.size() )
    mX[ index ] = x;
  clearCache();
}

void QgsLineString::setYAt( int index, double y )
{
  if ( index >= 0 && index < mY.size() )
    mY[ index ] = y;
  clearCache();
}

/***************************************************************************
 * This class is considered CRITICAL and any change MUST be accompanied with
 * full unit tests.
 * See details in QEP #17
 ****************************************************************************/

void QgsLineString::points( QgsPointSequence &pts ) const
{
  pts.clear();
  int nPoints = numPoints();
  pts.reserve( nPoints );
  for ( int i = 0; i < nPoints; ++i )
  {
    pts.push_back( pointN( i ) );
  }
}

void QgsLineString::setPoints( size_t size, const double *x, const double *y, const double *z, const double *m )
{
  clearCache(); //set bounding box invalid

  if ( size == 0 )
  {
    clear();
    return;
  }

  const bool hasZ = static_cast< bool >( z );
  const bool hasM = static_cast< bool >( m );

  if ( hasZ && hasM )
  {
    mWkbType = QgsWkbTypes::LineStringZM;
  }
  else if ( hasZ )
  {
    mWkbType = QgsWkbTypes::LineStringZ;
  }
  else if ( hasM )
  {
    mWkbType = QgsWkbTypes::LineStringM;
  }
  else
  {
    mWkbType = QgsWkbTypes::LineString;
  }

  mX.resize( size );
  mY.resize( size );
  double *destX = mX.data();
  double *destY = mY.data();
  double *destZ = nullptr;
  if ( hasZ )
  {
    mZ.resize( size );
    destZ = mZ.data();
  }
  else
  {
    mZ.clear();
  }
  double *destM = nullptr;
  if ( hasM )
  {
    mM.resize( size );
    destM = mM.data();
  }
  else
  {
    mM.clear();
  }

  for ( size_t i = 0; i < size; ++i )
  {
    *destX++ = *x++;
    *destY++ = *y++;
    if ( hasZ )
    {
      *destZ++ = *z++;
    }
    if ( hasM )
    {
      *destM++ = *m++;
    }
  }
}

void QgsLineString::setPoints( const QgsPointSequence &points )
{
  clearCache(); //set bounding box invalid

  if ( points.isEmpty() )
  {
    clear();
    return;
  }

  //get wkb type from first point
  const QgsPoint &firstPt = points.at( 0 );
  bool hasZ = firstPt.is3D();
  bool hasM = firstPt.isMeasure();

  setZMTypeFromSubGeometry( &firstPt, QgsWkbTypes::LineString );

  mX.resize( points.size() );
  mY.resize( points.size() );
  if ( hasZ )
  {
    mZ.resize( points.size() );
  }
  else
  {
    mZ.clear();
  }
  if ( hasM )
  {
    mM.resize( points.size() );
  }
  else
  {
    mM.clear();
  }

  for ( int i = 0; i < points.size(); ++i )
  {
    mX[i] = points.at( i ).x();
    mY[i] = points.at( i ).y();
    if ( hasZ )
    {
      double z = points.at( i ).z();
      mZ[i] = std::isnan( z ) ? 0 : z;
    }
    if ( hasM )
    {
      double m = points.at( i ).m();
      mM[i] = std::isnan( m ) ? 0 : m;
    }
  }
}

/***************************************************************************
 * This class is considered CRITICAL and any change MUST be accompanied with
 * full unit tests.
 * See details in QEP #17
 ****************************************************************************/

void QgsLineString::append( const QgsLineString *line )
{
  if ( !line )
  {
    return;
  }

  if ( numPoints() < 1 )
  {
    setZMTypeFromSubGeometry( line, QgsWkbTypes::LineString );
  }

  // do not store duplicate points
  if ( numPoints() > 0 &&
       line->numPoints() > 0 &&
       endPoint() == line->startPoint() )
  {
    mX.pop_back();
    mY.pop_back();

    if ( is3D() )
    {
      mZ.pop_back();
    }
    if ( isMeasure() )
    {
      mM.pop_back();
    }
  }

  mX += line->mX;
  mY += line->mY;

  if ( is3D() )
  {
    if ( line->is3D() )
    {
      mZ += line->mZ;
    }
    else
    {
      // if append line does not have z coordinates, fill with NaN to match number of points in final line
      mZ.insert( mZ.count(), mX.size() - mZ.size(), std::numeric_limits<double>::quiet_NaN() );
    }
  }

  if ( isMeasure() )
  {
    if ( line->isMeasure() )
    {
      mM += line->mM;
    }
    else
    {
      // if append line does not have m values, fill with NaN to match number of points in final line
      mM.insert( mM.count(), mX.size() - mM.size(), std::numeric_limits<double>::quiet_NaN() );
    }
  }

  clearCache(); //set bounding box invalid
}

QgsLineString *QgsLineString::reversed() const
{
  QgsLineString *copy = clone();
  std::reverse( copy->mX.begin(), copy->mX.end() );
  std::reverse( copy->mY.begin(), copy->mY.end() );
  if ( copy->is3D() )
  {
    std::reverse( copy->mZ.begin(), copy->mZ.end() );
  }
  if ( copy->isMeasure() )
  {
    std::reverse( copy->mM.begin(), copy->mM.end() );
  }
  return copy;
}

void QgsLineString::visitPointsByRegularDistance( const double distance, const std::function<bool ( double, double, double, double, double, double, double, double, double, double, double, double )> &visitPoint ) const
{
  if ( distance < 0 )
    return;

  double distanceTraversed = 0;
  const int totalPoints = numPoints();
  if ( totalPoints == 0 )
    return;

  const double *x = mX.constData();
  const double *y = mY.constData();
  const double *z = is3D() ? mZ.constData() : nullptr;
  const double *m = isMeasure() ? mM.constData() : nullptr;

  double prevX = *x++;
  double prevY = *y++;
  double prevZ = z ? *z++ : 0.0;
  double prevM = m ? *m++ : 0.0;

  if ( qgsDoubleNear( distance, 0.0 ) )
  {
    visitPoint( prevX, prevY, prevZ, prevM, prevX, prevY, prevZ, prevM, prevX, prevY, prevZ, prevM );
    return;
  }

  double pZ = std::numeric_limits<double>::quiet_NaN();
  double pM = std::numeric_limits<double>::quiet_NaN();
  double nextPointDistance = distance;
  for ( int i = 1; i < totalPoints; ++i )
  {
    double thisX = *x++;
    double thisY = *y++;
    double thisZ = z ? *z++ : 0.0;
    double thisM = m ? *m++ : 0.0;

    const double segmentLength = std::sqrt( ( thisX - prevX ) * ( thisX - prevX ) + ( thisY - prevY ) * ( thisY - prevY ) );
    while ( nextPointDistance < distanceTraversed + segmentLength || qgsDoubleNear( nextPointDistance, distanceTraversed + segmentLength ) )
    {
      // point falls on this segment - truncate to segment length if qgsDoubleNear test was actually > segment length
      const double distanceToPoint = std::min( nextPointDistance - distanceTraversed, segmentLength );
      double pX, pY;
      QgsGeometryUtils::pointOnLineWithDistance( prevX, prevY, thisX, thisY, distanceToPoint, pX, pY,
          z ? &prevZ : nullptr, z ? &thisZ : nullptr, z ? &pZ : nullptr,
          m ? &prevM : nullptr, m ? &thisM : nullptr, m ? &pM : nullptr );

      if ( !visitPoint( pX, pY, pZ, pM, prevX, prevY, prevZ, prevM, thisX, thisY, thisZ, thisM ) )
        return;

      nextPointDistance += distance;
    }

    distanceTraversed += segmentLength;
    prevX = thisX;
    prevY = thisY;
    prevZ = thisZ;
    prevM = thisM;
  }
}

QgsPoint *QgsLineString::interpolatePoint( const double distance ) const
{
  if ( distance < 0 )
    return nullptr;

  QgsWkbTypes::Type pointType = QgsWkbTypes::Point;
  if ( is3D() )
    pointType = QgsWkbTypes::PointZ;
  if ( isMeasure() )
    pointType = QgsWkbTypes::addM( pointType );

  std::unique_ptr< QgsPoint > res;
  visitPointsByRegularDistance( distance, [ & ]( double x, double y, double z, double m, double, double, double, double, double, double, double, double )->bool
  {
    res = std::make_unique< QgsPoint >( pointType, x, y, z, m );
    return false;
  } );
  return res.release();
}

QgsLineString *QgsLineString::curveSubstring( double startDistance, double endDistance ) const
{
  if ( startDistance < 0 && endDistance < 0 )
    return createEmptyWithSameType();

  endDistance = std::max( startDistance, endDistance );

  const int totalPoints = numPoints();
  if ( totalPoints == 0 )
    return clone();

  QVector< QgsPoint > substringPoints;
  substringPoints.reserve( totalPoints );

  QgsWkbTypes::Type pointType = QgsWkbTypes::Point;
  if ( is3D() )
    pointType = QgsWkbTypes::PointZ;
  if ( isMeasure() )
    pointType = QgsWkbTypes::addM( pointType );

  const double *x = mX.constData();
  const double *y = mY.constData();
  const double *z = is3D() ? mZ.constData() : nullptr;
  const double *m = isMeasure() ? mM.constData() : nullptr;

  double distanceTraversed = 0;
  double prevX = *x++;
  double prevY = *y++;
  double prevZ = z ? *z++ : 0.0;
  double prevM = m ? *m++ : 0.0;
  bool foundStart = false;

  if ( startDistance < 0 )
    startDistance = 0;

  for ( int i = 1; i < totalPoints; ++i )
  {
    double thisX = *x++;
    double thisY = *y++;
    double thisZ = z ? *z++ : 0.0;
    double thisM = m ? *m++ : 0.0;

    const double segmentLength = std::sqrt( ( thisX - prevX ) * ( thisX - prevX ) + ( thisY - prevY ) * ( thisY - prevY ) );

    if ( distanceTraversed <= startDistance && startDistance < distanceTraversed + segmentLength )
    {
      // start point falls on this segment
      const double distanceToStart = startDistance - distanceTraversed;
      double startX, startY;
      double startZ = 0;
      double startM = 0;
      QgsGeometryUtils::pointOnLineWithDistance( prevX, prevY, thisX, thisY, distanceToStart, startX, startY,
          z ? &prevZ : nullptr, z ? &thisZ : nullptr, z ? &startZ : nullptr,
          m ? &prevM : nullptr, m ? &thisM : nullptr, m ? &startM : nullptr );
      substringPoints << QgsPoint( pointType, startX, startY, startZ, startM );
      foundStart = true;
    }
    if ( foundStart && ( distanceTraversed + segmentLength > endDistance ) )
    {
      // end point falls on this segment
      const double distanceToEnd = endDistance - distanceTraversed;
      double endX, endY;
      double endZ = 0;
      double endM = 0;
      QgsGeometryUtils::pointOnLineWithDistance( prevX, prevY, thisX, thisY, distanceToEnd, endX, endY,
          z ? &prevZ : nullptr, z ? &thisZ : nullptr, z ? &endZ : nullptr,
          m ? &prevM : nullptr, m ? &thisM : nullptr, m ? &endM : nullptr );
      substringPoints << QgsPoint( pointType, endX, endY, endZ, endM );
    }
    else if ( foundStart )
    {
      substringPoints << QgsPoint( pointType, thisX, thisY, thisZ, thisM );
    }

    prevX = thisX;
    prevY = thisY;
    prevZ = thisZ;
    prevM = thisM;
    distanceTraversed += segmentLength;
    if ( distanceTraversed >= endDistance )
      break;
  }

  // start point is the last node
  if ( !foundStart && qgsDoubleNear( distanceTraversed, startDistance ) )
  {
    substringPoints << QgsPoint( pointType, prevX, prevY, prevZ, prevM )
                    << QgsPoint( pointType, prevX, prevY, prevZ, prevM );
  }

  return new QgsLineString( substringPoints );
}

/***************************************************************************
 * This class is considered CRITICAL and any change MUST be accompanied with
 * full unit tests.
 * See details in QEP #17
 ****************************************************************************/

void QgsLineString::draw( QPainter &p ) const
{
  p.drawPolyline( asQPolygonF() );
}

void QgsLineString::addToPainterPath( QPainterPath &path ) const
{
  int nPoints = numPoints();
  if ( nPoints < 1 )
  {
    return;
  }

  if ( path.isEmpty() || path.currentPosition() != QPointF( mX.at( 0 ), mY.at( 0 ) ) )
  {
    path.moveTo( mX.at( 0 ), mY.at( 0 ) );
  }

  for ( int i = 1; i < nPoints; ++i )
  {
    path.lineTo( mX.at( i ), mY.at( i ) );
  }
}

void QgsLineString::drawAsPolygon( QPainter &p ) const
{
  p.drawPolygon( asQPolygonF() );
}

QgsCompoundCurve *QgsLineString::toCurveType() const
{
  QgsCompoundCurve *compoundCurve = new QgsCompoundCurve();
  compoundCurve->addCurve( clone() );
  return compoundCurve;
}

void QgsLineString::extend( double startDistance, double endDistance )
{
  if ( mX.size() < 2 || mY.size() < 2 )
    return;

  // start of line
  if ( startDistance > 0 )
  {
    double currentLen = std::sqrt( std::pow( mX.at( 0 ) - mX.at( 1 ), 2 ) +
                                   std::pow( mY.at( 0 ) - mY.at( 1 ), 2 ) );
    double newLen = currentLen + startDistance;
    mX[ 0 ] = mX.at( 1 ) + ( mX.at( 0 ) - mX.at( 1 ) ) / currentLen * newLen;
    mY[ 0 ] = mY.at( 1 ) + ( mY.at( 0 ) - mY.at( 1 ) ) / currentLen * newLen;
  }
  // end of line
  if ( endDistance > 0 )
  {
    int last = mX.size() - 1;
    double currentLen = std::sqrt( std::pow( mX.at( last ) - mX.at( last - 1 ), 2 ) +
                                   std::pow( mY.at( last ) - mY.at( last - 1 ), 2 ) );
    double newLen = currentLen + endDistance;
    mX[ last ] = mX.at( last - 1 ) + ( mX.at( last ) - mX.at( last - 1 ) ) / currentLen * newLen;
    mY[ last ] = mY.at( last - 1 ) + ( mY.at( last ) - mY.at( last - 1 ) ) / currentLen * newLen;
  }
}

QgsLineString *QgsLineString::createEmptyWithSameType() const
{
  auto result = std::make_unique< QgsLineString >();
  result->mWkbType = mWkbType;
  return result.release();
}

int QgsLineString::compareToSameClass( const QgsAbstractGeometry *other ) const
{
  const QgsLineString *otherLine = qgsgeometry_cast<const QgsLineString *>( other );
  if ( !otherLine )
    return -1;

  const int size = mX.size();
  const int otherSize = otherLine->mX.size();
  if ( size > otherSize )
  {
    return 1;
  }
  else if ( size < otherSize )
  {
    return -1;
  }

  if ( is3D() && !otherLine->is3D() )
    return 1;
  else if ( !is3D() && otherLine->is3D() )
    return -1;
  const bool considerZ = is3D();

  if ( isMeasure() && !otherLine->isMeasure() )
    return 1;
  else if ( !isMeasure() && otherLine->isMeasure() )
    return -1;
  const bool considerM = isMeasure();

  for ( int i = 0; i < size; i++ )
  {
    const double x = mX[i];
    const double otherX = otherLine->mX[i];
    if ( x < otherX )
    {
      return -1;
    }
    else if ( x > otherX )
    {
      return 1;
    }

    const double y = mY[i];
    const double otherY = otherLine->mY[i];
    if ( y < otherY )
    {
      return -1;
    }
    else if ( y > otherY )
    {
      return 1;
    }

    if ( considerZ )
    {
      const double z = mZ[i];
      const double otherZ = otherLine->mZ[i];

      if ( z < otherZ )
      {
        return -1;
      }
      else if ( z > otherZ )
      {
        return 1;
      }
    }

    if ( considerM )
    {
      const double m = mM[i];
      const double otherM = otherLine->mM[i];

      if ( m < otherM )
      {
        return -1;
      }
      else if ( m > otherM )
      {
        return 1;
      }
    }
  }
  return 0;
}

QString QgsLineString::geometryType() const
{
  return QStringLiteral( "LineString" );
}

int QgsLineString::dimension() const
{
  return 1;
}

/***************************************************************************
 * This class is considered CRITICAL and any change MUST be accompanied with
 * full unit tests.
 * See details in QEP #17
 ****************************************************************************/

void QgsLineString::transform( const QgsCoordinateTransform &ct, Qgis::TransformDirection d, bool transformZ )
{
  double *zArray = nullptr;
  bool hasZ = is3D();
  int nPoints = numPoints();

  // it's possible that transformCoords will throw an exception - so we need to use
  // a smart pointer for the dummy z values in order to ensure that they always get cleaned up
  std::unique_ptr< double[] > dummyZ;
  if ( !hasZ || !transformZ )
  {
    dummyZ.reset( new double[nPoints]() );
    zArray = dummyZ.get();
  }
  else
  {
    zArray = mZ.data();
  }
  ct.transformCoords( nPoints, mX.data(), mY.data(), zArray, d );
  clearCache();
}

void QgsLineString::transform( const QTransform &t, double zTranslate, double zScale, double mTranslate, double mScale )
{
  int nPoints = numPoints();
  bool hasZ = is3D();
  bool hasM = isMeasure();
  double *x = mX.data();
  double *y = mY.data();
  double *z = hasZ ? mZ.data() : nullptr;
  double *m = hasM ? mM.data() : nullptr;
  for ( int i = 0; i < nPoints; ++i )
  {
    double xOut, yOut;
    t.map( *x, *y, &xOut, &yOut );
    *x++ = xOut;
    *y++ = yOut;
    if ( hasZ )
    {
      *z = *z * zScale + zTranslate;
      z++;
    }
    if ( hasM )
    {
      *m = *m * mScale + mTranslate;
      m++;
    }
  }
  clearCache();
}

/***************************************************************************
 * This class is considered CRITICAL and any change MUST be accompanied with
 * full unit tests.
 * See details in QEP #17
 ****************************************************************************/

bool QgsLineString::insertVertex( QgsVertexId position, const QgsPoint &vertex )
{
  if ( position.vertex < 0 || position.vertex > mX.size() )
  {
    return false;
  }

  if ( mWkbType == QgsWkbTypes::Unknown || mX.isEmpty() )
  {
    setZMTypeFromSubGeometry( &vertex, QgsWkbTypes::LineString );
  }

  mX.insert( position.vertex, vertex.x() );
  mY.insert( position.vertex, vertex.y() );
  if ( is3D() )
  {
    mZ.insert( position.vertex, vertex.z() );
  }
  if ( isMeasure() )
  {
    mM.insert( position.vertex, vertex.m() );
  }
  clearCache(); //set bounding box invalid
  return true;
}

bool QgsLineString::moveVertex( QgsVertexId position, const QgsPoint &newPos )
{
  if ( position.vertex < 0 || position.vertex >= mX.size() )
  {
    return false;
  }
  mX[position.vertex] = newPos.x();
  mY[position.vertex] = newPos.y();
  if ( is3D() && newPos.is3D() )
  {
    mZ[position.vertex] = newPos.z();
  }
  if ( isMeasure() && newPos.isMeasure() )
  {
    mM[position.vertex] = newPos.m();
  }
  clearCache(); //set bounding box invalid
  return true;
}

bool QgsLineString::deleteVertex( QgsVertexId position )
{
  if ( position.vertex >= mX.size() || position.vertex < 0 )
  {
    return false;
  }

  mX.remove( position.vertex );
  mY.remove( position.vertex );
  if ( is3D() )
  {
    mZ.remove( position.vertex );
  }
  if ( isMeasure() )
  {
    mM.remove( position.vertex );
  }

  if ( numPoints() == 1 )
  {
    clear();
  }

  clearCache(); //set bounding box invalid
  return true;
}

/***************************************************************************
 * This class is considered CRITICAL and any change MUST be accompanied with
 * full unit tests.
 * See details in QEP #17
 ****************************************************************************/

void QgsLineString::addVertex( const QgsPoint &pt )
{
  if ( mWkbType == QgsWkbTypes::Unknown || mX.isEmpty() )
  {
    setZMTypeFromSubGeometry( &pt, QgsWkbTypes::LineString );
  }

  mX.append( pt.x() );
  mY.append( pt.y() );
  if ( is3D() )
  {
    mZ.append( pt.z() );
  }
  if ( isMeasure() )
  {
    mM.append( pt.m() );
  }
  clearCache(); //set bounding box invalid
}

double QgsLineString::closestSegment( const QgsPoint &pt, QgsPoint &segmentPt,  QgsVertexId &vertexAfter, int *leftOf, double epsilon ) const
{
  double sqrDist = std::numeric_limits<double>::max();
  double leftOfDist = std::numeric_limits<double>::max();
  int prevLeftOf = 0;
  double prevLeftOfX = 0.0;
  double prevLeftOfY = 0.0;
  double testDist = 0;
  double segmentPtX, segmentPtY;

  if ( leftOf )
    *leftOf = 0;

  int size = mX.size();
  if ( size == 0 || size == 1 )
  {
    vertexAfter = QgsVertexId( 0, 0, 0 );
    return -1;
  }
  for ( int i = 1; i < size; ++i )
  {
    double prevX = mX.at( i - 1 );
    double prevY = mY.at( i - 1 );
    double currentX = mX.at( i );
    double currentY = mY.at( i );
    testDist = QgsGeometryUtils::sqrDistToLine( pt.x(), pt.y(), prevX, prevY, currentX, currentY, segmentPtX, segmentPtY, epsilon );
    if ( testDist < sqrDist )
    {
      sqrDist = testDist;
      segmentPt.setX( segmentPtX );
      segmentPt.setY( segmentPtY );
      vertexAfter.part = 0;
      vertexAfter.ring = 0;
      vertexAfter.vertex = i;
    }
    if ( leftOf && qgsDoubleNear( testDist, sqrDist ) )
    {
      int left = QgsGeometryUtils::leftOfLine( pt.x(), pt.y(), prevX, prevY, currentX, currentY );
      // if left equals 0, the test could not be performed (e.g. point in line with segment or on segment)
      // so don't set leftOf in this case, and hope that there's another segment that's the same distance
      // where we can perform the check
      if ( left != 0 )
      {
        if ( qgsDoubleNear( testDist, leftOfDist ) && left != prevLeftOf && prevLeftOf != 0 )
        {
          // we have two possible segments each with equal distance to point, but they disagree
          // on whether or not the point is to the left of them.
          // so we test the segments themselves and flip the result.
          // see https://stackoverflow.com/questions/10583212/elegant-left-of-test-for-polyline
          *leftOf = -QgsGeometryUtils::leftOfLine( currentX, currentY, prevLeftOfX, prevLeftOfY, prevX, prevY );
        }
        else
        {
          *leftOf = left;
        }
        prevLeftOf = *leftOf;
        leftOfDist = testDist;
        prevLeftOfX = prevX;
        prevLeftOfY = prevY;
      }
      else if ( testDist < leftOfDist )
      {
        *leftOf = left;
        leftOfDist = testDist;
        prevLeftOf = 0;
      }
    }
  }
  return sqrDist;
}

/***************************************************************************
 * This class is considered CRITICAL and any change MUST be accompanied with
 * full unit tests.
 * See details in QEP #17
 ****************************************************************************/

bool QgsLineString::pointAt( int node, QgsPoint &point, Qgis::VertexType &type ) const
{
  if ( node < 0 || node >= numPoints() )
  {
    return false;
  }
  point = pointN( node );
  type = Qgis::VertexType::Segment;
  return true;
}

QgsPoint QgsLineString::centroid() const
{
  if ( mX.isEmpty() )
    return QgsPoint();

  int numPoints = mX.count();
  if ( numPoints == 1 )
    return QgsPoint( mX.at( 0 ), mY.at( 0 ) );

  double totalLineLength = 0.0;
  double prevX = mX.at( 0 );
  double prevY = mY.at( 0 );
  double sumX = 0.0;
  double sumY = 0.0;

  for ( int i = 1; i < numPoints ; ++i )
  {
    double currentX = mX.at( i );
    double currentY = mY.at( i );
    double segmentLength = std::sqrt( std::pow( currentX - prevX, 2.0 ) +
                                      std::pow( currentY - prevY, 2.0 ) );
    if ( qgsDoubleNear( segmentLength, 0.0 ) )
      continue;

    totalLineLength += segmentLength;
    sumX += segmentLength * 0.5 * ( currentX + prevX );
    sumY += segmentLength * 0.5 * ( currentY + prevY );
    prevX = currentX;
    prevY = currentY;
  }

  if ( qgsDoubleNear( totalLineLength, 0.0 ) )
    return QgsPoint( mX.at( 0 ), mY.at( 0 ) );
  else
    return QgsPoint( sumX / totalLineLength, sumY / totalLineLength );

}

/***************************************************************************
 * This class is considered CRITICAL and any change MUST be accompanied with
 * full unit tests.
 * See details in QEP #17
 ****************************************************************************/

void QgsLineString::sumUpArea( double &sum ) const
{
<<<<<<< HEAD
  int maxIndex = numPoints() - 1;
  double triangleFormulaSum = 0.0; // https://en.wikipedia.org/wiki/Shoelace_formula#Triangle_formula
  for ( int i = 0; i < maxIndex; ++i )
  {
    triangleFormulaSum += ( mX.at( i ) * mY.at( i + 1 ) - mY.at( i ) * mX.at( i + 1 ) );
  }
  sum += 0.5 * triangleFormulaSum;
=======
  if ( mHasCachedSummedUpArea )
  {
    sum += mSummedUpArea;
    return;
  }

  mSummedUpArea = 0;
  const int maxIndex = mX.size();
  if ( maxIndex == 0 )
    return;

  const double *x = mX.constData();
  const double *y = mY.constData();
  double prevX = *x++;
  double prevY = *y++;
  for ( int i = 1; i < maxIndex; ++i )
  {
    mSummedUpArea += 0.5 * ( prevX * ( *y ) - prevY * ( *x ) );
    prevX = *x++;
    prevY = *y++;
  }

  mHasCachedSummedUpArea = true;
  sum += mSummedUpArea;
>>>>>>> 1c054214
}

void QgsLineString::importVerticesFromWkb( const QgsConstWkbPtr &wkb )
{
  bool hasZ = is3D();
  bool hasM = isMeasure();
  int nVertices = 0;
  wkb >> nVertices;
  mX.resize( nVertices );
  mY.resize( nVertices );
  hasZ ? mZ.resize( nVertices ) : mZ.clear();
  hasM ? mM.resize( nVertices ) : mM.clear();
  double *x = mX.data();
  double *y = mY.data();
  double *m = hasM ? mM.data() : nullptr;
  double *z = hasZ ? mZ.data() : nullptr;
  for ( int i = 0; i < nVertices; ++i )
  {
    wkb >> *x++;
    wkb >> *y++;
    if ( hasZ )
    {
      wkb >> *z++;
    }
    if ( hasM )
    {
      wkb >> *m++;
    }
  }
  clearCache(); //set bounding box invalid
}

/***************************************************************************
 * This class is considered CRITICAL and any change MUST be accompanied with
 * full unit tests.
 * See details in QEP #17
 ****************************************************************************/

void QgsLineString::close()
{
  if ( numPoints() < 1 || isClosed() )
  {
    return;
  }
  addVertex( startPoint() );
}

double QgsLineString::vertexAngle( QgsVertexId vertex ) const
{
  if ( mX.count() < 2 )
  {
    //undefined
    return 0.0;
  }

  if ( vertex.vertex == 0 || vertex.vertex >= ( numPoints() - 1 ) )
  {
    if ( isClosed() )
    {
      double previousX = mX.at( numPoints() - 2 );
      double previousY = mY.at( numPoints() - 2 );
      double currentX = mX.at( 0 );
      double currentY = mY.at( 0 );
      double afterX = mX.at( 1 );
      double afterY = mY.at( 1 );
      return QgsGeometryUtils::averageAngle( previousX, previousY, currentX, currentY, afterX, afterY );
    }
    else if ( vertex.vertex == 0 )
    {
      return QgsGeometryUtils::lineAngle( mX.at( 0 ), mY.at( 0 ), mX.at( 1 ), mY.at( 1 ) );
    }
    else
    {
      int a = numPoints() - 2;
      int b = numPoints() - 1;
      return QgsGeometryUtils::lineAngle( mX.at( a ), mY.at( a ), mX.at( b ), mY.at( b ) );
    }
  }
  else
  {
    double previousX = mX.at( vertex.vertex - 1 );
    double previousY = mY.at( vertex.vertex - 1 );
    double currentX = mX.at( vertex.vertex );
    double currentY = mY.at( vertex.vertex );
    double afterX = mX.at( vertex.vertex + 1 );
    double afterY = mY.at( vertex.vertex + 1 );
    return QgsGeometryUtils::averageAngle( previousX, previousY, currentX, currentY, afterX, afterY );
  }
}

double QgsLineString::segmentLength( QgsVertexId startVertex ) const
{
  if ( startVertex.vertex < 0 || startVertex.vertex >= mX.count() - 1 )
    return 0.0;

  double dx = mX.at( startVertex.vertex + 1 ) - mX.at( startVertex.vertex );
  double dy = mY.at( startVertex.vertex + 1 ) - mY.at( startVertex.vertex );
  return std::sqrt( dx * dx + dy * dy );
}

/***************************************************************************
 * This class is considered CRITICAL and any change MUST be accompanied with
 * full unit tests.
 * See details in QEP #17
 ****************************************************************************/

bool QgsLineString::addZValue( double zValue )
{
  if ( QgsWkbTypes::hasZ( mWkbType ) )
    return false;

  clearCache();
  if ( mWkbType == QgsWkbTypes::Unknown )
  {
    mWkbType = QgsWkbTypes::LineStringZ;
    return true;
  }

  mWkbType = QgsWkbTypes::addZ( mWkbType );

  mZ.clear();
  int nPoints = numPoints();
  mZ.reserve( nPoints );
  for ( int i = 0; i < nPoints; ++i )
  {
    mZ << zValue;
  }
  return true;
}

bool QgsLineString::addMValue( double mValue )
{
  if ( QgsWkbTypes::hasM( mWkbType ) )
    return false;

  clearCache();
  if ( mWkbType == QgsWkbTypes::Unknown )
  {
    mWkbType = QgsWkbTypes::LineStringM;
    return true;
  }

  if ( mWkbType == QgsWkbTypes::LineString25D )
  {
    mWkbType = QgsWkbTypes::LineStringZM;
  }
  else
  {
    mWkbType = QgsWkbTypes::addM( mWkbType );
  }

  mM.clear();
  int nPoints = numPoints();
  mM.reserve( nPoints );
  for ( int i = 0; i < nPoints; ++i )
  {
    mM << mValue;
  }
  return true;
}

bool QgsLineString::dropZValue()
{
  if ( !is3D() )
    return false;

  clearCache();
  mWkbType = QgsWkbTypes::dropZ( mWkbType );
  mZ.clear();
  return true;
}

bool QgsLineString::dropMValue()
{
  if ( !isMeasure() )
    return false;

  clearCache();
  mWkbType = QgsWkbTypes::dropM( mWkbType );
  mM.clear();
  return true;
}

void QgsLineString::swapXy()
{
  std::swap( mX, mY );
  clearCache();
}

bool QgsLineString::convertTo( QgsWkbTypes::Type type )
{
  if ( type == mWkbType )
    return true;

  clearCache();
  if ( type == QgsWkbTypes::LineString25D )
  {
    //special handling required for conversion to LineString25D
    dropMValue();
    addZValue( std::numeric_limits<double>::quiet_NaN() );
    mWkbType = QgsWkbTypes::LineString25D;
    return true;
  }
  else
  {
    return QgsCurve::convertTo( type );
  }
}

bool QgsLineString::transform( QgsAbstractGeometryTransformer *transformer, QgsFeedback *feedback )
{
  if ( !transformer )
    return false;

  bool hasZ = is3D();
  bool hasM = isMeasure();
  int size = mX.size();

  double *srcX = mX.data();
  double *srcY = mY.data();
  double *srcM = hasM ? mM.data() : nullptr;
  double *srcZ = hasZ ? mZ.data() : nullptr;

  bool res = true;
  for ( int i = 0; i < size; ++i )
  {
    double x = *srcX;
    double y = *srcY;
    double z = hasZ ? *srcZ : std::numeric_limits<double>::quiet_NaN();
    double m = hasM ? *srcM : std::numeric_limits<double>::quiet_NaN();
    if ( !transformer->transformPoint( x, y, z, m ) )
    {
      res = false;
      break;
    }

    *srcX++ = x;
    *srcY++ = y;
    if ( hasM )
      *srcM++ = m;
    if ( hasZ )
      *srcZ++ = z;

    if ( feedback && feedback->isCanceled() )
    {
      res = false;
      break;
    }
  }
  clearCache();
  return res;
}

void QgsLineString::filterVertices( const std::function<bool ( const QgsPoint & )> &filter )
{
  bool hasZ = is3D();
  bool hasM = isMeasure();
  int size = mX.size();

  double *srcX = mX.data();
  double *srcY = mY.data();
  double *srcM = hasM ? mM.data() : nullptr;
  double *srcZ = hasZ ? mZ.data() : nullptr;

  double *destX = srcX;
  double *destY = srcY;
  double *destM = srcM;
  double *destZ = srcZ;

  int filteredPoints = 0;
  for ( int i = 0; i < size; ++i )
  {
    double x = *srcX++;
    double y = *srcY++;
    double z = hasZ ? *srcZ++ : std::numeric_limits<double>::quiet_NaN();
    double m = hasM ? *srcM++ : std::numeric_limits<double>::quiet_NaN();

    if ( filter( QgsPoint( x, y, z, m ) ) )
    {
      filteredPoints++;
      *destX++ = x;
      *destY++ = y;
      if ( hasM )
        *destM++ = m;
      if ( hasZ )
        *destZ++ = z;
    }
  }

  mX.resize( filteredPoints );
  mY.resize( filteredPoints );
  if ( hasZ )
    mZ.resize( filteredPoints );
  if ( hasM )
    mM.resize( filteredPoints );

  clearCache();
}

void QgsLineString::transformVertices( const std::function<QgsPoint( const QgsPoint & )> &transform )
{
  bool hasZ = is3D();
  bool hasM = isMeasure();
  int size = mX.size();

  double *srcX = mX.data();
  double *srcY = mY.data();
  double *srcM = hasM ? mM.data() : nullptr;
  double *srcZ = hasZ ? mZ.data() : nullptr;

  for ( int i = 0; i < size; ++i )
  {
    double x = *srcX;
    double y = *srcY;
    double z = hasZ ? *srcZ : std::numeric_limits<double>::quiet_NaN();
    double m = hasM ? *srcM : std::numeric_limits<double>::quiet_NaN();
    QgsPoint res = transform( QgsPoint( x, y, z, m ) );
    *srcX++ = res.x();
    *srcY++ = res.y();
    if ( hasM )
      *srcM++ = res.m();
    if ( hasZ )
      *srcZ++ = res.z();
  }
  clearCache();
}<|MERGE_RESOLUTION|>--- conflicted
+++ resolved
@@ -1936,15 +1936,6 @@
 
 void QgsLineString::sumUpArea( double &sum ) const
 {
-<<<<<<< HEAD
-  int maxIndex = numPoints() - 1;
-  double triangleFormulaSum = 0.0; // https://en.wikipedia.org/wiki/Shoelace_formula#Triangle_formula
-  for ( int i = 0; i < maxIndex; ++i )
-  {
-    triangleFormulaSum += ( mX.at( i ) * mY.at( i + 1 ) - mY.at( i ) * mX.at( i + 1 ) );
-  }
-  sum += 0.5 * triangleFormulaSum;
-=======
   if ( mHasCachedSummedUpArea )
   {
     sum += mSummedUpArea;
@@ -1969,7 +1960,6 @@
 
   mHasCachedSummedUpArea = true;
   sum += mSummedUpArea;
->>>>>>> 1c054214
 }
 
 void QgsLineString::importVerticesFromWkb( const QgsConstWkbPtr &wkb )
