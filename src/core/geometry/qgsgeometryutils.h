/***************************************************************************
                        qgsgeometryutils.h
  -------------------------------------------------------------------
Date                 : 21 Nov 2014
Copyright            : (C) 2014 by Marco Hugentobler
email                : marco.hugentobler at sourcepole dot com
 ***************************************************************************
 *                                                                         *
 *   This program is free software; you can redistribute it and/or modify  *
 *   it under the terms of the GNU General Public License as published by  *
 *   the Free Software Foundation; either version 2 of the License, or     *
 *   (at your option) any later version.                                   *
 *                                                                         *
 ***************************************************************************/

#ifndef QGSGEOMETRYUTILS_H
#define QGSGEOMETRYUTILS_H

#include "qgis_core.h"
#include "qgspointv2.h"
#include <limits>

class QgsLineString;

/** \ingroup core
 * \class QgsGeometryUtils
 * \brief Contains various geometry utility functions.
 * \note added in QGIS 2.10
 */
class CORE_EXPORT QgsGeometryUtils
{
  public:

    /** Returns list of linestrings extracted from the passed geometry. The returned objects
     *  have to be deleted by the caller.
     */
    static QList<QgsLineString*> extractLineStrings( const QgsAbstractGeometry* geom );

    /** Returns the closest vertex to a geometry for a specified point.
     * On error null point will be returned and "id" argument will be invalid.
     */
    static QgsPointV2 closestVertex( const QgsAbstractGeometry& geom, const QgsPointV2& pt, QgsVertexId& id );

    /** Returns the distance along a geometry from its first vertex to the specified vertex.
     * @param geom geometry
     * @param id vertex id to find distance to
     * @returns distance to vertex (following geometry)
     * @note added in QGIS 2.16
     */
    static double distanceToVertex( const QgsAbstractGeometry& geom, QgsVertexId id );

    /** Retrieves the vertices which are before and after the interpolated point at a specified distance along a linestring
     * (or polygon boundary).
     * @param geometry line or polygon geometry
     * @param distance distance to traverse along geometry
     * @param previousVertex will be set to previous vertex ID
     * @param nextVertex will be set to next vertex ID
     * @note if the distance coincides exactly with a vertex, then both previousVertex and nextVertex will be set to this vertex
     * @returns true if vertices were successfully retrieved
     * @note added in QGIS 3.0
     */
    static bool verticesAtDistance( const QgsAbstractGeometry& geometry,
                                    double distance,
                                    QgsVertexId& previousVertex,
                                    QgsVertexId& nextVertex );

    /** Returns vertices adjacent to a specified vertex within a geometry.
     */
    static void adjacentVertices( const QgsAbstractGeometry& geom, QgsVertexId atVertex, QgsVertexId& beforeVertex, QgsVertexId& afterVertex );

    /** Returns the squared 2D distance between two points.
     */
    static double sqrDistance2D( const QgsPointV2& pt1, const QgsPointV2& pt2 );

    /** Returns the squared distance between a point and a line.
     */
    static double sqrDistToLine( double ptX, double ptY, double x1, double y1, double x2, double y2, double& minDistX, double& minDistY, double epsilon );

    /**
     * @brief Compute the intersection between two lines
     * @param p1 Point on the first line
     * @param v Direction vector of the first line
     * @param q1 Point on the second line
     * @param w Direction vector of the second line
     * @param inter Output parameter, the intersection point
     * @return Whether the lines intersect
     */
    static bool lineIntersection( const QgsPointV2& p1, QgsVector v, const QgsPointV2& q1, QgsVector w, QgsPointV2& inter );

    /**
     * @brief Compute the intersection between two segments
     * @param p1 First segment start point
     * @param p2 First segment end point
     * @param q1 Second segment start point
     * @param q2 Second segment end point
     * @param inter Output parameter, the intersection point
     * @param tolerance The tolerance to use
     * @return  Whether the segments intersect
     */
    static bool segmentIntersection( const QgsPointV2 &p1, const QgsPointV2 &p2, const QgsPointV2 &q1, const QgsPointV2 &q2, QgsPointV2& inter, double tolerance );

    /**
     * @brief Project the point on a segment
     * @param p The point
     * @param s1 The segment start point
     * @param s2 The segment end point
     * @return The projection of the point on the segment
     */
    static QgsPointV2 projPointOnSegment( const QgsPointV2& p, const QgsPointV2& s1, const QgsPointV2& s2 )
    {
      double nx = s2.y() - s1.y();
      double ny = -( s2.x() - s1.x() );
      double t = ( p.x() * ny - p.y() * nx - s1.x() * ny + s1.y() * nx ) / (( s2.x() - s1.x() ) * ny - ( s2.y() - s1.y() ) * nx );
      return t < 0. ? s1 : t > 1. ? s2 : QgsPointV2( s1.x() + ( s2.x() - s1.x() ) * t, s1.y() + ( s2.y() - s1.y() ) * t );
    }

    //! @note not available in Python bindings
    struct SelfIntersection
    {
      int segment1;
      int segment2;
      QgsPointV2 point;
    };

    /**
     * @brief Find self intersections in a polyline
     * @param geom The geometry to check
     * @param part The part of the geometry to check
     * @param ring The ring of the geometry part to check
     * @param tolerance The tolerance to use
     * @return The list of self intersections
     * @note not available in Python bindings
     * @note added in QGIS 2.12
     */
    static QList<SelfIntersection> getSelfIntersections( const QgsAbstractGeometry* geom, int part, int ring, double tolerance );

    //! Returns < 0 if point(x/y) is left of the line x1,y1 -> x2,y2
    static double leftOfLine( double x, double y, double x1, double y1, double x2, double y2 );

    /** Returns a point a specified distance toward a second point.
     */
    static QgsPointV2 pointOnLineWithDistance( const QgsPointV2& startPoint, const QgsPointV2& directionPoint, double distance );

    //! Returns the counter clockwise angle between a line with components dx, dy and the line with dx > 0 and dy = 0
    static double ccwAngle( double dy, double dx );

    //! Returns radius and center of the circle through pt1, pt2, pt3
    static void circleCenterRadius( const QgsPointV2& pt1, const QgsPointV2& pt2, const QgsPointV2& pt3, double& radius,
                                    double& centerX, double& centerY );

    //! Returns true if circle is ordered clockwise
    static bool circleClockwise( double angle1, double angle2, double angle3 );

    //! Returns true if, in a circle, angle is between angle1 and angle2
    static bool circleAngleBetween( double angle, double angle1, double angle2, bool clockwise );

    /** Returns true if an angle is between angle1 and angle3 on a circle described by
     * angle1, angle2 and angle3.
     */
    static bool angleOnCircle( double angle, double angle1, double angle2, double angle3 );

    //! Length of a circular string segment defined by pt1, pt2, pt3
    static double circleLength( double x1, double y1, double x2, double y2, double x3, double y3 );

    //! Calculates angle of a circular string part defined by pt1, pt2, pt3
    static double sweepAngle( double centerX, double centerY, double x1, double y1, double x2, double y2, double x3, double y3 );

    //! Calculates midpoint on circle passing through p1 and p2, closest to given coordinate
    static bool segmentMidPoint( const QgsPointV2& p1, const QgsPointV2& p2, QgsPointV2& result, double radius, const QgsPointV2& mousePos );

    //! Calculates the direction angle of a circle tangent (clockwise from north in radians)
    static double circleTangentDirection( const QgsPointV2& tangentPoint, const QgsPointV2& cp1, const QgsPointV2& cp2, const QgsPointV2& cp3 );

    /** Returns a list of points contained in a WKT string.
     * @note not available in Python bindings
     */
    static QgsPointSequence pointsFromWKT( const QString& wktCoordinateList, bool is3D, bool isMeasure );

    /**
     * Returns a LinearRing { uint32 numPoints; Point points[numPoints]; }
     * @note not available in Python bindings
     */
    static void pointsToWKB( QgsWkbPtr &wkb, const QgsPointSequence &points, bool is3D, bool isMeasure );

    /**
     * Returns a WKT coordinate list
     * @note not available in Python bindings
     */
    static QString pointsToWKT( const QgsPointSequence &points, int precision, bool is3D, bool isMeasure );

    /**
     * Returns a gml::coordinates DOM element.
     * @note not available in Python bindings
     */
    static QDomElement pointsToGML2( const QgsPointSequence &points, QDomDocument &doc, int precision, const QString& ns );

    /**
     * Returns a gml::posList DOM element.
     * @note not available in Python bindings
     */
    static QDomElement pointsToGML3( const QgsPointSequence &points, QDomDocument &doc, int precision, const QString& ns, bool is3D );

    /**
     * Returns a geoJSON coordinates string.
     * @note not available in Python bindings
     */
    static QString pointsToJSON( const QgsPointSequence &points, int precision );

    /** Ensures that an angle is in the range 0 <= angle < 2 pi.
     * @param angle angle in radians
     * @returns equivalent angle within the range [0, 2 pi)
     */
    static double normalizedAngle( double angle );

    /** Calculates the direction of line joining two points in radians, clockwise from the north direction.
     * @param x1 x-coordinate of line start
     * @param y1 y-coordinate of line start
     * @param x2 x-coordinate of line end
     * @param y2 y-coordinate of line end
     * @returns angle in radians. Returned value is undefined if start and end point are the same.
     */
    static double lineAngle( double x1, double y1, double x2, double y2 );

    /** Calculates the angle between the lines AB and BC, where AB and BC described
     * by points a, b and b, c.
     * @param x1 x-coordinate of point a
     * @param y1 y-coordinate of point a
     * @param x2 x-coordinate of point b
     * @param y2 y-coordinate of point b
     * @param x3 x-coordinate of point c
     * @param y3 y-coordinate of point c
     * @returns angle between lines in radians. Returned value is undefined if two or more points are equal.
     */
    static double angleBetweenThreePoints( double x1, double y1, double x2, double y2,
                                           double x3, double y3 );

    /** Calculates the perpendicular angle to a line joining two points. Returned angle is in radians,
     * clockwise from the north direction.
     * @param x1 x-coordinate of line start
     * @param y1 y-coordinate of line start
     * @param x2 x-coordinate of line end
     * @param y2 y-coordinate of line end
     * @returns angle in radians. Returned value is undefined if start and end point are the same.
     */
    static double linePerpendicularAngle( double x1, double y1, double x2, double y2 );

    //! Angle between two linear segments
    static double averageAngle( double x1, double y1, double x2, double y2, double x3, double y3 );

    /** Averages two angles, correctly handling negative angles and ensuring the result is between 0 and 2 pi.
     * @param a1 first angle (in radians)
     * @param a2 second angle (in radians)
     * @returns average angle (in radians)
     */
    static double averageAngle( double a1, double a2 );

    /**
     * Parses a WKT block of the format "TYPE( contents )" and returns a pair of geometry type to contents ("Pair(wkbType, "contents")")
     * @note not available in Python bindings
     */
    static QPair<QgsWkbTypes::Type, QString> wktReadBlock( const QString& wkt );

    /**
     * Parses a WKT string and returns of list of blocks contained in the WKT.
     * @param wkt WKT string in the format "TYPE1 (contents1), TYPE2 (TYPE3 (contents3), TYPE4 (contents4))"
     * @param defaultType default geometry type for children
     * @returns list of WKT child block strings, e.g., List("TYPE1 (contents1)", "TYPE2 (TYPE3 (contents3), TYPE4 (contents4))")
     * @note not available in Python bindings
     */
    static QStringList wktGetChildBlocks( const QString& wkt , const QString &defaultType = "" );

<<<<<<< HEAD
    /** Returns a middle point between points pt1 and pt2.
     * Z value is computed if one of this point have Z.
     * M value is computed if one of this point have M.
     * @param pt1 first point.
     * @param pt2 second point.
     * @return New point at middle between points pt1 and pt2.
     * @note added in QGIS 3.0
     */
    static QgsPointV2 midpoint (const QgsPointV2& pt1, const QgsPointV2& pt2);

=======
    //! @note not available in Python bindings
>>>>>>> bb2a6c80
    enum ComponentType
    {
      Vertex,
      Ring,
      Part
    };

    //! @note not available in Python bindings
    template<class T> static double closestSegmentFromComponents( T& container, ComponentType ctype, const QgsPointV2& pt, QgsPointV2& segmentPt,  QgsVertexId& vertexAfter, bool* leftOf, double epsilon )
    {
      double minDist = std::numeric_limits<double>::max();
      double minDistSegmentX = 0.0, minDistSegmentY = 0.0;
      QgsVertexId minDistVertexAfter;
      bool minDistLeftOf = false;
      double sqrDist = 0.0;
      int vertexOffset = 0;
      int ringOffset = 0;
      int partOffset = 0;

      for ( int i = 0; i < container.size(); ++i )
      {
        sqrDist = container.at( i )->closestSegment( pt, segmentPt, vertexAfter, leftOf, epsilon );
        if ( sqrDist >= 0 && sqrDist < minDist )
        {
          minDist = sqrDist;
          minDistSegmentX = segmentPt.x();
          minDistSegmentY = segmentPt.y();
          minDistVertexAfter = vertexAfter;
          minDistVertexAfter.vertex = vertexAfter.vertex + vertexOffset;
          minDistVertexAfter.part = vertexAfter.part + partOffset;
          minDistVertexAfter.ring = vertexAfter.ring + ringOffset;
          if ( leftOf )
          {
            minDistLeftOf = *leftOf;
          }
        }

        if ( ctype == Vertex )
        {
          //-1 because compoundcurve counts duplicated vertices of neighbour curves as one node
          vertexOffset += container.at( i )->nCoordinates() - 1;
        }
        else if ( ctype == Ring )
        {
          ringOffset += 1;
        }
        else if ( ctype == Part )
        {
          partOffset += 1;
        }
      }

      if ( minDist == std::numeric_limits<double>::max() )
        return -1;  // error: no segments

      segmentPt.setX( minDistSegmentX );
      segmentPt.setY( minDistSegmentY );
      vertexAfter = minDistVertexAfter;
      if ( leftOf )
      {
        *leftOf = minDistLeftOf;
      }
      return minDist;
    }
};

#endif // QGSGEOMETRYUTILS_H<|MERGE_RESOLUTION|>--- conflicted
+++ resolved
@@ -269,20 +269,28 @@
      */
     static QStringList wktGetChildBlocks( const QString& wkt , const QString &defaultType = "" );
 
-<<<<<<< HEAD
     /** Returns a middle point between points pt1 and pt2.
      * Z value is computed if one of this point have Z.
      * M value is computed if one of this point have M.
      * @param pt1 first point.
      * @param pt2 second point.
      * @return New point at middle between points pt1 and pt2.
+     * * Example:
+     * \code{.py}
+     *   p = QgsPointV2( 4, 6 ) # 2D point
+     *   pr = midpoint ( p, QgsPointV2( 2, 2 ) )
+     *   # pr is a 2D point: 'Point (3 4)'
+     *   pr = midpoint ( p, QgsPointV2( QgsWkbTypes.PointZ, 2, 2, 2 ) )
+     *   # pr is a 3D point: 'PointZ (3 4 1)'
+     *   pr = midpoint ( p, QgsPointV2( QgsWkbTypes.PointM, 2, 2, 0, 2 ) )
+     *   # pr is a 3D point: 'PointM (3 4 1)'
+     *   pr = midpoint ( p, QgsPointV2( QgsWkbTypes.PointZM, 2, 2, 2, 2 ) )
+     *   # pr is a 3D point: 'PointZM (3 4 1 1)'
+     * \endcode
      * @note added in QGIS 3.0
      */
     static QgsPointV2 midpoint (const QgsPointV2& pt1, const QgsPointV2& pt2);
 
-=======
-    //! @note not available in Python bindings
->>>>>>> bb2a6c80
     enum ComponentType
     {
       Vertex,
