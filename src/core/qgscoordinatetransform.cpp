/***************************************************************************
               QgsCoordinateTransform.cpp  - Coordinate Transforms
                             -------------------
    begin                : Dec 2004
    copyright            : (C) 2004 Tim Sutton
    email                : tim at linfiniti.com
 ***************************************************************************/

/***************************************************************************
 *                                                                         *
 *   This program is free software; you can redistribute it and/or modify  *
 *   it under the terms of the GNU General Public License as published by  *
 *   the Free Software Foundation; either version 2 of the License, or     *
 *   (at your option) any later version.                                   *
 *                                                                         *
 ***************************************************************************/
#include "qgscoordinatetransform.h"
#include "qgscrscache.h"
#include "qgsmessagelog.h"
#include "qgslogger.h"

//qt includes
#include <QDomNode>
#include <QDomElement>
#include <QApplication>
#include <QPolygonF>
#include <QVector>

extern "C"
{
#include <proj_api.h>
}

// if defined shows all information about transform to stdout
// #define COORDINATE_TRANSFORM_VERBOSE

QgsCoordinateTransform::QgsCoordinateTransform()
    : QObject()
    , mInitialisedFlag( false )
    , mSourceProjection( 0 )
    , mDestinationProjection( 0 )
{
  setFinder();
}

QgsCoordinateTransform::QgsCoordinateTransform( const QgsCoordinateReferenceSystem& source, const QgsCoordinateReferenceSystem& dest )
    : QObject()
    , mInitialisedFlag( false )
    , mSourceProjection( 0 )
    , mDestinationProjection( 0 )
{
  setFinder();
  mSourceCRS = source;
  mDestCRS = dest;
  initialise();
}

QgsCoordinateTransform::QgsCoordinateTransform( long theSourceSrsId, long theDestSrsId )
    : QObject()
    , mInitialisedFlag( false )
    , mSourceCRS( theSourceSrsId, QgsCoordinateReferenceSystem::InternalCrsId )
    , mDestCRS( theDestSrsId, QgsCoordinateReferenceSystem::InternalCrsId )
    , mSourceProjection( 0 )
    , mDestinationProjection( 0 )
{
  initialise();
}

QgsCoordinateTransform::QgsCoordinateTransform( QString theSourceCRS, QString theDestCRS )
    : QObject()
    , mInitialisedFlag( false )
    , mSourceProjection( 0 )
    , mDestinationProjection( 0 )
{
  setFinder();
  mSourceCRS.createFromWkt( theSourceCRS );
  mDestCRS.createFromWkt( theDestCRS );
  // initialize the coordinate system data structures
  //XXX Who spells initialize initialise?
  //XXX A: Its the queen's english....
  //XXX  : Long live the queen! Lets get on with the initialisation...
  initialise();
}

QgsCoordinateTransform::QgsCoordinateTransform( long theSourceSrid,
    QString theDestWkt,
    QgsCoordinateReferenceSystem::CrsType theSourceCRSType )
    : QObject()
    , mInitialisedFlag( false )
    , mSourceProjection( 0 )
    , mDestinationProjection( 0 )
{
  setFinder();

  mSourceCRS.createFromId( theSourceSrid, theSourceCRSType );
  mDestCRS.createFromWkt( theDestWkt );
  // initialize the coordinate system data structures
  //XXX Who spells initialize initialise?
  //XXX A: Its the queen's english....
  //XXX  : Long live the queen! Lets get on with the initialisation...
  initialise();
}

QgsCoordinateTransform::~QgsCoordinateTransform()
{
  // free the proj objects
  if ( mSourceProjection )
  {
    pj_free( mSourceProjection );
  }
  if ( mDestinationProjection )
  {
    pj_free( mDestinationProjection );
  }
}

void QgsCoordinateTransform::setSourceCrs( const QgsCoordinateReferenceSystem& theCRS )
{
  mSourceCRS = theCRS;
  initialise();
}
void QgsCoordinateTransform::setDestCRS( const QgsCoordinateReferenceSystem& theCRS )
{
  mDestCRS = theCRS;
  initialise();
}

void QgsCoordinateTransform::setDestCRSID( long theCRSID )
{
  //!todo Add some logic here to determine if the srsid is a system or user one
  mDestCRS.createFromSrsId( theCRSID );
  initialise();
}

// XXX This whole function is full of multiple return statements!!!
// And probably shouldn't be a void
void QgsCoordinateTransform::initialise()
{
  // XXX Warning - multiple return paths in this block!!
  if ( !mSourceCRS.isValid() )
  {
    //mSourceCRS = defaultWkt;
    // Pass through with no projection since we have no idea what the layer
    // coordinates are and projecting them may not be appropriate
    mShortCircuit = true;
    QgsDebugMsg( "SourceCRS seemed invalid!" );
    return;
  }

  if ( !mDestCRS.isValid() )
  {
    //No destination projection is set so we set the default output projection to
    //be the same as input proj.
    mDestCRS = QgsCRSCache::instance()->crsByAuthId( mSourceCRS.authid() );
  }

  // init the projections (destination and source)
  mDestinationProjection = pj_init_plus( mDestCRS.toProj4().toUtf8() );
  mSourceProjection = pj_init_plus( mSourceCRS.toProj4().toUtf8() );

#ifdef COORDINATE_TRANSFORM_VERBOSE
  QgsDebugMsg( "From proj : " + mSourceCRS.toProj4() );
  QgsDebugMsg( "To proj   : " + mDestCRS.toProj4() );
#endif

  mInitialisedFlag = true;
  if ( !mDestinationProjection )
  {
    mInitialisedFlag = false;
  }
  if ( !mSourceProjection )
  {
    mInitialisedFlag = false;
  }
#ifdef COORDINATE_TRANSFORM_VERBOSE
  if ( mInitialisedFlag )
  {
    QgsDebugMsg( "------------------------------------------------------------" );
    QgsDebugMsg( "The OGR Coordinate transformation for this layer was set to" );
    QgsLogger::debug<QgsCoordinateReferenceSystem>( "Input", mSourceCRS, __FILE__, __FUNCTION__, __LINE__ );
    QgsLogger::debug<QgsCoordinateReferenceSystem>( "Output", mDestCRS, __FILE__, __FUNCTION__, __LINE__ );
    QgsDebugMsg( "------------------------------------------------------------" );
  }
  else
  {
    QgsDebugMsg( "------------------------------------------------------------" );
    QgsDebugMsg( "The OGR Coordinate transformation FAILED TO INITIALISE!" );
    QgsDebugMsg( "------------------------------------------------------------" );
  }
#else
  if ( !mInitialisedFlag )
  {
    QgsDebugMsg( "Coordinate transformation failed to initialize!" );
  }
#endif

  //XXX todo overload == operator for QgsCoordinateReferenceSystem
  //at the moment srs.parameters contains the whole proj def...soon it wont...
  //if (mSourceCRS->toProj4() == mDestCRS->toProj4())
  if ( mSourceCRS == mDestCRS )
  {
    // If the source and destination projection are the same, set the short
    // circuit flag (no transform takes place)
    mShortCircuit = true;
    QgsDebugMsgLevel( "Source/Dest CRS equal, shortcircuit is set.", 3 );
  }
  else
  {
    // Transform must take place
    mShortCircuit = false;
    QgsDebugMsgLevel( "Source/Dest CRS UNequal, shortcircuit is NOt set.", 3 );
  }

}

//
//
// TRANSFORMERS BELOW THIS POINT .........
//
//
//


QgsPoint QgsCoordinateTransform::transform( const QgsPoint thePoint, TransformDirection direction ) const
{
  if ( mShortCircuit || !mInitialisedFlag )
    return thePoint;
  // transform x
  double x = thePoint.x();
  double y = thePoint.y();
  double z = 0.0;
  try
  {
    transformCoords( 1, &x, &y, &z, direction );
  }
  catch ( QgsCsException &cse )
  {
    // rethrow the exception
    QgsDebugMsg( "rethrowing exception" );
    throw cse;
  }

  return QgsPoint( x, y );
}


QgsPoint QgsCoordinateTransform::transform( const double theX, const double theY = 0, TransformDirection direction ) const
{
  try
  {
    return transform( QgsPoint( theX, theY ), direction );
  }
  catch ( QgsCsException &cse )
  {
    // rethrow the exception
    QgsDebugMsg( "rethrowing exception" );
    throw cse;
  }
}

QgsRectangle QgsCoordinateTransform::transform( const QgsRectangle theRect, TransformDirection direction ) const
{
  if ( mShortCircuit || !mInitialisedFlag )
    return theRect;
  // transform x
  double x1 = theRect.xMinimum();
  double y1 = theRect.yMinimum();
  double x2 = theRect.xMaximum();
  double y2 = theRect.yMaximum();

  // Number of points to reproject------+
  //                                    |
  //                                    V
  try
  {
    double z = 0.0;
    transformCoords( 1, &x1, &y1, &z, direction );
    transformCoords( 1, &x2, &y2, &z, direction );
  }
  catch ( QgsCsException &cse )
  {
    // rethrow the exception
    QgsDebugMsg( "rethrowing exception" );
    throw cse;
  }

#ifdef COORDINATE_TRANSFORM_VERBOSE
  QgsDebugMsg( "Rect projection..." );
  QgsLogger::debug( "Xmin : ", theRect.xMinimum(), 1, __FILE__, __FUNCTION__, __LINE__ );
  QgsLogger::debug( "-->", x1, 1, __FILE__, __FUNCTION__, __LINE__ );
  QgsLogger::debug( "Ymin : ", theRect.yMinimum(), 1, __FILE__, __FUNCTION__, __LINE__ );
  QgsLogger::debug( "-->", y1, 1, __FILE__, __FUNCTION__, __LINE__ );
  QgsLogger::debug( "Xmax : ", theRect.xMaximum(), 1, __FILE__, __FUNCTION__, __LINE__ );
  QgsLogger::debug( "-->", x2, 1, __FILE__, __FUNCTION__, __LINE__ );
  QgsLogger::debug( "Ymax : ", theRect.yMaximum(), 1, __FILE__, __FUNCTION__, __LINE__ );
  QgsLogger::debug( "-->", y2, 1, __FILE__, __FUNCTION__, __LINE__ );
#endif
  return QgsRectangle( x1, y1, x2, y2 );
}

void QgsCoordinateTransform::transformInPlace( double& x, double& y, double& z,
    TransformDirection direction ) const
{
  if ( mShortCircuit || !mInitialisedFlag )
    return;
#ifdef QGISDEBUG
// QgsDebugMsg(QString("Using transform in place %1 %2").arg(__FILE__).arg(__LINE__));
#endif
  // transform x
  try
  {
    transformCoords( 1, &x, &y, &z, direction );
  }
  catch ( QgsCsException &cse )
  {
    // rethrow the exception
    QgsDebugMsg( "rethrowing exception" );
    throw cse;
  }
}

void QgsCoordinateTransform::transformPolygon( QPolygonF& poly, TransformDirection direction ) const
{
  //create x, y arrays
  int nVertices = poly.size();

<<<<<<< HEAD
#ifdef ANDROID
QVector<double> x( nVertices );
QVector<double> y( nVertices );
QVector<double> z( nVertices );
#else
QVector<qreal> x( nVertices );
QVector<qreal> y( nVertices );
QVector<qreal> z( nVertices );
#endif
=======
  QVector<double> x( nVertices );
  QVector<double> y( nVertices );
  QVector<double> z( nVertices );
>>>>>>> 34adbe7f

  for ( int i = 0; i < nVertices; ++i )
  {
    const QPointF& pt = poly.at( i );
    x[i] = pt.x();
    y[i] = pt.y();
    z[i] = 0;
  }

  try
  {
    transformCoords( nVertices, x.data(), y.data(), z.data(), direction );
  }
  catch ( QgsCsException &cse )
  {
    // rethrow the exception
    QgsDebugMsg( "rethrowing exception" );
    throw cse;
  }

  for ( int i = 0; i < nVertices; ++i )
  {
    QPointF& pt = poly[i];
    pt.rx() = x[i];
    pt.ry() = y[i];
  }
}

void QgsCoordinateTransform::transformInPlace(
  QVector<double>& x, QVector<double>& y, QVector<double>& z,
  TransformDirection direction ) const
{
  if ( mShortCircuit || !mInitialisedFlag )
    return;

  Q_ASSERT( x.size() == y.size() );

  // Apparently, if one has a std::vector, it is valid to use the
  // address of the first element in the vector as a pointer to an
  // array of the vectors data, and hence easily interface with code
  // that wants C-style arrays.

  try
  {
    transformCoords( x.size(), &x[0], &y[0], &z[0], direction );
  }
  catch ( QgsCsException &cse )
  {
    // rethrow the exception
    QgsDebugMsg( "rethrowing exception" );
    throw cse;
  }
}

#ifdef ANDROID
void QgsCoordinateTransform::transformInPlace( float& x, float& y, float& z,
    TransformDirection direction ) const
{
  if ( mShortCircuit || !mInitialisedFlag )
    return;
#ifdef QGISDEBUG
// QgsDebugMsg(QString("Using transform in place %1 %2").arg(__FILE__).arg(__LINE__));
#endif
  // transform x
  try
  {
    double xd = x;
    double yd = y;
    double zd = z;
    transformCoords( 1, &xd, &yd, &zd, direction );
    x = xd;
    y = yd;
    z = zd;
  }
  catch ( QgsCsException &cse )
  {
    // rethrow the exception
    QgsDebugMsg( "rethrowing exception" );
    throw cse;
  }
}

void QgsCoordinateTransform::transformInPlace(
  QVector<float>& x, QVector<float>& y, QVector<float>& z,
  TransformDirection direction ) const
{
  if ( mShortCircuit || !mInitialisedFlag )
    return;

  Q_ASSERT( x.size() == y.size() );

  // Apparently, if one has a std::vector, it is valid to use the
  // address of the first element in the vector as a pointer to an
  // array of the vectors data, and hence easily interface with code
  // that wants C-style arrays.

  try
  {
    //copy everything to double vectors since proj needs double
    int vectorSize = x.size();
    QVector<double> xd( x.size() );
    QVector<double> yd( y.size() );
    QVector<double> zd( z.size() );
    for ( int i = 0; i < vectorSize; ++i )
    {
      xd[i] = x[i];
      yd[i] = y[i];
      zd[i] = z[i];
    }
    transformCoords( x.size(), &xd[0], &yd[0], &zd[0], direction );

    //copy back
    for ( int i = 0; i < vectorSize; ++i )
    {
      x[i] = xd[i];
      y[i] = yd[i];
      z[i] = zd[i];
    }
  }
  catch ( QgsCsException &cse )
  {
    // rethrow the exception
    QgsDebugMsg( "rethrowing exception" );
    throw cse;
  }
}
#endif //ANDROID


QgsRectangle QgsCoordinateTransform::transformBoundingBox( const QgsRectangle rect, TransformDirection direction ) const
{
  // Calculate the bounding box of a QgsRectangle in the source CRS
  // when projected to the destination CRS (or the inverse).
  // This is done by looking at a number of points spread evenly
  // across the rectangle

  if ( mShortCircuit || !mInitialisedFlag )
    return rect;

  if ( rect.isEmpty() )
  {
    QgsPoint p = transform( rect.xMinimum(), rect.yMinimum(), direction );
    return QgsRectangle( p, p );
  }

  static const int numP = 8;

  QgsRectangle bb_rect;
  bb_rect.setMinimal();

  // We're interfacing with C-style vectors in the
  // end, so let's do C-style vectors here too.

  double x[numP * numP];
  double y[numP * numP];
  double z[numP * numP];

  QgsDebugMsg( "Entering transformBoundingBox..." );

  // Populate the vectors

  double dx = rect.width()  / ( double )( numP - 1 );
  double dy = rect.height() / ( double )( numP - 1 );

  double pointY = rect.yMinimum();

  for ( int i = 0; i < numP ; i++ )
  {

    // Start at right edge
    double pointX = rect.xMinimum();

    for ( int j = 0; j < numP; j++ )
    {
      x[( i*numP ) + j] = pointX;
      y[( i*numP ) + j] = pointY;
      // and the height...
      z[( i*numP ) + j] = 0.0;
      // QgsDebugMsg(QString("BBox coord: (%1, %2)").arg(x[(i*numP) + j]).arg(y[(i*numP) + j]));
      pointX += dx;
    }
    pointY += dy;
  }

  // Do transformation. Any exception generated must
  // be handled in above layers.
  try
  {
    transformCoords( numP * numP, x, y, z, direction );
  }
  catch ( QgsCsException &cse )
  {
    // rethrow the exception
    QgsDebugMsg( "rethrowing exception" );
    throw cse;
  }

  // Calculate the bounding box and use that for the extent

  for ( int i = 0; i < numP * numP; i++ )
  {
    if ( qIsFinite( x[i] ) && qIsFinite( y[i] ) )
      bb_rect.combineExtentWith( x[i], y[i] );
  }

  QgsDebugMsg( "Projected extent: " + bb_rect.toString() );

  if ( bb_rect.isEmpty() )
  {
    QgsDebugMsg( "Original extent: " + rect.toString() );
  }

  return bb_rect;
}

void QgsCoordinateTransform::transformCoords( const int& numPoints, double *x, double *y, double *z, TransformDirection direction ) const
{
  // Refuse to transform the points if the srs's are invalid
  if ( !mSourceCRS.isValid() )
  {
    QgsMessageLog::logMessage( tr( "The source spatial reference system (CRS) is not valid. "
                                   "The coordinates can not be reprojected. The CRS is: %1" )
                               .arg( mSourceCRS.toProj4() ), tr( "CRS" ) );
    return;
  }
  if ( !mDestCRS.isValid() )
  {
    QgsMessageLog::logMessage( tr( "The destination spatial reference system (CRS) is not valid. "
                                   "The coordinates can not be reprojected. The CRS is: %1" ).arg( mDestCRS.toProj4() ), tr( "CRS" ) );
    return;
  }

#ifdef COORDINATE_TRANSFORM_VERBOSE
  double xorg = *x;
  double yorg = *y;
  QgsDebugMsg( QString( "[[[[[[ Number of points to transform: %1 ]]]]]]" ).arg( numPoints ) );
#endif

  // use proj4 to do the transform
  QString dir;
  // if the source/destination projection is lat/long, convert the points to radians
  // prior to transforming
  if (( pj_is_latlong( mDestinationProjection ) && ( direction == ReverseTransform ) )
      || ( pj_is_latlong( mSourceProjection ) && ( direction == ForwardTransform ) ) )
  {
    for ( int i = 0; i < numPoints; ++i )
    {
      x[i] *= DEG_TO_RAD;
      y[i] *= DEG_TO_RAD;
      z[i] *= DEG_TO_RAD;
    }

  }
  int projResult;
  if ( direction == ReverseTransform )
  {
    projResult = pj_transform( mDestinationProjection, mSourceProjection, numPoints, 0, x, y, z );
    dir = tr( "inverse transform" );
  }
  else
  {
    Q_ASSERT( mSourceProjection != 0 );
    Q_ASSERT( mDestinationProjection != 0 );
    projResult = pj_transform( mSourceProjection, mDestinationProjection, numPoints, 0, x, y, z );
    dir = tr( "forward transform" );
  }

  if ( projResult != 0 )
  {
    //something bad happened....
    QString points;

    for ( int i = 0; i < numPoints; ++i )
    {
      if ( direction == ForwardTransform )
      {
        points += QString( "(%1, %2)\n" ).arg( x[i], 0, 'f' ).arg( y[i], 0, 'f' );
      }
      else
      {
        points += QString( "(%1, %2)\n" ).arg( x[i] * RAD_TO_DEG, 0, 'f' ).arg( y[i] * RAD_TO_DEG, 0, 'f' );
      }
    }

    QString msg = tr( "%1 of\n"
                      "%2"
                      "PROJ.4: %3 +to %4\n"
                      "Error: %5" )
                  .arg( dir )
                  .arg( points )
                  .arg( mSourceCRS.toProj4() ).arg( mDestCRS.toProj4() )
                  .arg( QString::fromUtf8( pj_strerrno( projResult ) ) );

    QgsDebugMsg( "Projection failed emitting invalid transform signal: " + msg );

    emit invalidTransformInput();

    QgsDebugMsg( "throwing exception" );

    throw QgsCsException( msg );
  }

  // if the result is lat/long, convert the results from radians back
  // to degrees
  if (( pj_is_latlong( mDestinationProjection ) && ( direction == ForwardTransform ) )
      || ( pj_is_latlong( mSourceProjection ) && ( direction == ReverseTransform ) ) )
  {
    for ( int i = 0; i < numPoints; ++i )
    {
      x[i] *= RAD_TO_DEG;
      y[i] *= RAD_TO_DEG;
      z[i] *= RAD_TO_DEG;
    }
  }
#ifdef COORDINATE_TRANSFORM_VERBOSE
  QgsDebugMsg( QString( "[[[[[[ Projected %1, %2 to %3, %4 ]]]]]]" )
               .arg( xorg, 0, 'g', 15 ).arg( yorg, 0, 'g', 15 )
               .arg( *x, 0, 'g', 15 ).arg( *y, 0, 'g', 15 ) );
#endif
}

bool QgsCoordinateTransform::readXML( QDomNode & theNode )
{

  QgsDebugMsg( "Reading Coordinate Transform from xml ------------------------!" );

  QDomNode mySrcNode = theNode.namedItem( "sourcesrs" );
  mSourceCRS.readXML( mySrcNode );

  QDomNode myDestNode = theNode.namedItem( "destinationsrs" );
  mDestCRS.readXML( myDestNode );

  initialise();

  return true;
}

bool QgsCoordinateTransform::writeXML( QDomNode & theNode, QDomDocument & theDoc )
{
  QDomElement myNodeElement = theNode.toElement();
  QDomElement myTransformElement = theDoc.createElement( "coordinatetransform" );

  QDomElement mySourceElement = theDoc.createElement( "sourcesrs" );
  mSourceCRS.writeXML( mySourceElement, theDoc );
  myTransformElement.appendChild( mySourceElement );

  QDomElement myDestElement = theDoc.createElement( "destinationsrs" );
  mDestCRS.writeXML( myDestElement, theDoc );
  myTransformElement.appendChild( myDestElement );

  myNodeElement.appendChild( myTransformElement );

  return true;
}

const char *finder( const char *name )
{
  QString proj;
#ifdef WIN32
  proj = QApplication::applicationDirPath()
         + "/share/proj/" + QString( name );
#else
  Q_UNUSED( name );
#endif
  return proj.toUtf8();
}

void QgsCoordinateTransform::setFinder()
{
#if 0
  // Attention! It should be possible to set PROJ_LIB
  // but it can happen that it was previously set by installer
  // (version 0.7) and the old installation was deleted

  // Another problem: PROJ checks if pj_finder was set before
  // PROJ_LIB environment variable. pj_finder is probably set in
  // GRASS gproj library when plugin is loaded, consequently
  // PROJ_LIB is ignored

  pj_set_finder( finder );
#endif
}<|MERGE_RESOLUTION|>--- conflicted
+++ resolved
@@ -324,21 +324,9 @@
   //create x, y arrays
   int nVertices = poly.size();
 
-<<<<<<< HEAD
-#ifdef ANDROID
-QVector<double> x( nVertices );
-QVector<double> y( nVertices );
-QVector<double> z( nVertices );
-#else
-QVector<qreal> x( nVertices );
-QVector<qreal> y( nVertices );
-QVector<qreal> z( nVertices );
-#endif
-=======
   QVector<double> x( nVertices );
   QVector<double> y( nVertices );
   QVector<double> z( nVertices );
->>>>>>> 34adbe7f
 
   for ( int i = 0; i < nVertices; ++i )
   {
