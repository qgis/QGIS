--- conflicted
+++ resolved
@@ -238,12 +238,7 @@
 
 void QgsDataItem::addChildItem( QgsDataItem * child, bool refresh )
 {
-<<<<<<< HEAD
   QgsDebugMsg( QString( "add child #%1 - %2 - %3" ).arg( mChildren.size() ).arg( child->mName ).arg( child->mType ) );
-=======
-  QgsDebugMsg( QString( "add child #%1 - %2" ).arg( mChildren.size() ).arg( child->mName ) );
-  QgsDebugMsg( QString("child = 0x%0").arg((qlonglong)child,8,16,QLatin1Char('0'))  );
->>>>>>> 70b68be6
 
   int i;
   if ( type() == Directory )
