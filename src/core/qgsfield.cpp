--- conflicted
+++ resolved
@@ -601,7 +601,6 @@
     return false;
   }
 
-<<<<<<< HEAD
   // Handle referenced geometries (e.g. from additional geometry fields)
   if ( d->type == QVariant::String && v.userType() == QMetaType::type( "QgsReferencedGeometry" ) )
   {
@@ -616,10 +615,7 @@
     }
     return true;
   }
-
-  if ( !v.convert( d->type ) )
-=======
-  if ( d->type == QVariant::UserType && d->typeName.compare( QLatin1String( "geometry" ), Qt::CaseInsensitive ) == 0 )
+  else if ( d->type == QVariant::UserType && d->typeName.compare( QLatin1String( "geometry" ), Qt::CaseInsensitive ) == 0 )
   {
     if ( v.userType() == QMetaType::type( "QgsReferencedGeometry" ) || v.userType() == QMetaType::type( "QgsGeometry" ) )
     {
@@ -637,7 +633,6 @@
     return false;
   }
   else if ( !v.convert( d->type ) )
->>>>>>> 13a7754e
   {
     v = QVariant( d->type );
 
