--- conflicted
+++ resolved
@@ -644,12 +644,6 @@
   QgsLayerTreeModelLegendNode::ItemMetrics im = symbolItem->draw( mSettings, context ? &ctx
       : ( painter ? &ctx : nullptr ) );
 
-<<<<<<< HEAD
-  Nucleon nucleon;
-  nucleon.item = symbolItem;
-  nucleon.symbolSize = im.symbolSize;
-  nucleon.labelSize = im.labelSize;
-=======
   if ( layerScope )
     delete context->expressionContext().popScope();
 
@@ -657,7 +651,7 @@
   component.item = symbolItem;
   component.symbolSize = im.symbolSize;
   component.labelSize = im.labelSize;
->>>>>>> d8b0cdac
+
   //QgsDebugMsg( QStringLiteral( "symbol height = %1 label height = %2").arg( symbolSize.height()).arg( labelSize.height() ));
   // NOTE -- we hard code left/right margins below, because those are the only ones exposed for use currently.
   // ideally we could (should?) expose all these margins as settings, and then adapt the below to respect the current symbol/text alignment
