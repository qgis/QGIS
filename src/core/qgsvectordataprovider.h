--- conflicted
+++ resolved
@@ -238,12 +238,8 @@
      * \param index the index of the attribute to calculate aggregate over
      * \param parameters parameters controlling aggregate calculation
      * \param context expression context for filter
-<<<<<<< HEAD
-     * \param ok will be set to true if calculation was successfully performed by the data provider
+     * \param ok will be set to TRUE if calculation was successfully performed by the data provider
      * \param fids List of feature Id to perform the aggregation on a subset
-=======
-     * \param ok will be set to TRUE if calculation was successfully performed by the data provider
->>>>>>> 819f275b
      * \returns calculated aggregate value
      * \since QGIS 2.16
      */
