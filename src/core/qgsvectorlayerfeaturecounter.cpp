/***************************************************************************
    qgsvectorlayerfeaturecounter.cpp
    ---------------------
    begin                : May 2017
    copyright            : (C) 2017 by Matthias Kuhn
    email                : matthias at opengis dot ch
 ***************************************************************************
 *                                                                         *
 *   This program is free software; you can redistribute it and/or modify  *
 *   it under the terms of the GNU General Public License as published by  *
 *   the Free Software Foundation; either version 2 of the License, or     *
 *   (at your option) any later version.                                   *
 *                                                                         *
 ***************************************************************************/

#include "qgsvectorlayerfeaturecounter.h"
#include "qgsvectorlayer.h"
#include "qgsfeatureid.h"

QgsVectorLayerFeatureCounter::QgsVectorLayerFeatureCounter( QgsVectorLayer *layer, const QgsExpressionContext &context )
  : QgsTask( tr( "Counting features in %1" ).arg( layer->name() ), QgsTask::CanCancel )
  , mSource( new QgsVectorLayerFeatureSource( layer ) )
  , mRenderer( layer->renderer()->clone() )
  , mExpressionContext( context )
  , mFeatureCount( layer->featureCount() )
{
  if ( !mExpressionContext.scopeCount() )
  {
    mExpressionContext = layer->createExpressionContext();
  }
}

bool QgsVectorLayerFeatureCounter::run()
{
  mSymbolFeatureCountMap.clear();
  mSymbolFeatureIdMap.clear();
  QgsLegendSymbolList symbolList = mRenderer->legendSymbolItems();
  QgsLegendSymbolList::const_iterator symbolIt = symbolList.constBegin();

  for ( ; symbolIt != symbolList.constEnd(); ++symbolIt )
  {
    mSymbolFeatureCountMap.insert( symbolIt->label(), 0 );
    mSymbolFeatureIdMap.insert( symbolIt->label(), QgsFeatureIds() );
  }

  // If there are no features to be counted, we can spare us the trouble
  if ( mFeatureCount > 0 )
  {
    int featuresCounted = 0;

    // Renderer (rule based) may depend on context scale, with scale is ignored if 0
    QgsRenderContext renderContext;
    renderContext.setRendererScale( 0 );
    renderContext.setExpressionContext( mExpressionContext );

    QgsFeatureRequest request;
    if ( !mRenderer->filterNeedsGeometry() )
      request.setFlags( QgsFeatureRequest::NoGeometry );
    request.setSubsetOfAttributes( mRenderer->usedAttributes( renderContext ), mSource->fields() );
    QgsFeatureIterator fit = mSource->getFeatures( request );

    // TODO: replace QgsInterruptionChecker with QgsFeedback
    // fit.setInterruptionChecker( mFeedback );

    mRenderer->startRender( renderContext, mSource->fields() );

    double progress = 0;
    QgsFeature f;
    while ( fit.nextFeature( f ) )
    {
      renderContext.expressionContext().setFeature( f );
<<<<<<< HEAD
      const QSet<QString> featureKeyList = mRenderer->legendKeysForFeature( f, renderContext );
      for ( const QString &key : featureKeyList )
=======
      QSet<QString> featureKeyList = mRenderer->legendKeysForFeature( f, renderContext );
      const auto constFeatureKeyList = featureKeyList;
      for ( const QString &key : constFeatureKeyList )
>>>>>>> 736e8cbb
      {
        mSymbolFeatureCountMap[key] += 1;
        mSymbolFeatureIdMap[key].insert( f.id() );
      }
      ++featuresCounted;

      double p = ( static_cast< double >( featuresCounted ) / mFeatureCount ) * 100;
      if ( p - progress > 1 )
      {
        progress = p;
        setProgress( progress );
      }

      if ( isCanceled() )
      {
        mRenderer->stopRender( renderContext );
        return false;
      }
    }
    mRenderer->stopRender( renderContext );
  }

  setProgress( 100 );

  emit symbolsCounted();
  return true;
}

QHash<QString, long> QgsVectorLayerFeatureCounter::symbolFeatureCountMap() const
{
  return mSymbolFeatureCountMap;
}

long QgsVectorLayerFeatureCounter::featureCount( const QString &legendKey ) const
{
  return mSymbolFeatureCountMap.value( legendKey, -1 );
}

QHash<QString, QgsFeatureIds> QgsVectorLayerFeatureCounter::symbolFeatureIdMap() const
{
  return mSymbolFeatureIdMap;
}

QgsFeatureIds QgsVectorLayerFeatureCounter::featureIds( const QString symbolkey ) const
{
  return mSymbolFeatureIdMap.value( symbolkey, QgsFeatureIds() );
}<|MERGE_RESOLUTION|>--- conflicted
+++ resolved
@@ -69,14 +69,9 @@
     while ( fit.nextFeature( f ) )
     {
       renderContext.expressionContext().setFeature( f );
-<<<<<<< HEAD
+
       const QSet<QString> featureKeyList = mRenderer->legendKeysForFeature( f, renderContext );
       for ( const QString &key : featureKeyList )
-=======
-      QSet<QString> featureKeyList = mRenderer->legendKeysForFeature( f, renderContext );
-      const auto constFeatureKeyList = featureKeyList;
-      for ( const QString &key : constFeatureKeyList )
->>>>>>> 736e8cbb
       {
         mSymbolFeatureCountMap[key] += 1;
         mSymbolFeatureIdMap[key].insert( f.id() );
