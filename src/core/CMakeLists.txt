############################################################
# sources

SET(QGIS_CORE_SRCS
  gps/context.c
  gps/gmath.c
  gps/info.c
  gps/parse.c
  gps/qgsgpsconnection.cpp
  gps/qgsgpsconnectionregistry.cpp
  gps/qgsgpsdconnection.cpp
  gps/qgsgpsdetector.cpp
  gps/qgsnmeaconnection.cpp
  gps/sentence.c
  gps/time.c
  gps/tok.c

  symbology/qgs25drenderer.cpp
  symbology/qgsarrowsymbollayer.cpp
  symbology/qgscategorizedsymbolrenderer.cpp
  symbology/qgscolorbrewerpalette.cpp
  symbology/qgscptcityarchive.cpp
  symbology/qgsellipsesymbollayer.cpp
  symbology/qgsfillsymbollayer.cpp
  symbology/qgsgeometrygeneratorsymbollayer.cpp
  symbology/qgsgraduatedsymbolrenderer.cpp
  symbology/qgsheatmaprenderer.cpp
  symbology/qgsinvertedpolygonrenderer.cpp
  symbology/qgslegendsymbolitem.cpp
  symbology/qgslinesymbollayer.cpp
  symbology/qgsmarkersymbollayer.cpp
  symbology/qgsnullsymbolrenderer.cpp
  symbology/qgspointclusterrenderer.cpp
  symbology/qgspointdisplacementrenderer.cpp
  symbology/qgspointdistancerenderer.cpp
  symbology/qgsrenderer.cpp
  symbology/qgsrendererregistry.cpp
  symbology/qgsrulebasedrenderer.cpp
  symbology/qgssinglesymbolrenderer.cpp
  symbology/qgsstyle.cpp
  symbology/qgssvgcache.cpp
  symbology/qgssymbollayer.cpp
  symbology/qgssymbollayerregistry.cpp
  symbology/qgssymbollayerutils.cpp
  symbology/qgssymbol.cpp
  symbology/qgsvectorfieldsymbollayer.cpp

  simplify/effectivearea.cpp

  diagram/qgsdiagram.cpp
  diagram/qgshistogramdiagram.cpp
  diagram/qgspiediagram.cpp
  diagram/qgstextdiagram.cpp

  effects/qgsblureffect.cpp
  effects/qgscoloreffect.cpp
  effects/qgseffectstack.cpp
  effects/qgsgloweffect.cpp
  effects/qgsimageoperation.cpp
  effects/qgspainteffect.cpp
  effects/qgspainteffectregistry.cpp
  effects/qgsshadoweffect.cpp
  effects/qgstransformeffect.cpp

  layertree/qgslayertreegroup.cpp
  layertree/qgslayertreelayer.cpp
  layertree/qgslayertreemodel.cpp
  layertree/qgslayertreemodellegendnode.cpp
  layertree/qgslayertreenode.cpp
  layertree/qgslayertreeregistrybridge.cpp
  layertree/qgslayertreeutils.cpp
  layertree/qgslayertree.cpp

  metadata/qgslayermetadata.cpp
  metadata/qgslayermetadatavalidator.cpp
  metadata/qgslayermetadataformatter.cpp

  auth/qgsauthcertutils.cpp
  auth/qgsauthconfig.cpp
  auth/qgsauthcrypto.cpp
  auth/qgsauthmanager.cpp
  auth/qgsauthmethodmetadata.cpp
  auth/qgsauthmethodregistry.cpp

  annotations/qgsannotation.cpp
  annotations/qgsannotationmanager.cpp
  annotations/qgshtmlannotation.cpp
  annotations/qgssvgannotation.cpp
  annotations/qgstextannotation.cpp

  expression/qgsexpression.cpp
  expression/qgsexpressionnode.cpp
  expression/qgsexpressionnodeimpl.cpp
  expression/qgsexpressionfunction.cpp
  expression/qgsexpressionutils.cpp

  locator/qgslocator.cpp
  locator/qgslocatorfilter.cpp
  locator/qgslocatormodel.cpp

  processing/qgsnativealgorithms.cpp
  processing/qgsprocessingalgorithm.cpp
  processing/qgsprocessingalgrunnertask.cpp
  processing/qgsprocessingoutputs.cpp
  processing/qgsprocessingparameters.cpp
  processing/qgsprocessingprovider.cpp
  processing/qgsprocessingregistry.cpp
  processing/qgsprocessingutils.cpp
  processing/models/qgsprocessingmodelalgorithm.cpp
  processing/models/qgsprocessingmodelchildalgorithm.cpp
  processing/models/qgsprocessingmodelchildparametersource.cpp
  processing/models/qgsprocessingmodelcomponent.cpp
  processing/models/qgsprocessingmodelparameter.cpp
  processing/models/qgsprocessingmodeloutput.cpp

  providers/memory/qgsmemoryfeatureiterator.cpp
  providers/memory/qgsmemoryprovider.cpp
  providers/memory/qgsmemoryproviderutils.cpp

  scalebar/qgsdoubleboxscalebarrenderer.cpp
  scalebar/qgsnumericscalebarrenderer.cpp
  scalebar/qgsscalebarrenderer.cpp
  scalebar/qgssingleboxscalebarrenderer.cpp
  scalebar/qgsticksscalebarrenderer.cpp

  qgis.cpp
  qgsapplication.cpp
  qgsaction.cpp
  qgsactionscope.cpp
  qgsactionscoperegistry.cpp
  qgsactionmanager.cpp
  qgsaggregatecalculator.cpp
  qgsanimatedicon.cpp
  qgsattributes.cpp
  qgsattributetableconfig.cpp
  qgsattributeeditorelement.cpp
  qgsbearingutils.cpp
  qgsbrowsermodel.cpp
  qgscachedfeatureiterator.cpp
  qgscacheindex.cpp
  qgscacheindexfeatureid.cpp
  qgsclipper.cpp
  qgscolorramp.cpp
  qgscolorscheme.cpp
  qgscolorschemeregistry.cpp
  qgsconditionalstyle.cpp
<<<<<<< HEAD
  qgscontextaction.cpp
  qgscontexthelp.cpp
=======
>>>>>>> 386d52d8
  qgscoordinatereferencesystem.cpp
  qgscoordinatetransform.cpp
  qgscoordinatetransform_p.cpp
  qgscoordinateutils.cpp
  qgscredentials.cpp
  qgscrscache.cpp
  qgsdartmeasurement.cpp
  qgsdatadefinedsizelegend.cpp
  qgsdataitem.cpp
  qgsdataitemprovider.cpp
  qgsdataitemproviderregistry.cpp
  qgsdatasourceuri.cpp
  qgsdataprovider.cpp
  qgsdatetimestatisticalsummary.cpp
  qgsdatumtransformstore.cpp
  qgsdbfilterproxymodel.cpp
  qgsdiagramrenderer.cpp
  qgsdistancearea.cpp
  qgseditformconfig.cpp
  qgsellipsoidutils.cpp
  qgserror.cpp
  qgsexpressioncontext.cpp
  qgsexpressionfieldbuffer.cpp
  qgsfeature.cpp
  qgsfeatureiterator.cpp
  qgsfeaturerequest.cpp
  qgsfeaturesink.cpp
  qgsfeaturesource.cpp
  qgsfeaturestore.cpp
  qgsfield.cpp
  qgsfieldconstraints.cpp
  qgsfieldformatter.cpp
  qgsfieldformatterregistry.cpp
  qgsfieldmodel.cpp
  qgsfieldproxymodel.cpp
  qgsfields.cpp
  qgsfontutils.cpp
  qgsgeometrysimplifier.cpp
  qgsgeometryvalidator.cpp
  qgsgml.cpp
  qgsgmlschema.cpp
  qgshistogram.cpp
  qgsinterval.cpp
  qgsjsonutils.cpp
  qgslabelfeature.cpp
  qgslabelingengine.cpp
  qgslabelingenginesettings.cpp
  qgslabelsearchtree.cpp
  qgslayerdefinition.cpp
  qgslegendrenderer.cpp
  qgslegendsettings.cpp
  qgslegendstyle.cpp
  qgslocalec.cpp
  qgslogger.cpp
  qgsmapdecoration.cpp
  qgsmaphittest.cpp
  qgsmaplayer.cpp
  qgsmaplayerlegend.cpp
  qgsmaplayermodel.cpp
  qgsmaplayerproxymodel.cpp
  qgsmaplayerstore.cpp
  qgsmaplayerstylemanager.cpp
  qgsmaprenderercache.cpp
  qgsmaprenderercustompainterjob.cpp
  qgsmaprendererjob.cpp
  qgsmaprendererparalleljob.cpp
  qgsmaprenderersequentialjob.cpp
  qgsmaprenderertask.cpp
  qgsmapsettings.cpp
  qgsmapsettingsutils.cpp
  qgsmaptopixel.cpp
  qgsmaptopixelgeometrysimplifier.cpp
  qgsmapunitscale.cpp
  qgsmargins.cpp
  qgsmessagelog.cpp
  qgsmessageoutput.cpp
  qgsmimedatautils.cpp
  qgsmultirenderchecker.cpp
  qgsnetworkaccessmanager.cpp
  qgsnetworkdiskcache.cpp
  qgsnetworkcontentfetcher.cpp
  qgsnetworkreplyparser.cpp
  qgsobjectcustomproperties.cpp
  qgsofflineediting.cpp
  qgsogcutils.cpp
  qgsogrutils.cpp
  qgsoptionalexpression.cpp
  qgsowsconnection.cpp
  qgspaintenginehack.cpp
  qgspainting.cpp
  qgspallabeling.cpp
  qgspathresolver.cpp
  qgspluginlayer.cpp
  qgspluginlayerregistry.cpp
  qgspointxy.cpp
  qgspointlocator.cpp
  qgsproject.cpp
  qgsprojectbadlayerhandler.cpp
  qgsprojectfiletransform.cpp
  qgssnappingconfig.cpp
  qgsprojectproperty.cpp
  qgsprojectversion.cpp
  qgsproperty.cpp
  qgspropertycollection.cpp
  qgspropertytransformer.cpp
  qgsprovidermetadata.cpp
  qgsproviderregistry.cpp
  qgspythonrunner.cpp
  qgsreadwritecontext.cpp
  qgsrelation.cpp
  qgsrelationmanager.cpp
  qgsrenderchecker.cpp
  qgsrendercontext.cpp
  qgsrulebasedlabeling.cpp
  qgsrunprocess.cpp
  qgsruntimeprofiler.cpp
  qgsscalecalculator.cpp
  qgsscaleutils.cpp
  qgssimplifymethod.cpp
  qgsslconnect.cpp
  qgssnappingutils.cpp
  qgsspatialindex.cpp
  qgssqlexpressioncompiler.cpp
  qgssqliteexpressioncompiler.cpp
  qgssqlstatement.cpp
  qgsstatisticalsummary.cpp
  qgsstringstatisticalsummary.cpp
  qgsstringutils.cpp
  qgstaskmanager.cpp
  qgstextlabelfeature.cpp
  qgstextrenderer.cpp
  qgstolerance.cpp
  qgstracer.cpp
  qgstrackedvectorlayertools.cpp
  qgstransaction.cpp
  qgstransactiongroup.cpp
  qgsunittypes.cpp
  qgsvector.cpp
  qgsvectordataprovider.cpp
  qgsvectorfilewriter.cpp
  qgsvectorfilewritertask.cpp
  qgsvectorlayer.cpp
  qgsvectorlayerfeaturecounter.cpp
  qgsvectorlayercache.cpp
  qgsvectorlayerdiagramprovider.cpp
  qgsvectorlayereditbuffer.cpp
  qgsvectorlayereditpassthrough.cpp
  qgsvectorlayereditutils.cpp
  qgsvectorlayerfeatureiterator.cpp
  qgsvectorlayerexporter.cpp
  qgsvectorlayerjoinbuffer.cpp
  qgsvectorlayerjoininfo.cpp
  qgsvectorlayerlabeling.cpp
  qgsvectorlayerlabelprovider.cpp
  qgsvectorlayerrenderer.cpp
  qgsvectorlayertools.cpp
  qgsvectorlayerundocommand.cpp
  qgsvectorlayerundopassthroughcommand.cpp
  qgsvectorlayerutils.cpp
  qgsvectorsimplifymethod.cpp
  qgsvirtuallayerdefinition.cpp
  qgsvirtuallayerdefinitionutils.cpp
  qgsmapthemecollection.cpp
  qgsxmlutils.cpp
  qgssettings.cpp
  qgsstacktrace.cpp
  qgsarchive.cpp
  qgsziputils.cpp

  composer/qgsaddremoveitemcommand.cpp
  composer/qgsaddremovemultiframecommand.cpp
  composer/qgsatlascomposition.cpp
  composer/qgscomposerarrow.cpp
  composer/qgscomposerattributetablemodelv2.cpp
  composer/qgscomposerattributetablev2.cpp
  composer/qgscomposereffect.cpp
  composer/qgscomposerframe.cpp
  composer/qgscomposerhtml.cpp
  composer/qgscomposeritem.cpp
  composer/qgscomposeritemcommand.cpp
  composer/qgscomposeritemgroup.cpp
  composer/qgscomposerlabel.cpp
  composer/qgscomposerlegend.cpp
  composer/qgscomposermap.cpp
  composer/qgscomposermapgrid.cpp
  composer/qgscomposermapitem.cpp
  composer/qgscomposermapoverview.cpp
  composer/qgscomposermodel.cpp
  composer/qgscomposermousehandles.cpp
  composer/qgscomposermultiframe.cpp
  composer/qgscomposermultiframecommand.cpp
  composer/qgscomposerobject.cpp
  composer/qgscomposerpicture.cpp
  composer/qgscomposerscalebar.cpp
  composer/qgscomposershape.cpp
  composer/qgscomposernodesitem.cpp
  composer/qgscomposerpolygon.cpp
  composer/qgscomposerpolyline.cpp
  composer/qgscomposertablecolumn.cpp
  composer/qgscomposertablev2.cpp
  composer/qgscomposertexttable.cpp
  composer/qgscomposerutils.cpp
  composer/qgscomposition.cpp
  composer/qgsgroupungroupitemscommand.cpp
  composer/qgslayoutmanager.cpp
  composer/qgspaperitem.cpp

  dxf/qgsdxfexport.cpp
  dxf/qgsdxfpaintdevice.cpp
  dxf/qgsdxfpaintengine.cpp
  dxf/qgsdxfpallabeling.cpp

  layout/qgslayout.cpp
  layout/qgslayoutcontext.cpp
  layout/qgslayoutgridsettings.cpp
  layout/qgslayoutguidecollection.cpp
  layout/qgslayoutitem.cpp
  layout/qgslayoutitemmap.cpp
  layout/qgslayoutitempage.cpp
  layout/qgslayoutitemregistry.cpp
  layout/qgslayoutitemshape.cpp
  layout/qgslayoutitemundocommand.cpp
  layout/qgslayoutmeasurement.cpp
  layout/qgslayoutmeasurementconverter.cpp
  layout/qgslayoutobject.cpp
  layout/qgslayoutpagecollection.cpp
  layout/qgslayoutserializableobject.cpp
  layout/qgslayoutsnapper.cpp
  layout/qgslayoutundocommand.cpp
  layout/qgslayoutundostack.cpp
  layout/qgslayoututils.cpp
  layout/qgspagesizeregistry.cpp
  layout/qgslayoutpoint.cpp
  layout/qgslayoutserializableobject.cpp
  layout/qgslayoutsize.cpp

  pal/costcalculator.cpp
  pal/feature.cpp
  pal/geomfunction.cpp
  pal/labelposition.cpp
  pal/layer.cpp
  pal/pal.cpp
  pal/palstat.cpp
  pal/pointset.cpp
  pal/priorityqueue.cpp
  pal/problem.cpp
  pal/util.cpp

  raster/qgscliptominmaxenhancement.cpp
  raster/qgscolorrampshader.cpp
  raster/qgscontrastenhancement.cpp
  raster/qgscontrastenhancementfunction.cpp
  raster/qgslinearminmaxenhancement.cpp
  raster/qgslinearminmaxenhancementwithclip.cpp
  raster/qgsraster.cpp
  raster/qgsrasterblock.cpp
  raster/qgsrasterchecker.cpp
  raster/qgsrasterdataprovider.cpp
  raster/qgsrasterfilewritertask.cpp
  raster/qgsrasteridentifyresult.cpp
  raster/qgsrasterinterface.cpp
  raster/qgsrasteriterator.cpp
  raster/qgsrasterlayer.cpp
  raster/qgsrasterlayerrenderer.cpp
  raster/qgsrasterminmaxorigin.cpp
  raster/qgsrasternuller.cpp
  raster/qgsrasterpipe.cpp
  raster/qgsrasterprojector.cpp
  raster/qgsrasterrange.cpp
  raster/qgsrastershader.cpp
  raster/qgsrastershaderfunction.cpp
  raster/qgsrastertransparency.cpp

  raster/qgsbilinearrasterresampler.cpp
  raster/qgsbrightnesscontrastfilter.cpp
  raster/qgscubicrasterresampler.cpp
  raster/qgshuesaturationfilter.cpp
  raster/qgsmultibandcolorrenderer.cpp
  raster/qgspalettedrasterrenderer.cpp
  raster/qgsrasterdrawer.cpp
  raster/qgsrasterfilewriter.cpp
  raster/qgsrasterrenderer.cpp
  raster/qgsrasterrendererregistry.cpp
  raster/qgsrasterresamplefilter.cpp
  raster/qgssinglebandcolordatarenderer.cpp
  raster/qgssinglebandgrayrenderer.cpp
  raster/qgssinglebandpseudocolorrenderer.cpp
  raster/qgshillshaderenderer.cpp

  geometry/qgsabstractgeometry.cpp
  geometry/qgsbox3d.cpp
  geometry/qgscircle.cpp
  geometry/qgscircularstring.cpp
  geometry/qgscompoundcurve.cpp
  geometry/qgscurvepolygon.cpp
  geometry/qgscurve.cpp
  geometry/qgsellipse.cpp
  geometry/qgsgeometry.cpp
  geometry/qgsgeometrycollection.cpp
  geometry/qgsgeometryeditutils.cpp
  geometry/qgsgeometryfactory.cpp
  geometry/qgsgeometrymakevalid.cpp
  geometry/qgsgeometryutils.cpp
  geometry/qgsgeos.cpp
  geometry/qgsinternalgeometryengine.cpp
  geometry/qgslinestring.cpp
  geometry/qgsmulticurve.cpp
  geometry/qgsmultilinestring.cpp
  geometry/qgsmultipoint.cpp
  geometry/qgsmultipolygon.cpp
  geometry/qgsmultisurface.cpp
  geometry/qgspoint.cpp
  geometry/qgspolygon.cpp
  geometry/qgsrectangle.cpp
  geometry/qgsreferencedgeometry.cpp
  geometry/qgsregularpolygon.cpp
  geometry/qgstriangle.cpp
  geometry/qgswkbptr.cpp
  geometry/qgswkbtypes.cpp

  fieldformatter/qgsdatetimefieldformatter.cpp
  fieldformatter/qgsfallbackfieldformatter.cpp
  fieldformatter/qgskeyvaluefieldformatter.cpp
  fieldformatter/qgslistfieldformatter.cpp
  fieldformatter/qgsrelationreferencefieldformatter.cpp
  fieldformatter/qgsvaluemapfieldformatter.cpp
  fieldformatter/qgsvaluerelationfieldformatter.cpp

  geocms/geonode/qgsgeonodeconnection.cpp
  geocms/geonode/qgsgeonoderequest.cpp

  ${CMAKE_CURRENT_BINARY_DIR}/qgsexpression_texts.cpp

  qgsuserprofile.cpp
  qgsuserprofilemanager.cpp
)


FILE(GLOB JSON_HELP_FILES "${CMAKE_SOURCE_DIR}/resources/function_help/json/*")
IF(NOT USING_NINJA)
  STRING(REPLACE "$" "$$" JSON_HELP_FILES "${JSON_HELP_FILES}")
ENDIF(NOT USING_NINJA)
STRING(REPLACE "\(" "\\(" JSON_HELP_FILES "${JSON_HELP_FILES}")
STRING(REPLACE "\)" "\\)" JSON_HELP_FILES "${JSON_HELP_FILES}")
ADD_CUSTOM_COMMAND(OUTPUT ${CMAKE_CURRENT_BINARY_DIR}/qgsexpression_texts.cpp
  COMMAND ${PYTHON_EXECUTABLE} ${CMAKE_SOURCE_DIR}/scripts/process_function_template.py ${CMAKE_CURRENT_BINARY_DIR}/qgsexpression_texts.cpp.temp
  COMMAND ${CMAKE_COMMAND} -DSRC=${CMAKE_CURRENT_BINARY_DIR}/qgsexpression_texts.cpp.temp -DDST=${CMAKE_CURRENT_BINARY_DIR}/qgsexpression_texts.cpp -P ${CMAKE_SOURCE_DIR}/cmake/CopyIfChanged.cmake
  DEPENDS ${JSON_HELP_FILES}
  WORKING_DIRECTORY ${CMAKE_SOURCE_DIR}
)

IF(ENABLE_MODELTEST)
  SET(MODELTEST_SRCS
    ../../tests/qt_modeltest/modeltest.cpp
    ../../tests/qt_modeltest/dynamictreemodel.cpp
  )
  SET(MODELTEST_MOC_HDRS
    ../../tests/qt_modeltest/modeltest.h
    ../../tests/qt_modeltest/dynamictreemodel.h
  )
  QT5_WRAP_CPP(MODELTEST_MOC_SRCS ${MODELTEST_MOC_HDRS})
  SET(QGIS_CORE_SRCS ${QGIS_CORE_SRCS}
    ${MODELTEST_SRCS} ${MODELTEST_MOC_SRCS}
  )
ENDIF(ENABLE_MODELTEST)

IF (CMAKE_CXX_COMPILER_ID MATCHES "Clang")
  # spatialindex headers produce warnings
  SET_SOURCE_FILES_PROPERTIES(qgsspatialindex.cpp PROPERTIES COMPILE_FLAGS -Wno-overloaded-virtual)
ENDIF (CMAKE_CXX_COMPILER_ID MATCHES "Clang")

IF (WITH_INTERNAL_QEXTSERIALPORT)
  SET(QGIS_CORE_SRCS ${QGIS_CORE_SRCS}
    gps/qextserialport/qextserialport.cpp
    gps/qextserialport/qextserialenumerator.cpp
  )
  IF(WIN32)
    SET(QGIS_CORE_SRCS ${QGIS_CORE_SRCS}
      gps/qextserialport/win_qextserialport.cpp
    )
    ADD_DEFINITIONS(-D_TTY_WIN_)

  ELSE(WIN32)
    SET(QGIS_CORE_SRCS ${QGIS_CORE_SRCS}
      gps/qextserialport/posix_qextserialport.cpp
    )
    ADD_DEFINITIONS(-D_TTY_POSIX_)
  ENDIF(WIN32)
ELSE (WITH_INTERNAL_QEXTSERIALPORT)
  INCLUDE_DIRECTORIES(${QEXTSERIALPORT_INCLUDE_DIR})
ENDIF (WITH_INTERNAL_QEXTSERIALPORT)

IF (QT_MOBILITY_LOCATION_FOUND OR Qt5Positioning_FOUND)
  SET(QGIS_CORE_SRCS ${QGIS_CORE_SRCS}
    gps/qgsqtlocationconnection.cpp
  )
ENDIF (QT_MOBILITY_LOCATION_FOUND OR Qt5Positioning_FOUND)

ADD_FLEX_FILES(QGIS_CORE_SRCS qgsexpressionlexer.ll qgssqlstatementlexer.ll)
ADD_BISON_FILES(QGIS_CORE_SRCS qgsexpressionparser.yy qgssqlstatementparser.yy)

IF(NOT MSVC)
  SET_SOURCE_FILES_PROPERTIES(qgsexpressionparser.cpp qgssqlstatementparser.cpp PROPERTIES COMPILE_FLAGS -w)
ELSE(NOT MSVC)
  # -wd4702 unreachable code
  SET_SOURCE_FILES_PROPERTIES(
    geometry/qgsgeos.cpp
    pal/feature.cpp
    pal/pointset.cpp
    PROPERTIES COMPILE_FLAGS -wd4702)
  # -wd4091 Avoid 'typedef' ignored on left of '' when no variable is declared warning in DbgHelp.h
  SET_SOURCE_FILES_PROPERTIES(
    qgsstacktrace.cpp
    PROPERTIES COMPILE_FLAGS -wd4091)
ENDIF(NOT MSVC)

SET(QGIS_CORE_MOC_HDRS
  qgsapplication.h
  qgsactionmanager.h
  qgsactionscoperegistry.h
  qgsanimatedicon.h
  qgsbrowsermodel.h
<<<<<<< HEAD
  qgscontextaction.h
  qgscontexthelp.h
=======
>>>>>>> 386d52d8
  qgscoordinatereferencesystem.h
  qgscredentials.h
  qgsdataitem.h
  qgsdataprovider.h
  qgsdbfilterproxymodel.h
  qgsfeature.h
  qgsfeedback.h
  qgsfield.h
  qgsfieldconstraints.h
  qgsfieldformatterregistry.h
  qgsfieldmodel.h
  qgsfieldproxymodel.h
  qgsgeometryvalidator.h
  qgsgml.h
  qgsgmlschema.h
  qgsmaplayer.h
  qgsmaplayerlegend.h
  qgsmaplayermodel.h
  qgsmaplayerproxymodel.h
  qgsmaplayerstore.h
  qgsmaplayerstylemanager.h
  qgsmaprenderercache.h
  qgsmaprenderercustompainterjob.h
  qgsmaprendererjob.h
  qgsmaprendererparalleljob.h
  qgsmaprenderersequentialjob.h
  qgsmaprenderertask.h
  qgsmessagelog.h
  qgsmessageoutput.h
  qgsnetworkaccessmanager.h
  qgsnetworkdiskcache.h
  qgsnetworkcontentfetcher.h
  qgsnetworkreplyparser.h
  qgsofflineediting.h
  qgsowsconnection.h
  qgspluginlayer.h
  qgspointxy.h
  qgspointlocator.h
  qgsproject.h
  qgsrelationmanager.h
  qgsrelation.h
  qgsrunprocess.h
  qgssnappingconfig.h
  qgssnappingutils.h
  qgstaskmanager.h
  qgstracer.h
  qgstrackedvectorlayertools.h
  qgstransaction.h
  qgstransactiongroup.h
  qgsunittypes.h
  qgsvectordataprovider.h
  qgsvectorfilewritertask.h
  qgsvectorlayercache.h
  qgsvectorlayereditbuffer.h
  qgsvectorlayereditpassthrough.h
  qgsvectorlayer.h
  qgsvectorlayerexporter.h
  qgsvectorlayerfeaturecounter.h
  qgsvectorlayerjoinbuffer.h
  qgsvectorlayertools.h
  qgsmapthemecollection.h
  qgswebpage.h
  qgswebview.h
  qgssettings.h

  annotations/qgsannotation.h
  annotations/qgsannotationmanager.h
  annotations/qgshtmlannotation.h
  annotations/qgssvgannotation.h
  annotations/qgstextannotation.h

  auth/qgsauthmanager.h
  auth/qgsauthmethod.h

  composer/qgsaddremoveitemcommand.h
  composer/qgsatlascomposition.h
  composer/qgscomposerarrow.h
  composer/qgscomposerattributetablemodelv2.h
  composer/qgscomposerattributetablev2.h
  composer/qgscomposereffect.h
  composer/qgscomposerframe.h
  composer/qgscomposerhtml.h
  composer/qgscomposeritemgroup.h
  composer/qgscomposeritem.h
  composer/qgscomposerlabel.h
  composer/qgscomposerlegend.h
  composer/qgscomposermapgrid.h
  composer/qgscomposermap.h
  composer/qgscomposermapitem.h
  composer/qgscomposermapoverview.h
  composer/qgscomposermodel.h
  composer/qgscomposermousehandles.h
  composer/qgscomposermultiframe.h
  composer/qgscomposerobject.h
  composer/qgscomposerpicture.h
  composer/qgscomposerscalebar.h
  composer/qgscomposershape.h
  composer/qgscomposernodesitem.h
  composer/qgscomposerpolygon.h
  composer/qgscomposerpolyline.h
  composer/qgscomposertablecolumn.h
  composer/qgscomposertablev2.h
  composer/qgscomposertexttable.h
  composer/qgscomposition.h
  composer/qgsgroupungroupitemscommand.h
  composer/qgslayoutmanager.h
  composer/qgspaperitem.h

  locator/qgslocator.h
  locator/qgslocatorfilter.h
  locator/qgslocatormodel.h

  processing/qgsnativealgorithms.h
  processing/qgsprocessingalgrunnertask.h
  processing/qgsprocessingfeedback.h
  processing/qgsprocessingprovider.h
  processing/qgsprocessingregistry.h
  processing/models/qgsprocessingmodelalgorithm.h

  providers/memory/qgsmemoryprovider.h

  raster/qgsrasterfilewritertask.h
  raster/qgsrasterlayer.h
  raster/qgsrasterdataprovider.h
  raster/qgsrasterinterface.h
  raster/qgsrasterlayerrenderer.h

  geometry/qgspoint.h

  geocms/geonode/qgsgeonoderequest.h

  gps/qgsgpsconnection.h
  gps/qgsgpsdetector.h
  gps/qgsnmeaconnection.h
  gps/qgsgpsdconnection.h

  layout/qgslayout.h
  layout/qgslayoutguidecollection.h
  layout/qgslayoutitem.h
  layout/qgslayoutitemmap.h
  layout/qgslayoutitempage.h
  layout/qgslayoutitemregistry.h
  layout/qgslayoutitemshape.h
  layout/qgslayoutpagecollection.h
  layout/qgslayoutobject.h

  symbology/qgscptcityarchive.h
  symbology/qgssvgcache.h
  symbology/qgsstyle.h

  layertree/qgslayertree.h
  layertree/qgslayertreegroup.h
  layertree/qgslayertreelayer.h
  layertree/qgslayertreemodel.h
  layertree/qgslayertreemodellegendnode.h
  layertree/qgslayertreenode.h
  layertree/qgslayertreeregistrybridge.h

  qgsuserprofilemanager.h
)

IF (NOT WITH_QTWEBKIT)
  SET(QGIS_CORE_MOC_HDRS ${QGIS_CORE_MOC_HDRS}
    qgswebframe.h
  )
ENDIF(NOT WITH_QTWEBKIT)

# TODO - update for Qt5
#SET(QGIS_CORE_MOC_HDRS ${QGIS_CORE_MOC_HDRS}
#    qgshttptransaction.h
#)

IF (WITH_INTERNAL_QEXTSERIALPORT)
  SET(QGIS_CORE_MOC_HDRS ${QGIS_CORE_MOC_HDRS}
    gps/qextserialport/qextserialport.h
    gps/qextserialport/qextserialenumerator.h
  )
ENDIF (WITH_INTERNAL_QEXTSERIALPORT)

IF (QT_MOBILITY_LOCATION_FOUND OR Qt5Positioning_FOUND)
  SET(QGIS_CORE_MOC_HDRS ${QGIS_CORE_MOC_HDRS}
    gps/qgsqtlocationconnection.h
  )
ENDIF (QT_MOBILITY_LOCATION_FOUND OR Qt5Positioning_FOUND)

QT5_WRAP_CPP(QGIS_CORE_MOC_SRCS ${QGIS_CORE_MOC_HDRS})

IF(MSVC)
  SET_SOURCE_FILES_PROPERTIES(${QGIS_CORE_MOC_SRCS} PROPERTIES COMPILE_FLAGS "/wd4512 /wd4996" )
ELSE(MSVC)
  SET_SOURCE_FILES_PROPERTIES(${QGIS_CORE_MOC_SRCS} PROPERTIES COMPILE_FLAGS "-Wno-deprecated-declarations" )
  IF ("${CMAKE_CXX_COMPILER_ID}" MATCHES "Clang" AND (CMAKE_BUILD_TYPE MATCHES Release OR CMAKE_BUILD_TYPE MATCHES RelWithDebInfo))
    SET_SOURCE_FILES_PROPERTIES(${CMAKE_CURRENT_BINARY_DIR}/qgsexpression_texts.cpp PROPERTIES COMPILE_FLAGS "-O1")
  ENDIF ()
ENDIF(MSVC)

# install headers
# install qgsconfig.h and plugin.h here so they can get into
# the OS X framework target

SET(QGIS_CORE_HDRS
  ${CMAKE_BINARY_DIR}/qgsconfig.h
  ../plugins/qgisplugin.h

  expression/qgsexpression.h
  expression/qgsexpressionnode.h
  expression/qgsexpressionnodeimpl.h
  expression/qgsexpressionfunction.h

  qgis.h
  qgis_sip.h
  qgsaction.h
  qgsactionscope.h
  qgsactionmanager.h
  qgsaggregatecalculator.h
  qgsattributes.h
  qgsattributetableconfig.h
  qgsattributeeditorelement.h
  qgsbearingutils.h
  qgscachedfeatureiterator.h
  qgscacheindex.h
  qgscacheindexfeatureid.h
  qgsclipper.h
  qgscolorramp.h
  qgscolorscheme.h
  qgscolorschemeregistry.h
  qgsconnectionpool.h
  qgsconditionalstyle.h
  qgscoordinatetransform.h
  qgscoordinateutils.h
  qgscrscache.h
  qgsdartmeasurement.h
  qgsdatadefinedsizelegend.h
  qgsdataitemprovider.h
  qgsdataitemproviderregistry.h
  qgsdatasourceuri.h
  qgsdatetimestatisticalsummary.h
  qgsdatumtransformstore.h
  qgsdbfilterproxymodel.h
  qgsdiagramrenderer.h
  qgsdistancearea.h
  qgseditformconfig.h
  qgseditorwidgetsetup.h
  qgsellipsoidutils.h
  qgserror.h
  qgsexception.h
  qgsexpressioncontext.h
  qgsexpressioncontextgenerator.h
  qgsexpressionfieldbuffer.h
  qgsfeaturefilterprovider.h
  qgsfeatureiterator.h
  qgsfeaturerequest.h
  qgsfeaturesink.h
  qgsfeaturesource.h
  qgsfeaturestore.h
  qgsfieldformatter.h
  qgsfield_p.h
  qgsfields.h
  qgsfontutils.h
  qgsgeometrysimplifier.h
  qgshistogram.h
  qgsindexedfeature.h
  qgsinterval.h
  qgsjsonutils.h
  qgslayerdefinition.h
  qgslabelfeature.h
  qgslabelingengine.h
  qgslabelingenginesettings.h
  qgslabelsearchtree.h
  qgslegendrenderer.h
  qgslegendsettings.h
  qgslegendstyle.h
  qgslogger.h
  qgsmapdecoration.h
  qgsmaplayerref.h
  qgsmaphittest.h
  qgsmaplayerdependency.h
  qgsmaplayerrenderer.h
  qgsmaplayerstylemanager.h
  qgsmapsettings.h
  qgsmapsettingsutils.h
  qgsmaptopixel.h
  qgsmaptopixelgeometrysimplifier.h
  qgsmapunitscale.h
  qgsmargins.h
  qgsmimedatautils.h
  qgsmultirenderchecker.h
  qgsobjectcustomproperties.h
  qgsogcutils.h
  qgsoptional.h
  qgsoptionalexpression.h
  qgsowsconnection.h
  qgspaintenginehack.h
  qgspainting.h
  qgspallabeling.h
  qgspathresolver.h
  qgspluginlayerregistry.h
  qgspointlocator.h
  qgsprojectbadlayerhandler.h
  qgsprojectfiletransform.h
  qgsprojectproperty.h
  qgsprojectversion.h
  qgsproperty.h
  qgsproperty_p.h
  qgspropertycollection.h
  qgspropertytransformer.h
  qgsprovidermetadata.h
  qgsproviderregistry.h
  qgspythonrunner.h
  qgsrange.h
  qgsreadwritecontext.h
  qgsrenderchecker.h
  qgsrendercontext.h
  qgsrulebasedlabeling.h
  qgsruntimeprofiler.h
  qgsscalecalculator.h
  qgsscaleutils.h
  qgssimplifymethod.h
  qgssnappingutils.h
  qgsspatialindex.h
  qgssqlexpressioncompiler.h
  qgssqlstatement.h
  qgsstatisticalsummary.h
  qgsstringstatisticalsummary.h
  qgsstringutils.h
  qgstextlabelfeature.h
  qgstextrenderer.h
  qgstextrenderer_p.h
  qgstolerance.h
  qgstracer.h

  qgsvectordataprovider.h
  qgsvectorlayercache.h
  qgsvectorfilewriter.h
  qgsvectorlayerdiagramprovider.h
  qgsvectorlayereditutils.h
  qgsvectorlayerfeatureiterator.h
  qgsvectorlayerexporter.h
  qgsvectorlayerjoininfo.h
  qgsvectorlayerlabelprovider.h
  qgsvectorlayerlabeling.h
  qgsvectorlayerrenderer.h
  qgsvectorlayerundocommand.h
  qgsvectorlayerundopassthroughcommand.h
  qgsvectorlayerutils.h
  qgsvectorsimplifymethod.h
  qgsvirtuallayerdefinition.h
  qgsvirtuallayerdefinitionutils.h
  qgsmapthemecollection.h
  qgsxmlutils.h
  qgsarchive.h
  qgsziputils.h
  qgsvector.h
  qgslocalec.h

  annotations/qgsannotationregistry.h

  auth/qgsauthcertutils.h
  auth/qgsauthconfig.h
  auth/qgsauthcrypto.h
  auth/qgsauthmanager.h
  auth/qgsauthmethod.h
  auth/qgsauthmethodmetadata.h
  auth/qgsauthmethodregistry.h

  diagram/qgsdiagram.h
  diagram/qgspiediagram.h
  diagram/qgstextdiagram.h
  diagram/qgshistogramdiagram.h

  dxf/qgsdxfexport.h

  effects/qgsimageoperation.h
  effects/qgspainteffect.h
  effects/qgseffectstack.h
  effects/qgsblureffect.h
  effects/qgsshadoweffect.h
  effects/qgsgloweffect.h
  effects/qgspainteffectregistry.h
  effects/qgstransformeffect.h
  effects/qgscoloreffect.h

  composer/qgsaddremovemultiframecommand.h
  composer/qgscomposerarrow.h
  composer/qgscomposerframe.h
  composer/qgscomposeritemcommand.h
  composer/qgscomposermultiframecommand.h
  composer/qgscomposertexttable.h
  composer/qgspaperitem.h

  layout/qgslayoutcontext.h
  layout/qgslayoutgridsettings.h
  layout/qgslayoutitemundocommand.h
  layout/qgslayoutmeasurement.h
  layout/qgslayoutmeasurementconverter.h
  layout/qgspagesizeregistry.h
  layout/qgslayoutpoint.h
  layout/qgslayoutserializableobject.h
  layout/qgslayoutsize.h
  layout/qgslayoutsnapper.h
  layout/qgslayoutundocommand.h
  layout/qgslayoutundostack.h
  layout/qgslayoututils.h

  metadata/qgslayermetadata.h
  metadata/qgslayermetadatavalidator.h
  metadata/qgslayermetadataformatter.h

  processing/qgsprocessing.h
  processing/qgsprocessingalgorithm.h
  processing/qgsprocessingcontext.h
  processing/qgsprocessingoutputs.h
  processing/qgsprocessingparameters.h
  processing/qgsprocessingutils.h
  processing/models/qgsprocessingmodelchildalgorithm.h
  processing/models/qgsprocessingmodelchildparametersource.h
  processing/models/qgsprocessingmodelcomponent.h
  processing/models/qgsprocessingmodeloutput.h
  processing/models/qgsprocessingmodelparameter.h

  providers/memory/qgsmemoryfeatureiterator.h
  providers/memory/qgsmemoryproviderutils.h

  raster/qgsbilinearrasterresampler.h
  raster/qgsbrightnesscontrastfilter.h
  raster/qgscliptominmaxenhancement.h
  raster/qgscolorrampshader.h
  raster/qgscontrastenhancement.h
  raster/qgscontrastenhancementfunction.h
  raster/qgscubicrasterresampler.h
  raster/qgshuesaturationfilter.h
  raster/qgslinearminmaxenhancement.h
  raster/qgslinearminmaxenhancementwithclip.h
  raster/qgsmultibandcolorrenderer.h
  raster/qgspalettedrasterrenderer.h
  raster/qgsraster.h
  raster/qgsrasterbandstats.h
  raster/qgsrasterblock.h
  raster/qgsrasterchecker.h
  raster/qgsrasterdrawer.h
  raster/qgsrasterfilewriter.h
  raster/qgsrasterhistogram.h
  raster/qgsrasteridentifyresult.h
  raster/qgsrasteriterator.h
  raster/qgsrasterminmaxorigin.h
  raster/qgsrasternuller.h
  raster/qgsrasterpipe.h
  raster/qgsrasterprojector.h
  raster/qgsrasterpyramid.h
  raster/qgsrasterrange.h
  raster/qgsrasterrenderer.h
  raster/qgsrasterresamplefilter.h
  raster/qgsrasterresampler.h
  raster/qgsrastershader.h
  raster/qgsrastershaderfunction.h
  raster/qgsrastertransparency.h
  raster/qgsrasterviewport.h
  raster/qgssinglebandcolordatarenderer.h
  raster/qgssinglebandgrayrenderer.h
  raster/qgssinglebandpseudocolorrenderer.h
  raster/qgshillshaderenderer.h

  scalebar/qgsdoubleboxscalebarrenderer.h
  scalebar/qgsnumericscalebarrenderer.h
  scalebar/qgsscalebarsettings.h
  scalebar/qgsscalebarrenderer.h
  scalebar/qgssingleboxscalebarrenderer.h
  scalebar/qgsticksscalebarrenderer.h

  symbology/qgs25drenderer.h
  symbology/qgscategorizedsymbolrenderer.h
  symbology/qgscolorbrewerpalette.h
  symbology/qgsellipsesymbollayer.h
  symbology/qgsfillsymbollayer.h
  symbology/qgsgraduatedsymbolrenderer.h
  symbology/qgslegendsymbolitem.h
  symbology/qgslinesymbollayer.h
  symbology/qgsmarkersymbollayer.h
  symbology/qgspointclusterrenderer.h
  symbology/qgspointdisplacementrenderer.h
  symbology/qgspointdistancerenderer.h
  symbology/qgsrenderer.h
  symbology/qgsrendererregistry.h
  symbology/qgsrulebasedrenderer.h
  symbology/qgssinglesymbolrenderer.h
  symbology/qgsheatmaprenderer.h
  symbology/qgsinvertedpolygonrenderer.h
  symbology/qgsnullsymbolrenderer.h
  symbology/qgssymbollayer.h
  symbology/qgssymbollayerregistry.h
  symbology/qgssymbollayerutils.h
  symbology/qgssymbol.h
  symbology/qgsvectorfieldsymbollayer.h
  symbology/qgsgeometrygeneratorsymbollayer.h

  layertree/qgslayertreeutils.h

  locator/qgslocatorcontext.h

  geometry/qgsabstractgeometry.h
  geometry/qgsbox3d.h
  geometry/qgscircularstring.h
  geometry/qgscircle.h
  geometry/qgscompoundcurve.h
  geometry/qgscurvepolygon.h
  geometry/qgscurve.h
  geometry/qgsellipse.h
  geometry/qgsgeometrycollection.h
  geometry/qgsgeometryeditutils.h
  geometry/qgsgeometryengine.h
  geometry/qgsgeometryfactory.h
  geometry/qgsgeometry.h
  geometry/qgsgeometryutils.h
  geometry/qgsgeos.h
  geometry/qgsinternalgeometryengine.h
  geometry/qgslinestring.h
  geometry/qgsmulticurve.h
  geometry/qgsmultilinestring.h
  geometry/qgsmultipoint.h
  geometry/qgsmultipolygon.h
  geometry/qgsmultisurface.h
  geometry/qgspolygon.h
  geometry/qgsrectangle.h
  geometry/qgsreferencedgeometry.h
  geometry/qgsregularpolygon.h
  geometry/qgstriangle.h
  geometry/qgssurface.h
  geometry/qgswkbptr.h
  geometry/qgswkbtypes.h

  fieldformatter/qgsdatetimefieldformatter.h
  fieldformatter/qgsfallbackfieldformatter.h
  fieldformatter/qgskeyvaluefieldformatter.h
  fieldformatter/qgslistfieldformatter.h
  fieldformatter/qgsrelationreferencefieldformatter.h
  fieldformatter/qgsvaluemapfieldformatter.h
  fieldformatter/qgsvaluerelationfieldformatter.h

  geocms/geonode/qgsgeonodeconnection.h

  metadata/qgslayermetadata.h
  metadata/qgslayermetadatavalidator.h
)

IF (QT_MOBILITY_LOCATION_FOUND OR Qt5Positioning_FOUND)
  SET(QGIS_CORE_HDRS ${QGIS_CORE_HDRS}
    gps/qgsqtlocationconnection.h
    gps/qgsgpsconnectionregistry.h
  )
ENDIF (QT_MOBILITY_LOCATION_FOUND OR Qt5Positioning_FOUND)

INCLUDE_DIRECTORIES(
  ${CMAKE_CURRENT_SOURCE_DIR}
  ${CMAKE_CURRENT_BINARY_DIR}
  ${LIBZIP_INCLUDE_DIR}
  annotations
  auth
  composer
  dxf
  effects
  ${CMAKE_SOURCE_DIR}/src/core/expression
  fieldformatter
  geometry
  geocms
  geocms/geonode
  layertree
  layout
  locator
  metadata
  pal
  processing
  processing/models
  providers
  providers/memory
  raster
  renderer
  scalebar
  symbology
  gps/qextserialport
  metadata
)
INCLUDE_DIRECTORIES(SYSTEM
  ${LIBZIP_INCLUDE_DIRS}
  ${SPATIALINDEX_INCLUDE_DIR}
  ${PROJ_INCLUDE_DIR}
  ${GEOS_INCLUDE_DIR}
  ${GDAL_INCLUDE_DIR}
  ${EXPAT_INCLUDE_DIR}
  ${SQLITE3_INCLUDE_DIR}
  ${SPATIALITE_INCLUDE_DIR}
  ${QCA_INCLUDE_DIR}
  ${QTKEYCHAIN_INCLUDE_DIR}
)


#for PAL classes
IF (WIN32)
    ADD_DEFINITIONS(-D_HAVE_WINDOWS_H_)
ELSE (WIN32)
    ADD_DEFINITIONS(-D_HAVE_PTHREAD_)
ENDIF (WIN32)

# Test data dir for QgsRenderChecker
ADD_DEFINITIONS(-DTEST_DATA_DIR="${TEST_DATA_DIR}")

#############################################################
# qgis_core library

ADD_LIBRARY(qgis_core SHARED ${QGIS_CORE_SRCS} ${QGIS_CORE_MOC_SRCS} ${QGIS_CORE_HDRS} ${QGIS_CORE_MOC_HDRS})

GENERATE_EXPORT_HEADER(
  qgis_core
  BASE_NAME CORE
  EXPORT_FILE_NAME qgis_core.h
)

SET(QGIS_CORE_HDRS ${QGIS_CORE_HDRS} ${CMAKE_CURRENT_BINARY_DIR}/qgis_core.h)

IF(ENABLE_MODELTEST)
  TARGET_LINK_LIBRARIES(qgis_core ${QT_QTTEST_LIBRARY})
ENDIF(ENABLE_MODELTEST)

IF(NOT APPLE)
  INSTALL(FILES ${QGIS_CORE_HDRS} ${QGIS_CORE_MOC_HDRS} DESTINATION ${QGIS_INCLUDE_DIR})
ELSE(NOT APPLE)
  SET_TARGET_PROPERTIES(qgis_core PROPERTIES
    CLEAN_DIRECT_OUTPUT 1
    FRAMEWORK 1
    FRAMEWORK_VERSION "${CPACK_PACKAGE_VERSION_MAJOR}.${CPACK_PACKAGE_VERSION_MINOR}"
    MACOSX_FRAMEWORK_INFO_PLIST "${CMAKE_SOURCE_DIR}/mac/framework.info.plist.in"
    MACOSX_FRAMEWORK_SHORT_VERSION_STRING ${COMPLETE_VERSION}
    MACOSX_FRAMEWORK_IDENTIFIER org.qgis.qgis3_core
    BUILD_WITH_INSTALL_RPATH TRUE
    PUBLIC_HEADER "${QGIS_CORE_HDRS};${QGIS_CORE_MOC_HDRS}"
    LINK_FLAGS "${CMAKE_SHARED_LINKER_FLAGS}"
  )
  # generated export header does not get copied with PUBLIC_HEADER files
  ADD_CUSTOM_COMMAND(TARGET qgis_core
    POST_BUILD
    COMMAND ${CMAKE_COMMAND} -E copy qgis_core.h
            "${QGIS_OUTPUT_DIRECTORY}/${QGIS_LIB_SUBDIR}/qgis_core.framework/Headers"
    WORKING_DIRECTORY ${CMAKE_CURRENT_BINARY_DIR}
    DEPENDS qgis_core.h
  )
ENDIF(NOT APPLE)

#generate unversioned libs for android
IF (NOT ANDROID)
  SET_TARGET_PROPERTIES(qgis_core PROPERTIES
    VERSION ${COMPLETE_VERSION}
    SOVERSION ${COMPLETE_VERSION}
    )
ENDIF (NOT ANDROID)

# make sure to create qgsversion.h before compiling
ADD_DEPENDENCIES(qgis_core version)

# because of htonl
IF (WIN32)
  FIND_LIBRARY(SETUPAPI_LIBRARY NAMES setupapi PATHS $ENV{LIB})
  TARGET_LINK_LIBRARIES(qgis_core wsock32 ${SETUPAPI_LIBRARY} DbgHelp)
ENDIF (WIN32)

IF (APPLE)
  TARGET_LINK_LIBRARIES(qgis_core qgis_native)
ENDIF (APPLE)

IF (NOT WITH_INTERNAL_QEXTSERIALPORT)
  TARGET_LINK_LIBRARIES(qgis_core ${QEXTSERIALPORT_LIBRARY})
ENDIF (NOT WITH_INTERNAL_QEXTSERIALPORT)

IF (QT_MOBILITY_LOCATION_FOUND)
  TARGET_LINK_LIBRARIES(qgis_core ${QT_MOBILITY_LOCATION_LIBRARY})
ENDIF (QT_MOBILITY_LOCATION_FOUND)

TARGET_LINK_LIBRARIES(qgis_core
  ${QT_QTXML_LIBRARY}
  ${QT_QTCORE_LIBRARY}
  ${QT_QTGUI_LIBRARY}
  ${QT_QTNETWORK_LIBRARY}
  ${QT_QTSVG_LIBRARY}
  ${OPTIONAL_QTWEBKIT}
  ${QT_QTSQL_LIBRARY}
  ${QCA_LIBRARY}
  ${QTKEYCHAIN_LIBRARY}
  ${PROJ_LIBRARY}
  ${GEOS_LIBRARY}
  ${GDAL_LIBRARY}
  ${SPATIALINDEX_LIBRARY}
  ${EXPAT_LIBRARY}
  ${SQLITE3_LIBRARY}
  ${SPATIALITE_LIBRARY}
  ${LIBZIP_LIBRARY}
)

IF (Qt5Positioning_FOUND)
  TARGET_LINK_LIBRARIES(qgis_core
    Qt5::Positioning
  )
ENDIF (Qt5Positioning_FOUND)

# clang-tidy
IF(CLANG_TIDY_EXE)
  SET_TARGET_PROPERTIES(
    qgis_core PROPERTIES
    CXX_CLANG_TIDY "${DO_CLANG_TIDY}"
  )
ENDIF(CLANG_TIDY_EXE)

# install

INSTALL(TARGETS qgis_core
  RUNTIME DESTINATION ${QGIS_BIN_DIR}
  LIBRARY DESTINATION ${QGIS_LIB_DIR}
  ARCHIVE DESTINATION ${QGIS_LIB_DIR}
  FRAMEWORK DESTINATION ${QGIS_FW_SUBDIR}
  PUBLIC_HEADER DESTINATION ${QGIS_INCLUDE_DIR})

# Mac dev frameworks

IF (APPLE AND QGIS_MACAPP_INSTALL_DEV)
  INSTALL(TARGETS qgis_core FRAMEWORK DESTINATION ${QGIS_MACAPP_DEV_PREFIX})
  INSTALL(CODE "EXECUTE_PROCESS(COMMAND install_name_tool -id \"${QGIS_MACAPP_DEV_PREFIX}/qgis_core.framework/Versions/${CPACK_PACKAGE_VERSION_MAJOR}.${CPACK_PACKAGE_VERSION_MINOR}/qgis_core\" \"$ENV{DESTDIR}${QGIS_MACAPP_DEV_PREFIX}/qgis_core.framework/qgis_core\")")
ENDIF (APPLE AND QGIS_MACAPP_INSTALL_DEV)<|MERGE_RESOLUTION|>--- conflicted
+++ resolved
@@ -144,11 +144,7 @@
   qgscolorscheme.cpp
   qgscolorschemeregistry.cpp
   qgsconditionalstyle.cpp
-<<<<<<< HEAD
   qgscontextaction.cpp
-  qgscontexthelp.cpp
-=======
->>>>>>> 386d52d8
   qgscoordinatereferencesystem.cpp
   qgscoordinatetransform.cpp
   qgscoordinatetransform_p.cpp
@@ -571,11 +567,7 @@
   qgsactionscoperegistry.h
   qgsanimatedicon.h
   qgsbrowsermodel.h
-<<<<<<< HEAD
   qgscontextaction.h
-  qgscontexthelp.h
-=======
->>>>>>> 386d52d8
   qgscoordinatereferencesystem.h
   qgscredentials.h
   qgsdataitem.h
