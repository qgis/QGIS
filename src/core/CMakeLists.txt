

#############################################################
# sources

SET(QGIS_CORE_SRCS

  gps/qgsgpsconnection.cpp
  gps/qgsgpsconnectionregistry.cpp
  gps/qgsnmeaconnection.cpp
  gps/qgsgpsdconnection.cpp
  gps/qgsgpsdetector.cpp
  gps/parse.c
  gps/sentence.c
  gps/info.c
  gps/time.c
  gps/gmath.c
  gps/tok.c
  gps/context.c

  symbology-ng/qgssymbolv2.cpp
  symbology-ng/qgssymbollayerv2.cpp
  symbology-ng/qgssymbollayerv2registry.cpp
  symbology-ng/qgssymbollayerv2utils.cpp
  symbology-ng/qgslinesymbollayerv2.cpp
  symbology-ng/qgsmarkersymbollayerv2.cpp
  symbology-ng/qgsfillsymbollayerv2.cpp
  symbology-ng/qgsrendererv2.cpp
  symbology-ng/qgsrendererv2registry.cpp
  symbology-ng/qgssinglesymbolrendererv2.cpp
  symbology-ng/qgscategorizedsymbolrendererv2.cpp
  symbology-ng/qgsgraduatedsymbolrendererv2.cpp
  symbology-ng/qgsrulebasedrendererv2.cpp
  symbology-ng/qgsvectorcolorrampv2.cpp
  symbology-ng/qgscptcityarchive.cpp
  symbology-ng/qgsstylev2.cpp
  symbology-ng/qgssymbologyv2conversion.cpp
  symbology-ng/qgssvgcache.cpp
  symbology-ng/qgsellipsesymbollayerv2.cpp
  symbology-ng/qgspointdisplacementrenderer.cpp
  symbology-ng/qgsvectorfieldsymbollayer.cpp
  symbology-ng/qgscolorbrewerpalette.cpp
  
  diagram/qgsdiagram.cpp
  diagram/qgspiediagram.cpp
  diagram/qgstextdiagram.cpp
  diagram/qgshistogramdiagram.cpp
  
  qgis.cpp
  qgsapplication.cpp
  qgsattributeaction.cpp
  qgsbrowsermodel.cpp
  qgscentralpointpositionmanager.cpp
  qgsclipper.cpp
  qgscontexthelp.cpp
  qgscoordinatetransform.cpp
  qgscrscache.cpp
  qgsdatasourceuri.cpp
  qgsdataitem.cpp
  qgsdbfilterproxymodel.cpp
  qgsdiagramrendererv2.cpp
  qgsdistancearea.cpp
  qgserror.cpp
  qgsexpression.cpp
  qgsfeature.cpp
  qgsfeatureiterator.cpp
  qgsfeaturerequest.cpp
  qgsfield.cpp
  qgsgeometry.cpp
  qgsgeometryvalidator.cpp
  qgshttptransaction.cpp
  qgslabel.cpp
  qgslabelattributes.cpp
  qgslabelsearchtree.cpp
  qgslogger.cpp
  qgsmaplayer.cpp
  qgsmaplayerregistry.cpp
  qgsmaprenderer.cpp
  qgsmaptopixel.cpp
  qgsmessageoutput.cpp
  qgsmimedatautils.cpp
  qgsmessagelog.cpp
  qgscredentials.cpp
  qgsoverlayobject.cpp
  qgsowsconnection.cpp
  qgspalgeometry.cpp
  qgspallabeling.cpp
  qgspalobjectpositionmanager.cpp
  qgspluginlayer.cpp
  qgspluginlayerregistry.cpp
  qgspoint.cpp
  qgsproject.cpp
  qgsprojectfiletransform.cpp
  qgsprojectversion.cpp
  qgsprojectproperty.cpp
  qgsprovidercountcalcevent.cpp
  qgsproviderextentcalcevent.cpp
  qgsprovidermetadata.cpp
  qgsproviderregistry.cpp
  qgspythonrunner.cpp
  qgsrendercontext.cpp
  qgsrenderchecker.cpp
  qgsrectangle.cpp
  qgsrunprocess.cpp
  qgsscalecalculator.cpp
  qgssnapper.cpp
  qgscoordinatereferencesystem.cpp
  qgstolerance.cpp
  qgsvectordataprovider.cpp
  qgsvectorfilewriter.cpp
  qgsvectorlayer.cpp
  qgsvectorlayercache.cpp
  qgsvectorlayereditbuffer.cpp
  qgsvectorlayereditutils.cpp
  qgsvectorlayerfeatureiterator.cpp
  qgsvectorlayerimport.cpp
  qgsvectorlayerjoinbuffer.cpp
  qgsvectorlayerundocommand.cpp
  qgsvectoroverlay.cpp

  qgsnetworkaccessmanager.cpp

  composer/qgsaddremoveitemcommand.cpp
  composer/qgsaddremovemultiframecommand.cpp
  composer/qgscomposermultiframecommand.cpp
  composer/qgscomposerarrow.cpp
  composer/qgscomposerframe.cpp
  composer/qgscomposeritem.cpp
  composer/qgscomposeritemcommand.cpp
  composer/qgscomposeritemgroup.cpp
  composer/qgscomposerlabel.cpp
  composer/qgscomposerlegenditem.cpp
  composer/qgscomposerpicture.cpp
  composer/qgscomposermap.cpp
  composer/qgscomposertable.cpp
  composer/qgscomposerattributetable.cpp
  composer/qgscomposertexttable.cpp
  composer/qgscomposerscalebar.cpp
  composer/qgscomposershape.cpp
  composer/qgsatlascomposition.cpp
  composer/qgslegendmodel.cpp
  composer/qgscomposerlegend.cpp
  composer/qgspaperitem.cpp
  composer/qgsscalebarstyle.cpp
  composer/qgsdoubleboxscalebarstyle.cpp
  composer/qgsnumericscalebarstyle.cpp
  composer/qgssingleboxscalebarstyle.cpp
  composer/qgsticksscalebarstyle.cpp
  composer/qgscomposerhtml.cpp
  composer/qgscomposermultiframe.cpp
  composer/qgscomposition.cpp

  pal/costcalculator.cpp
  pal/feature.cpp
  pal/geomfunction.cpp
  pal/labelposition.cpp
  pal/layer.cpp
  pal/pal.cpp
  pal/palstat.cpp
  pal/pointset.cpp
  pal/priorityqueue.cpp
  pal/problem.cpp
  pal/util.cpp
  pal/linkedlist.hpp
  pal/hashtable.hpp
  pal/rtree.hpp

  raster/qgscliptominmaxenhancement.cpp
  raster/qgsrasterblock.cpp
  raster/qgscolorrampshader.cpp
  raster/qgscontrastenhancement.cpp
  raster/qgscontrastenhancementfunction.cpp
  raster/qgsrasterdataprovider.cpp
  raster/qgsfreakoutshader.cpp
  raster/qgslinearminmaxenhancement.cpp
  raster/qgslinearminmaxenhancementwithclip.cpp
  raster/qgspseudocolorshader.cpp
  raster/qgsrasterprojector.cpp
  raster/qgsrasterchecker.cpp
  raster/qgsrasterinterface.cpp
  raster/qgsrasteriterator.cpp
  raster/qgsrasterlayer.cpp
  raster/qgsrasternuller.cpp
  raster/qgsrastertransparency.cpp
  raster/qgsrasterpipe.cpp
  raster/qgsrastershader.cpp
  raster/qgsrastershaderfunction.cpp

  raster/qgsrasterdrawer.cpp
  raster/qgsrasterfilewriter.cpp
  raster/qgsrasterresamplefilter.cpp
  raster/qgsrasterrendererregistry.cpp
  raster/qgsrasterrenderer.cpp
  raster/qgsbilinearrasterresampler.cpp
  raster/qgscubicrasterresampler.cpp
  raster/qgspalettedrasterrenderer.cpp
  raster/qgsmultibandcolorrenderer.cpp
  raster/qgssinglebandcolordatarenderer.cpp
  raster/qgssinglebandgrayrenderer.cpp
  raster/qgssinglebandpseudocolorrenderer.cpp

  renderer/qgscontinuouscolorrenderer.cpp
  renderer/qgsgraduatedsymbolrenderer.cpp
  renderer/qgsrenderer.cpp
  renderer/qgssinglesymbolrenderer.cpp
  renderer/qgsuniquevaluerenderer.cpp

  symbology/qgsmarkercatalogue.cpp
  symbology/qgssymbol.cpp
  symbology/qgssymbologyutils.cpp

  qgsspatialindex.cpp

  qgspaintenginehack.cpp
  qgsscaleutils.cpp
)

IF (WITH_INTERNAL_QEXTSERIALPORT)
  SET(QGIS_CORE_SRCS ${QGIS_CORE_SRCS}
    gps/qextserialport/qextserialport.cpp
    gps/qextserialport/qextserialenumerator.cpp
  )

  IF(WIN32)
    SET(QGIS_CORE_SRCS ${QGIS_CORE_SRCS}
      gps/qextserialport/win_qextserialport.cpp
    )
    ADD_DEFINITIONS(-D_TTY_WIN_)
  ELSE(WIN32)
    SET(QGIS_CORE_SRCS ${QGIS_CORE_SRCS}
      gps/qextserialport/posix_qextserialport.cpp
    )
    ADD_DEFINITIONS(-D_TTY_POSIX_)
  ENDIF(WIN32)
ELSE (WITH_INTERNAL_QEXTSERIALPORT)
  INCLUDE_DIRECTORIES(${QEXTSERIALPORT_INCLUDE_DIR})
ENDIF (WITH_INTERNAL_QEXTSERIALPORT)

IF (QT_MOBILITY_LOCATION_FOUND)
  SET(QGIS_CORE_SRCS ${QGIS_CORE_SRCS}
    gps/qgsqtlocationconnection.cpp
  )
ENDIF (QT_MOBILITY_LOCATION_FOUND)

IF (WITH_INTERNAL_SPATIALITE)
  IF (WIN32 OR APPLE OR ANDROID)
    INCLUDE_DIRECTORIES(${ICONV_INCLUDE_DIR})
  ENDIF (WIN32 OR APPLE OR ANDROID)
  IF (WIN32)
    ADD_DEFINITIONS(-DDLL_EXPORT)
  ENDIF (WIN32)

#
# sqlite3 requires some extraflags to be defined
# in order to support:
# - huge database > 2 GB
# - RTree Spatial Index
#
  ADD_DEFINITIONS(-D_LARGE_FILE=1 -D_FILE_OFFSET_BITS=64 -D_LARGEFILE_SOURCE=1)
  ADD_DEFINITIONS(-DSQLITE_ENABLE_RTREE=1)

  SET(QGIS_CORE_SRCS ${QGIS_CORE_SRCS}
    spatialite/sqlite3.c
    spatialite/spatialite.c
    )

  IF(MSVC)
    # dirty code
    SET_SOURCE_FILES_PROPERTIES(spatialite/sqlite3.c spatialite/spatialite.c PROPERTIES COMPILE_FLAGS /W0)
  ELSE(MSVC)
    SET_SOURCE_FILES_PROPERTIES(spatialite/sqlite3.c spatialite/spatialite.c PROPERTIES COMPILE_FLAGS -w)
  ENDIF(MSVC)

  INCLUDE_DIRECTORIES(BEFORE spatialite/headers/spatialite)
ENDIF (WITH_INTERNAL_SPATIALITE)

ADD_FLEX_FILES(QGIS_CORE_SRCS qgsexpressionlexer.ll)

ADD_BISON_FILES(QGIS_CORE_SRCS qgsexpressionparser.yy)

SET(QGIS_CORE_MOC_HDRS
  qgsapplication.h
  qgsbrowsermodel.h
  qgscontexthelp.h
  qgscoordinatetransform.h
  qgsdataitem.h
  qgsdataprovider.h
  qgshttptransaction.h
  qgsmaplayer.h
  qgsmaplayerregistry.h
  qgsmaprenderer.h
  qgsmessageoutput.h
  qgsmessagelog.h
  qgscredentials.h
  qgspluginlayer.h
  qgsproject.h
  qgsrunprocess.h
  qgsvectorlayer.h
<<<<<<< HEAD
  qgsvectorlayereditbuffer.h
  qgsrasterdataprovider.h
=======
>>>>>>> 122cff78
  qgsnetworkaccessmanager.h
  qgsvectordataprovider.h
  qgsgeometryvalidator.h

  composer/qgsaddremoveitemcommand.h
  composer/qgscomposerlegend.h
  composer/qgscomposermap.h
  composer/qgscomposerpicture.h
  composer/qgscomposerscalebar.h
  composer/qgscomposeritem.h
  composer/qgscomposeritemgroup.h
  composer/qgscomposerlabel.h
  composer/qgscomposershape.h
  composer/qgscomposerattributetable.h
  composer/qgscomposerhtml.h
  composer/qgscomposermultiframe.h
  composer/qgsatlascomposition.h
  composer/qgscomposition.h

  composer/qgslegendmodel.h
  symbology/qgsmarkercatalogue.h
  raster/qgsrasterlayer.h
  raster/qgsrasterdataprovider.h

  gps/qgsgpsconnection.h
  gps/qgsgpsdetector.h
  gps/qgsnmeaconnection.h
  gps/qgsgpsdconnection.h

  symbology-ng/qgscptcityarchive.h
  symbology-ng/qgssvgcache.h
)

IF (WITH_INTERNAL_QEXTSERIALPORT)
  SET(QGIS_CORE_MOC_HDRS ${QGIS_CORE_MOC_HDRS}
    gps/qextserialport/qextserialport.h
    gps/qextserialport/qextserialenumerator.h
  )
ENDIF (WITH_INTERNAL_QEXTSERIALPORT)

IF (QT_MOBILITY_LOCATION_FOUND)
  SET(QGIS_CORE_MOC_HDRS ${QGIS_CORE_MOC_HDRS}
    gps/qgsqtlocationconnection.h
  )
ENDIF (QT_MOBILITY_LOCATION_FOUND)

QT4_WRAP_CPP(QGIS_CORE_MOC_SRCS ${QGIS_CORE_MOC_HDRS})

# install headers
# install qgsconfig.h and plugin.h here so they can get into
# the OS X framework target

SET(QGIS_CORE_HDRS
  ${CMAKE_BINARY_DIR}/qgsconfig.h
  ../plugins/qgisplugin.h
  ../plugins/qgsrendererplugin.h
  qgis.h
  qgsapplication.h
  qgsattributeaction.h
  qgscentralpointpositionmanager.h
  qgsclipper.h
  qgscontexthelp.h
  qgscoordinatetransform.h
  qgsdatasourceuri.h
  qgsdataitem.h
  qgsdistancearea.h
  qgscsexception.h
  qgserror.h
  qgsexception.h
  qgsexpression.h
  qgsfeature.h
  qgsfeatureiterator.h
  qgsfeaturerequest.h
  qgsfield.h
  qgsgeometry.h
  qgshttptransaction.h
  qgslabel.h
  qgslabelattributes.h
  qgslogger.h
  qgsmaplayer.h
  qgsmaplayerregistry.h
  qgsmaprenderer.h
  qgsmaptopixel.h
  qgsmessageoutput.h
  qgsmimedatautils.h
  qgscredentials.h
  qgsoverlayobjectpositionmanager.h
  qgsowsconnection.h
  qgspallabeling.h
  qgspalobjectpositionmanager.h
  qgspluginlayer.h
  qgspluginlayerregistry.h
  qgspoint.h
  qgsproject.h
  qgsprojectfiletransform.h
  qgsprojectproperty.h
  qgsprojectversion.h
  qgsprovidercountcalcevent.h
  qgsproviderextentcalcevent.h
  qgsprovidermetadata.h
  qgsproviderregistry.h
  qgspythonrunner.h
  qgsrectangle.h
  qgsrendercontext.h
  qgsrenderchecker.h
  qgsrunprocess.h
  qgsscalecalculator.h
  qgssnapper.h
  qgscoordinatereferencesystem.h
  qgsvectordataprovider.h
  qgsvectorfilewriter.h
  qgsvectorlayer.h
  qgsvectorlayercache.h
  qgsvectorlayereditbuffer.h
  qgsvectorlayereditutils.h
  qgsvectorlayerfeatureiterator.h
  qgsvectorlayerimport.h
  qgsvectorlayerundocommand.h
  qgsvectoroverlay.h
  qgstolerance.h

  diagram/qgsdiagram.h
  diagram/qgspiediagram.h
  diagram/qgstextdiagram.h
  diagram/qgshistogramdiagram.h

  
  composer/qgslegendmodel.h
  composer/qgscomposerlegenditem.h

  raster/qgsrasterblock.h
  raster/qgsrasterdataprovider.h
  raster/qgsrasterresamplefilter.h
  raster/qgscliptominmaxenhancement.h
  raster/qgscolorrampshader.h
  raster/qgscolorrampshader.h
  raster/qgscontrastenhancement.h
  raster/qgscontrastenhancementfunction.h
  raster/qgsfreakoutshader.h
  raster/qgslinearminmaxenhancement.h
  raster/qgslinearminmaxenhancementwithclip.h
  raster/qgspseudocolorshader.h
  raster/qgsrasterchecker.h
  raster/qgsrasterpyramid.h
  raster/qgsrasterbandstats.h
  raster/qgsrasterhistogram.h
  raster/qgsrasterinterface.h
  raster/qgsrasterlayer.h
  raster/qgsrastertransparency.h
  raster/qgsrasterpipe.h
  raster/qgsrasterprojector.h
  raster/qgsrastershader.h
  raster/qgsrastershaderfunction.h
  raster/qgsrasterviewport.h

  renderer/qgscontinuouscolorrenderer.h
  renderer/qgsgraduatedsymbolrenderer.h
  renderer/qgsrenderer.h
  renderer/qgssinglesymbolrenderer.h
  renderer/qgsuniquevaluerenderer.h

  symbology/qgsmarkercatalogue.h
  symbology/qgssymbol.h
  symbology/qgssymbologyutils.h

  symbology-ng/qgscategorizedsymbolrendererv2.h
  symbology-ng/qgscolorbrewerpalette.h
  symbology-ng/qgsellipsesymbollayerv2.h
  symbology-ng/qgsfillsymbollayerv2.h
  symbology-ng/qgsgraduatedsymbolrendererv2.h
  symbology-ng/qgslinesymbollayerv2.h
  symbology-ng/qgsmarkersymbollayerv2.h
  symbology-ng/qgspointdisplacementrenderer.h
  symbology-ng/qgsrendererv2.h
  symbology-ng/qgsrendererv2registry.h
  symbology-ng/qgsrulebasedrendererv2.h
  symbology-ng/qgssinglesymbolrendererv2.h
  symbology-ng/qgsstylev2.h
  symbology-ng/qgssvgcache.h
  symbology-ng/qgssymbollayerv2.h
  symbology-ng/qgssymbollayerv2registry.h
  symbology-ng/qgssymbollayerv2utils.h
  symbology-ng/qgssymbologyv2conversion.h
  symbology-ng/qgssymbolv2.h
  symbology-ng/qgsvectorcolorrampv2.h
  symbology-ng/qgscptcityarchive.h
  symbology-ng/qgsvectorfieldsymbollayer.h

  qgsdiagramrendererv2.h

  qgsspatialindex.h

  qgspaintenginehack.h
  qgsscaleutils.h
)

IF (QT_MOBILITY_LOCATION_FOUND)
  SET(QGIS_CORE_HDRS ${QGIS_CORE_HDRS}
    gps/qgsqtlocationconnection.h
  )
ENDIF (QT_MOBILITY_LOCATION_FOUND)

INCLUDE_DIRECTORIES(
  ${CMAKE_CURRENT_SOURCE_DIR}
  composer
  pal
  raster
  renderer
  symbology
  symbology-ng
  gps/qextserialport
  ${SPATIALINDEX_INCLUDE_DIR}
  ${PROJ_INCLUDE_DIR}
  ${GEOS_INCLUDE_DIR}
  ${GDAL_INCLUDE_DIR}
)

IF (NOT WITH_INTERNAL_SPATIALITE)
  INCLUDE_DIRECTORIES(${SQLITE3_INCLUDE_DIR})
ENDIF (NOT WITH_INTERNAL_SPATIALITE)

IF (WIN32)
  IF (MSVC)
    ADD_DEFINITIONS("-DCORE_EXPORT=__declspec(dllexport)")
  ELSE (MSVC)
    ADD_DEFINITIONS("-UCORE_EXPORT \"-DCORE_EXPORT=__declspec(dllexport)\"")
  ENDIF (MSVC)
ENDIF (WIN32)

#for PAL classes
IF (WIN32)
    ADD_DEFINITIONS("-D_HAVE_WINDOWS_H_")
ELSE (WIN32)
    ADD_DEFINITIONS("-D_HAVE_PTHREAD_")
ENDIF (WIN32)

# Test data dir for QgsRenderChecker
ADD_DEFINITIONS(-DTEST_DATA_DIR="\\"${TEST_DATA_DIR}\\"")

#############################################################
# qgis_core library

ADD_LIBRARY(qgis_core SHARED ${QGIS_CORE_SRCS} ${QGIS_CORE_MOC_SRCS} ${QGIS_CORE_HDRS} ${QGIS_CORE_MOC_HDRS})

IF(NOT APPLE)
  INSTALL(FILES ${QGIS_CORE_HDRS} ${QGIS_CORE_MOC_HDRS} DESTINATION ${QGIS_INCLUDE_DIR})
ELSE(NOT APPLE)
  SET_TARGET_PROPERTIES(qgis_core PROPERTIES
    CLEAN_DIRECT_OUTPUT 1
    FRAMEWORK 1
    FRAMEWORK_VERSION "${CPACK_PACKAGE_VERSION_MAJOR}.${CPACK_PACKAGE_VERSION_MINOR}"
    MACOSX_FRAMEWORK_INFO_PLIST "${CMAKE_SOURCE_DIR}/mac/framework.info.plist.in"
    MACOSX_FRAMEWORK_SHORT_VERSION_STRING ${COMPLETE_VERSION}
    MACOSX_FRAMEWORK_IDENTIFIER org.qgis.qgis_core
    BUILD_WITH_INSTALL_RPATH TRUE
    PUBLIC_HEADER "${QGIS_CORE_HDRS};${QGIS_CORE_MOC_HDRS}"
  )
ENDIF(NOT APPLE)

#generate unversioned libs for android
IF (NOT ANDROID)
  SET_TARGET_PROPERTIES(qgis_core PROPERTIES
    VERSION ${COMPLETE_VERSION}
    SOVERSION ${COMPLETE_VERSION}
    )
ENDIF (NOT ANDROID)

# make sure to create qgsversion.h before compiling
ADD_DEPENDENCIES(qgis_core version)

# because of htonl
IF (WIN32)
  FIND_LIBRARY(SETUPAPI_LIBRARY NAMES setupapi PATHS $ENV{LIB})
  TARGET_LINK_LIBRARIES(qgis_core wsock32 ${SETUPAPI_LIBRARY})
ENDIF (WIN32)

IF(APPLE)
  TARGET_LINK_LIBRARIES(qgis_core "-framework CoreFoundation -framework IOKit")
ENDIF(APPLE)

IF (NOT WITH_INTERNAL_QEXTSERIALPORT)
  TARGET_LINK_LIBRARIES(qgis_core ${QEXTSERIALPORT_LIBRARY})
ENDIF (NOT WITH_INTERNAL_QEXTSERIALPORT)

IF (QT_MOBILITY_LOCATION_FOUND)
    TARGET_LINK_LIBRARIES(qgis_core ${QT_MOBILITY_LOCATION_LIBRARY})
ENDIF (QT_MOBILITY_LOCATION_FOUND)

TARGET_LINK_LIBRARIES(qgis_core
  ${QT_QTMAIN_LIBRARY}
  ${QT_QTXML_LIBRARY}
  ${QT_QTCORE_LIBRARY}
  ${QT_QTGUI_LIBRARY}
  ${QT_QTNETWORK_LIBRARY}
  ${QT_QTSVG_LIBRARY}
  ${QT_QTWEBKIT_LIBRARY}

  ${PROJ_LIBRARY}
  ${GEOS_LIBRARY}
  ${GDAL_LIBRARY}
  ${SPATIALINDEX_LIBRARY}
)

IF (WITH_INTERNAL_SPATIALITE)
  IF (WIN32 OR APPLE)
    TARGET_LINK_LIBRARIES(qgis_core ${ICONV_LIBRARY})
  ENDIF (WIN32 OR APPLE)
  IF (ANDROID)
    TARGET_LINK_LIBRARIES(qgis_core ${ICONV_LIBRARY} ${CHARSET_LIBRARY})
  ENDIF (ANDROID)
  IF (UNIX AND NOT ANDROID)
    TARGET_LINK_LIBRARIES(qgis_core pthread ${CMAKE_DL_LIBS})
  ENDIF (UNIX AND NOT ANDROID)
ELSE (WITH_INTERNAL_SPATIALITE)
  TARGET_LINK_LIBRARIES(qgis_core ${SQLITE3_LIBRARY})
ENDIF (WITH_INTERNAL_SPATIALITE)

# install

INSTALL(TARGETS qgis_core
  RUNTIME DESTINATION ${QGIS_BIN_DIR}
  LIBRARY DESTINATION ${QGIS_LIB_DIR}
  ARCHIVE DESTINATION ${QGIS_LIB_DIR}
  FRAMEWORK DESTINATION ${QGIS_FW_SUBDIR}
  PUBLIC_HEADER DESTINATION ${QGIS_INCLUDE_DIR})

# Mac dev frameworks

IF (APPLE AND QGIS_MACAPP_INSTALL_DEV)
  INSTALL(TARGETS qgis_core FRAMEWORK DESTINATION ${QGIS_MACAPP_DEV_PREFIX})
  INSTALL(CODE "EXECUTE_PROCESS(COMMAND install_name_tool -id \"${QGIS_MACAPP_DEV_PREFIX}/qgis_core.framework/Versions/${CPACK_PACKAGE_VERSION_MAJOR}.${CPACK_PACKAGE_VERSION_MINOR}/qgis_core\" \"$ENV{DESTDIR}${QGIS_MACAPP_DEV_PREFIX}/qgis_core.framework/qgis_core\")")
ENDIF (APPLE AND QGIS_MACAPP_INSTALL_DEV)
<|MERGE_RESOLUTION|>--- conflicted
+++ resolved
@@ -296,11 +296,7 @@
   qgsproject.h
   qgsrunprocess.h
   qgsvectorlayer.h
-<<<<<<< HEAD
   qgsvectorlayereditbuffer.h
-  qgsrasterdataprovider.h
-=======
->>>>>>> 122cff78
   qgsnetworkaccessmanager.h
   qgsvectordataprovider.h
   qgsgeometryvalidator.h
