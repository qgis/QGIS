/***************************************************************************
                         qgslayouttable.cpp
                         ------------------
    begin                : November 2017
    copyright            : (C) 2017 by Nyall Dawson
    email                : nyall dot dawson at gmail dot com
 ***************************************************************************/

/***************************************************************************
 *                                                                         *
 *   This program is free software; you can redistribute it and/or modify  *
 *   it under the terms of the GNU General Public License as published by  *
 *   the Free Software Foundation; either version 2 of the License, or     *
 *   (at your option) any later version.                                   *
 *                                                                         *
 ***************************************************************************/

#include "qgsexpressioncontextutils.h"
#include "qgsexpressionutils.h"
#include "qgslayouttable.h"
#include "qgslayout.h"
#include "qgslayoututils.h"
#include "qgslayouttablecolumn.h"
#include "qgssymbollayerutils.h"
#include "qgslayoutframe.h"
#include "qgsfontutils.h"
#include "qgssettings.h"
#include "qgslayoutpagecollection.h"
#include "qgstextrenderer.h"

//
// QgsLayoutTableStyle
//

bool QgsLayoutTableStyle::writeXml( QDomElement &styleElem, QDomDocument &doc ) const
{
  Q_UNUSED( doc )
  styleElem.setAttribute( QStringLiteral( "cellBackgroundColor" ), QgsSymbolLayerUtils::encodeColor( cellBackgroundColor ) );
  styleElem.setAttribute( QStringLiteral( "enabled" ), enabled );
  return true;
}

bool QgsLayoutTableStyle::readXml( const QDomElement &styleElem )
{
  cellBackgroundColor = QgsSymbolLayerUtils::decodeColor( styleElem.attribute( QStringLiteral( "cellBackgroundColor" ), QStringLiteral( "255,255,255,255" ) ) );
  enabled = ( styleElem.attribute( QStringLiteral( "enabled" ), QStringLiteral( "0" ) ) != QLatin1String( "0" ) );
  return true;
}


//
// QgsLayoutTable
//

QgsLayoutTable::QgsLayoutTable( QgsLayout *layout )
  : QgsLayoutMultiFrame( layout )
{
  initStyles();
}

QgsLayoutTable::~QgsLayoutTable()
{
  mColumns.clear();
  mSortColumns.clear();

  qDeleteAll( mCellStyles );
  mCellStyles.clear();
}

bool QgsLayoutTable::writePropertiesToElement( QDomElement &elem, QDomDocument &doc, const QgsReadWriteContext &context ) const
{
  elem.setAttribute( QStringLiteral( "cellMargin" ), QString::number( mCellMargin ) );
  elem.setAttribute( QStringLiteral( "emptyTableMode" ), QString::number( static_cast< int >( mEmptyTableMode ) ) );
  elem.setAttribute( QStringLiteral( "emptyTableMessage" ), mEmptyTableMessage );
  elem.setAttribute( QStringLiteral( "showEmptyRows" ), mShowEmptyRows );

  QDomElement headerElem = doc.createElement( QStringLiteral( "headerTextFormat" ) );
  const QDomElement headerTextElem = mHeaderTextFormat.writeXml( doc, context );
  headerElem.appendChild( headerTextElem );
  elem.appendChild( headerElem );
  elem.setAttribute( QStringLiteral( "headerHAlignment" ), QString::number( static_cast< int >( mHeaderHAlignment ) ) );
  elem.setAttribute( QStringLiteral( "headerMode" ), QString::number( static_cast< int >( mHeaderMode ) ) );

  QDomElement contentElem = doc.createElement( QStringLiteral( "contentTextFormat" ) );
  const QDomElement contentTextElem = mContentTextFormat.writeXml( doc, context );
  contentElem.appendChild( contentTextElem );
  elem.appendChild( contentElem );
  elem.setAttribute( QStringLiteral( "gridStrokeWidth" ), QString::number( mGridStrokeWidth ) );
  elem.setAttribute( QStringLiteral( "gridColor" ), QgsSymbolLayerUtils::encodeColor( mGridColor ) );
  elem.setAttribute( QStringLiteral( "horizontalGrid" ), mHorizontalGrid );
  elem.setAttribute( QStringLiteral( "verticalGrid" ), mVerticalGrid );
  elem.setAttribute( QStringLiteral( "showGrid" ), mShowGrid );
  elem.setAttribute( QStringLiteral( "backgroundColor" ), QgsSymbolLayerUtils::encodeColor( mBackgroundColor ) );
  elem.setAttribute( QStringLiteral( "wrapBehavior" ), QString::number( static_cast< int >( mWrapBehavior ) ) );

  // display columns
  QDomElement displayColumnsElem = doc.createElement( QStringLiteral( "displayColumns" ) );
  for ( const QgsLayoutTableColumn &column : std::as_const( mColumns ) )
  {
    QDomElement columnElem = doc.createElement( QStringLiteral( "column" ) );
    column.writeXml( columnElem, doc );
    displayColumnsElem.appendChild( columnElem );
  }
  elem.appendChild( displayColumnsElem );
  // sort columns
  QDomElement sortColumnsElem = doc.createElement( QStringLiteral( "sortColumns" ) );
  for ( const QgsLayoutTableColumn &column : std::as_const( mSortColumns ) )
  {
    QDomElement columnElem = doc.createElement( QStringLiteral( "column" ) );
    column.writeXml( columnElem, doc );
    sortColumnsElem.appendChild( columnElem );
  }
  elem.appendChild( sortColumnsElem );


  //cell styles
  QDomElement stylesElem = doc.createElement( QStringLiteral( "cellStyles" ) );
  QMap< CellStyleGroup, QString >::const_iterator it = mCellStyleNames.constBegin();
  for ( ; it != mCellStyleNames.constEnd(); ++it )
  {
    QString styleName = it.value();
    QDomElement styleElem = doc.createElement( styleName );
    QgsLayoutTableStyle *style = mCellStyles.value( it.key() );
    if ( style )
    {
      style->writeXml( styleElem, doc );
      stylesElem.appendChild( styleElem );
    }
  }
  elem.appendChild( stylesElem );
  return true;
}

bool QgsLayoutTable::readPropertiesFromElement( const QDomElement &itemElem, const QDomDocument &, const QgsReadWriteContext &context )
{
  mEmptyTableMode = QgsLayoutTable::EmptyTableMode( itemElem.attribute( QStringLiteral( "emptyTableMode" ), QStringLiteral( "0" ) ).toInt() );
  mEmptyTableMessage = itemElem.attribute( QStringLiteral( "emptyTableMessage" ), tr( "No matching records" ) );
  mShowEmptyRows = itemElem.attribute( QStringLiteral( "showEmptyRows" ), QStringLiteral( "0" ) ).toInt();

  const QDomElement headerTextFormat = itemElem.firstChildElement( QStringLiteral( "headerTextFormat" ) );
  if ( !headerTextFormat.isNull() )
  {
    QDomNodeList textFormatNodeList = headerTextFormat.elementsByTagName( QStringLiteral( "text-style" ) );
    QDomElement textFormatElem = textFormatNodeList.at( 0 ).toElement();
    mHeaderTextFormat.readXml( textFormatElem, context );
  }
  else
  {
    QFont headerFont;
    if ( !QgsFontUtils::setFromXmlChildNode( headerFont, itemElem, QStringLiteral( "headerFontProperties" ) ) )
    {
      headerFont.fromString( itemElem.attribute( QStringLiteral( "headerFont" ), QString() ) );
    }
    QColor headerFontColor = QgsSymbolLayerUtils::decodeColor( itemElem.attribute( QStringLiteral( "headerFontColor" ), QStringLiteral( "0,0,0,255" ) ) );
    mHeaderTextFormat.setFont( headerFont );
    if ( headerFont.pointSizeF() > 0 )
    {
      mHeaderTextFormat.setSize( headerFont.pointSizeF() );
      mHeaderTextFormat.setSizeUnit( QgsUnitTypes::RenderPoints );
    }
    else if ( headerFont.pixelSize() > 0 )
    {
      mHeaderTextFormat.setSize( headerFont.pixelSize() );
      mHeaderTextFormat.setSizeUnit( QgsUnitTypes::RenderPixels );
    }
    mHeaderTextFormat.setColor( headerFontColor );
  }

  mHeaderHAlignment = QgsLayoutTable::HeaderHAlignment( itemElem.attribute( QStringLiteral( "headerHAlignment" ), QStringLiteral( "0" ) ).toInt() );
  mHeaderMode = QgsLayoutTable::HeaderMode( itemElem.attribute( QStringLiteral( "headerMode" ), QStringLiteral( "0" ) ).toInt() );

  const QDomElement contentTextFormat = itemElem.firstChildElement( QStringLiteral( "contentTextFormat" ) );
  if ( !contentTextFormat.isNull() )
  {
    QDomNodeList textFormatNodeList = contentTextFormat.elementsByTagName( QStringLiteral( "text-style" ) );
    QDomElement textFormatElem = textFormatNodeList.at( 0 ).toElement();
    mContentTextFormat.readXml( textFormatElem, context );
  }
  else
  {
    QFont contentFont;
    if ( !QgsFontUtils::setFromXmlChildNode( contentFont, itemElem, QStringLiteral( "contentFontProperties" ) ) )
    {
      contentFont.fromString( itemElem.attribute( QStringLiteral( "contentFont" ), QString() ) );
    }
    QColor contentFontColor = QgsSymbolLayerUtils::decodeColor( itemElem.attribute( QStringLiteral( "contentFontColor" ), QStringLiteral( "0,0,0,255" ) ) );
    mContentTextFormat.setFont( contentFont );
    if ( contentFont.pointSizeF() > 0 )
    {
      mContentTextFormat.setSize( contentFont.pointSizeF() );
      mContentTextFormat.setSizeUnit( QgsUnitTypes::RenderPoints );
    }
    else if ( contentFont.pixelSize() > 0 )
    {
      mContentTextFormat.setSize( contentFont.pixelSize() );
      mContentTextFormat.setSizeUnit( QgsUnitTypes::RenderPixels );
    }
    mContentTextFormat.setColor( contentFontColor );
  }

  mCellMargin = itemElem.attribute( QStringLiteral( "cellMargin" ), QStringLiteral( "1.0" ) ).toDouble();
  mGridStrokeWidth = itemElem.attribute( QStringLiteral( "gridStrokeWidth" ), QStringLiteral( "0.5" ) ).toDouble();
  mHorizontalGrid = itemElem.attribute( QStringLiteral( "horizontalGrid" ), QStringLiteral( "1" ) ).toInt();
  mVerticalGrid = itemElem.attribute( QStringLiteral( "verticalGrid" ), QStringLiteral( "1" ) ).toInt();
  mShowGrid = itemElem.attribute( QStringLiteral( "showGrid" ), QStringLiteral( "1" ) ).toInt();
  mGridColor = QgsSymbolLayerUtils::decodeColor( itemElem.attribute( QStringLiteral( "gridColor" ), QStringLiteral( "0,0,0,255" ) ) );
  mBackgroundColor = QgsSymbolLayerUtils::decodeColor( itemElem.attribute( QStringLiteral( "backgroundColor" ), QStringLiteral( "255,255,255,0" ) ) );
  mWrapBehavior = QgsLayoutTable::WrapBehavior( itemElem.attribute( QStringLiteral( "wrapBehavior" ), QStringLiteral( "0" ) ).toInt() );

  //restore display column specifications
  mColumns.clear();
  QDomNodeList columnsList = itemElem.elementsByTagName( QStringLiteral( "displayColumns" ) );
  if ( !columnsList.isEmpty() )
  {
    QDomElement columnsElem = columnsList.at( 0 ).toElement();
    QDomNodeList columnEntryList = columnsElem.elementsByTagName( QStringLiteral( "column" ) );
    for ( int i = 0; i < columnEntryList.size(); ++i )
    {
      QDomElement columnElem = columnEntryList.at( i ).toElement();
      QgsLayoutTableColumn column;
      column.readXml( columnElem );
      mColumns.append( column );
    }
  }
  // sort columns
  mSortColumns.clear();
  QDomNodeList sortColumnsList = itemElem.elementsByTagName( QStringLiteral( "sortColumns" ) );
  if ( !sortColumnsList.isEmpty() )
  {
    QDomElement columnsElem = sortColumnsList.at( 0 ).toElement();
    QDomNodeList columnEntryList = columnsElem.elementsByTagName( QStringLiteral( "column" ) );
    for ( int i = 0; i < columnEntryList.size(); ++i )
    {
      QDomElement columnElem = columnEntryList.at( i ).toElement();
      QgsLayoutTableColumn column;
      column.readXml( columnElem );
      mSortColumns.append( column );
    }
  }
  else
  {
    // backward compatibility for QGIS < 3.14
    // copy the display columns if sortByRank > 0 and then, sort them by rank
    Q_NOWARN_DEPRECATED_PUSH
    std::copy_if( mColumns.begin(), mColumns.end(), std::back_inserter( mSortColumns ), []( const QgsLayoutTableColumn & col ) {return col.sortByRank() > 0;} );
    std::sort( mSortColumns.begin(), mSortColumns.end(), []( const QgsLayoutTableColumn & a, const QgsLayoutTableColumn & b ) {return a.sortByRank() < b.sortByRank();} );
    Q_NOWARN_DEPRECATED_POP
  }

  //restore cell styles
  QDomNodeList stylesList = itemElem.elementsByTagName( QStringLiteral( "cellStyles" ) );
  if ( !stylesList.isEmpty() )
  {
    QDomElement stylesElem = stylesList.at( 0 ).toElement();

    QMap< CellStyleGroup, QString >::const_iterator it = mCellStyleNames.constBegin();
    for ( ; it != mCellStyleNames.constEnd(); ++it )
    {
      QString styleName = it.value();
      QDomNodeList styleList = stylesElem.elementsByTagName( styleName );
      if ( !styleList.isEmpty() )
      {
        QDomElement styleElem = styleList.at( 0 ).toElement();
        QgsLayoutTableStyle *style = mCellStyles.value( it.key() );
        if ( style )
          style->readXml( styleElem );
      }
    }
  }

  emit changed();
  return true;
}

QSizeF QgsLayoutTable::totalSize() const
{
  return mTableSize;
}

void QgsLayoutTable::refresh()
{
  QgsLayoutMultiFrame::refresh();
  refreshAttributes();
}

int QgsLayoutTable::rowsVisible( QgsRenderContext &context, double frameHeight, int firstRow, bool includeHeader, bool includeEmptyRows ) const
{
  //calculate header height
  double headerHeight = 0;
  if ( includeHeader )
  {
    for ( int col = 0; col < mColumns.count(); ++ col )
    {
      const QFontMetricsF headerFontMetrics = QgsTextRenderer::fontMetrics( context, textFormatForHeader( col ), QgsTextRenderer::FONT_WORKAROUND_SCALE );
      //frame has a header
      headerHeight = std::max( headerHeight, 2 * ( mShowGrid && mHorizontalGrid ? mGridStrokeWidth : 0 ) + 2 * mCellMargin + headerFontMetrics.ascent() / context.convertToPainterUnits( 1, QgsUnitTypes::RenderMillimeters ) / QgsTextRenderer::FONT_WORKAROUND_SCALE );
    }
  }
  else
  {
    //frame has no header text, just the stroke
    headerHeight = ( mShowGrid && mHorizontalGrid ? mGridStrokeWidth : 0 );
  }

  //remaining height available for content rows
  double contentHeight = frameHeight - headerHeight;

  double gridHeight = ( mShowGrid && mHorizontalGrid ? mGridStrokeWidth : 0 );

  int currentRow = firstRow;
  while ( contentHeight > 0 && currentRow <= mTableContents.count() )
  {
    double currentRowHeight = mMaxRowHeightMap.value( currentRow + 1 ) + gridHeight + 2 * mCellMargin;
    contentHeight -= currentRowHeight;
    currentRow++;
  }

  if ( includeEmptyRows && contentHeight > 0 )
  {
    const QFontMetricsF emptyRowContentFontMetrics = QgsTextRenderer::fontMetrics( context, mContentTextFormat, QgsTextRenderer::FONT_WORKAROUND_SCALE );
    double rowHeight = ( mShowGrid && mHorizontalGrid ? mGridStrokeWidth : 0 ) + 2 * mCellMargin + emptyRowContentFontMetrics.ascent() / context.convertToPainterUnits( 1, QgsUnitTypes::RenderMillimeters ) / QgsTextRenderer::FONT_WORKAROUND_SCALE;
    currentRow += std::max( std::floor( contentHeight / rowHeight ), 0.0 );
  }

  return currentRow - firstRow - 1;
}

int QgsLayoutTable::rowsVisible( QgsRenderContext &context, int frameIndex, int firstRow, bool includeEmptyRows ) const
{
  //get frame extent
  if ( frameIndex >= frameCount() )
  {
    return 0;
  }
  QRectF frameExtent = frame( frameIndex )->extent();

  bool includeHeader = false;
  if ( ( mHeaderMode == QgsLayoutTable::FirstFrame && frameIndex < 1 )
       || ( mHeaderMode == QgsLayoutTable::AllFrames ) )
  {
    includeHeader = true;
  }
  return rowsVisible( context, frameExtent.height(), firstRow, includeHeader, includeEmptyRows );
}

QPair<int, int> QgsLayoutTable::rowRange( QgsRenderContext &context, const int frameIndex ) const
{
  //calculate row height
  if ( frameIndex >= frameCount() )
  {
    //bad frame index
    return qMakePair( 0, 0 );
  }

  //loop through all previous frames to calculate how many rows are visible in each
  //as the entire height of a frame may not be utilized for content rows
  int rowsAlreadyShown = 0;
  for ( int idx = 0; idx < frameIndex; ++idx )
  {
    rowsAlreadyShown += rowsVisible( context, idx, rowsAlreadyShown, false );
  }

  //using zero based indexes
  int firstVisible = std::min( rowsAlreadyShown, static_cast<int>( mTableContents.length() ) );
  int possibleRowsVisible = rowsVisible( context, frameIndex, rowsAlreadyShown, false );
  int lastVisible = std::min( firstVisible + possibleRowsVisible, static_cast<int>( mTableContents.length() ) );

  return qMakePair( firstVisible, lastVisible );
}

void QgsLayoutTable::render( QgsLayoutItemRenderContext &context, const QRectF &, const int frameIndex )
{
  bool emptyTable = mTableContents.length() == 0;
  if ( emptyTable && mEmptyTableMode == QgsLayoutTable::HideTable )
  {
    //empty table set to hide table mode, so don't draw anything
    return;
  }

  if ( !mLayout->renderContext().isPreviewRender() )
  {
    //exporting composition, so force an attribute refresh
    //we do this in case vector layer has changed via an external source (e.g., another database user)
    refreshAttributes();
  }

  const bool prevTextFormatScaleFlag = context.renderContext().testFlag( QgsRenderContext::ApplyScalingWorkaroundForTextRendering );
  context.renderContext().setFlag( QgsRenderContext::ApplyScalingWorkaroundForTextRendering );

  //calculate which rows to show in this frame
  QPair< int, int > rowsToShow = rowRange( context.renderContext(), frameIndex );

  double gridSizeX = mShowGrid && mVerticalGrid ? mGridStrokeWidth : 0;
  double gridSizeY = mShowGrid && mHorizontalGrid ? mGridStrokeWidth : 0;
  double cellHeaderHeight = mMaxRowHeightMap[0] + 2 * mCellMargin;
  double cellBodyHeightForEmptyRows = QgsTextRenderer::fontMetrics( context.renderContext(), mContentTextFormat, QgsTextRenderer::FONT_WORKAROUND_SCALE ).ascent() / context.renderContext().convertToPainterUnits( 1, QgsUnitTypes::RenderMillimeters ) / QgsTextRenderer::FONT_WORKAROUND_SCALE + 2 * mCellMargin;
  QRectF cell;

  //calculate whether a header is required
  bool drawHeader = ( ( mHeaderMode == QgsLayoutTable::FirstFrame && frameIndex < 1 )
                      || ( mHeaderMode == QgsLayoutTable::AllFrames ) );
  //calculate whether drawing table contents is required
  bool drawContents = !( emptyTable && mEmptyTableMode == QgsLayoutTable::ShowMessage );

  int numberRowsToDraw = rowsToShow.second - rowsToShow.first;
  int numberEmptyRows = 0;
  if ( drawContents && mShowEmptyRows )
  {
    numberRowsToDraw = rowsVisible( context.renderContext(), frameIndex, rowsToShow.first, true );
    numberEmptyRows = numberRowsToDraw - rowsToShow.second + rowsToShow.first;
  }
  bool mergeCells = false;
  if ( emptyTable && mEmptyTableMode == QgsLayoutTable::ShowMessage )
  {
    //draw a merged row for the empty table message
    numberRowsToDraw++;
    rowsToShow.second++;
    mergeCells = true;
  }

  QPainter *p = context.renderContext().painter();
  QgsScopedQPainterState painterState( p );
  // painter is scaled to dots, so scale back to layout units
  p->scale( context.renderContext().scaleFactor(), context.renderContext().scaleFactor() );

  //draw the text
  p->setPen( Qt::SolidLine );

  double currentX = gridSizeX;
  double currentY = gridSizeY;
  if ( drawHeader )
  {
    //draw the headers
    int col = 0;
    for ( const QgsLayoutTableColumn &column : std::as_const( mColumns ) )
    {
      std::unique_ptr< QgsExpressionContextScope > headerCellScope = std::make_unique< QgsExpressionContextScope >();
      headerCellScope->setVariable( QStringLiteral( "column_number" ), col + 1, true );
      QgsExpressionContextScopePopper popper( context.renderContext().expressionContext(), headerCellScope.release() );

      const QgsTextFormat headerFormat = textFormatForHeader( col );
      //draw background
      p->save();
      p->setPen( Qt::NoPen );
      p->setBrush( backgroundColor( -1, col ) );
      p->drawRect( QRectF( currentX, currentY, mMaxColumnWidthMap[col] + 2 * mCellMargin, cellHeaderHeight ) );
      p->restore();

      currentX += mCellMargin;

      cell = QRectF( currentX, currentY, mMaxColumnWidthMap[col], cellHeaderHeight );

      //calculate alignment of header
      QgsTextRenderer::HAlignment headerAlign = QgsTextRenderer::AlignLeft;
      switch ( mHeaderHAlignment )
      {
        case FollowColumn:
          headerAlign = QgsTextRenderer::convertQtHAlignment( column.hAlignment() );
          break;
        case HeaderLeft:
          headerAlign = QgsTextRenderer::AlignLeft;
          break;
        case HeaderCenter:
          headerAlign = QgsTextRenderer::AlignCenter;
          break;
        case HeaderRight:
          headerAlign = QgsTextRenderer::AlignRight;
          break;
      }

      const QRectF textCell = QRectF( currentX, currentY + mCellMargin, mMaxColumnWidthMap[col], cellHeaderHeight - 2 * mCellMargin );

      // disable text clipping to target text rectangle, because we manually clip to the full cell bounds below
      // and it's ok if text overlaps into the margin (e.g. extenders or italicized text)
      QStringList str = column.heading().split( '\n' );
      if ( mWrapBehavior != TruncateText && column.width() > 0 &&
           QgsTextRenderer::requiresWrapping( column.heading(), column.width(), context.renderContext(), headerFormat ) )
      {
        str = QgsTextRenderer::wrapText( column.heading(), column.width(), context.renderContext(), headerFormat, qgsDoubleNear( column.width(), 0.0 ) );
      }

      // scale to dots
      {
        QgsScopedRenderContextScaleToPixels scale( context.renderContext() );
        QgsTextRenderer::drawText( QRectF( textCell.left() * context.renderContext().scaleFactor(),
                                           textCell.top() * context.renderContext().scaleFactor(),
                                           textCell.width() * context.renderContext().scaleFactor(),
                                           textCell.height() * context.renderContext().scaleFactor() ), 0,
                                   headerAlign, str, context.renderContext(), headerFormat, true, QgsTextRenderer::AlignVCenter );
      }

      currentX += mMaxColumnWidthMap[ col ];
      currentX += mCellMargin;
      currentX += gridSizeX;
      col++;
    }

    currentY += cellHeaderHeight;
    currentY += gridSizeY;
  }

  //now draw the body cells
  int rowsDrawn = 0;
  if ( drawContents )
  {
    //draw the attribute values
    for ( int row = rowsToShow.first; row < rowsToShow.second; ++row )
    {
      rowsDrawn++;
      currentX = gridSizeX;
      int col = 0;

      //calculate row height
      double rowHeight = mMaxRowHeightMap[row + 1] + 2 * mCellMargin;

      for ( const QgsLayoutTableColumn &column : std::as_const( mColumns ) )
      {
        const QRectF fullCell( currentX, currentY, mMaxColumnWidthMap[col] + 2 * mCellMargin, rowHeight );
        //draw background
        p->save();
        p->setPen( Qt::NoPen );
        p->setBrush( backgroundColor( row, col ) );
        p->drawRect( fullCell );
        p->restore();

        // currentY = gridSize;
        currentX += mCellMargin;

        QVariant cellContents = mTableContents.at( row ).at( col );
        const QString localizedString { QgsExpressionUtils::toLocalizedString( cellContents ) };
        QStringList str = localizedString.split( '\n' );

        QgsTextFormat cellFormat = textFormatForCell( row, col );
        QgsExpressionContextScopePopper popper( context.renderContext().expressionContext(), scopeForCell( row, col ) );
        cellFormat.updateDataDefinedProperties( context.renderContext() );

        // disable text clipping to target text rectangle, because we manually clip to the full cell bounds below
        // and it's ok if text overlaps into the margin (e.g. extenders or italicized text)
<<<<<<< HEAD
        if ( mWrapBehavior != TruncateText && column.width() > 0 &&
             QgsTextRenderer::requiresWrapping( cellContents.toString(), column.width(), context.renderContext(), cellFormat ) )
        {
          str = QgsTextRenderer::wrapText( cellContents.toString(), column.width(), context.renderContext(), cellFormat, qgsDoubleNear( column.width(), 0.0 ) );
=======
        if ( ( mWrapBehavior != TruncateText || column.width() > 0 ) && textRequiresWrapping( context.renderContext(), localizedString, column.width(), cellFormat ) )
        {
          str = wrappedText( context.renderContext(), localizedString, column.width(), cellFormat );
>>>>>>> f0838764
        }

        p->save();
        p->setClipRect( fullCell );
        const QRectF textCell = QRectF( currentX, currentY + mCellMargin, mMaxColumnWidthMap[col], rowHeight - 2 * mCellMargin );

        const QgsConditionalStyle style = conditionalCellStyle( row, col );
        QColor foreColor = cellFormat.color();
        if ( style.textColor().isValid() )
          foreColor = style.textColor();

        cellFormat.setColor( foreColor );

        // scale to dots
        {
          QgsScopedRenderContextScaleToPixels scale( context.renderContext() );
          QgsTextRenderer::drawText( QRectF( textCell.left() * context.renderContext().scaleFactor(),
                                             textCell.top() * context.renderContext().scaleFactor(),
                                             textCell.width() * context.renderContext().scaleFactor(),
                                             textCell.height() * context.renderContext().scaleFactor() ), 0,
                                     QgsTextRenderer::convertQtHAlignment( horizontalAlignmentForCell( row, col ) ), str, context.renderContext(), cellFormat, true,
                                     QgsTextRenderer::convertQtVAlignment( verticalAlignmentForCell( row, col ) ) );
        }
        p->restore();

        currentX += mMaxColumnWidthMap[ col ];
        currentX += mCellMargin;
        currentX += gridSizeX;
        col++;
      }
      currentY += rowHeight;
      currentY += gridSizeY;
    }
  }

  if ( numberRowsToDraw > rowsDrawn )
  {
    p->save();
    p->setPen( Qt::NoPen );

    //draw background of empty rows
    for ( int row = rowsDrawn; row < numberRowsToDraw; ++row )
    {
      currentX = gridSizeX;
      int col = 0;

      if ( mergeCells )
      {
        p->setBrush( backgroundColor( row + 10000, 0 ) );
        p->drawRect( QRectF( gridSizeX, currentY, mTableSize.width() - 2 * gridSizeX, cellBodyHeightForEmptyRows ) );
      }
      else
      {
        for ( const QgsLayoutTableColumn &column : std::as_const( mColumns ) )
        {
          Q_UNUSED( column )

          //draw background

          //we use a bit of a hack here - since we don't want these extra blank rows to match the firstrow/lastrow rule, add 10000 to row number
          p->setBrush( backgroundColor( row + 10000, col ) );
          p->drawRect( QRectF( currentX, currentY, mMaxColumnWidthMap[col] + 2 * mCellMargin, cellBodyHeightForEmptyRows ) );

          // currentY = gridSize;
          currentX += mMaxColumnWidthMap[ col ] + 2 * mCellMargin;
          currentX += gridSizeX;
          col++;
        }
      }
      currentY += cellBodyHeightForEmptyRows + gridSizeY;
    }
    p->restore();
  }

  //and the borders
  if ( mShowGrid )
  {
    QPen gridPen;
    gridPen.setWidthF( mGridStrokeWidth );
    gridPen.setColor( mGridColor );
    gridPen.setJoinStyle( Qt::MiterJoin );
    p->setPen( gridPen );
    if ( mHorizontalGrid )
    {
      drawHorizontalGridLines( context, rowsToShow.first, rowsToShow.second + numberEmptyRows, drawHeader );
    }
    if ( mVerticalGrid )
    {
      drawVerticalGridLines( context, mMaxColumnWidthMap, rowsToShow.first, rowsToShow.second + numberEmptyRows, drawHeader, mergeCells );
    }
  }

  //special case - no records and table is set to ShowMessage mode
  if ( emptyTable && mEmptyTableMode == QgsLayoutTable::ShowMessage )
  {
    double messageX = gridSizeX + mCellMargin;
    double messageY = gridSizeY + ( drawHeader ? cellHeaderHeight + gridSizeY : 0 );
    cell = QRectF( messageX, messageY, mTableSize.width() - messageX, cellBodyHeightForEmptyRows );

    // scale to dots
    {
      QgsScopedRenderContextScaleToPixels scale( context.renderContext() );
      QgsTextRenderer::drawText( QRectF( cell.left() * context.renderContext().scaleFactor(),
                                         cell.top() * context.renderContext().scaleFactor(),
                                         cell.width() * context.renderContext().scaleFactor(),
                                         cell.height() * context.renderContext().scaleFactor() ), 0,
                                 QgsTextRenderer::AlignCenter, QStringList() << mEmptyTableMessage, context.renderContext(), mContentTextFormat, true, QgsTextRenderer::AlignVCenter );
    }
  }

  context.renderContext().setFlag( QgsRenderContext::ApplyScalingWorkaroundForTextRendering, prevTextFormatScaleFlag );
}

void QgsLayoutTable::setCellMargin( const double margin )
{
  if ( qgsDoubleNear( margin, mCellMargin ) )
  {
    return;
  }

  mCellMargin = margin;

  //since spacing has changed, we need to recalculate the table size
  recalculateTableSize();

  emit changed();
}

void QgsLayoutTable::setEmptyTableBehavior( const QgsLayoutTable::EmptyTableMode mode )
{
  if ( mode == mEmptyTableMode )
  {
    return;
  }

  mEmptyTableMode = mode;

  //since appearance has changed, we need to recalculate the table size
  recalculateTableSize();

  emit changed();
}

void QgsLayoutTable::setEmptyTableMessage( const QString &message )
{
  if ( message == mEmptyTableMessage )
  {
    return;
  }

  mEmptyTableMessage = message;

  //since message has changed, we need to recalculate the table size
  recalculateTableSize();

  emit changed();
}

void QgsLayoutTable::setShowEmptyRows( const bool showEmpty )
{
  if ( showEmpty == mShowEmptyRows )
  {
    return;
  }

  mShowEmptyRows = showEmpty;
  update();
  emit changed();
}

void QgsLayoutTable::setHeaderFont( const QFont &font )
{
  mHeaderTextFormat.setFont( font );
  if ( font.pointSizeF() > 0 )
  {
    mHeaderTextFormat.setSize( font.pointSizeF() );
    mHeaderTextFormat.setSizeUnit( QgsUnitTypes::RenderPoints );
  }
  else if ( font.pixelSize() > 0 )
  {
    mHeaderTextFormat.setSize( font.pixelSize() );
    mHeaderTextFormat.setSizeUnit( QgsUnitTypes::RenderPixels );
  }

  //since font attributes have changed, we need to recalculate the table size
  recalculateTableSize();

  emit changed();
}

QFont QgsLayoutTable::headerFont() const
{
  return mHeaderTextFormat.toQFont();
}

void QgsLayoutTable::setHeaderFontColor( const QColor &color )
{
  if ( color == mHeaderTextFormat.color() )
  {
    return;
  }

  mHeaderTextFormat.setColor( color );
  update();

  emit changed();
}

QColor QgsLayoutTable::headerFontColor() const
{
  return mHeaderTextFormat.color();
}

void QgsLayoutTable::setHeaderTextFormat( const QgsTextFormat &format )
{
  mHeaderTextFormat = format;

  //since font attributes have changed, we need to recalculate the table size
  recalculateTableSize();

  emit changed();
}

QgsTextFormat QgsLayoutTable::headerTextFormat() const
{
  return mHeaderTextFormat;
}

void QgsLayoutTable::setHeaderHAlignment( const QgsLayoutTable::HeaderHAlignment alignment )
{
  if ( alignment == mHeaderHAlignment )
  {
    return;
  }

  mHeaderHAlignment = alignment;
  update();

  emit changed();
}

void QgsLayoutTable::setHeaderMode( const QgsLayoutTable::HeaderMode mode )
{
  if ( mode == mHeaderMode )
  {
    return;
  }

  mHeaderMode = mode;
  recalculateTableSize();

  emit changed();
}

void QgsLayoutTable::setContentFont( const QFont &font )
{
  mContentTextFormat.setFont( font );
  if ( font.pointSizeF() > 0 )
  {
    mContentTextFormat.setSize( font.pointSizeF() );
    mContentTextFormat.setSizeUnit( QgsUnitTypes::RenderPoints );
  }
  else if ( font.pixelSize() > 0 )
  {
    mContentTextFormat.setSize( font.pixelSize() );
    mContentTextFormat.setSizeUnit( QgsUnitTypes::RenderPixels );
  }

  //since font attributes have changed, we need to recalculate the table size
  recalculateTableSize();

  emit changed();
}

QFont QgsLayoutTable::contentFont() const
{
  return mContentTextFormat.toQFont();
}

void QgsLayoutTable::setContentFontColor( const QColor &color )
{
  if ( color == mContentTextFormat.color() )
  {
    return;
  }

  mContentTextFormat.setColor( color );
  update();

  emit changed();
}

QColor QgsLayoutTable::contentFontColor() const
{
  return mContentTextFormat.color();
}

void QgsLayoutTable::setContentTextFormat( const QgsTextFormat &format )
{
  mContentTextFormat = format;

  //since spacing has changed, we need to recalculate the table size
  recalculateTableSize();

  emit changed();
}

QgsTextFormat QgsLayoutTable::contentTextFormat() const
{
  return mContentTextFormat;
}

void QgsLayoutTable::setShowGrid( const bool showGrid )
{
  if ( showGrid == mShowGrid )
  {
    return;
  }

  mShowGrid = showGrid;
  //since grid spacing has changed, we need to recalculate the table size
  recalculateTableSize();

  emit changed();
}

void QgsLayoutTable::setGridStrokeWidth( const double width )
{
  if ( qgsDoubleNear( width, mGridStrokeWidth ) )
  {
    return;
  }

  mGridStrokeWidth = width;
  //since grid spacing has changed, we need to recalculate the table size
  recalculateTableSize();

  emit changed();
}

void QgsLayoutTable::setGridColor( const QColor &color )
{
  if ( color == mGridColor )
  {
    return;
  }

  mGridColor = color;
  update();

  emit changed();
}

void QgsLayoutTable::setHorizontalGrid( const bool horizontalGrid )
{
  if ( horizontalGrid == mHorizontalGrid )
  {
    return;
  }

  mHorizontalGrid = horizontalGrid;
  //since grid spacing has changed, we need to recalculate the table size
  recalculateTableSize();

  emit changed();
}

void QgsLayoutTable::setVerticalGrid( const bool verticalGrid )
{
  if ( verticalGrid == mVerticalGrid )
  {
    return;
  }

  mVerticalGrid = verticalGrid;
  //since grid spacing has changed, we need to recalculate the table size
  recalculateTableSize();

  emit changed();
}

void QgsLayoutTable::setBackgroundColor( const QColor &color )
{
  if ( color == mBackgroundColor )
  {
    return;
  }

  mBackgroundColor = color;
  update();

  emit changed();
}

void QgsLayoutTable::setWrapBehavior( QgsLayoutTable::WrapBehavior behavior )
{
  if ( behavior == mWrapBehavior )
  {
    return;
  }

  mWrapBehavior = behavior;
  recalculateTableSize();

  emit changed();
}

void QgsLayoutTable::setColumns( const QgsLayoutTableColumns &columns )
{
  //remove existing columns
  mColumns = columns;

  // backward compatibility
  // test if sorting is provided with the columns and call setSortColumns in such case
  QgsLayoutTableSortColumns newSortColumns;
  Q_NOWARN_DEPRECATED_PUSH
  std::copy_if( mColumns.begin(), mColumns.end(), std::back_inserter( newSortColumns ), []( const QgsLayoutTableColumn & col ) {return col.sortByRank() > 0;} );
  if ( !newSortColumns.isEmpty() )
  {
    std::sort( newSortColumns.begin(), newSortColumns.end(), []( const QgsLayoutTableColumn & a, const QgsLayoutTableColumn & b ) {return a.sortByRank() < b.sortByRank();} );
    setSortColumns( newSortColumns );
  }
  Q_NOWARN_DEPRECATED_POP
}

void QgsLayoutTable::setSortColumns( const QgsLayoutTableSortColumns &sortColumns )
{
  mSortColumns = sortColumns;
}

void QgsLayoutTable::setCellStyle( QgsLayoutTable::CellStyleGroup group, const QgsLayoutTableStyle &style )
{
  if ( mCellStyles.contains( group ) )
    delete mCellStyles.take( group );

  mCellStyles.insert( group, new QgsLayoutTableStyle( style ) );
}

const QgsLayoutTableStyle *QgsLayoutTable::cellStyle( QgsLayoutTable::CellStyleGroup group ) const
{
  if ( !mCellStyles.contains( group ) )
    return nullptr;

  return mCellStyles.value( group );
}

QMap<int, QString> QgsLayoutTable::headerLabels() const
{
  QMap<int, QString> headers;

  int i = 0;
  for ( const QgsLayoutTableColumn &col : std::as_const( mColumns ) )
  {
    headers.insert( i, col.heading() );
    i++;
  }
  return headers;
}

QgsExpressionContextScope *QgsLayoutTable::scopeForCell( int row, int column ) const
{
  std::unique_ptr< QgsExpressionContextScope > cellScope = std::make_unique< QgsExpressionContextScope >();
  cellScope->setVariable( QStringLiteral( "row_number" ), row + 1, true );
  cellScope->setVariable( QStringLiteral( "column_number" ), column + 1, true );
  return cellScope.release();
}

QgsConditionalStyle QgsLayoutTable::conditionalCellStyle( int, int ) const
{
  return QgsConditionalStyle();
}

QSizeF QgsLayoutTable::fixedFrameSize( const int frameIndex ) const
{
  Q_UNUSED( frameIndex )
  return QSizeF( mTableSize.width(), 0 );
}

QSizeF QgsLayoutTable::minFrameSize( const int frameIndex ) const
{
  QgsRenderContext context = QgsLayoutUtils::createRenderContextForLayout( mLayout, nullptr );
  context.setFlag( QgsRenderContext::ApplyScalingWorkaroundForTextRendering );

  double height = 0;
  if ( ( mHeaderMode == QgsLayoutTable::FirstFrame && frameIndex < 1 )
       || ( mHeaderMode == QgsLayoutTable::AllFrames ) )
  {
    //header required, force frame to be high enough for header
    for ( int col = 0; col < mColumns.size(); ++ col )
    {
      height = std::max( height, 2 * ( mShowGrid ? mGridStrokeWidth : 0 ) + 2 * mCellMargin + QgsTextRenderer::fontMetrics( context, textFormatForHeader( col ), QgsTextRenderer::FONT_WORKAROUND_SCALE ).ascent() / QgsTextRenderer::FONT_WORKAROUND_SCALE / context.convertToPainterUnits( 1, QgsUnitTypes::RenderMillimeters ) );
    }
  }
  return QSizeF( 0, height );
}

void QgsLayoutTable::refreshAttributes()
{
  mMaxColumnWidthMap.clear();
  mMaxRowHeightMap.clear();
  mTableContents.clear();

  //get new contents
  if ( !getTableContents( mTableContents ) )
  {
    return;
  }
}

void QgsLayoutTable::recalculateFrameSizes()
{
  mTableSize = QSizeF( totalWidth(), totalHeight() );
  QgsLayoutMultiFrame::recalculateFrameSizes();
}

void QgsLayoutTable::initStyles()
{
  mCellStyles.insert( OddColumns, new QgsLayoutTableStyle() );
  mCellStyles.insert( EvenColumns, new QgsLayoutTableStyle() );
  mCellStyles.insert( OddRows, new QgsLayoutTableStyle() );
  mCellStyles.insert( EvenRows, new QgsLayoutTableStyle() );
  mCellStyles.insert( FirstColumn, new QgsLayoutTableStyle() );
  mCellStyles.insert( LastColumn, new QgsLayoutTableStyle() );
  mCellStyles.insert( HeaderRow, new QgsLayoutTableStyle() );
  mCellStyles.insert( FirstRow, new QgsLayoutTableStyle() );
  mCellStyles.insert( LastRow, new QgsLayoutTableStyle() );

  mCellStyleNames.insert( OddColumns, QStringLiteral( "oddColumns" ) );
  mCellStyleNames.insert( EvenColumns, QStringLiteral( "evenColumns" ) );
  mCellStyleNames.insert( OddRows, QStringLiteral( "oddRows" ) );
  mCellStyleNames.insert( EvenRows, QStringLiteral( "evenRows" ) );
  mCellStyleNames.insert( FirstColumn, QStringLiteral( "firstColumn" ) );
  mCellStyleNames.insert( LastColumn, QStringLiteral( "lastColumn" ) );
  mCellStyleNames.insert( HeaderRow, QStringLiteral( "headerRow" ) );
  mCellStyleNames.insert( FirstRow, QStringLiteral( "firstRow" ) );
  mCellStyleNames.insert( LastRow, QStringLiteral( "lastRow" ) );
}

bool QgsLayoutTable::calculateMaxColumnWidths()
{
  mMaxColumnWidthMap.clear();

  //total number of cells (rows + 1 for header)
  int cols = mColumns.count();
  int cells = cols * ( mTableContents.count() + 1 );
  QVector< double > widths( cells );

  double currentCellTextWidth;

  QgsRenderContext context = QgsLayoutUtils::createRenderContextForLayout( mLayout, nullptr );
  context.setFlag( QgsRenderContext::ApplyScalingWorkaroundForTextRendering );

  //first, go through all the column headers and calculate the sizes
  int i = 0;
  for ( const QgsLayoutTableColumn &col : std::as_const( mColumns ) )
  {
    if ( col.width() > 0 )
    {
      //column has manually specified width
      widths[i] = col.width();
    }
    else if ( mHeaderMode != QgsLayoutTable::NoHeaders )
    {
      std::unique_ptr< QgsExpressionContextScope > headerCellScope = std::make_unique< QgsExpressionContextScope >();
      headerCellScope->setVariable( QStringLiteral( "column_number" ), i + 1, true );
      QgsExpressionContextScopePopper popper( context.expressionContext(), headerCellScope.release() );

      //column width set to automatic, so check content size
      const QStringList multiLineSplit = col.heading().split( '\n' );
      currentCellTextWidth = QgsTextRenderer::textWidth( context, textFormatForHeader( i ), multiLineSplit ) / context.convertToPainterUnits( 1, QgsUnitTypes::RenderMillimeters );
      widths[i] = currentCellTextWidth;
    }
    else
    {
      widths[i] = 0.0;
    }
    i++;
  }

  //next, go through all the table contents and calculate the sizes
  QgsLayoutTableContents::const_iterator rowIt = mTableContents.constBegin();
  int row = 1;
  for ( ; rowIt != mTableContents.constEnd(); ++rowIt )
  {
    QgsLayoutTableRow::const_iterator colIt = rowIt->constBegin();
    int col = 0;
    for ( ; colIt != rowIt->constEnd(); ++colIt )
    {
      if ( mColumns.at( col ).width() <= 0 )
      {
        //column width set to automatic, so check content size
<<<<<<< HEAD
=======
        const QStringList multiLineSplit = QgsExpressionUtils::toLocalizedString( *colIt ).split( '\n' );

>>>>>>> f0838764
        QgsTextFormat cellFormat = textFormatForCell( row - 1, col );
        QStringList multiLineSplit = ( *colIt ).toString().split( '\n' );
        if ( mWrapBehavior == WrapText )
          multiLineSplit = QgsTextRenderer::wrapText( ( *colIt ).toString(), mColumns.at( col ).width(), context, cellFormat, qgsDoubleNear( mColumns.at( col ).width(), 0.0 ) );
        else
          multiLineSplit = ( *colIt ).toString().split( '\n' );

        QgsExpressionContextScopePopper popper( context.expressionContext(), scopeForCell( row - 1, col ) );
        cellFormat.updateDataDefinedProperties( context );

        currentCellTextWidth = QgsTextRenderer::textWidth( context, cellFormat, multiLineSplit ) / context.convertToPainterUnits( 1, QgsUnitTypes::RenderMillimeters );
        widths[ row * cols + col ] = currentCellTextWidth;
      }
      else
      {
        widths[ row * cols + col ] = 0;
      }

      col++;
    }
    row++;
  }

  //calculate maximum
  for ( int col = 0; col < cols; ++col )
  {
    double maxColWidth = 0;
    for ( int row = 0; row < mTableContents.count() + 1; ++row )
    {
      maxColWidth = std::max( widths[ row * cols + col ], maxColWidth );
    }
    mMaxColumnWidthMap.insert( col, maxColWidth );
  }

  return true;
}

bool QgsLayoutTable::calculateMaxRowHeights()
{
  mMaxRowHeightMap.clear();

  //total number of cells (rows + 1 for header)
  int cols = mColumns.count();
  int cells = cols * ( mTableContents.count() + 1 );
  QVector< double > heights( cells );

  QgsRenderContext context = QgsLayoutUtils::createRenderContextForLayout( mLayout, nullptr );
  context.setFlag( QgsRenderContext::ApplyScalingWorkaroundForTextRendering );

  //first, go through all the column headers and calculate the sizes
  int i = 0;
  for ( const QgsLayoutTableColumn &col : std::as_const( mColumns ) )
  {
    std::unique_ptr< QgsExpressionContextScope > headerCellScope = std::make_unique< QgsExpressionContextScope >();
    headerCellScope->setVariable( QStringLiteral( "column_number" ), i + 1, true );
    QgsExpressionContextScopePopper popper( context.expressionContext(), headerCellScope.release() );

    const QgsTextFormat cellFormat = textFormatForHeader( i );
    const double headerDescentMm = QgsTextRenderer::fontMetrics( context, cellFormat, QgsTextRenderer::FONT_WORKAROUND_SCALE ).descent() / QgsTextRenderer::FONT_WORKAROUND_SCALE  / context.convertToPainterUnits( 1, QgsUnitTypes::RenderMillimeters );
    //height
    if ( mHeaderMode == QgsLayoutTable::NoHeaders )
    {
      heights[i] = 0;
    }
    else if ( mWrapBehavior != TruncateText && mColumns.at( i ).width() > 0 && QgsTextRenderer::requiresWrapping( col.heading(), mColumns.at( i ).width(), context, cellFormat ) )
    {
      //contents too wide for cell, need to wrap
      heights[i] = QgsTextRenderer::textHeight( context, cellFormat, QgsTextRenderer::wrapText( col.heading(), mColumns.at( i ).width(), context, cellFormat, qgsDoubleNear( mColumns.at( i ).width(), 0.0 ) ), QgsTextRenderer::Rect )
                   / context.convertToPainterUnits( 1, QgsUnitTypes::RenderMillimeters )
                   - headerDescentMm;
    }
    else
    {
      heights[i] = QgsTextRenderer::textHeight( context, cellFormat, QStringList() << col.heading(), QgsTextRenderer::Rect ) / context.convertToPainterUnits( 1, QgsUnitTypes::RenderMillimeters )
                   - headerDescentMm;
    }
    i++;
  }

  //next, go through all the table contents and calculate the sizes
  QgsLayoutTableContents::const_iterator rowIt = mTableContents.constBegin();
  int row = 1;
  for ( ; rowIt != mTableContents.constEnd(); ++rowIt )
  {
    QgsLayoutTableRow::const_iterator colIt = rowIt->constBegin();
    int i = 0;
    for ( ; colIt != rowIt->constEnd(); ++colIt )
    {
      QgsTextFormat cellFormat = textFormatForCell( row - 1, i );
      QgsExpressionContextScopePopper popper( context.expressionContext(), scopeForCell( row - 1, i ) );
      cellFormat.updateDataDefinedProperties( context );
      const double contentDescentMm = QgsTextRenderer::fontMetrics( context, cellFormat, QgsTextRenderer::FONT_WORKAROUND_SCALE ).descent() / QgsTextRenderer::FONT_WORKAROUND_SCALE  / context.convertToPainterUnits( 1, QgsUnitTypes::RenderMillimeters );
      const QString localizedString { QgsExpressionUtils::toLocalizedString( *colIt ) };

<<<<<<< HEAD
      if ( mWrapBehavior != TruncateText && mColumns.at( i ).width() > 0 && QgsTextRenderer::requiresWrapping( ( *colIt ).toString(), mColumns.at( i ).width(), context, cellFormat ) )
      {
        //contents too wide for cell, need to wrap
        heights[ row * cols + i ] = QgsTextRenderer::textHeight( context, cellFormat, QgsTextRenderer::wrapText( ( *colIt ).toString(), mColumns.at( i ).width(), context, cellFormat, qgsDoubleNear( mColumns.at( i ).width(), 0.0 ) ), QgsTextRenderer::Rect ) / context.convertToPainterUnits( 1, QgsUnitTypes::RenderMillimeters ) - contentDescentMm;
=======
      if ( textRequiresWrapping( context, localizedString, mColumns.at( i ).width(), cellFormat ) )
      {
        //contents too wide for cell, need to wrap
        heights[ row * cols + i ] = QgsTextRenderer::textHeight( context, cellFormat, wrappedText( context, localizedString, mColumns.at( i ).width(), cellFormat ), QgsTextRenderer::Rect ) / context.convertToPainterUnits( 1, QgsUnitTypes::RenderMillimeters ) - contentDescentMm;
>>>>>>> f0838764
      }
      else
      {
        heights[ row * cols + i ] = QgsTextRenderer::textHeight( context, cellFormat, QStringList() << localizedString.split( '\n' ), QgsTextRenderer::Rect ) / context.convertToPainterUnits( 1, QgsUnitTypes::RenderMillimeters ) - contentDescentMm;
      }

      i++;
    }
    row++;
  }

  //calculate maximum
  for ( int row = 0; row < mTableContents.count() + 1; ++row )
  {
    double maxRowHeight = 0;
    for ( int col = 0; col < cols; ++col )
    {
      maxRowHeight = std::max( heights[ row * cols + col ], maxRowHeight );
    }
    mMaxRowHeightMap.insert( row, maxRowHeight );
  }

  return true;
}

double QgsLayoutTable::totalWidth()
{
  //check how much space each column needs
  if ( !calculateMaxColumnWidths() )
  {
    return 0;
  }

  //adapt frame to total width
  double totalWidth = 0;
  QMap<int, double>::const_iterator maxColWidthIt = mMaxColumnWidthMap.constBegin();
  for ( ; maxColWidthIt != mMaxColumnWidthMap.constEnd(); ++maxColWidthIt )
  {
    totalWidth += maxColWidthIt.value();
  }
  totalWidth += ( 2 * mMaxColumnWidthMap.size() * mCellMargin );
  totalWidth += ( mMaxColumnWidthMap.size() + 1 ) * ( mShowGrid && mVerticalGrid ? mGridStrokeWidth : 0 );

  return totalWidth;
}

double QgsLayoutTable::totalHeight()
{
  //check how much space each row needs
  if ( !calculateMaxRowHeights() )
  {
    return 0;
  }

  double height = 0;

  QgsRenderContext context = QgsLayoutUtils::createRenderContextForLayout( mLayout, nullptr );
  context.setFlag( QgsRenderContext::ApplyScalingWorkaroundForTextRendering );

  //loop through all existing frames to calculate how many rows are visible in each
  //as the entire height of a frame may not be utilized for content rows
  int rowsAlreadyShown = 0;
  int numberExistingFrames = frameCount();
  int rowsVisibleInLastFrame = 0;
  double heightOfLastFrame = 0;
  for ( int idx = 0; idx < numberExistingFrames; ++idx )
  {
    bool hasHeader = ( ( mHeaderMode == QgsLayoutTable::FirstFrame && idx == 0 )
                       || ( mHeaderMode == QgsLayoutTable::AllFrames ) );
    heightOfLastFrame = frame( idx )->rect().height();
    rowsVisibleInLastFrame = rowsVisible( context, heightOfLastFrame, rowsAlreadyShown, hasHeader, false );
    rowsAlreadyShown += rowsVisibleInLastFrame;
    height += heightOfLastFrame;
    if ( rowsAlreadyShown >= mTableContents.length() )
    {
      //shown entire contents of table, nothing remaining
      return height;
    }
  }

  //calculate how many rows left to show
  int remainingRows = mTableContents.length() - rowsAlreadyShown;

  if ( remainingRows <= 0 )
  {
    //no remaining rows
    return height;
  }

  if ( mResizeMode == QgsLayoutMultiFrame::ExtendToNextPage )
  {
    QgsLayoutItemPage *page = mLayout->pageCollection()->page( mLayout->pageCollection()->pageCount() - 1 );
    if ( page )
      heightOfLastFrame = page->sizeWithUnits().height();
  }

  bool hasHeader = ( ( mHeaderMode == QgsLayoutTable::FirstFrame && numberExistingFrames < 1 )
                     || ( mHeaderMode == QgsLayoutTable::AllFrames ) );

  int numberFramesMissing = 0;
  while ( remainingRows > 0 )
  {
    numberFramesMissing++;

    rowsVisibleInLastFrame = rowsVisible( context, heightOfLastFrame, rowsAlreadyShown, hasHeader, false );
    if ( rowsVisibleInLastFrame < 1 )
    {
      //if no rows are visible in the last frame, calculation of missing frames
      //is impossible. So just return total height of existing frames
      return height;
    }

    rowsAlreadyShown += rowsVisibleInLastFrame;
    remainingRows = mTableContents.length() - rowsAlreadyShown;
  }

  //rows remain unshown -- how many extra frames would we need to complete the table?
  //assume all added frames are same size as final frame
  height += heightOfLastFrame * numberFramesMissing;
  return height;
}

void QgsLayoutTable::drawHorizontalGridLines( QgsLayoutItemRenderContext &context, int firstRow, int lastRow, bool drawHeaderLines ) const
{
  //horizontal lines
  if ( lastRow - firstRow < 1 && !drawHeaderLines )
  {
    return;
  }

  QPainter *painter = context.renderContext().painter();

  double cellBodyHeightForEmptyRows = QgsTextRenderer::fontMetrics( context.renderContext(), mContentTextFormat, QgsTextRenderer::FONT_WORKAROUND_SCALE ).ascent() / QgsTextRenderer::FONT_WORKAROUND_SCALE / context.renderContext().convertToPainterUnits( 1, QgsUnitTypes::RenderMillimeters );
  double halfGridStrokeWidth = ( mShowGrid ? mGridStrokeWidth : 0 ) / 2.0;
  double currentY = 0;
  currentY = halfGridStrokeWidth;
  if ( drawHeaderLines )
  {
    painter->drawLine( QPointF( halfGridStrokeWidth, currentY ), QPointF( mTableSize.width() - halfGridStrokeWidth, currentY ) );
    currentY += ( mShowGrid ? mGridStrokeWidth : 0 );
    currentY += mMaxRowHeightMap[0] + 2 * mCellMargin;
  }
  for ( int row = firstRow; row < lastRow; ++row )
  {
    painter->drawLine( QPointF( halfGridStrokeWidth, currentY ), QPointF( mTableSize.width() - halfGridStrokeWidth, currentY ) );
    currentY += ( mShowGrid ? mGridStrokeWidth : 0 );
    double rowHeight = row < mTableContents.count() ? mMaxRowHeightMap[row + 1] : cellBodyHeightForEmptyRows;
    currentY += ( rowHeight + 2 * mCellMargin );
  }
  painter->drawLine( QPointF( halfGridStrokeWidth, currentY ), QPointF( mTableSize.width() - halfGridStrokeWidth, currentY ) );
}

QColor QgsLayoutTable::backgroundColor( int row, int column ) const
{
  QColor color = mBackgroundColor;
  if ( QgsLayoutTableStyle *style = mCellStyles.value( OddColumns ) )
    if ( style->enabled && column % 2 == 0 )
      color = style->cellBackgroundColor;
  if ( QgsLayoutTableStyle *style = mCellStyles.value( EvenColumns ) )
    if ( style->enabled && column % 2 == 1 )
      color = style->cellBackgroundColor;
  if ( QgsLayoutTableStyle *style = mCellStyles.value( OddRows ) )
    if ( style->enabled && row % 2 == 0 )
      color = style->cellBackgroundColor;
  if ( QgsLayoutTableStyle *style = mCellStyles.value( EvenRows ) )
    if ( style->enabled && row % 2 == 1 )
      color = style->cellBackgroundColor;
  if ( QgsLayoutTableStyle *style = mCellStyles.value( FirstColumn ) )
    if ( style->enabled && column == 0 )
      color = style->cellBackgroundColor;
  if ( QgsLayoutTableStyle *style = mCellStyles.value( LastColumn ) )
    if ( style->enabled && column == mColumns.count() - 1 )
      color = style->cellBackgroundColor;
  if ( QgsLayoutTableStyle *style = mCellStyles.value( HeaderRow ) )
    if ( style->enabled && row == -1 )
      color = style->cellBackgroundColor;
  if ( QgsLayoutTableStyle *style = mCellStyles.value( FirstRow ) )
    if ( style->enabled && row == 0 )
      color = style->cellBackgroundColor;
  if ( QgsLayoutTableStyle *style = mCellStyles.value( LastRow ) )
    if ( style->enabled && row == mTableContents.count() - 1 )
      color = style->cellBackgroundColor;

  if ( row >= 0 )
  {
    QgsConditionalStyle conditionalStyle = conditionalCellStyle( row, column );
    if ( conditionalStyle.backgroundColor().isValid() )
      color = conditionalStyle.backgroundColor();
  }

  return color;
}

void QgsLayoutTable::drawVerticalGridLines( QgsLayoutItemRenderContext &context, const QMap<int, double> &maxWidthMap, int firstRow, int lastRow, bool hasHeader, bool mergeCells ) const
{
  //vertical lines
  if ( lastRow - firstRow < 1 && !hasHeader )
  {
    return;
  }

  QPainter *painter = context.renderContext().painter();

  //calculate height of table within frame
  double tableHeight = 0;
  if ( hasHeader )
  {
    tableHeight += ( mShowGrid && mHorizontalGrid ? mGridStrokeWidth : 0 ) + mCellMargin * 2 + mMaxRowHeightMap[0];
  }
  tableHeight += ( mShowGrid && mHorizontalGrid ? mGridStrokeWidth : 0 );
  double headerHeight = tableHeight;

  double cellBodyHeightForEmptyRows = QgsTextRenderer::fontMetrics( context.renderContext(), mContentTextFormat, QgsTextRenderer::FONT_WORKAROUND_SCALE ).ascent() / QgsTextRenderer::FONT_WORKAROUND_SCALE / context.renderContext().convertToPainterUnits( 1, QgsUnitTypes::RenderMillimeters );
  for ( int row = firstRow; row < lastRow; ++row )
  {
    double rowHeight = row < mTableContents.count() ? mMaxRowHeightMap[row + 1] : cellBodyHeightForEmptyRows;
    tableHeight += rowHeight + ( mShowGrid && mHorizontalGrid ? mGridStrokeWidth : 0 ) + mCellMargin * 2;
  }

  double halfGridStrokeWidth = ( mShowGrid && mVerticalGrid ? mGridStrokeWidth : 0 ) / 2.0;
  double currentX = halfGridStrokeWidth;
  painter->drawLine( QPointF( currentX, halfGridStrokeWidth ), QPointF( currentX, tableHeight - halfGridStrokeWidth ) );
  currentX += ( mShowGrid && mVerticalGrid ? mGridStrokeWidth : 0 );
  QMap<int, double>::const_iterator maxColWidthIt = maxWidthMap.constBegin();
  int col = 1;
  for ( ; maxColWidthIt != maxWidthMap.constEnd(); ++maxColWidthIt )
  {
    currentX += ( maxColWidthIt.value() + 2 * mCellMargin );
    if ( col == maxWidthMap.size() || !mergeCells )
    {
      painter->drawLine( QPointF( currentX, halfGridStrokeWidth ), QPointF( currentX, tableHeight - halfGridStrokeWidth ) );
    }
    else if ( hasHeader )
    {
      painter->drawLine( QPointF( currentX, halfGridStrokeWidth ), QPointF( currentX, headerHeight - halfGridStrokeWidth ) );
    }

    currentX += ( mShowGrid && mVerticalGrid ? mGridStrokeWidth : 0 );
    col++;
  }
}

void QgsLayoutTable::recalculateTableSize()
{
  recalculateFrameSizes();

  //force recalculation of frame rects, so that they are set to the correct
  //fixed and minimum frame sizes
  recalculateFrameRects();
}

bool QgsLayoutTable::contentsContainsRow( const QgsLayoutTableContents &contents, const QgsLayoutTableRow &row ) const
{
  return ( contents.indexOf( row ) >= 0 );
}

QgsTextFormat QgsLayoutTable::textFormatForCell( int, int ) const
{
  return mContentTextFormat;
}

QgsTextFormat QgsLayoutTable::textFormatForHeader( int ) const
{
  return mHeaderTextFormat;
}

Qt::Alignment QgsLayoutTable::horizontalAlignmentForCell( int, int column ) const
{
  return mColumns.value( column ).hAlignment();
}

Qt::Alignment QgsLayoutTable::verticalAlignmentForCell( int, int column ) const
{
  return mColumns.value( column ).vAlignment();
}
<|MERGE_RESOLUTION|>--- conflicted
+++ resolved
@@ -536,16 +536,10 @@
 
         // disable text clipping to target text rectangle, because we manually clip to the full cell bounds below
         // and it's ok if text overlaps into the margin (e.g. extenders or italicized text)
-<<<<<<< HEAD
         if ( mWrapBehavior != TruncateText && column.width() > 0 &&
-             QgsTextRenderer::requiresWrapping( cellContents.toString(), column.width(), context.renderContext(), cellFormat ) )
+             QgsTextRenderer::requiresWrapping( localizedString, column.width(), context.renderContext(), cellFormat ) )
         {
-          str = QgsTextRenderer::wrapText( cellContents.toString(), column.width(), context.renderContext(), cellFormat, qgsDoubleNear( column.width(), 0.0 ) );
-=======
-        if ( ( mWrapBehavior != TruncateText || column.width() > 0 ) && textRequiresWrapping( context.renderContext(), localizedString, column.width(), cellFormat ) )
-        {
-          str = wrappedText( context.renderContext(), localizedString, column.width(), cellFormat );
->>>>>>> f0838764
+          str = QgsTextRenderer::wrapText( localizedString, column.width(), context.renderContext(), cellFormat, qgsDoubleNear( column.width(), 0.0 ) );
         }
 
         p->save();
@@ -1137,13 +1131,9 @@
       if ( mColumns.at( col ).width() <= 0 )
       {
         //column width set to automatic, so check content size
-<<<<<<< HEAD
-=======
-        const QStringList multiLineSplit = QgsExpressionUtils::toLocalizedString( *colIt ).split( '\n' );
-
->>>>>>> f0838764
+
         QgsTextFormat cellFormat = textFormatForCell( row - 1, col );
-        QStringList multiLineSplit = ( *colIt ).toString().split( '\n' );
+        QStringList multiLineSplit = QgsExpressionUtils::toLocalizedString( *colIt ).split( '\n' );
         if ( mWrapBehavior == WrapText )
           multiLineSplit = QgsTextRenderer::wrapText( ( *colIt ).toString(), mColumns.at( col ).width(), context, cellFormat, qgsDoubleNear( mColumns.at( col ).width(), 0.0 ) );
         else
@@ -1236,17 +1226,10 @@
       const double contentDescentMm = QgsTextRenderer::fontMetrics( context, cellFormat, QgsTextRenderer::FONT_WORKAROUND_SCALE ).descent() / QgsTextRenderer::FONT_WORKAROUND_SCALE  / context.convertToPainterUnits( 1, QgsUnitTypes::RenderMillimeters );
       const QString localizedString { QgsExpressionUtils::toLocalizedString( *colIt ) };
 
-<<<<<<< HEAD
-      if ( mWrapBehavior != TruncateText && mColumns.at( i ).width() > 0 && QgsTextRenderer::requiresWrapping( ( *colIt ).toString(), mColumns.at( i ).width(), context, cellFormat ) )
+      if ( mWrapBehavior != TruncateText && mColumns.at( i ).width() > 0 && QgsTextRenderer::requiresWrapping( localizedString, mColumns.at( i ).width(), context, cellFormat ) )
       {
         //contents too wide for cell, need to wrap
-        heights[ row * cols + i ] = QgsTextRenderer::textHeight( context, cellFormat, QgsTextRenderer::wrapText( ( *colIt ).toString(), mColumns.at( i ).width(), context, cellFormat, qgsDoubleNear( mColumns.at( i ).width(), 0.0 ) ), QgsTextRenderer::Rect ) / context.convertToPainterUnits( 1, QgsUnitTypes::RenderMillimeters ) - contentDescentMm;
-=======
-      if ( textRequiresWrapping( context, localizedString, mColumns.at( i ).width(), cellFormat ) )
-      {
-        //contents too wide for cell, need to wrap
-        heights[ row * cols + i ] = QgsTextRenderer::textHeight( context, cellFormat, wrappedText( context, localizedString, mColumns.at( i ).width(), cellFormat ), QgsTextRenderer::Rect ) / context.convertToPainterUnits( 1, QgsUnitTypes::RenderMillimeters ) - contentDescentMm;
->>>>>>> f0838764
+        heights[ row * cols + i ] = QgsTextRenderer::textHeight( context, cellFormat, QgsTextRenderer::wrapText( localizedString, mColumns.at( i ).width(), context, cellFormat, qgsDoubleNear( mColumns.at( i ).width(), 0.0 ) ), QgsTextRenderer::Rect ) / context.convertToPainterUnits( 1, QgsUnitTypes::RenderMillimeters ) - contentDescentMm;
       }
       else
       {
