--- conflicted
+++ resolved
@@ -93,15 +93,10 @@
     doUpdateFilterByMap();
   }
 
-<<<<<<< HEAD
   evaluateLegendExpressions();
 
-  int dpi = painter->device()->logicalDpiX();
-  double dotsPerMM = dpi / 25.4;
-=======
   const int dpi = painter->device()->logicalDpiX();
   const double dotsPerMM = dpi / 25.4;
->>>>>>> 9ce295eb
 
   if ( mLayout )
   {
