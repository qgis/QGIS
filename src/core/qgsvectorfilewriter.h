--- conflicted
+++ resolved
@@ -26,20 +26,6 @@
 
 #include <QPair>
 
-<<<<<<< HEAD
-#ifdef DEBUG
-typedef struct OGRDataSourceHS  *OGRDataSourceH;
-typedef struct OGRLayerHS       *OGRLayerH;
-typedef struct OGRGeometryHS    *OGRGeometryH;
-#else
-typedef void *OGRDataSourceH;
-typedef void *OGRLayerH;
-typedef void *OGRGeometryH;
-typedef void *OGRFeatureH;
-#endif
-
-=======
->>>>>>> 34adbe7f
 
 class QgsSymbolLayerV2;
 class QTextCodec;
