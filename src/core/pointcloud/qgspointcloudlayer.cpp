--- conflicted
+++ resolved
@@ -70,15 +70,10 @@
 
 QgsPointCloudLayer::~QgsPointCloudLayer()
 {
-<<<<<<< HEAD
-  // If the task is still running we need to cancel it
-  waitForStatisticsCalculationToFinish( true );
-=======
   if ( QgsTask *task = QgsApplication::taskManager()->task( mStatsCalculationTask ) )
   {
     task->cancel();
   }
->>>>>>> 4b255af8
 }
 
 QgsPointCloudLayer *QgsPointCloudLayer::clone() const
@@ -884,28 +879,6 @@
   emit statisticsCalculationStateChanged( mStatisticsCalculationState );
 }
 
-<<<<<<< HEAD
-void QgsPointCloudLayer::waitForStatisticsCalculationToFinish( bool cancelTask )
-{
-  // If the statistics calculation task is still running we need to wait for the task to get actually terminated or completed properly
-  if ( QgsTask *task = QgsApplication::taskManager()->task( mStatsCalculationTask ) )
-  {
-    if ( task->isActive() )
-    {
-      QEventLoop loop;
-      connect( task, &QgsTask::taskCompleted, &loop, &QEventLoop::quit );
-      connect( task, &QgsTask::taskTerminated, &loop, &QEventLoop::quit );
-      if ( cancelTask )
-      {
-        task->cancel();
-      }
-      loop.exec();
-    }
-  }
-}
-
-=======
->>>>>>> 4b255af8
 void QgsPointCloudLayer::resetRenderer()
 {
   mDataProvider->loadIndex();
