/***************************************************************************
                         qgspointcloudlayer.cpp
                         --------------------
    begin                : October 2020
    copyright            : (C) 2020 by Peter Petrik
    email                : zilolv at gmail dot com
 ***************************************************************************/

/***************************************************************************
 *                                                                         *
 *   This program is free software; you can redistribute it and/or modify  *
 *   it under the terms of the GNU General Public License as published by  *
 *   the Free Software Foundation; either version 2 of the License, or     *
 *   (at your option) any later version.                                   *
 *                                                                         *
 ***************************************************************************/

#include "qgspointcloudlayer.h"
#include "qgspointcloudlayerrenderer.h"
#include "qgspointcloudindex.h"
#include "qgsrectangle.h"
#include "qgspointclouddataprovider.h"
#include "qgsproviderregistry.h"
#include "qgslogger.h"
#include "qgslayermetadataformatter.h"
#include "qgspointcloudrenderer.h"
#include "qgsruntimeprofiler.h"
#include "qgsapplication.h"
#include "qgspainting.h"
#include "qgspointcloudrendererregistry.h"
#include "qgspointcloudlayerelevationproperties.h"
#include "qgsmaplayerlegend.h"
#include "qgsxmlutils.h"
#include "qgsmaplayerfactory.h"
#include "qgsmaplayerutils.h"
#include "qgsabstractpointcloud3drenderer.h"
#include "qgspointcloudstatscalculator.h"
#include "qgspointcloudstatscalculationtask.h"
#include "qgsmessagelog.h"
#include "qgstaskmanager.h"
#include "qgspointcloudlayerprofilegenerator.h"
#include "qgscopcpointcloudindex.h"

#include <QUrl>

QgsPointCloudLayer::QgsPointCloudLayer( const QString &uri,
                                        const QString &baseName,
                                        const QString &providerLib,
                                        const QgsPointCloudLayer::LayerOptions &options )
  : QgsMapLayer( QgsMapLayerType::PointCloudLayer, baseName, uri )
  , mElevationProperties( new QgsPointCloudLayerElevationProperties( this ) )
  , mLayerOptions( options )
{
  if ( !uri.isEmpty() && !providerLib.isEmpty() )
  {
    const QgsDataProvider::ProviderOptions providerOptions { options.transformContext };
    QgsDataProvider::ReadFlags providerFlags = QgsDataProvider::ReadFlags();
    if ( options.loadDefaultStyle )
    {
      providerFlags |= QgsDataProvider::FlagLoadDefaultStyle;
    }
    setDataSource( uri, baseName, providerLib, providerOptions, providerFlags );
  }

  setLegend( QgsMapLayerLegend::defaultPointCloudLegend( this ) );
  connect( this, &QgsPointCloudLayer::subsetStringChanged, this, &QgsMapLayer::configChanged );
}

QgsPointCloudLayer::~QgsPointCloudLayer()
{
<<<<<<< HEAD
  // If the task is still running we need to cancel it
=======
  // TODO: switch to using private resources for the inner workings of the stats calculation task
>>>>>>> 99c1dbc3
  waitForStatisticsCalculationToFinish( true );
}

QgsPointCloudLayer *QgsPointCloudLayer::clone() const
{
  QgsPointCloudLayer *layer = new QgsPointCloudLayer( source(), name(), mProviderKey, mLayerOptions );
  QgsMapLayer::clone( layer );

  layer->mElevationProperties = mElevationProperties->clone();
  layer->mElevationProperties->setParent( layer );

  if ( mRenderer )
    layer->setRenderer( mRenderer->clone() );

  return layer;
}

QgsRectangle QgsPointCloudLayer::extent() const
{
  if ( !mDataProvider )
    return QgsRectangle();

  return mDataProvider->extent();
}

QgsMapLayerRenderer *QgsPointCloudLayer::createMapRenderer( QgsRenderContext &rendererContext )
{
  return new QgsPointCloudLayerRenderer( this, rendererContext );
}

QgsAbstractProfileGenerator *QgsPointCloudLayer::createProfileGenerator( const QgsProfileRequest &request )
{
  return new QgsPointCloudLayerProfileGenerator( this, request );
}

QgsPointCloudDataProvider *QgsPointCloudLayer::dataProvider()
{
  return mDataProvider.get();
}

const QgsPointCloudDataProvider *QgsPointCloudLayer::dataProvider() const
{
  return mDataProvider.get();
}

bool QgsPointCloudLayer::readXml( const QDomNode &layerNode, QgsReadWriteContext &context )
{
  // create provider
  const QDomNode pkeyNode = layerNode.namedItem( QStringLiteral( "provider" ) );
  mProviderKey = pkeyNode.toElement().text();

  if ( !( mReadFlags & QgsMapLayer::FlagDontResolveLayers ) )
  {
    const QgsDataProvider::ProviderOptions providerOptions { context.transformContext() };
    QgsDataProvider::ReadFlags flags = QgsDataProvider::ReadFlags();
    // read extent
    if ( mReadFlags & QgsMapLayer::FlagReadExtentFromXml )
    {
      const QDomNode extentNode = layerNode.namedItem( QStringLiteral( "extent" ) );
      if ( !extentNode.isNull() )
      {
        // get the extent
        const QgsRectangle mbr = QgsXmlUtils::readRectangle( extentNode.toElement() );

        // store the extent
        setExtent( mbr );

        // skip get extent
        flags |= QgsDataProvider::SkipGetExtent;
      }
    }
    if ( mReadFlags & QgsMapLayer::FlagTrustLayerMetadata )
    {
      flags |= QgsDataProvider::FlagTrustDataSource;
    }
    setDataSource( mDataSource, mLayerName, mProviderKey, providerOptions, flags );
    const QDomNode subset = layerNode.namedItem( QStringLiteral( "subset" ) );
    const QString subsetText = subset.toElement().text();
    if ( !subsetText.isEmpty() )
      setSubsetString( subsetText );
  }

  if ( !isValid() )
  {
    return false;
  }

  QString errorMsg;
  if ( !readSymbology( layerNode, errorMsg, context ) )
    return false;

  readStyleManager( layerNode );
  return true;
}

bool QgsPointCloudLayer::writeXml( QDomNode &layerNode, QDomDocument &doc, const QgsReadWriteContext &context ) const
{
  QDomElement mapLayerNode = layerNode.toElement();
  mapLayerNode.setAttribute( QStringLiteral( "type" ), QgsMapLayerFactory::typeToString( QgsMapLayerType::PointCloudLayer ) );

  if ( !subsetString().isEmpty() )
  {
    QDomElement subset = doc.createElement( QStringLiteral( "subset" ) );
    const QDomText subsetText = doc.createTextNode( subsetString() );
    subset.appendChild( subsetText );
    layerNode.appendChild( subset );
  }
  if ( mDataProvider )
  {
    QDomElement provider  = doc.createElement( QStringLiteral( "provider" ) );
    const QDomText providerText = doc.createTextNode( providerType() );
    provider.appendChild( providerText );
    layerNode.appendChild( provider );
  }

  writeStyleManager( layerNode, doc );

  QString errorMsg;
  return writeSymbology( layerNode, doc, errorMsg, context );
}

bool QgsPointCloudLayer::readSymbology( const QDomNode &node, QString &errorMessage, QgsReadWriteContext &context, QgsMapLayer::StyleCategories categories )
{
  const QDomElement elem = node.toElement();

  readCommonStyle( elem, context, categories );

  readStyle( node, errorMessage, context, categories );

  if ( categories.testFlag( CustomProperties ) )
    readCustomProperties( node, QStringLiteral( "variable" ) );

  return true;
}

bool QgsPointCloudLayer::readStyle( const QDomNode &node, QString &, QgsReadWriteContext &context, QgsMapLayer::StyleCategories categories )
{
  bool result = true;

  if ( categories.testFlag( Symbology3D ) )
  {
    bool ok;
    bool sync = node.attributes().namedItem( QStringLiteral( "sync3DRendererTo2DRenderer" ) ).nodeValue().toInt( &ok );
    if ( ok )
      setSync3DRendererTo2DRenderer( sync );
  }

  if ( categories.testFlag( Symbology ) )
  {
    QDomElement rendererElement = node.firstChildElement( QStringLiteral( "renderer" ) );
    if ( !rendererElement.isNull() )
    {
      std::unique_ptr< QgsPointCloudRenderer > r( QgsPointCloudRenderer::load( rendererElement, context ) );
      if ( r )
      {
        setRenderer( r.release() );
      }
      else
      {
        result = false;
      }
    }
    // make sure layer has a renderer - if none exists, fallback to a default renderer
    if ( !mRenderer )
    {
      setRenderer( QgsPointCloudRendererRegistry::defaultRenderer( this ) );
    }
  }

  if ( categories.testFlag( Symbology ) )
  {
    // get and set the blend mode if it exists
    const QDomNode blendModeNode = node.namedItem( QStringLiteral( "blendMode" ) );
    if ( !blendModeNode.isNull() )
    {
      const QDomElement e = blendModeNode.toElement();
      setBlendMode( QgsPainting::getCompositionMode( static_cast< QgsPainting::BlendMode >( e.text().toInt() ) ) );
    }
  }

  // get and set the layer transparency and scale visibility if they exists
  if ( categories.testFlag( Rendering ) )
  {
    const QDomNode layerOpacityNode = node.namedItem( QStringLiteral( "layerOpacity" ) );
    if ( !layerOpacityNode.isNull() )
    {
      const QDomElement e = layerOpacityNode.toElement();
      setOpacity( e.text().toDouble() );
    }

    const bool hasScaleBasedVisibiliy { node.attributes().namedItem( QStringLiteral( "hasScaleBasedVisibilityFlag" ) ).nodeValue() == '1' };
    setScaleBasedVisibility( hasScaleBasedVisibiliy );
    bool ok;
    const double maxScale { node.attributes().namedItem( QStringLiteral( "maxScale" ) ).nodeValue().toDouble( &ok ) };
    if ( ok )
    {
      setMaximumScale( maxScale );
    }
    const double minScale { node.attributes().namedItem( QStringLiteral( "minScale" ) ).nodeValue().toDouble( &ok ) };
    if ( ok )
    {
      setMinimumScale( minScale );
    }
  }
  return result;
}

bool QgsPointCloudLayer::writeSymbology( QDomNode &node, QDomDocument &doc, QString &errorMessage,
    const QgsReadWriteContext &context, QgsMapLayer::StyleCategories categories ) const
{
  Q_UNUSED( errorMessage )

  QDomElement elem = node.toElement();
  writeCommonStyle( elem, doc, context, categories );

  ( void )writeStyle( node, doc, errorMessage, context, categories );

  return true;
}

bool QgsPointCloudLayer::writeStyle( QDomNode &node, QDomDocument &doc, QString &, const QgsReadWriteContext &context, QgsMapLayer::StyleCategories categories ) const
{
  QDomElement mapLayerNode = node.toElement();

  if ( categories.testFlag( Symbology3D ) )
  {
    mapLayerNode.setAttribute( QStringLiteral( "sync3DRendererTo2DRenderer" ), mSync3DRendererTo2DRenderer ? 1 : 0 );
  }

  if ( categories.testFlag( Symbology ) )
  {
    if ( mRenderer )
    {
      const QDomElement rendererElement = mRenderer->save( doc, context );
      node.appendChild( rendererElement );
    }
  }

  //save customproperties
  if ( categories.testFlag( CustomProperties ) )
  {
    writeCustomProperties( node, doc );
  }

  if ( categories.testFlag( Symbology ) )
  {
    // add the blend mode field
    QDomElement blendModeElem  = doc.createElement( QStringLiteral( "blendMode" ) );
    const QDomText blendModeText = doc.createTextNode( QString::number( QgsPainting::getBlendModeEnum( blendMode() ) ) );
    blendModeElem.appendChild( blendModeText );
    node.appendChild( blendModeElem );
  }

  // add the layer opacity and scale visibility
  if ( categories.testFlag( Rendering ) )
  {
    QDomElement layerOpacityElem = doc.createElement( QStringLiteral( "layerOpacity" ) );
    const QDomText layerOpacityText = doc.createTextNode( QString::number( opacity() ) );
    layerOpacityElem.appendChild( layerOpacityText );
    node.appendChild( layerOpacityElem );

    mapLayerNode.setAttribute( QStringLiteral( "hasScaleBasedVisibilityFlag" ), hasScaleBasedVisibility() ? 1 : 0 );
    mapLayerNode.setAttribute( QStringLiteral( "maxScale" ), maximumScale() );
    mapLayerNode.setAttribute( QStringLiteral( "minScale" ), minimumScale() );
  }
  return true;
}

void QgsPointCloudLayer::setTransformContext( const QgsCoordinateTransformContext &transformContext )
{
  if ( mDataProvider )
    mDataProvider->setTransformContext( transformContext );
  invalidateWgs84Extent();
}

void QgsPointCloudLayer::setDataSourcePrivate( const QString &dataSource, const QString &baseName, const QString &provider,
    const QgsDataProvider::ProviderOptions &options, QgsDataProvider::ReadFlags flags )
{
  if ( mDataProvider )
  {
    disconnect( mDataProvider.get(), &QgsPointCloudDataProvider::dataChanged, this, &QgsPointCloudLayer::dataChanged );
    disconnect( mDataProvider.get(), &QgsPointCloudDataProvider::indexGenerationStateChanged, this, &QgsPointCloudLayer::onPointCloudIndexGenerationStateChanged );
  }

  setName( baseName );
  mProviderKey = provider;
  mDataSource = dataSource;

  mDataProvider.reset( qobject_cast<QgsPointCloudDataProvider *>( QgsProviderRegistry::instance()->createProvider( provider, dataSource, options, flags ) ) );
  if ( !mDataProvider )
  {
    QgsDebugMsg( QStringLiteral( "Unable to get point cloud data provider" ) );
    setValid( false );
    return;
  }

  mDataProvider->setParent( this );
  QgsDebugMsgLevel( QStringLiteral( "Instantiated the point cloud data provider plugin" ), 2 );

  setValid( mDataProvider->isValid() );
  if ( !isValid() )
  {
    QgsDebugMsg( QStringLiteral( "Invalid point cloud provider plugin %1" ).arg( QString( mDataSource.toUtf8() ) ) );
    return;
  }

  connect( mDataProvider.get(), &QgsPointCloudDataProvider::indexGenerationStateChanged, this, &QgsPointCloudLayer::onPointCloudIndexGenerationStateChanged );
  connect( mDataProvider.get(), &QgsPointCloudDataProvider::dataChanged, this, &QgsPointCloudLayer::dataChanged );

  // Load initial extent, crs and renderer
  setCrs( mDataProvider->crs() );
  if ( !( flags & QgsDataProvider::SkipGetExtent ) )
  {
    setExtent( mDataProvider->extent() );
  }

  bool loadDefaultStyleFlag = false;
  if ( flags & QgsDataProvider::FlagLoadDefaultStyle )
  {
    loadDefaultStyleFlag = true;
  }

  if ( !mLayerOptions.skipIndexGeneration && mDataProvider && mDataProvider->isValid() )
  {
    mDataProvider->generateIndex();
    if ( !mLayerOptions.skipStatisticsCalculation && !mDataProvider->hasStatisticsMetadata() && mDataProvider->indexingState() == QgsPointCloudDataProvider::PointCloudIndexGenerationState::Indexed )
    {
      calculateStatistics();
    }
  }

  if ( mDataProvider && mDataProvider->isValid() && mDataProvider->hasStatisticsMetadata() && mStatistics.sampledPointsCount() == 0 )
  {
    mStatistics = mDataProvider->metadataStatistics();
  }

  if ( !mRenderer || loadDefaultStyleFlag )
  {
    std::unique_ptr< QgsScopedRuntimeProfile > profile;
    if ( QgsApplication::profiler()->groupIsActive( QStringLiteral( "projectload" ) ) )
      profile = std::make_unique< QgsScopedRuntimeProfile >( tr( "Load layer style" ), QStringLiteral( "projectload" ) );

    bool defaultLoadedFlag = false;

    if ( loadDefaultStyleFlag && isSpatial() && mDataProvider->capabilities() & QgsPointCloudDataProvider::CreateRenderer )
    {
      // first try to create a renderer directly from the data provider
      std::unique_ptr< QgsPointCloudRenderer > defaultRenderer( mDataProvider->createRenderer() );
      if ( defaultRenderer )
      {
        defaultLoadedFlag = true;
        setRenderer( defaultRenderer.release() );
      }
    }

    if ( !defaultLoadedFlag && loadDefaultStyleFlag )
    {
      loadDefaultStyle( defaultLoadedFlag );
    }

    if ( !defaultLoadedFlag )
    {
      // all else failed, create default renderer
      setRenderer( QgsPointCloudRendererRegistry::defaultRenderer( this ) );
    }
  }
}

QString QgsPointCloudLayer::encodedSource( const QString &source, const QgsReadWriteContext &context ) const
{
  QVariantMap parts = QgsProviderRegistry::instance()->decodeUri( providerType(), source );
  if ( parts.contains( QStringLiteral( "path" ) ) )
  {
    parts.insert( QStringLiteral( "path" ), context.pathResolver().writePath( parts.value( QStringLiteral( "path" ) ).toString() ) );
    return QgsProviderRegistry::instance()->encodeUri( providerType(), parts );
  }
  else
  {
    return source;
  }
}

QString QgsPointCloudLayer::decodedSource( const QString &source, const QString &dataProvider, const QgsReadWriteContext &context ) const
{
  QVariantMap parts = QgsProviderRegistry::instance()->decodeUri( dataProvider, source );
  if ( parts.contains( QStringLiteral( "path" ) ) )
  {
    parts.insert( QStringLiteral( "path" ), context.pathResolver().readPath( parts.value( QStringLiteral( "path" ) ).toString() ) );
    return QgsProviderRegistry::instance()->encodeUri( dataProvider, parts );
  }
  else
  {
    return source;
  }
}

void QgsPointCloudLayer::onPointCloudIndexGenerationStateChanged( QgsPointCloudDataProvider::PointCloudIndexGenerationState state )
{
  switch ( state )
  {
    case QgsPointCloudDataProvider::Indexed:
    {
      resetRenderer();
      break;
    }
    case QgsPointCloudDataProvider::NotIndexed:
    {
      QgsError providerError = mDataProvider->error();
      if ( !providerError.isEmpty() )
      {
        setError( providerError );
        emit raiseError( providerError.summary() );
      }
      break;
    }
    case QgsPointCloudDataProvider::Indexing:
      break;
  }
}


QString QgsPointCloudLayer::loadDefaultStyle( bool &resultFlag )
{
  if ( mDataProvider->capabilities() & QgsPointCloudDataProvider::CreateRenderer )
  {
    // first try to create a renderer directly from the data provider
    std::unique_ptr< QgsPointCloudRenderer > defaultRenderer( mDataProvider->createRenderer() );
    if ( defaultRenderer )
    {
      resultFlag = true;
      setRenderer( defaultRenderer.release() );
      return QString();
    }
  }

  return QgsMapLayer::loadDefaultStyle( resultFlag );
}

QString QgsPointCloudLayer::htmlMetadata() const
{
  const QgsLayerMetadataFormatter htmlFormatter( metadata() );
  QString myMetadata = QStringLiteral( "<html>\n<body>\n" );

  myMetadata += generalHtmlMetadata();

  // Begin Provider section
  myMetadata += QStringLiteral( "<h1>" ) + tr( "Information from provider" ) + QStringLiteral( "</h1>\n<hr>\n" );
  myMetadata += QLatin1String( "<table class=\"list-view\">\n" );

  // Extent
  myMetadata += QStringLiteral( "<tr><td class=\"highlight\">" ) + tr( "Extent" ) + QStringLiteral( "</td><td>" ) + extent().toString() + QStringLiteral( "</td></tr>\n" );

  // feature count
  QLocale locale = QLocale();
  locale.setNumberOptions( locale.numberOptions() &= ~QLocale::NumberOption::OmitGroupSeparator );
  const qint64 pointCount = mDataProvider ? mDataProvider->pointCount() : -1;
  myMetadata += QStringLiteral( "<tr><td class=\"highlight\">" )
                + tr( "Point count" ) + QStringLiteral( "</td><td>" )
                + ( pointCount < 0 ? tr( "unknown" ) : locale.toString( static_cast<qlonglong>( pointCount ) ) )
                + QStringLiteral( "</td></tr>\n" );
  myMetadata += QLatin1String( "</table>\n<br><br>" );

  // CRS
  myMetadata += crsHtmlMetadata();

  // provider metadata section
  myMetadata += QStringLiteral( "<h1>" ) + tr( "Metadata" ) + QStringLiteral( "</h1>\n<hr>\n" ) + QStringLiteral( "<table class=\"list-view\">\n" );
  const QVariantMap originalMetadata = mDataProvider ? mDataProvider->originalMetadata() : QVariantMap();

  if ( originalMetadata.value( QStringLiteral( "creation_year" ) ).toInt() > 0 && originalMetadata.contains( QStringLiteral( "creation_doy" ) ) )
  {
    QDate creationDate( originalMetadata.value( QStringLiteral( "creation_year" ) ).toInt(), 1, 1 );
    creationDate = creationDate.addDays( originalMetadata.value( QStringLiteral( "creation_doy" ) ).toInt() );

    myMetadata += QStringLiteral( "<tr><td class=\"highlight\">" )
                  + tr( "Creation date" ) + QStringLiteral( "</td><td>" )
                  + creationDate.toString( Qt::ISODate )
                  + QStringLiteral( "</td></tr>\n" );
  }
  if ( originalMetadata.contains( QStringLiteral( "major_version" ) ) && originalMetadata.contains( QStringLiteral( "minor_version" ) ) )
  {
    myMetadata += QStringLiteral( "<tr><td class=\"highlight\">" )
                  + tr( "Version" ) + QStringLiteral( "</td><td>" )
                  + QStringLiteral( "%1.%2" ).arg( originalMetadata.value( QStringLiteral( "major_version" ) ).toString(),
                      originalMetadata.value( QStringLiteral( "minor_version" ) ).toString() )
                  + QStringLiteral( "</td></tr>\n" );
  }

  if ( !originalMetadata.value( QStringLiteral( "dataformat_id" ) ).toString().isEmpty() )
  {
    myMetadata += QStringLiteral( "<tr><td class=\"highlight\">" )
                  + tr( "Data format" ) + QStringLiteral( "</td><td>" )
                  + QStringLiteral( "%1 (%2)" ).arg( QgsPointCloudDataProvider::translatedDataFormatIds().value( originalMetadata.value( QStringLiteral( "dataformat_id" ) ).toInt() ),
                      originalMetadata.value( QStringLiteral( "dataformat_id" ) ).toString() ).trimmed()
                  + QStringLiteral( "</td></tr>\n" );
  }

  myMetadata += QStringLiteral( "<tr><td class=\"highlight\">" )
                + tr( "Scale X" ) + QStringLiteral( "</td><td>" )
                + QString::number( originalMetadata.value( QStringLiteral( "scale_x" ) ).toDouble() )
                + QStringLiteral( "</td></tr>\n" );
  myMetadata += QStringLiteral( "<tr><td class=\"highlight\">" )
                + tr( "Scale Y" ) + QStringLiteral( "</td><td>" )
                + QString::number( originalMetadata.value( QStringLiteral( "scale_y" ) ).toDouble() )
                + QStringLiteral( "</td></tr>\n" );
  myMetadata += QStringLiteral( "<tr><td class=\"highlight\">" )
                + tr( "Scale Z" ) + QStringLiteral( "</td><td>" )
                + QString::number( originalMetadata.value( QStringLiteral( "scale_z" ) ).toDouble() )
                + QStringLiteral( "</td></tr>\n" );

  myMetadata += QStringLiteral( "<tr><td class=\"highlight\">" )
                + tr( "Offset X" ) + QStringLiteral( "</td><td>" )
                + QString::number( originalMetadata.value( QStringLiteral( "offset_x" ) ).toDouble() )
                + QStringLiteral( "</td></tr>\n" );
  myMetadata += QStringLiteral( "<tr><td class=\"highlight\">" )
                + tr( "Offset Y" ) + QStringLiteral( "</td><td>" )
                + QString::number( originalMetadata.value( QStringLiteral( "offset_y" ) ).toDouble() )
                + QStringLiteral( "</td></tr>\n" );
  myMetadata += QStringLiteral( "<tr><td class=\"highlight\">" )
                + tr( "Offset Z" ) + QStringLiteral( "</td><td>" )
                + QString::number( originalMetadata.value( QStringLiteral( "offset_z" ) ).toDouble() )
                + QStringLiteral( "</td></tr>\n" );

  if ( !originalMetadata.value( QStringLiteral( "project_id" ) ).toString().isEmpty() )
  {
    myMetadata += QStringLiteral( "<tr><td class=\"highlight\">" )
                  + tr( "Project ID" ) + QStringLiteral( "</td><td>" )
                  + originalMetadata.value( QStringLiteral( "project_id" ) ).toString()
                  + QStringLiteral( "</td></tr>\n" );
  }

  if ( !originalMetadata.value( QStringLiteral( "system_id" ) ).toString().isEmpty() )
  {
    myMetadata += QStringLiteral( "<tr><td class=\"highlight\">" )
                  + tr( "System ID" ) + QStringLiteral( "</td><td>" )
                  + originalMetadata.value( QStringLiteral( "system_id" ) ).toString()
                  + QStringLiteral( "</td></tr>\n" );
  }

  if ( !originalMetadata.value( QStringLiteral( "software_id" ) ).toString().isEmpty() )
  {
    myMetadata += QStringLiteral( "<tr><td class=\"highlight\">" )
                  + tr( "Software ID" ) + QStringLiteral( "</td><td>" )
                  + originalMetadata.value( QStringLiteral( "software_id" ) ).toString()
                  + QStringLiteral( "</td></tr>\n" );
  }

  // End Provider section
  myMetadata += QLatin1String( "</table>\n<br><br>" );

  // identification section
  myMetadata += QStringLiteral( "<h1>" ) + tr( "Identification" ) + QStringLiteral( "</h1>\n<hr>\n" );
  myMetadata += htmlFormatter.identificationSectionHtml( );
  myMetadata += QLatin1String( "<br><br>\n" );

  // extent section
  myMetadata += QStringLiteral( "<h1>" ) + tr( "Extent" ) + QStringLiteral( "</h1>\n<hr>\n" );
  myMetadata += htmlFormatter.extentSectionHtml( isSpatial() );
  myMetadata += QLatin1String( "<br><br>\n" );

  // Start the Access section
  myMetadata += QStringLiteral( "<h1>" ) + tr( "Access" ) + QStringLiteral( "</h1>\n<hr>\n" );
  myMetadata += htmlFormatter.accessSectionHtml( );
  myMetadata += QLatin1String( "<br><br>\n" );

  // Attributes section
  myMetadata += QStringLiteral( "<h1>" ) + tr( "Attributes" ) + QStringLiteral( "</h1>\n<hr>\n<table class=\"list-view\">\n" );

  const QgsPointCloudAttributeCollection attrs = attributes();

  // count attributes
  myMetadata += QStringLiteral( "<tr><td class=\"highlight\">" ) + tr( "Count" ) + QStringLiteral( "</td><td>" ) + QString::number( attrs.count() ) + QStringLiteral( "</td></tr>\n" );

  myMetadata += QLatin1String( "</table>\n<br><table width=\"100%\" class=\"tabular-view\">\n" );
  myMetadata += QLatin1String( "<tr><th>" ) + tr( "Attribute" ) + QLatin1String( "</th><th>" ) + tr( "Type" ) + QLatin1String( "</th></tr>\n" );

  for ( int i = 0; i < attrs.count(); ++i )
  {
    const QgsPointCloudAttribute attribute = attrs.at( i );
    QString rowClass;
    if ( i % 2 )
      rowClass = QStringLiteral( "class=\"odd-row\"" );
    myMetadata += QLatin1String( "<tr " ) + rowClass + QLatin1String( "><td>" ) + attribute.name() + QLatin1String( "</td><td>" ) + attribute.displayType() + QLatin1String( "</td></tr>\n" );
  }

  //close field list
  myMetadata += QLatin1String( "</table>\n<br><br>" );


  // Start the contacts section
  myMetadata += QStringLiteral( "<h1>" ) + tr( "Contacts" ) + QStringLiteral( "</h1>\n<hr>\n" );
  myMetadata += htmlFormatter.contactsSectionHtml( );
  myMetadata += QLatin1String( "<br><br>\n" );

  // Start the links section
  myMetadata += QStringLiteral( "<h1>" ) + tr( "Links" ) + QStringLiteral( "</h1>\n<hr>\n" );
  myMetadata += htmlFormatter.linksSectionHtml( );
  myMetadata += QLatin1String( "<br><br>\n" );

  // Start the history section
  myMetadata += QStringLiteral( "<h1>" ) + tr( "History" ) + QStringLiteral( "</h1>\n<hr>\n" );
  myMetadata += htmlFormatter.historySectionHtml( );
  myMetadata += QLatin1String( "<br><br>\n" );

  myMetadata += QLatin1String( "\n</body>\n</html>\n" );
  return myMetadata;
}

QgsMapLayerElevationProperties *QgsPointCloudLayer::elevationProperties()
{
  return mElevationProperties;
}

QgsPointCloudAttributeCollection QgsPointCloudLayer::attributes() const
{
  return mDataProvider ? mDataProvider->attributes() : QgsPointCloudAttributeCollection();
}

qint64 QgsPointCloudLayer::pointCount() const
{
  return mDataProvider ? mDataProvider->pointCount() : 0;
}

QgsPointCloudRenderer *QgsPointCloudLayer::renderer()
{
  return mRenderer.get();
}

const QgsPointCloudRenderer *QgsPointCloudLayer::renderer() const
{
  return mRenderer.get();
}

void QgsPointCloudLayer::setRenderer( QgsPointCloudRenderer *renderer )
{
  if ( renderer == mRenderer.get() )
    return;

  mRenderer.reset( renderer );
  emit rendererChanged();
  emitStyleChanged();

  if ( mSync3DRendererTo2DRenderer )
    convertRenderer3DFromRenderer2D();
}

bool QgsPointCloudLayer::setSubsetString( const QString &subset )
{
  if ( !isValid() || !mDataProvider )
  {
    QgsDebugMsgLevel( QStringLiteral( "invoked with invalid layer or null mDataProvider" ), 3 );
    setCustomProperty( QStringLiteral( "storedSubsetString" ), subset );
    return false;
  }
  else if ( subset == mDataProvider->subsetString() )
    return true;

  bool res = mDataProvider->setSubsetString( subset );
  if ( res )
  {
    emit subsetStringChanged();
    triggerRepaint();
  }
  return res;
}

QString QgsPointCloudLayer::subsetString() const
{
  if ( !isValid() || !mDataProvider )
  {
    QgsDebugMsgLevel( QStringLiteral( "invoked with invalid layer or null mDataProvider" ), 3 );
    return customProperty( QStringLiteral( "storedSubsetString" ) ).toString();
  }
  return mDataProvider->subsetString();
}

bool QgsPointCloudLayer::convertRenderer3DFromRenderer2D()
{
  bool result = false;
  QgsAbstractPointCloud3DRenderer *r = static_cast<QgsAbstractPointCloud3DRenderer *>( renderer3D() );
  if ( r )
  {
    result = r->convertFrom2DRenderer( renderer() );
    setRenderer3D( r );
    trigger3DUpdate();
  }
  return result;
}

bool QgsPointCloudLayer::sync3DRendererTo2DRenderer() const
{
  return mSync3DRendererTo2DRenderer;
}

void QgsPointCloudLayer::setSync3DRendererTo2DRenderer( bool sync )
{
  mSync3DRendererTo2DRenderer = sync;
  if ( sync )
    convertRenderer3DFromRenderer2D();
}

void QgsPointCloudLayer::calculateStatistics()
{
  if ( !mDataProvider.get() || !mDataProvider->hasValidIndex() )
  {
    QgsMessageLog::logMessage( QObject::tr( "Failed to calculate statistics of the point cloud %1" ).arg( this->name() ) );
    return;
  }
  if ( mStatsCalculationTask )
  {
    QgsMessageLog::logMessage( QObject::tr( "A statistics calculation task for the point cloud %1 is already in progress" ).arg( this->name() ) );
    return;
  }
  if ( !mLayerOptions.skipLoadingStatistics )
  {
    mStatistics = loadCopcStatistics();
    if ( mStatistics.sampledPointsCount() != 0 )
    {
      mStatisticsCalculationState = QgsPointCloudLayer::Calculated;
      emit statisticsCalculationStateChanged( mStatisticsCalculationState );
      resetRenderer();
      return;
    }
  }

  QVector<QgsPointCloudAttribute> attributes = mDataProvider->attributes().attributes();
  // Do not calculate stats for X, Y & Z since the point cloud index contains that
  for ( int i = 0; i < attributes.size(); ++i )
  {
    if ( attributes[i].name() == QStringLiteral( "X" ) || attributes[i].name() == QStringLiteral( "Y" ) || attributes[i].name() == QStringLiteral( "Z" ) )
    {
      attributes.remove( i );
      --i;
    }
  }

  QgsPointCloudStatsCalculationTask *task = new QgsPointCloudStatsCalculationTask( mDataProvider->index(), attributes, 1000000 );
  connect( task, &QgsTask::taskCompleted, this, [this, task]()
  {
    mStatistics = task->calculationResults();
    mStatisticsCalculationState = QgsPointCloudLayer::Calculated;
    emit statisticsCalculationStateChanged( mStatisticsCalculationState );
    resetRenderer();
    mStatsCalculationTask = 0;
    if ( !mLayerOptions.skipSavingStatistics && mStatistics.sampledPointsCount() != 0 )
    {
      this->saveCopcStatistics();
    }
  } );

  // In case the statistics calculation fails, QgsTask::taskTerminated will be called
  connect( task, &QgsTask::taskTerminated, this, [this]()
  {
    QgsMessageLog::logMessage( QObject::tr( "Failed to calculate statistics of the point cloud %1" ).arg( this->name() ) );
    mStatsCalculationTask = 0;
  } );

  mStatsCalculationTask = QgsApplication::taskManager()->addTask( task );

  mStatisticsCalculationState = QgsPointCloudLayer::Calculating;
  emit statisticsCalculationStateChanged( mStatisticsCalculationState );
}

void QgsPointCloudLayer::waitForStatisticsCalculationToFinish( bool cancelTask )
{
  // If the statistics calculation task is still running we need to wait for the task to get actually terminated or completed properly
  if ( QgsTask *task = QgsApplication::taskManager()->task( mStatsCalculationTask ) )
  {
    if ( task->isActive() )
    {
      QEventLoop loop;
      connect( task, &QgsTask::taskCompleted, &loop, &QEventLoop::quit );
      connect( task, &QgsTask::taskTerminated, &loop, &QEventLoop::quit );
      if ( cancelTask )
<<<<<<< HEAD
      {
        task->cancel();
      }
=======
        task->cancel();
>>>>>>> 99c1dbc3
      loop.exec();
    }
  }
}

void QgsPointCloudLayer::resetRenderer()
{
  mDataProvider->loadIndex();
  if ( !mLayerOptions.skipStatisticsCalculation && !mDataProvider->hasStatisticsMetadata() && statisticsCalculationState() == QgsPointCloudLayer::NotStarted )
  {
    calculateStatistics();
  }
  if ( mRenderer->type() == QLatin1String( "extent" ) )
  {
    setRenderer( QgsPointCloudRendererRegistry::defaultRenderer( this ) );
  }
  triggerRepaint();

  emit rendererChanged();
}

void QgsPointCloudLayer::saveCopcStatistics()
{
  if ( !mDataProvider || !mDataProvider->index() || !mDataProvider->index()->isValid() )
    return;
  if ( QgsCopcPointCloudIndex *index = qobject_cast<QgsCopcPointCloudIndex *>( mDataProvider->index() ) )
  {
    index->writeStats( mStatistics );
  }
}

QgsPointCloudStatistics QgsPointCloudLayer::loadCopcStatistics()
{
  if ( !mDataProvider || !mDataProvider->index() || !mDataProvider->index()->isValid() )
    return QgsPointCloudStatistics();

  if ( QgsCopcPointCloudIndex *index = qobject_cast<QgsCopcPointCloudIndex *>( mDataProvider->index() ) )
  {
    return index->readStats();
  }
  return QgsPointCloudStatistics();
}<|MERGE_RESOLUTION|>--- conflicted
+++ resolved
@@ -68,11 +68,7 @@
 
 QgsPointCloudLayer::~QgsPointCloudLayer()
 {
-<<<<<<< HEAD
   // If the task is still running we need to cancel it
-=======
-  // TODO: switch to using private resources for the inner workings of the stats calculation task
->>>>>>> 99c1dbc3
   waitForStatisticsCalculationToFinish( true );
 }
 
@@ -847,13 +843,9 @@
       connect( task, &QgsTask::taskCompleted, &loop, &QEventLoop::quit );
       connect( task, &QgsTask::taskTerminated, &loop, &QEventLoop::quit );
       if ( cancelTask )
-<<<<<<< HEAD
       {
         task->cancel();
       }
-=======
-        task->cancel();
->>>>>>> 99c1dbc3
       loop.exec();
     }
   }
