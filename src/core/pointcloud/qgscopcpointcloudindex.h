--- conflicted
+++ resolved
@@ -68,16 +68,14 @@
     bool isValid() const override;
     QgsPointCloudIndex::AccessType accessType() const override { return QgsPointCloudIndex::Local; };
 
-<<<<<<< HEAD
     void writeStats( QgsPointCloudStatistics &stats );
     QgsPointCloudStatistics readStats();
-=======
+
     /**
      * Copies common properties to the \a destination index
      * \since QGIS 3.26
      */
     void copyCommonProperties( QgsCopcPointCloudIndex *destination ) const;
->>>>>>> 8389b2ea
 
   protected:
     bool loadSchema( QgsLazInfo &lazInfo );
