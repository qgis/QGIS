/***************************************************************************
                         qgspointcloudstatscalculator.cpp
                         --------------------
    begin                : April 2022
    copyright            : (C) 2022 by Belgacem Nedjima
    email                : belgacem dot nedjima at gmail dot com
 ***************************************************************************/

/***************************************************************************
 *                                                                         *
 *   This program is free software; you can redistribute it and/or modify  *
 *   it under the terms of the GNU General Public License as published by  *
 *   the Free Software Foundation; either version 2 of the License, or     *
 *   (at your option) any later version.                                   *
 *                                                                         *
 ***************************************************************************/

#include "qgspointcloudstatscalculator.h"

#include "qgspointcloudstatistics.h"

#include "qgspointcloudindex.h"
#include "qgsmessagelog.h"
#include "qgspointcloudattribute.h"
#include "qgspointcloudrequest.h"

#include "qgspointcloudrenderer.h"

#include "qgsapplication.h"
#include "qgspointcloudstatscalculationtask.h"
#include "qgsfeedback.h"
#include "qgspointcloudblockrequest.h"

#include <QQueue>
#include <QtConcurrent/QtConcurrentMap>

struct StatsProcessor
{
    typedef QgsPointCloudStatistics result_type;
    static QMutex sStatsProcessorFeedbackMutex;

    StatsProcessor( QgsPointCloudIndex *index, QgsPointCloudRequest request, QgsFeedback *feedback, double progressValue )
      : mIndex( index->clone().release() ), mRequest( request ), mFeedback( feedback ), mProgressValue( progressValue )
    {
    }

    StatsProcessor( const StatsProcessor &processor )
      : mIndex( processor.mIndex->clone().release() ), mRequest( processor.mRequest ), mFeedback( processor.mFeedback ), mProgressValue( processor.mProgressValue )
    {
    }

    StatsProcessor &operator =( const StatsProcessor &rhs )
    {
      mIndex.reset( rhs.mIndex->clone().release() );
      mRequest = rhs.mRequest;
      mFeedback = rhs.mFeedback;
      mProgressValue = rhs.mProgressValue;
      return *this;
    }

    QgsPointCloudStatistics operator()( IndexedPointCloudNode node )
    {
      std::unique_ptr<QgsPointCloudBlock> block = nullptr;
      if ( mIndex->accessType() == QgsPointCloudIndex::Local )
      {
        block.reset( mIndex->nodeData( node, mRequest ) );
      }
      else
      {
        QgsPointCloudBlockRequest *request = mIndex->asyncNodeData( node, mRequest );
        QEventLoop loop;
        QObject::connect( request, &QgsPointCloudBlockRequest::finished, &loop, &QEventLoop::quit );
        QObject::connect( mFeedback, &QgsFeedback::canceled, &loop, &QEventLoop::quit );
        loop.exec();
        if ( !mFeedback->isCanceled() )
          block.reset( request->block() );
        if ( !request->block() )
        {
          QgsMessageLog::logMessage( QObject::tr( "Unable to calculate statistics for node %1, error: \"%2\"" ).arg( node.toString() ).arg( request->errorStr() ) );
        }
      }

      if ( !block.get() )
      {
        updateFeedback();
        return QgsPointCloudStatistics();
      }

      const QgsPointCloudAttributeCollection attributesCollection = block->attributes();
      const QVector<QgsPointCloudAttribute> attributes = attributesCollection.attributes();
      const char *ptr = block->data();
      int count = block->pointCount();
      int recordSize = attributesCollection.pointRecordSize();

      QMap<QString, QgsPointCloudAttributeStatistics> statsMap;
<<<<<<< HEAD
      for ( QgsPointCloudAttribute attribute : attributes )
=======
      for ( const QgsPointCloudAttribute &attribute : attributes )
>>>>>>> 4b255af8
      {
        QgsPointCloudAttributeStatistics summary;
        summary.minimum = std::numeric_limits<double>::max();
        summary.maximum = std::numeric_limits<double>::lowest();
        summary.count = 0;
        summary.mean = 0;
        summary.stDev = std::numeric_limits<double>::quiet_NaN();
        summary.classCount.clear();
        statsMap[ attribute.name() ] = summary;
      }

      QVector<int> attributeOffsetVector;
      QSet<int> classifiableAttributesOffsetSet;
      for ( const QgsPointCloudAttribute &attribute : attributes )
      {
        int attributeOffset = 0;
        attributesCollection.find( attribute.name(), attributeOffset );
        attributeOffsetVector.push_back( attributeOffset );
        if ( attribute.name() == QLatin1String( "ScannerChannel" ) ||
             attribute.name() == QLatin1String( "ReturnNumber" ) ||
             attribute.name() == QLatin1String( "NumberOfReturns" ) ||
             attribute.name() == QLatin1String( "ScanDirectionFlag" ) ||
             attribute.name() == QLatin1String( "Classification" ) ||
             attribute.name() == QLatin1String( "EdgeOfFlightLine" ) ||
             attribute.name() == QLatin1String( "PointSourceId" ) )
        {
          classifiableAttributesOffsetSet.insert( attributeOffset );
        }
      }

      for ( int i = 0; i < count; ++i )
      {
        for ( int j = 0; j < attributes.size(); ++j )
        {
          if ( mFeedback->isCanceled() )
          {
            return QgsPointCloudStatistics();
          }
          QString attributeName = attributes.at( j ).name();
          QgsPointCloudAttribute::DataType attributeType = attributes.at( j ).type();

          double attributeValue = 0;
          int attributeOffset = attributeOffsetVector[ j ];

          QgsPointCloudAttributeStatistics &stats = statsMap[ attributeName ];
          QgsPointCloudRenderContext::getAttribute( ptr, i * recordSize + attributeOffset, attributeType, attributeValue );
          stats.minimum = std::min( stats.minimum, attributeValue );
          stats.maximum = std::max( stats.maximum, attributeValue );
          stats.mean += attributeValue / count;
          // TODO: add stDev calculation
          stats.count++;
          if ( classifiableAttributesOffsetSet.contains( attributeOffset ) )
          {
            stats.classCount[( int )attributeValue ]++;
          }
        }
      }
      updateFeedback();
      return QgsPointCloudStatistics( count, statsMap );
    }
  private:
    std::unique_ptr<QgsPointCloudIndex> mIndex = nullptr;
    QgsPointCloudRequest mRequest;
    QgsFeedback *mFeedback = nullptr;
    double mProgressValue = 0.0;

    void updateFeedback()
    {
      QMutexLocker locker( &sStatsProcessorFeedbackMutex );
      mFeedback->setProgress( mFeedback->progress() + mProgressValue );
    }
};

QMutex StatsProcessor::sStatsProcessorFeedbackMutex;

QgsPointCloudStatsCalculator::QgsPointCloudStatsCalculator( QgsPointCloudIndex *index )
  : mIndex( index->clone() )
{

}

#include <QThread>

bool QgsPointCloudStatsCalculator::calculateStats( QgsFeedback *feedback, const QVector<QgsPointCloudAttribute> &attributes, qint64 pointsLimit )
{
  if ( !mIndex->isValid() )
  {
    QgsMessageLog::logMessage( QObject::tr( "Unable to calculate statistics of an invalid index" ) );
    return false;
  }
  mRequest.setAttributes( attributes );

  qint64 pointCount = 0;
  QVector<IndexedPointCloudNode> nodes;
  QQueue<IndexedPointCloudNode> queue;
  queue.push_back( mIndex->root() );
  while ( !queue.empty() )
  {
    IndexedPointCloudNode node = queue.front();
    queue.pop_front();
    if ( !mProcessedNodes.contains( node ) )
      pointCount += mIndex->nodePointCount( node );
    if ( pointsLimit != -1 && pointCount > pointsLimit )
      break;
    if ( !mProcessedNodes.contains( node ) )
    {
      nodes.push_back( node );
      mProcessedNodes.insert( node );
    }
    for ( const IndexedPointCloudNode &child : mIndex->nodeChildren( node ) )
    {
      queue.push_back( child );
    }
  }

  feedback->setProgress( 0 );

  QVector<QgsPointCloudStatistics> list = QtConcurrent::blockingMapped( nodes, StatsProcessor( mIndex.get(), mRequest, feedback, 100.0 / ( double )nodes.size() ) );

  for ( QgsPointCloudStatistics &s : list )
  {
    mStats.combineWith( s );
  }
<<<<<<< HEAD

  // fetch X, Y & Z stats directly from the index
  QVector<QString> coordinateAttributes;
  coordinateAttributes.push_back( QStringLiteral( "X" ) );
  coordinateAttributes.push_back( QStringLiteral( "Y" ) );
  coordinateAttributes.push_back( QStringLiteral( "Z" ) );

  QMap<QString, QgsPointCloudAttributeStatistics> statsMap = mStats.statisticsMap();
  for ( QString attribute : coordinateAttributes )
  {
    QgsPointCloudAttributeStatistics s;
    QVariant min = mIndex->metadataStatistic( attribute, QgsStatisticalSummary::Min );
    QVariant max = mIndex->metadataStatistic( attribute, QgsStatisticalSummary::Max );
    if ( !min.isValid() )
      continue;
    s.minimum = min.toDouble();
    s.maximum = max.toDouble();
    s.count = mIndex->metadataStatistic( attribute, QgsStatisticalSummary::Count ).toInt();
    s.mean = mIndex->metadataStatistic( attribute, QgsStatisticalSummary::Mean ).toInt();
    s.stDev = mIndex->metadataStatistic( attribute, QgsStatisticalSummary::StDev ).toInt();
    QVariantList classes = mIndex->metadataClasses( attribute );
    for ( QVariant c : classes )
    {
      s.classCount[ c.toInt() ] = mIndex->metadataClassStatistic( attribute, c, QgsStatisticalSummary::Count ).toInt();
    }
    statsMap[ attribute ] = s;
  }

  mStats = QgsPointCloudStatistics( pointCount, statsMap );

  return true;
=======
  return !feedback->isCanceled() && mStats.sampledPointsCount() != 0;
>>>>>>> 4b255af8
}<|MERGE_RESOLUTION|>--- conflicted
+++ resolved
@@ -93,11 +93,7 @@
       int recordSize = attributesCollection.pointRecordSize();
 
       QMap<QString, QgsPointCloudAttributeStatistics> statsMap;
-<<<<<<< HEAD
-      for ( QgsPointCloudAttribute attribute : attributes )
-=======
       for ( const QgsPointCloudAttribute &attribute : attributes )
->>>>>>> 4b255af8
       {
         QgsPointCloudAttributeStatistics summary;
         summary.minimum = std::numeric_limits<double>::max();
@@ -179,8 +175,6 @@
 
 }
 
-#include <QThread>
-
 bool QgsPointCloudStatsCalculator::calculateStats( QgsFeedback *feedback, const QVector<QgsPointCloudAttribute> &attributes, qint64 pointsLimit )
 {
   if ( !mIndex->isValid() )
@@ -221,39 +215,5 @@
   {
     mStats.combineWith( s );
   }
-<<<<<<< HEAD
-
-  // fetch X, Y & Z stats directly from the index
-  QVector<QString> coordinateAttributes;
-  coordinateAttributes.push_back( QStringLiteral( "X" ) );
-  coordinateAttributes.push_back( QStringLiteral( "Y" ) );
-  coordinateAttributes.push_back( QStringLiteral( "Z" ) );
-
-  QMap<QString, QgsPointCloudAttributeStatistics> statsMap = mStats.statisticsMap();
-  for ( QString attribute : coordinateAttributes )
-  {
-    QgsPointCloudAttributeStatistics s;
-    QVariant min = mIndex->metadataStatistic( attribute, QgsStatisticalSummary::Min );
-    QVariant max = mIndex->metadataStatistic( attribute, QgsStatisticalSummary::Max );
-    if ( !min.isValid() )
-      continue;
-    s.minimum = min.toDouble();
-    s.maximum = max.toDouble();
-    s.count = mIndex->metadataStatistic( attribute, QgsStatisticalSummary::Count ).toInt();
-    s.mean = mIndex->metadataStatistic( attribute, QgsStatisticalSummary::Mean ).toInt();
-    s.stDev = mIndex->metadataStatistic( attribute, QgsStatisticalSummary::StDev ).toInt();
-    QVariantList classes = mIndex->metadataClasses( attribute );
-    for ( QVariant c : classes )
-    {
-      s.classCount[ c.toInt() ] = mIndex->metadataClassStatistic( attribute, c, QgsStatisticalSummary::Count ).toInt();
-    }
-    statsMap[ attribute ] = s;
-  }
-
-  mStats = QgsPointCloudStatistics( pointCount, statsMap );
-
-  return true;
-=======
   return !feedback->isCanceled() && mStats.sampledPointsCount() != 0;
->>>>>>> 4b255af8
 }