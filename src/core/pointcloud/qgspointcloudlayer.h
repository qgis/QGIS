--- conflicted
+++ resolved
@@ -244,15 +244,6 @@
      * \since QGIS 3.26
      */
     PointCloudStatisticsCalculationState statisticsCalculationState() const { return mStatisticsCalculationState; }
-<<<<<<< HEAD
-
-    /**
-     * If a statistics calculation task is running wait for it to finish, the task will be canceled if \a cancelTask is set to TRUE
-     * \since QGIS 3.26
-     */
-    void waitForStatisticsCalculationToFinish( bool cancelTask );
-=======
->>>>>>> 4b255af8
   signals:
 
     /**
