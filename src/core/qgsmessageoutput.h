--- conflicted
+++ resolved
@@ -19,14 +19,9 @@
 
 #include "qgis_core.h"
 #include "qgis_sip.h"
-
-<<<<<<< HEAD
-#include "qgis_core.h"
 #include "qgis.h"
-=======
 #include <QObject>
 #include <QString>
->>>>>>> 5794bb51
 
 class QgsMessageOutput;
 typedef QgsMessageOutput *( *MESSAGE_OUTPUT_CREATOR )() SIP_SKIP;
