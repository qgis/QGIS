#include "qgsmaphittest.h"

#include "qgsmaplayerregistry.h"
#include "qgsrendercontext.h"
#include "qgsrendererv2.h"
#include "qgspointdisplacementrenderer.h"
#include "qgsvectorlayer.h"


QgsMapHitTest::QgsMapHitTest( const QgsMapSettings& settings )
    : mSettings( settings )
{
}


void QgsMapHitTest::run()
{
  // TODO: do we need this temp image?
  QImage tmpImage( mSettings.outputSize(), mSettings.outputImageFormat() );
  tmpImage.setDotsPerMeterX( mSettings.outputDpi() * 25.4 );
  tmpImage.setDotsPerMeterY( mSettings.outputDpi() * 25.4 );
  QPainter painter( &tmpImage );

  QgsRenderContext context = QgsRenderContext::fromMapSettings( mSettings );
  context.setPainter( &painter ); // we are not going to draw anything, but we still need a working painter

  foreach ( QString layerID, mSettings.layers() )
  {
    QgsVectorLayer* vl = qobject_cast<QgsVectorLayer*>( QgsMapLayerRegistry::instance()->mapLayer( layerID ) );
    if ( !vl || !vl->rendererV2() )
      continue;

    if ( vl->hasScaleBasedVisibility() && ( mSettings.scale() < vl->minimumScale() || mSettings.scale() > vl->maximumScale() ) )
    {
      mHitTest[vl] = SymbolV2Set(); // no symbols -> will not be shown
      continue;
    }

    if ( mSettings.hasCrsTransformEnabled() )
    {
      context.setCoordinateTransform( mSettings.layerTransfrom( vl ) );
      context.setExtent( mSettings.outputExtentToLayerExtent( vl, mSettings.visibleExtent() ) );
    }

    SymbolV2Set& usedSymbols = mHitTest[vl];
    runHitTestLayer( vl, usedSymbols, context );
  }

  painter.end();
}


void QgsMapHitTest::runHitTestLayer( QgsVectorLayer* vl, SymbolV2Set& usedSymbols, QgsRenderContext& context )
{
  QgsFeatureRendererV2* r = vl->rendererV2();
<<<<<<< HEAD

  // Point displacement case
  QgsPointDisplacementRenderer* pdr = dynamic_cast<QgsPointDisplacementRenderer*>( r );
  if ( pdr )
    r = pdr->embeddedRenderer();

=======
>>>>>>> 40c5ae44
  bool moreSymbolsPerFeature = r->capabilities() & QgsFeatureRendererV2::MoreSymbolsPerFeature;
  r->startRender( context, vl->pendingFields() );
  QgsFeature f;
  QgsFeatureRequest request( context.extent() );
  request.setFlags( QgsFeatureRequest::ExactIntersect );
  QgsFeatureIterator fi = vl->getFeatures( request );
  while ( fi.nextFeature( f ) )
  {
    if ( moreSymbolsPerFeature )
    {
      foreach ( QgsSymbolV2* s, r->originalSymbolsForFeature( f ) )
        usedSymbols.insert( s );
    }
    else
      usedSymbols.insert( r->originalSymbolForFeature( f ) );
  }
  r->stopRender( context );
}<|MERGE_RESOLUTION|>--- conflicted
+++ resolved
@@ -53,15 +53,6 @@
 void QgsMapHitTest::runHitTestLayer( QgsVectorLayer* vl, SymbolV2Set& usedSymbols, QgsRenderContext& context )
 {
   QgsFeatureRendererV2* r = vl->rendererV2();
-<<<<<<< HEAD
-
-  // Point displacement case
-  QgsPointDisplacementRenderer* pdr = dynamic_cast<QgsPointDisplacementRenderer*>( r );
-  if ( pdr )
-    r = pdr->embeddedRenderer();
-
-=======
->>>>>>> 40c5ae44
   bool moreSymbolsPerFeature = r->capabilities() & QgsFeatureRendererV2::MoreSymbolsPerFeature;
   r->startRender( context, vl->pendingFields() );
   QgsFeature f;
