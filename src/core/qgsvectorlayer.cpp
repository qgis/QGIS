--- conflicted
+++ resolved
@@ -3908,11 +3908,7 @@
 
 QVariant QgsVectorLayer::aggregate( QgsAggregateCalculator::Aggregate aggregate, const QString &fieldOrExpression,
                                     const QgsAggregateCalculator::AggregateParameters &parameters, QgsExpressionContext *context,
-<<<<<<< HEAD
-                                    bool *ok ) const
-=======
                                     bool *ok, QgsFeatureIds *fids ) const
->>>>>>> 24e56a81
 {
   if ( ok )
     *ok = false;
