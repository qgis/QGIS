--- conflicted
+++ resolved
@@ -1999,10 +1999,9 @@
   return true;
 }
 
-<<<<<<< HEAD
 bool QgsVectorLayer::writeSymbology( QDomNode& node, QDomDocument& doc, QString& errorMessage ) const
 {
-  writeStyle( node, doc, errorMessage );
+  return writeStyle( node, doc, errorMessage );
   // FIXME
   // edittypes are written to the layerNode
   // by slot QgsEditorWidgetRegistry::writeMapLayer()
@@ -2014,17 +2013,6 @@
   QDomText afText = doc.createTextNode( QgsProject::instance()->writePath( mAnnotationForm ) );
   afField.appendChild( afText );
   node.appendChild( afField );
-=======
-  // process the attribute actions
-  mActions->readXML( node );
-
-  QDomNode annotationFormNode = node.namedItem( "annotationform" );
-  if ( !annotationFormNode.isNull() )
-  {
-    QDomElement e = annotationFormNode.toElement();
-    mAnnotationForm = QgsProject::instance()->readPath( e.text() );
-  }
->>>>>>> cda387cb
 
   //attribute aliases
   if ( !mAttributeAliasMap.isEmpty() )
@@ -2072,16 +2060,8 @@
 
   // add attribute actions
   mActions->writeXML( node, doc );
-
-<<<<<<< HEAD
   mEditFormConfig->writeXml( node );
-
   mConditionalStyles->writeXml( node, doc );
-=======
-  mAttributeTableConfig.readXml( node );
-
-  mConditionalStyles->readXml( node );
->>>>>>> cda387cb
 
   return true;
 }
@@ -2185,75 +2165,6 @@
         mDiagramLayerSettings->writeXML( mapLayerNode, doc, this );
     }
   }
-<<<<<<< HEAD
-=======
-
-  // FIXME
-  // edittypes are written to the layerNode
-  // by slot QgsEditorWidgetRegistry::writeMapLayer()
-  // triggered by signal QgsProject::writeMapLayer()
-  // still other editing settings are written here,
-  // although they are not part of symbology either
-
-  QDomElement afField = doc.createElement( "annotationform" );
-  QDomText afText = doc.createTextNode( QgsProject::instance()->writePath( mAnnotationForm ) );
-  afField.appendChild( afText );
-  node.appendChild( afField );
-
-  //attribute aliases
-  if ( !mAttributeAliasMap.isEmpty() )
-  {
-    QDomElement aliasElem = doc.createElement( "aliases" );
-    QMap<QString, QString>::const_iterator a_it = mAttributeAliasMap.constBegin();
-    for ( ; a_it != mAttributeAliasMap.constEnd(); ++a_it )
-    {
-      int idx = fieldNameIndex( a_it.key() );
-      if ( idx < 0 )
-        continue;
-
-      QDomElement aliasEntryElem = doc.createElement( "alias" );
-      aliasEntryElem.setAttribute( "field", a_it.key() );
-      aliasEntryElem.setAttribute( "index", idx );
-      aliasEntryElem.setAttribute( "name", a_it.value() );
-      aliasElem.appendChild( aliasEntryElem );
-    }
-    node.appendChild( aliasElem );
-  }
-
-  //exclude attributes WMS
-  QDomElement excludeWMSElem = doc.createElement( "excludeAttributesWMS" );
-  QSet<QString>::const_iterator attWMSIt = mExcludeAttributesWMS.constBegin();
-  for ( ; attWMSIt != mExcludeAttributesWMS.constEnd(); ++attWMSIt )
-  {
-    QDomElement attrElem = doc.createElement( "attribute" );
-    QDomText attrText = doc.createTextNode( *attWMSIt );
-    attrElem.appendChild( attrText );
-    excludeWMSElem.appendChild( attrElem );
-  }
-  node.appendChild( excludeWMSElem );
-
-  //exclude attributes WFS
-  QDomElement excludeWFSElem = doc.createElement( "excludeAttributesWFS" );
-  QSet<QString>::const_iterator attWFSIt = mExcludeAttributesWFS.constBegin();
-  for ( ; attWFSIt != mExcludeAttributesWFS.constEnd(); ++attWFSIt )
-  {
-    QDomElement attrElem = doc.createElement( "attribute" );
-    QDomText attrText = doc.createTextNode( *attWFSIt );
-    attrElem.appendChild( attrText );
-    excludeWFSElem.appendChild( attrElem );
-  }
-  node.appendChild( excludeWFSElem );
-
-  // add attribute actions
-  mActions->writeXML( node, doc );
-
-  mEditFormConfig->writeXml( node );
-
-  mAttributeTableConfig.writeXml( node );
-
-  mConditionalStyles->writeXml( node, doc );
-
->>>>>>> cda387cb
   return true;
 }
 
