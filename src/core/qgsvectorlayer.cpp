/***************************************************************************
                               qgsvectorlayer.cpp
                              --------------------
          begin                : Oct 29, 2003
          copyright            : (C) 2003 by Gary E.Sherman
          email                : sherman at mrcc.com

  This class implements a generic means to display vector layers. The features
  and attributes are read from the data store using a "data provider" plugin.
  QgsVectorLayer can be used with any data store for which an appropriate
  plugin is available.

***************************************************************************/

/***************************************************************************
 *                                                                         *
 *   This program is free software; you can redistribute it and/or modify  *
 *   it under the terms of the GNU General Public License as published by  *
 *   the Free Software Foundation; either version 2 of the License, or     *
 *   (at your option) any later version.                                   *
 *                                                                         *
 ***************************************************************************/

#include <limits>

#include <QImage>
#include <QPainter>
#include <QPainterPath>
#include <QPolygonF>
#include <QProgressDialog>
#include <QSettings>
#include <QString>
#include <QDomNode>

#include "qgsvectorlayer.h"

// renderers
#include "qgscontinuouscolorrenderer.h"
#include "qgsgraduatedsymbolrenderer.h"
#include "qgsrenderer.h"
#include "qgssinglesymbolrenderer.h"
#include "qgsuniquevaluerenderer.h"

#include "qgsattributeaction.h"

#include "qgis.h" //for globals
#include "qgsapplication.h"
#include "qgscoordinatetransform.h"
#include "qgsfeature.h"
#include "qgsfeaturerequest.h"
#include "qgsfield.h"
#include "qgsgeometry.h"
#include "qgslabel.h"
#include "qgslogger.h"
#include "qgsmessagelog.h"
#include "qgsmaptopixel.h"
#include "qgspoint.h"
#include "qgsproviderregistry.h"
#include "qgsrectangle.h"
#include "qgsrendercontext.h"
#include "qgscoordinatereferencesystem.h"
#include "qgsvectordataprovider.h"
#include "qgsvectorlayercache.h"
#include "qgsvectorlayereditbuffer.h"
#include "qgsvectorlayereditutils.h"
#include "qgsvectorlayerfeatureiterator.h"
#include "qgsvectorlayerjoinbuffer.h"
#include "qgsvectorlayerundocommand.h"
#include "qgsvectoroverlay.h"
#include "qgsmaplayerregistry.h"
#include "qgsclipper.h"
#include "qgsproject.h"

#include "qgsrendererv2.h"
#include "qgssymbolv2.h"
#include "qgssymbollayerv2.h"
#include "qgssinglesymbolrendererv2.h"
#include "qgsdiagramrendererv2.h"
#include "qgsstylev2.h"

#ifdef TESTPROVIDERLIB
#include <dlfcn.h>
#endif




QgsVectorLayer::QgsVectorLayer( QString vectorLayerPath,
                                QString baseName,
                                QString providerKey,
                                bool loadDefaultStyleFlag )
    : QgsMapLayer( VectorLayer, baseName, vectorLayerPath )
    , mUpdateThreshold( 0 )     // XXX better default value?
    , mDataProvider( NULL )
    , mProviderKey( providerKey )
    , mReadOnly( false )
    , mRenderer( 0 )
    , mRendererV2( NULL )
    , mUsingRendererV2( false )
    , mLabel( 0 )
    , mLabelOn( false )
    , mVertexMarkerOnlyForSelection( false )
<<<<<<< HEAD
    , mCache( new QgsVectorLayerCache(this) )
    , mEditBuffer( 0 )
=======
    , mEditorLayout( GeneratedLayout )
    , mFetching( false )
>>>>>>> 5f70a68f
    , mJoinBuffer( 0 )
    , mDiagramRenderer( 0 )
    , mDiagramLayerSettings( 0 )
    , mValidExtent( false )
    , mSymbolFeatureCounted( false )
{
  mActions = new QgsAttributeAction( this );

  // if we're given a provider type, try to create and bind one to this layer
  if ( ! mProviderKey.isEmpty() )
  {
    setDataProvider( mProviderKey );
  }
  if ( mValid )
  {
    // Always set crs
    setCoordinateSystem();

    mJoinBuffer = new QgsVectorLayerJoinBuffer();

    updateFields();

    QSettings settings;
    //Changed to default to true as of QGIS 1.7
    //TODO: remove hack when http://hub.qgis.org/issues/5170 is fixed
#ifdef ANDROID
    bool use_symbology_ng_default = false;
#else
    bool use_symbology_ng_default = true;
#endif
    if ( settings.value( "/qgis/use_symbology_ng", use_symbology_ng_default ).toBool() && hasGeometryType() )
    {
      // using symbology-ng!
      setUsingRendererV2( true );
    }

    // check if there is a default style / propertysheet defined
    // for this layer and if so apply it
    bool defaultLoadedFlag = false;
    if ( loadDefaultStyleFlag )
    {
      loadDefaultStyle( defaultLoadedFlag );
    }

    // if the default style failed to load or was disabled use some very basic defaults
    if ( !defaultLoadedFlag && hasGeometryType() )
    {
      // add single symbol renderer
      if ( mUsingRendererV2 )
      {
        setRendererV2( QgsFeatureRendererV2::defaultRenderer( geometryType() ) );
      }
      else
      {
        QgsSingleSymbolRenderer *renderer = new QgsSingleSymbolRenderer( geometryType() );
        setRenderer( renderer );
      }
    }

    connect( QgsMapLayerRegistry::instance(), SIGNAL( layerWillBeRemoved( QString ) ), this, SLOT( checkJoinLayerRemove( QString ) ) );

    // Get the update threshold from user settings. We
    // do this only on construction to avoid the penality of
    // fetching this each time the layer is drawn. If the user
    // changes the threshold from the preferences dialog, it will
    // have no effect on existing layers
    // TODO: load this setting somewhere else [MD]
    //QSettings settings;
    //mUpdateThreshold = settings.readNumEntry("Map/updateThreshold", 1000);
  }
} // QgsVectorLayer ctor



QgsVectorLayer::~QgsVectorLayer()
{
  QgsDebugMsg( "entered." );

  if (!mLayerIterator.isClosed())
    mLayerIterator.close();

  emit layerDeleted();

  mValid = false;

  delete mRenderer;
  delete mDataProvider;
  delete mEditBuffer;
  delete mJoinBuffer;
  delete mCache;
  delete mLabel;
  delete mDiagramLayerSettings;

  delete mActions;

  //delete remaining overlays

  QList<QgsVectorOverlay*>::iterator overlayIt = mOverlays.begin();
  for ( ; overlayIt != mOverlays.end(); ++overlayIt )
  {
    delete *overlayIt;
  }
}

QString QgsVectorLayer::storageType() const
{
  if ( mDataProvider )
  {
    return mDataProvider->storageType();
  }
  return 0;
}


QString QgsVectorLayer::capabilitiesString() const
{
  if ( mDataProvider )
  {
    return mDataProvider->capabilitiesString();
  }
  return 0;
}

QString QgsVectorLayer::dataComment() const
{
  if ( mDataProvider )
  {
    return mDataProvider->dataComment();
  }
  return QString();
}


QString QgsVectorLayer::providerType() const
{
  return mProviderKey;
}

/**
 * sets the preferred display field based on some fuzzy logic
 */
void QgsVectorLayer::setDisplayField( QString fldName )
{
  if ( !hasGeometryType() )
    return;

  // If fldName is provided, use it as the display field, otherwise
  // determine the field index for the feature column of the identify
  // dialog. We look for fields containing "name" first and second for
  // fields containing "id". If neither are found, the first field
  // is used as the node.
  QString idxName = "";
  QString idxId = "";

  if ( !fldName.isEmpty() )
  {
    mDisplayField = fldName;
  }
  else
  {
    const QgsFields &fields = pendingFields();
    int fieldsSize = fields.size();

    for ( int idx = 0; idx < fields.count(); ++idx )
    {
      QString fldName = fields[idx].name();
      QgsDebugMsg( "Checking field " + fldName + " of " + QString::number( fieldsSize ) + " total" );

      // Check the fields and keep the first one that matches.
      // We assume that the user has organized the data with the
      // more "interesting" field names first. As such, name should
      // be selected before oldname, othername, etc.
      if ( fldName.indexOf( "name", false ) > -1 )
      {
        if ( idxName.isEmpty() )
        {
          idxName = fldName;
        }
      }
      if ( fldName.indexOf( "descrip", false ) > -1 )
      {
        if ( idxName.isEmpty() )
        {
          idxName = fldName;
        }
      }
      if ( fldName.indexOf( "id", false ) > -1 )
      {
        if ( idxId.isEmpty() )
        {
          idxId = fldName;
        }
      }
    }

    //if there were no fields in the dbf just return - otherwise qgis segfaults!
    if ( fieldsSize == 0 )
      return;

    if ( idxName.length() > 0 )
    {
      mDisplayField = idxName;
    }
    else
    {
      if ( idxId.length() > 0 )
      {
        mDisplayField = idxId;
      }
      else
      {
        mDisplayField = fields[0].name();
      }
    }

  }
}

// NOTE this is a temporary method added by Tim to prevent label clipping
// which was occurring when labeller was called in the main draw loop
// This method will probably be removed again in the near future!
void QgsVectorLayer::drawLabels( QgsRenderContext& rendererContext )
{
  if ( !hasGeometryType() )
    return;

  QgsDebugMsg( "Starting draw of labels: " + id() );

  if (( mRenderer || mRendererV2 ) && mLabelOn &&
      ( !mLabel->scaleBasedVisibility() ||
        ( mLabel->minScale() <= rendererContext.rendererScale() &&
          rendererContext.rendererScale() <= mLabel->maxScale() ) ) )
  {
    QgsAttributeList attributes;
    if ( mRenderer )
    {
      attributes = mRenderer->classificationAttributes();
    }
    else if ( mRendererV2 )
    {
      foreach ( QString attrName, mRendererV2->usedAttributes() )
      {
        int attrNum = fieldNameIndex( attrName );
        attributes.append( attrNum );
      }
      // make sure the renderer is ready for classification ("symbolForFeature")
      mRendererV2->startRender( rendererContext, this );
    }

    // Add fields required for labels
    mLabel->addRequiredFields( attributes );

    QgsDebugMsg( "Selecting features based on view extent" );

    int featureCount = 0;

    try
    {
      // select the records in the extent. The provider sets a spatial filter
      // and sets up the selection set for retrieval
      select( attributes, rendererContext.extent() );

      QgsFeature fet;
      while ( nextFeature( fet ) )
      {
        if (( mRenderer && mRenderer->willRenderFeature( &fet ) )
            || ( mRendererV2 && mRendererV2->willRenderFeature( fet ) ) )
        {
          bool sel = mSelectedFeatureIds.contains( fet.id() );
          mLabel->renderLabel( rendererContext, fet, sel, 0 );
        }
        featureCount++;
      }
    }
    catch ( QgsCsException &e )
    {
      Q_UNUSED( e );
      QgsDebugMsg( "Error projecting label locations" );
    }

    if ( mRendererV2 )
    {
      mRendererV2->stopRender( rendererContext );
    }

    QgsDebugMsg( QString( "Total features processed %1" ).arg( featureCount ) );

    // XXX Something in our draw event is triggering an additional draw event when resizing [TE 01/26/06]
    // XXX Calling this will begin processing the next draw event causing image havoc and recursion crashes.
    //qApp->processEvents();

  }
}


unsigned char *QgsVectorLayer::drawLineString( unsigned char *feature, QgsRenderContext &renderContext )
{
  QPainter *p = renderContext.painter();
  unsigned char *ptr = feature + 5;
  unsigned int wkbType = *(( int* )( feature + 1 ) );
  int nPoints = *(( int* )ptr );
  ptr = feature + 9;

  bool hasZValue = ( wkbType == QGis::WKBLineString25D );

  QVector<double> x( nPoints );
  QVector<double> y( nPoints );
  QVector<double> z( nPoints, 0.0 );

  // Extract the points from the WKB format into the x and y vectors.
  for ( int i = 0; i < nPoints; ++i )
  {
    x[i] = *(( double * ) ptr );
    ptr += sizeof( double );
    y[i] = *(( double * ) ptr );
    ptr += sizeof( double );

    if ( hasZValue ) // ignore Z value
      ptr += sizeof( double );
  }

  // Transform the points into map coordinates (and reproject if
  // necessary)

  transformPoints( x, y, z, renderContext );

  // Work around a +/- 32768 limitation on coordinates
  // Look through the x and y coordinates and see if there are any
  // that need trimming. If one is found, there's no need to look at
  // the rest of them so end the loop at that point.
  for ( int i = 0; i < nPoints; ++i )
  {
    if ( qAbs( x.at( i ) ) > QgsClipper::MAX_X ||
         qAbs( y.at( i ) ) > QgsClipper::MAX_Y )
    {
      QgsClipper::trimFeature( x, y, true ); // true = polyline
      nPoints = x.size(); // trimming may change nPoints.
      break;
    }
  }

  // set up QPolygonF class with transformed points
  QPolygonF pa( nPoints );
  for ( int i = 0; i < nPoints; ++i )
  {
    pa[i].setX( x.at( i ) );
    pa[i].setY( y.at( i ) );
  }

  // The default pen gives bevelled joins between segements of the
  // polyline, which is good enough for the moment.
  //preserve a copy of the pen before we start fiddling with it
  QPen pen = p->pen(); // to be kept original

  //
  // experimental alpha transparency
  // 255 = opaque
  //
  QPen myTransparentPen = p->pen(); // store current pen
  QColor myColor = myTransparentPen.color();
  //only set transparency from layer level if renderer does not provide
  //transparency on class level
  if ( !mRenderer->usesTransparency() )
  {
    myColor.setAlpha( mTransparencyLevel );
  }
  myTransparentPen.setColor( myColor );
  p->setPen( myTransparentPen );
  p->drawPolyline( pa );

  // draw vertex markers if in editing mode, but only to the main canvas
  if ( mEditBuffer && renderContext.drawEditingInformation() )
  {

    QVector<double>::const_iterator xIt;
    QVector<double>::const_iterator yIt;
    for ( xIt = x.begin(), yIt = y.begin(); xIt != x.end(); ++xIt, ++yIt )
    {
      drawVertexMarker( *xIt, *yIt, *p, mCurrentVertexMarkerType, mCurrentVertexMarkerSize );
    }
  }

  //restore the pen
  p->setPen( pen );

  return ptr;
}

unsigned char *QgsVectorLayer::drawPolygon( unsigned char *feature, QgsRenderContext &renderContext )
{
  QPainter *p = renderContext.painter();
  typedef QPair<QVector<double>, QVector<double> > ringType;
  typedef ringType* ringTypePtr;
  typedef QVector<ringTypePtr> ringsType;

  // get number of rings in the polygon
  unsigned int numRings = *(( int* )( feature + 1 + sizeof( int ) ) );

  if ( numRings == 0 )  // sanity check for zero rings in polygon
    return feature + 9;

  unsigned int wkbType = *(( int* )( feature + 1 ) );

  bool hasZValue = ( wkbType == QGis::WKBPolygon25D );

  int total_points = 0;

  // A vector containing a pointer to a pair of double vectors.The
  // first vector in the pair contains the x coordinates, and the
  // second the y coordinates.
  ringsType rings;

  // Set pointer to the first ring
  unsigned char* ptr = feature + 1 + 2 * sizeof( int );

  for ( register unsigned int idx = 0; idx < numRings; idx++ )
  {
    int nPoints = *(( int* )ptr );

    ringTypePtr ring = new ringType( QVector<double>( nPoints ), QVector<double>( nPoints ) );
    ptr += 4;

    // create a dummy vector for the z coordinate
    QVector<double> zVector( nPoints, 0.0 );
    // Extract the points from the WKB and store in a pair of
    // vectors.
    for ( int jdx = 0; jdx < nPoints; jdx++ )
    {
      ring->first[jdx] = *(( double * ) ptr );
      ptr += sizeof( double );
      ring->second[jdx] = *(( double * ) ptr );
      ptr += sizeof( double );

      if ( hasZValue )
        ptr += sizeof( double );
    }
    // If ring has fewer than two points, what is it then?
    // Anyway, this check prevents a crash
    if ( nPoints < 1 )
    {
      QgsDebugMsg( "Ring has only " + QString::number( nPoints ) + " points! Skipping this ring." );
      continue;
    }

    transformPoints( ring->first, ring->second, zVector, renderContext );

    // Work around a +/- 32768 limitation on coordinates
    // Look through the x and y coordinates and see if there are any
    // that need trimming. If one is found, there's no need to look at
    // the rest of them so end the loop at that point.
    for ( int i = 0; i < nPoints; ++i )
    {
      if ( qAbs( ring->first[i] ) > QgsClipper::MAX_X ||
           qAbs( ring->second[i] ) > QgsClipper::MAX_Y )
      {
        QgsClipper::trimFeature( ring->first, ring->second, false );
        break;
      }
    }

    // Don't bother keeping the ring if it has been trimmed out of
    // existence.
    if ( ring->first.size() == 0 )
      delete ring;
    else
    {
      rings.push_back( ring );
      total_points += ring->first.size();
    }
  }

  // Now we draw the polygons

  // use painter paths for drawing polygons with holes
  // when adding polygon to the path they invert the area
  // this means that adding inner rings to the path creates
  // holes in outer ring
  QPainterPath path; // OddEven fill rule by default

  // Only try to draw polygons if there is something to draw
  if ( total_points > 0 )
  {
    //preserve a copy of the brush and pen before we start fiddling with it
    QBrush brush = p->brush(); //to be kept as original
    QPen pen = p->pen(); // to be kept original
    //
    // experimental alpha transparency
    // 255 = opaque
    //
    QBrush myTransparentBrush = p->brush();
    QColor myColor = brush.color();

    //only set transparency from layer level if renderer does not provide
    //transparency on class level
    if ( !mRenderer->usesTransparency() )
    {
      myColor.setAlpha( mTransparencyLevel );
    }
    myTransparentBrush.setColor( myColor );
    QPen myTransparentPen = p->pen(); // store current pen
    myColor = myTransparentPen.color();

    //only set transparency from layer level if renderer does not provide
    //transparency on class level
    if ( !mRenderer->usesTransparency() )
    {
      myColor.setAlpha( mTransparencyLevel );
    }
    myTransparentPen.setColor( myColor );

    p->setBrush( myTransparentBrush );
    p->setPen( myTransparentPen );

    if ( numRings == 1 )
    {
      ringTypePtr r = rings[0];
      unsigned ringSize = r->first.size();

      QPolygonF pa( ringSize );
      for ( register unsigned int j = 0; j != ringSize; ++j )
      {
        pa[j].setX( r->first[j] );
        pa[j].setY( r->second[j] );
      }
      p->drawPolygon( pa );

      // draw vertex markers if in editing mode, but only to the main canvas
      if ( mEditBuffer && renderContext.drawEditingInformation() )
      {
        for ( register unsigned int j = 0; j != ringSize; ++j )
        {
          drawVertexMarker( r->first[j], r->second[j], *p, mCurrentVertexMarkerType, mCurrentVertexMarkerSize );
        }
      }

      delete rings[0];
    }
    else
    {
      // Store size here and use it in the loop to avoid penalty of
      // multiple calls to size()
      int numRings = rings.size();
      for ( register int i = 0; i < numRings; ++i )
      {
        // Store the pointer in a variable with a short name so as to make
        // the following code easier to type and read.
        ringTypePtr r = rings[i];
        // only do this once to avoid penalty of additional calls
        unsigned ringSize = r->first.size();

        // Transfer points to the array of QPointF
        QPolygonF pa( ringSize );
        for ( register unsigned int j = 0; j != ringSize; ++j )
        {
          pa[j].setX( r->first[j] );
          pa[j].setY( r->second[j] );
        }

        path.addPolygon( pa );

        // Tidy up the pointed to pairs of vectors as we finish with them
        delete rings[i];
      }

#if 0
      // A bit of code to aid in working out what values of
      // QgsClipper::minX, etc cause the X11 zoom bug.
      int largestX  = -std::numeric_limits<int>::max();
      int smallestX = std::numeric_limits<int>::max();
      int largestY  = -std::numeric_limits<int>::max();
      int smallestY = std::numeric_limits<int>::max();

      for ( int i = 0; i < pa.size(); ++i )
      {
        largestX  = qMax( largestX,  pa.point( i ).x() );
        smallestX = qMin( smallestX, pa.point( i ).x() );
        largestY  = qMax( largestY,  pa.point( i ).y() );
        smallestY = qMin( smallestY, pa.point( i ).y() );
      }
      QgsDebugMsg( QString( "Largest  X coordinate was %1" ).arg( largestX ) );
      QgsDebugMsg( QString( "Smallest X coordinate was %1" ).arg( smallestX ) );
      QgsDebugMsg( QString( "Largest  Y coordinate was %1" ).arg( largestY ) );
      QgsDebugMsg( QString( "Smallest Y coordinate was %1" ).arg( smallestY ) );
#endif

      //
      // draw the polygon
      //
      p->drawPath( path );

      // draw vertex markers if in editing mode, but only to the main canvas
      if ( mEditBuffer && renderContext.drawEditingInformation() )
      {
        for ( int i = 0; i < path.elementCount(); ++i )
        {
          const QPainterPath::Element & e = path.elementAt( i );
          drawVertexMarker( e.x, e.y, *p, mCurrentVertexMarkerType, mCurrentVertexMarkerSize );
        }
      }
    }

    //
    //restore brush and pen to original
    //
    p->setBrush( brush );
    p->setPen( pen );

  } // totalPoints > 0

  return ptr;
}

void QgsVectorLayer::drawRendererV2( QgsRenderContext& rendererContext, bool labeling )
{
  if ( !hasGeometryType() )
    return;

  QSettings settings;
  bool vertexMarkerOnlyForSelection = settings.value( "/qgis/digitizing/marker_only_for_selected", false ).toBool();

  mRendererV2->startRender( rendererContext, this );

#ifndef Q_WS_MAC
  int featureCount = 0;
#endif //Q_WS_MAC

  QgsFeature fet;
  while ( nextFeature( fet ) )
  {
    try
    {
      if ( !fet.geometry() )
        continue; // skip features without geometry

      if ( rendererContext.renderingStopped() )
      {
        break;
      }
#ifndef Q_WS_MAC //MH: disable this on Mac for now to avoid problems with resizing
#ifdef Q_WS_X11
      if ( !mEnableBackbuffer ) // do not handle events, as we're already inside a paint event
      {
#endif // Q_WS_X11
        if ( mUpdateThreshold > 0 && 0 == featureCount % mUpdateThreshold )
        {
          emit screenUpdateRequested();
          // emit drawingProgress( featureCount, totalFeatures );
          qApp->processEvents();
        }
        else if ( featureCount % 1000 == 0 )
        {
          // emit drawingProgress( featureCount, totalFeatures );
          qApp->processEvents();
        }
#ifdef Q_WS_X11
      }
#endif // Q_WS_X11
#endif // Q_WS_MAC

      bool sel = mSelectedFeatureIds.contains( fet.id() );
      bool drawMarker = ( mEditBuffer && ( !vertexMarkerOnlyForSelection || sel ) );

      // render feature
      bool rendered = mRendererV2->renderFeature( fet, rendererContext, -1, sel, drawMarker );

      if ( mEditBuffer )
      {
        // Cache this for the use of (e.g.) modifying the feature's uncommitted geometry.
        mCache->cacheGeometry( fet.id(), *fet.geometry() );
      }

      // labeling - register feature
      if ( rendered && rendererContext.labelingEngine() )
      {
        if ( labeling )
        {
          rendererContext.labelingEngine()->registerFeature( this, fet, rendererContext );
        }
        if ( mDiagramRenderer )
        {
          rendererContext.labelingEngine()->registerDiagramFeature( this, fet, rendererContext );
        }
      }
    }
    catch ( const QgsCsException &cse )
    {
      Q_UNUSED( cse );
      QgsDebugMsg( QString( "Failed to transform a point while drawing a feature with ID '%1'. Ignoring this feature. %2" )
                   .arg( fet.id() ).arg( cse.what() ) );
    }
#ifndef Q_WS_MAC
    ++featureCount;
#endif //Q_WS_MAC
  }

  stopRendererV2( rendererContext, NULL );

#ifndef Q_WS_MAC
  QgsDebugMsg( QString( "Total features processed %1" ).arg( featureCount ) );
#endif
}

void QgsVectorLayer::drawRendererV2Levels( QgsRenderContext& rendererContext, bool labeling )
{
  if ( !hasGeometryType() )
    return;

  QHash< QgsSymbolV2*, QList<QgsFeature> > features; // key = symbol, value = array of features

  QSettings settings;
  bool vertexMarkerOnlyForSelection = settings.value( "/qgis/digitizing/marker_only_for_selected", false ).toBool();

  // startRender must be called before symbolForFeature() calls to make sure renderer is ready
  mRendererV2->startRender( rendererContext, this );

  QgsSingleSymbolRendererV2* selRenderer = NULL;
  if ( !mSelectedFeatureIds.isEmpty() )
  {
    selRenderer = new QgsSingleSymbolRendererV2( QgsSymbolV2::defaultSymbol( geometryType() ) );
    selRenderer->symbol()->setColor( QgsRenderer::selectionColor() );
    selRenderer->setVertexMarkerAppearance( currentVertexMarkerType(), currentVertexMarkerSize() );
    selRenderer->startRender( rendererContext, this );
  }

  // 1. fetch features
  QgsFeature fet;
#ifndef Q_WS_MAC
  int featureCount = 0;
#endif //Q_WS_MAC
  while ( nextFeature( fet ) )
  {
    if ( !fet.geometry() )
      continue; // skip features without geometry

    if ( rendererContext.renderingStopped() )
    {
      stopRendererV2( rendererContext, selRenderer );
      return;
    }
#ifndef Q_WS_MAC
    if ( featureCount % 1000 == 0 )
    {
      qApp->processEvents();
    }
#endif //Q_WS_MAC
    QgsSymbolV2* sym = mRendererV2->symbolForFeature( fet );
    if ( !sym )
    {
      continue;
    }

    if ( !features.contains( sym ) )
    {
      features.insert( sym, QList<QgsFeature>() );
    }
    features[sym].append( fet );

    if ( mEditBuffer )
    {
      // Cache this for the use of (e.g.) modifying the feature's uncommitted geometry.
      mCache->cacheGeometry( fet.id(), *fet.geometry() );
    }

    if ( sym && rendererContext.labelingEngine() )
    {
      if ( labeling )
      {
        rendererContext.labelingEngine()->registerFeature( this, fet, rendererContext );
      }
      if ( mDiagramRenderer )
      {
        rendererContext.labelingEngine()->registerDiagramFeature( this, fet, rendererContext );
      }
    }

#ifndef Q_WS_MAC
    ++featureCount;
#endif //Q_WS_MAC
  }

  // find out the order
  QgsSymbolV2LevelOrder levels;
  QgsSymbolV2List symbols = mRendererV2->symbols();
  for ( int i = 0; i < symbols.count(); i++ )
  {
    QgsSymbolV2* sym = symbols[i];
    for ( int j = 0; j < sym->symbolLayerCount(); j++ )
    {
      int level = sym->symbolLayer( j )->renderingPass();
      if ( level < 0 || level >= 1000 ) // ignore invalid levels
        continue;
      QgsSymbolV2LevelItem item( sym, j );
      while ( level >= levels.count() ) // append new empty levels
        levels.append( QgsSymbolV2Level() );
      levels[level].append( item );
    }
  }

  // 2. draw features in correct order
  for ( int l = 0; l < levels.count(); l++ )
  {
    QgsSymbolV2Level& level = levels[l];
    for ( int i = 0; i < level.count(); i++ )
    {
      QgsSymbolV2LevelItem& item = level[i];
      if ( !features.contains( item.symbol() ) )
      {
        QgsDebugMsg( "level item's symbol not found!" );
        continue;
      }
      int layer = item.layer();
      QList<QgsFeature>& lst = features[item.symbol()];
      QList<QgsFeature>::iterator fit;
#ifndef Q_WS_MAC
      featureCount = 0;
#endif //Q_WS_MAC
      for ( fit = lst.begin(); fit != lst.end(); ++fit )
      {
        if ( rendererContext.renderingStopped() )
        {
          stopRendererV2( rendererContext, selRenderer );
          return;
        }
#ifndef Q_WS_MAC
        if ( featureCount % 1000 == 0 )
        {
          qApp->processEvents();
        }
#endif //Q_WS_MAC
        bool sel = mSelectedFeatureIds.contains( fit->id() );
        // maybe vertex markers should be drawn only during the last pass...
        bool drawMarker = ( mEditBuffer && ( !vertexMarkerOnlyForSelection || sel ) );

        try
        {
          mRendererV2->renderFeature( *fit, rendererContext, layer, sel, drawMarker );
        }
        catch ( const QgsCsException &cse )
        {
          Q_UNUSED( cse );
          QgsDebugMsg( QString( "Failed to transform a point while drawing a feature with ID '%1'. Ignoring this feature. %2" )
                       .arg( fet.id() ).arg( cse.what() ) );
        }
#ifndef Q_WS_MAC
        ++featureCount;
#endif //Q_WS_MAC
      }
    }
  }

  stopRendererV2( rendererContext, selRenderer );
}

void QgsVectorLayer::reload()
{
  if ( mDataProvider )
  {
    mDataProvider->reloadData();
  }
}

bool QgsVectorLayer::draw( QgsRenderContext& rendererContext )
{
  if ( !hasGeometryType() )
    return true;

  //set update threshold before each draw to make sure the current setting is picked up
  QSettings settings;
  mUpdateThreshold = settings.value( "Map/updateThreshold", 0 ).toInt();
#ifdef Q_WS_X11
  mEnableBackbuffer = settings.value( "/Map/enableBackbuffer", 1 ).toBool();
#endif

  if ( mUsingRendererV2 )
  {
    if ( !mRendererV2 )
      return false;

    QgsDebugMsg( "rendering v2:\n" + mRendererV2->dump() );

    if ( mEditBuffer )
    {
      // Destroy all cached geometries and clear the references to them
      mCache->deleteCachedGeometries();
      mCache->setCachedGeometriesRect( rendererContext.extent() );

      // set editing vertex markers style
      mRendererV2->setVertexMarkerAppearance( currentVertexMarkerType(), currentVertexMarkerSize() );
    }

    QgsAttributeList attributes;
    foreach ( QString attrName, mRendererV2->usedAttributes() )
    {
      int attrNum = fieldNameIndex( attrName );
      attributes.append( attrNum );
      QgsDebugMsg( "attrs: " + attrName + " - " + QString::number( attrNum ) );
    }

    bool labeling = false;
    //register label and diagram layer to the labeling engine
    prepareLabelingAndDiagrams( rendererContext, attributes, labeling );

    select( attributes, rendererContext.extent() );

    if (( mRendererV2->capabilities() & QgsFeatureRendererV2::SymbolLevels )
        && mRendererV2->usingSymbolLevels() )
      drawRendererV2Levels( rendererContext, labeling );
    else
      drawRendererV2( rendererContext, labeling );

    return true;
  }

  //draw ( p, viewExtent, theMapToPixelTransform, ct, drawingToEditingCanvas, 1., 1.);

  if ( mRenderer )
  {
    // painter is active (begin has been called
    /* Steps to draw the layer
       1. get the features in the view extent by SQL query
       2. read WKB for a feature
       3. transform
       4. draw
    */

    QPen pen;
    /*Pointer to a marker image*/
    QImage marker;
    //vertex marker type for selection
    QgsVectorLayer::VertexMarkerType vertexMarker = QgsVectorLayer::NoMarker;
    int vertexMarkerSize = 7;

    if ( mEditBuffer )
    {
      // Destroy all cached geometries and clear the references to them
      mCache->deleteCachedGeometries();
      mCache->setCachedGeometriesRect( rendererContext.extent() );
      vertexMarker = currentVertexMarkerType();
      vertexMarkerSize = currentVertexMarkerSize();
      mVertexMarkerOnlyForSelection = settings.value( "/qgis/digitizing/marker_only_for_selected", false ).toBool();
    }

    // int totalFeatures = pendingFeatureCount();
    int featureCount = 0;
    QgsFeature fet;
    QgsAttributeList attributes = mRenderer->classificationAttributes();

    bool labeling = false;
    prepareLabelingAndDiagrams( rendererContext, attributes, labeling );

    select( attributes, rendererContext.extent() );

    try
    {
      while ( nextFeature( fet ) )
      {
        if ( !fet.geometry() )
          continue; // skip features without geometry

        if ( rendererContext.renderingStopped() )
        {
          break;
        }

#ifndef Q_WS_MAC //MH: disable this on Mac for now to avoid problems with resizing
        if ( mUpdateThreshold > 0 && 0 == featureCount % mUpdateThreshold )
        {
          emit screenUpdateRequested();
          // emit drawingProgress( featureCount, totalFeatures );
          qApp->processEvents();
        }
        else if ( featureCount % 1000 == 0 )
        {
          // emit drawingProgress( featureCount, totalFeatures );
          qApp->processEvents();
        }
// #else
//         Q_UNUSED( totalFeatures );
#endif //Q_WS_MAC

        // check if feature is selected
        // only show selections of the current layer
        // TODO: create a mechanism to let layer know whether it's current layer or not [MD]
        bool sel = mSelectedFeatureIds.contains( fet.id() );

        mCurrentVertexMarkerType = QgsVectorLayer::NoMarker;
        mCurrentVertexMarkerSize = 7;

        if ( mEditBuffer )
        {
          // Cache this for the use of (e.g.) modifying the feature's uncommitted geometry.
          mCache->cacheGeometry( fet.id(), *fet.geometry() );

          if ( !mVertexMarkerOnlyForSelection || sel )
          {
            mCurrentVertexMarkerType = vertexMarker;
            mCurrentVertexMarkerSize = vertexMarkerSize;
          }
        }

        //QgsDebugMsg(QString("markerScale before renderFeature(): %1").arg(markerScaleFactor));
        // markerScalerFactore reflects the wanted scaling of the marker

        double opacity = 1.0;
        if ( !mRenderer->usesTransparency() )
        {
          opacity = ( mTransparencyLevel * 1.0 ) / 255.0;
        }
        mRenderer->renderFeature( rendererContext, fet, &marker, sel, opacity );

        // markerScalerFactore now reflects the actual scaling of the marker that the render performed.
        //QgsDebugMsg(QString("markerScale after renderFeature(): %1").arg(markerScaleFactor));

        //double scale = rendererContext.scaleFactor() /  markerScaleFactor;
        drawFeature( rendererContext, fet, &marker );

        if ( mRenderer->willRenderFeature( &fet ) && rendererContext.labelingEngine() )
        {
          if ( labeling )
          {
            rendererContext.labelingEngine()->registerFeature( this, fet, rendererContext );
          }
          if ( mDiagramRenderer )
          {
            rendererContext.labelingEngine()->registerDiagramFeature( this, fet, rendererContext );
          }
        }
        ++featureCount;
      }
    }
    catch ( QgsCsException &cse )
    {
      Q_UNUSED( cse );
      QgsDebugMsg( QString( "Failed to transform a point while drawing a feature with ID '%1'. Rendering stopped. %2" )
                   .arg( fet.id() ).arg( cse.what() ) );
      return false;
    }

    QgsDebugMsg( QString( "Total features processed %1" ).arg( featureCount ) );
  }
  else
  {
    QgsDebugMsg( "QgsRenderer is null" );
  }

  if ( mEditBuffer )
  {
    QgsDebugMsg( QString( "Cached %1 geometries." ).arg( mCache->cachedGeometries().count() ) );
  }

  return true; // Assume success always
}

void QgsVectorLayer::drawVertexMarker( double x, double y, QPainter& p, QgsVectorLayer::VertexMarkerType type, int m )
{
  if ( type == QgsVectorLayer::SemiTransparentCircle )
  {
    p.setPen( QColor( 50, 100, 120, 200 ) );
    p.setBrush( QColor( 200, 200, 210, 120 ) );
    p.drawEllipse( x - m, y - m, m * 2 + 1, m * 2 + 1 );
  }
  else if ( type == QgsVectorLayer::Cross )
  {
    p.setPen( QColor( 255, 0, 0 ) );
    p.drawLine( x - m, y + m, x + m, y - m );
    p.drawLine( x - m, y - m, x + m, y + m );
  }
}

void QgsVectorLayer::select( QgsFeatureId fid, bool emitSignal )
{
  mSelectedFeatureIds.insert( fid );

  if ( emitSignal )
  {
    // invalidate cache
    setCacheImage( 0 );

    emit selectionChanged();
  }
}

void QgsVectorLayer::deselect( QgsFeatureId fid, bool emitSignal )
{
  mSelectedFeatureIds.remove( fid );

  if ( emitSignal )
  {
    // invalidate cache
    setCacheImage( 0 );

    emit selectionChanged();
  }
}

void QgsVectorLayer::select( QgsRectangle & rect, bool lock )
{
  // normalize the rectangle
  rect.normalize();

  if ( !lock )
  {
    removeSelection( false ); // don't emit signal
  }

  //select all the elements
  select( QgsAttributeList(), rect, false, true );

  QgsFeature f;
  while ( nextFeature( f ) )
  {
    select( f.id(), false ); // don't emit signal (not to redraw it everytime)
  }

  // invalidate cache
  setCacheImage( 0 );

  emit selectionChanged(); // now emit signal to redraw layer
}

void QgsVectorLayer::invertSelection()
{
  // copy the ids of selected features to tmp
  QgsFeatureIds tmp = mSelectedFeatureIds;

  removeSelection( false ); // don't emit signal

  select( QgsAttributeList(), QgsRectangle(), false );

  QgsFeature fet;
  while ( nextFeature( fet ) )
  {
    select( fet.id(), false ); // don't emit signal
  }

  for ( QgsFeatureIds::iterator iter = tmp.begin(); iter != tmp.end(); ++iter )
  {
    mSelectedFeatureIds.remove( *iter );
  }

  // invalidate cache
  setCacheImage( 0 );

  emit selectionChanged();
}

void QgsVectorLayer::invertSelectionInRectangle( QgsRectangle & rect )
{
  // normalize the rectangle
  rect.normalize();

  select( QgsAttributeList(), rect, false, true );

  QgsFeature fet;
  while ( nextFeature( fet ) )
  {
    if ( mSelectedFeatureIds.contains( fet.id() ) )
    {
      deselect( fet.id(), false ); // don't emit signal
    }
    else
    {
      select( fet.id(), false ); // don't emit signal
    }
  }

  // invalidate cache
  setCacheImage( 0 );

  emit selectionChanged();
}

void QgsVectorLayer::removeSelection( bool emitSignal )
{
  if ( mSelectedFeatureIds.size() == 0 )
    return;

  mSelectedFeatureIds.clear();

  if ( emitSignal )
  {
    // invalidate cache
    setCacheImage( 0 );

    emit selectionChanged();
  }
}

void QgsVectorLayer::triggerRepaint()
{
  emit repaintRequested();
}

QgsVectorDataProvider* QgsVectorLayer::dataProvider()
{
  return mDataProvider;
}

const QgsVectorDataProvider* QgsVectorLayer::dataProvider() const
{
  return mDataProvider;
}

void QgsVectorLayer::setProviderEncoding( const QString& encoding )
{
  if ( mDataProvider )
  {
    mDataProvider->setEncoding( encoding );
  }
}


const QgsRenderer* QgsVectorLayer::renderer() const
{
  return mRenderer;
}

void QgsVectorLayer::setRenderer( QgsRenderer *r )
{
  if ( !hasGeometryType() )
    return;

  if ( r != mRenderer )
  {
    if ( r )
      setUsingRendererV2( false );
    delete mRenderer;
    mRenderer = r;
  }
}

void QgsVectorLayer::setDiagramRenderer( QgsDiagramRendererV2* r )
{
  delete mDiagramRenderer;
  mDiagramRenderer = r;
}

QGis::GeometryType QgsVectorLayer::geometryType() const
{
  if ( mDataProvider )
  {
    int type = mDataProvider->geometryType();
    switch ( type )
    {
      case QGis::WKBPoint:
      case QGis::WKBPoint25D:
        return QGis::Point;

      case QGis::WKBLineString:
      case QGis::WKBLineString25D:
        return QGis::Line;

      case QGis::WKBPolygon:
      case QGis::WKBPolygon25D:
        return QGis::Polygon;

      case QGis::WKBMultiPoint:
      case QGis::WKBMultiPoint25D:
        return QGis::Point;

      case QGis::WKBMultiLineString:
      case QGis::WKBMultiLineString25D:
        return QGis::Line;

      case QGis::WKBMultiPolygon:
      case QGis::WKBMultiPolygon25D:
        return QGis::Polygon;

      case QGis::WKBNoGeometry:
        return QGis::NoGeometry;
    }
    QgsDebugMsg( QString( "Data Provider Geometry type is not recognised, is %1" ).arg( type ) );
  }
  else
  {
    QgsDebugMsg( "pointer to mDataProvider is null" );
  }

  // We shouldn't get here, and if we have, other things are likely to
  // go wrong. Code that uses the type() return value should be
  // rewritten to cope with a value of QGis::Unknown. To make this
  // need known, the following message is printed every time we get
  // here.
  QgsDebugMsg( "WARNING: This code should never be reached. Problems may occur..." );

  return QGis::UnknownGeometry;
}

bool QgsVectorLayer::hasGeometryType() const
{
  QGis::GeometryType t = geometryType();
  return ( t != QGis::NoGeometry && t != QGis::UnknownGeometry );
}

QGis::WkbType QgsVectorLayer::wkbType() const
{
  return ( QGis::WkbType )( mWkbType );
}

QgsRectangle QgsVectorLayer::boundingBoxOfSelected()
{
  if ( mSelectedFeatureIds.size() == 0 ) //no selected features
  {
    return QgsRectangle( 0, 0, 0, 0 );
  }

  QgsRectangle r, retval;
  retval.setMinimal();

  QgsFeature fet;
  if ( mDataProvider->capabilities() & QgsVectorDataProvider::SelectAtId )
  {
    foreach ( QgsFeatureId fid, mSelectedFeatureIds )
    {
      if ( featureAtId( fid, fet, true, false ) && fet.geometry() )
      {
        r = fet.geometry()->boundingBox();
        retval.combineExtentWith( &r );
      }
    }
  }
  else
  {
    select( QgsAttributeList(), QgsRectangle(), true );

    while ( nextFeature( fet ) )
    {
      if ( mSelectedFeatureIds.contains( fet.id() ) )
      {
        if ( fet.geometry() )
        {
          r = fet.geometry()->boundingBox();
          retval.combineExtentWith( &r );
        }
      }
    }
  }

  if ( retval.width() == 0.0 || retval.height() == 0.0 )
  {
    // If all of the features are at the one point, buffer the
    // rectangle a bit. If they are all at zero, do something a bit
    // more crude.

    if ( retval.xMinimum() == 0.0 && retval.xMaximum() == 0.0 &&
         retval.yMinimum() == 0.0 && retval.yMaximum() == 0.0 )
    {
      retval.set( -1.0, -1.0, 1.0, 1.0 );
    }
  }

  return retval;
}

long QgsVectorLayer::featureCount() const
{
  if ( !mDataProvider )
  {
    QgsDebugMsg( "invoked with null mDataProvider" );
    return 0;
  }

  return mDataProvider->featureCount();
}

long QgsVectorLayer::featureCount( QgsSymbolV2* symbol )
{
  if ( !mSymbolFeatureCounted ) return -1;
  return mSymbolFeatureCountMap.value( symbol );
}

bool QgsVectorLayer::countSymbolFeatures( bool showProgress )
{
  if ( mSymbolFeatureCounted ) return true;
  mSymbolFeatureCountMap.clear();

  if ( !mDataProvider )
  {
    QgsDebugMsg( "invoked with null mDataProvider" );
    return false;
  }
  if ( !mRendererV2 )
  {
    QgsDebugMsg( "invoked with null mRendererV2" );
    return false;
  }

  QgsLegendSymbolList symbolList = mRendererV2->legendSymbolItems();
  QgsLegendSymbolList::const_iterator symbolIt = symbolList.constBegin();

  for ( ; symbolIt != symbolList.constEnd(); ++symbolIt )
  {
    mSymbolFeatureCountMap.insert( symbolIt->second, 0 );
  }

  long nFeatures = pendingFeatureCount();
  QProgressDialog progressDialog( tr( "Updating feature count for layer %1" ).arg( name() ), tr( "Abort" ), 0, nFeatures );
  progressDialog.setWindowModality( Qt::WindowModal );
  int featuresCounted = 0;

  select( pendingAllAttributesList(), QgsRectangle(), false, false );
  QgsFeature f;

  // Renderer (rule based) may depend on context scale, with scale is ignored if 0
  QgsRenderContext renderContext;
  renderContext.setRendererScale( 0 );
  mRendererV2->startRender( renderContext, this );

  while ( nextFeature( f ) )
  {
    QgsSymbolV2List featureSymbolList = mRendererV2->symbolsForFeature( f );
    for ( QgsSymbolV2List::iterator symbolIt = featureSymbolList.begin(); symbolIt != featureSymbolList.end(); ++symbolIt )
    {
      mSymbolFeatureCountMap[*symbolIt] += 1;
    }
    ++featuresCounted;

    if ( showProgress )
    {
      if ( featuresCounted % 50 == 0 )
      {
        if ( featuresCounted > nFeatures ) //sometimes the feature count is not correct
        {
          progressDialog.setMaximum( 0 );
        }
        progressDialog.setValue( featuresCounted );
        if ( progressDialog.wasCanceled() )
        {
          mSymbolFeatureCountMap.clear();
          mRendererV2->stopRender( renderContext );
          return false;
        }
      }
    }
  }
  mRendererV2->stopRender( renderContext );
  progressDialog.setValue( nFeatures );
  mSymbolFeatureCounted = true;
  return true;
}

void QgsVectorLayer::updateExtents()
{
  mValidExtent = false;
}

void QgsVectorLayer::setExtent( const QgsRectangle &r )
{
  QgsMapLayer::setExtent( r );
  mValidExtent = true;
}

QgsRectangle QgsVectorLayer::extent()
{
  if ( mValidExtent )
    return QgsMapLayer::extent();

  QgsRectangle rect;
  rect.setMinimal();

  if ( !hasGeometryType() )
    return rect;

  if ( !mDataProvider )
  {
    QgsDebugMsg( "invoked with null mDataProvider" );
  }

  if ( mEditBuffer && mEditBuffer->mDeletedFeatureIds.isEmpty() && mEditBuffer->mChangedGeometries.isEmpty() )
  {
    mDataProvider->updateExtents();

    // get the extent of the layer from the provider
    // but only when there are some features already
    if ( mDataProvider->featureCount() != 0 )
    {
      QgsRectangle r = mDataProvider->extent();
      rect.combineExtentWith( &r );
    }

    for ( QgsFeatureMap::iterator it = mEditBuffer->mAddedFeatures.begin(); it != mEditBuffer->mAddedFeatures.end(); it++ )
    {
      QgsRectangle r = it->geometry()->boundingBox();
      rect.combineExtentWith( &r );
    }
  }
  else
  {
    select( QgsAttributeList(), QgsRectangle(), true );

    QgsFeature fet;
    while ( nextFeature( fet ) )
    {
      if ( fet.geometry() )
      {
        QgsRectangle bb = fet.geometry()->boundingBox();
        rect.combineExtentWith( &bb );
      }
    }
  }

  if ( rect.xMinimum() > rect.xMaximum() && rect.yMinimum() > rect.yMaximum() )
  {
    // special case when there are no features in provider nor any added
    rect = QgsRectangle(); // use rectangle with zero coordinates
  }

  setExtent( rect );

  // Send this (hopefully) up the chain to the map canvas
  emit recalculateExtents();

  return rect;
}

QString QgsVectorLayer::subsetString()
{
  if ( ! mDataProvider )
  {
    QgsDebugMsg( "invoked with null mDataProvider" );
    return 0;
  }
  return mDataProvider->subsetString();
}

bool QgsVectorLayer::setSubsetString( QString subset )
{
  if ( ! mDataProvider )
  {
    QgsDebugMsg( "invoked with null mDataProvider" );
    return false;
  }

  bool res = mDataProvider->setSubsetString( subset );

  // get the updated data source string from the provider
  mDataSource = mDataProvider->dataSourceUri();
  updateExtents();

  if ( res )
    setCacheImage( 0 );

  return res;
}

#if 0
void QgsVectorLayer::addJoinedAttributes( QgsFeature& f, bool all )
{
  if ( all || ( mFetchAttributes.size() > 0 && mJoinBuffer->containsFetchJoins() ) )
  {
    mJoinBuffer->updateFeatureAttributes( f, f.attributes().count(), all );
  }
}
#endif


void QgsVectorLayer::select( QgsAttributeList attributes, QgsRectangle rect, bool fetchGeometries, bool useIntersect )
{
  QgsFeatureRequest request;
  if ( !rect.isEmpty() )
    request.setFilterRect( rect );
  if ( !fetchGeometries )
    request.setFlags( QgsFeatureRequest::NoGeometry );
  if ( useIntersect )
    request.setFlags( request.flags() | QgsFeatureRequest::ExactIntersect );
  if ( attributes != pendingAllAttributesList() )
    request.setSubsetOfAttributes( attributes );

  if (!mLayerIterator.isClosed())
    mLayerIterator.close();

  mLayerIterator = getFeatures( request );
}




QgsFeatureIterator QgsVectorLayer::getFeatures( const QgsFeatureRequest& request )
{
  if ( !mDataProvider )
    return QgsFeatureIterator();

  return QgsFeatureIterator( new QgsVectorLayerFeatureIterator(this, request) );
}


bool QgsVectorLayer::nextFeature( QgsFeature &f )
{
  return mLayerIterator.nextFeature( f );

#if 0
  if ( !mFetching )
    return false;

  if ( mEditBuffer )
  {
    if ( !mFetchRect.isEmpty() )
    {
      // check if changed geometries are in rectangle
      for ( ; mFetchChangedGeomIt != mEditBuffer->mChangedGeometries.end(); mFetchChangedGeomIt++ )
      {
        QgsFeatureId fid = mFetchChangedGeomIt.key();

        if ( mFetchConsidered.contains( fid ) )
          // skip deleted features
          continue;

        mFetchConsidered << fid;

        if ( !mFetchChangedGeomIt->intersects( mFetchRect ) )
          // skip changed geometries not in rectangle and don't check again
          continue;

        f.setFeatureId( fid );
        f.setValid( true );

        if ( mFetchGeometry )
          f.setGeometry( mFetchChangedGeomIt.value() );

        if ( mFetchAttributes.size() > 0 )
        {
          if ( fid < 0 )
          {
            // fid<0 => in mAddedFeatures
            bool found = false;

            for ( QgsFeatureList::iterator it = mEditBuffer->mAddedFeatures.begin(); it != mEditBuffer->mAddedFeatures.end(); it++ )
            {
              if ( fid == it->id() )
              {
                found = true;
                f.setAttributes( it->attributes() );
                // no need to update (always up-to-date) updateFeatureAttributes( f );
                break;
              }
            }

            if ( !found )
            {
              QgsDebugMsg( QString( "No attributes for the added feature %1 found" ).arg( f.id() ) );
            }
          }
          else
          {
            // retrieve attributes from provider
            QgsFeature tmp;
            //mDataProvider->featureAtId( fid, tmp, false, mFetchProvAttributes );
            QgsFeatureRequest request;
            request.setFilterFid( fid ).setSubsetOfAttributes( mFetchProvAttributes );
            QgsFeatureIterator fi = mDataProvider->getFeatures( request );
            if ( fi.nextFeature( tmp ) )
            {
              if (mEditBuffer)
                mEditBuffer->updateChangedAttributes( tmp );
              f.setAttributes( tmp.attributes() );
            }
          }
        }

        addJoinedAttributes( f );

        // return complete feature
        mFetchChangedGeomIt++;
        return true;
      }

      // no more changed geometries
    }

    for ( ; mFetchAddedFeaturesIt != mEditBuffer->mAddedFeatures.end(); mFetchAddedFeaturesIt++ )
    {
      QgsFeatureId fid = mFetchAddedFeaturesIt->id();

      if ( mFetchConsidered.contains( fid ) )
        // must have changed geometry outside rectangle
        continue;

      if ( !mFetchRect.isEmpty() &&
           mFetchAddedFeaturesIt->geometry() &&
           !mFetchAddedFeaturesIt->geometry()->intersects( mFetchRect ) )
        // skip added features not in rectangle
        continue;

      f.setFeatureId( fid );
      f.setValid( true );

      if ( mFetchGeometry )
        f.setGeometry( *mFetchAddedFeaturesIt->geometry() );

      if ( mFetchAttributes.size() > 0 )
      {
        f.setAttributes( mFetchAddedFeaturesIt->attributes() );
        // no need to do this (always up-to-date) updateFeatureAttributes( f );
      }

      addJoinedAttributes( f );

      mFetchAddedFeaturesIt++;
      return true;
    }

    // no more added features
  }

  while ( mProviderIterator.nextFeature( f ) )
  {
    if ( mFetchConsidered.contains( f.id() ) )
    {
      continue;
    }
    if ( mFetchAttributes.size() > 0 )
    {
      if (mEditBuffer)
        mEditBuffer->updateChangedAttributes( f ); //check changed attributes
      addJoinedAttributes( f ); // check joined attributes
    }
    if ( mEditBuffer && mFetchGeometry )
    {
      mEditBuffer->updateFeatureGeometry( f );
    }

    return true;
  }

  mFetching = false;
  return false;
#endif
}

bool QgsVectorLayer::featureAtId( QgsFeatureId featureId, QgsFeature& f, bool fetchGeometries, bool fetchAttributes )
{
  QgsFeatureRequest request;
  request.setFilterFid( featureId );
  if ( !fetchGeometries )
    request.setFlags( QgsFeatureRequest::NoGeometry );
  if ( !fetchAttributes )
    request.setSubsetOfAttributes( QgsAttributeList() );

  QgsFeatureIterator fi = getFeatures( request );
  return fi.nextFeature( f );

#if 0
  if ( !mDataProvider )
    return false;

  if ( mEditBuffer && mEditBuffer->mDeletedFeatureIds.contains( featureId ) )
    return false;

  if ( fetchGeometries && mEditBuffer->mChangedGeometries.contains( featureId ) )
  {
    f.setFeatureId( featureId );
    f.setValid( true );
    f.setGeometry( mEditBuffer->mChangedGeometries[featureId] );

    if ( fetchAttributes )
    {
      if ( featureId < 0 && mEditBuffer )
      {
        // featureId<0 => in mAddedFeatures
        bool found = false;

        for ( QgsFeatureList::iterator it = mEditBuffer->mAddedFeatures.begin(); it != mEditBuffer->mAddedFeatures.end(); it++ )
        {
          if ( featureId != it->id() )
          {
            found = true;
            f.setAttributes( it->attributes() );
            break;
          }
        }

        if ( !found )
        {
          QgsDebugMsg( QString( "No attributes for the added feature %1 found" ).arg( f.id() ) );
        }
      }
      else
      {
        // retrieve attributes from provider
        QgsFeature tmp;
        //mDataProvider->featureAtId( featureId, tmp, false, mDataProvider->attributeIndexes() );
        QgsFeatureRequest request;
        request.setFilterFid( featureId ).setFlags( QgsFeatureRequest::NoGeometry );
        QgsFeatureIterator fi = mDataProvider->getFeatures( request );
        if ( fi.nextFeature( tmp ) )
        {
          f.setAttributes( tmp.attributes() );
          if (mEditBuffer)
            mEditBuffer->updateChangedAttributes( f );
        }
      }
      addJoinedAttributes( f, true );
    }
    return true;
  }

  //added features
  if (mEditBuffer)
  {
    for ( QgsFeatureList::iterator iter = mEditBuffer->mAddedFeatures.begin(); iter != mEditBuffer->mAddedFeatures.end(); ++iter )
    {
      if ( iter->id() == featureId )
      {
        f.setFeatureId( iter->id() );
        f.setValid( true );
        if ( fetchGeometries )
          f.setGeometry( *iter->geometry() );

        if ( fetchAttributes )
          f.setAttributes( iter->attributes() );

        return true;
      }
    }
  }

  // regular features
  QgsFeatureRequest request;
  request.setFilterFid( featureId );
  if ( !fetchGeometries )
    request.setFlags( QgsFeatureRequest::NoGeometry );
  if ( !fetchAttributes )
    request.setSubsetOfAttributes( QgsAttributeList() );

  QgsFeatureIterator fi = mDataProvider->getFeatures( request );
  if ( fi.nextFeature( f ) )
  {
    if (mEditBuffer)
      mEditBuffer->updateChangedAttributes( f );
    addJoinedAttributes( f, true );
    return true;
  }

  return false;
#endif
}

bool QgsVectorLayer::addFeature( QgsFeature& f, bool alsoUpdateExtent )
{
  if ( !mEditBuffer || !mDataProvider )
    return false;

  // TODO[MD]: alsoUpdateExtent
  return mEditBuffer->addFeature(f);
}

bool QgsVectorLayer::updateFeature( QgsFeature &f )
{
  QgsFeature current;
  if ( !featureAtId( f.id(), current, f.geometry(), !f.attributes().isEmpty() ) )
  {
    QgsDebugMsg( QString( "feature %1 could not be retrieved" ).arg( f.id() ) );
    return false;
  }

  if ( f.geometry() && current.geometry() && f.geometry() != current.geometry() && !f.geometry()->isGeosEqual( *current.geometry() ) )
  {
    if ( !changeGeometry( f.id(), f.geometry() ) )
    {
      QgsDebugMsg( QString( "geometry of feature %1 could not be changed." ).arg( f.id() ) );
      return false;
    }
  }

  const QgsAttributes &fa = f.attributes();
  const QgsAttributes &ca = current.attributes();

  for ( int attr = 0; attr < fa.count(); ++attr )
  {
    if ( fa[attr] != ca[attr] )
    {
      if ( !changeAttributeValue( f.id(), attr, fa[attr] ) )
      {
        QgsDebugMsg( QString( "attribute %1 of feature %2 could not be changed." ).arg( attr ).arg( f.id() ) );
        return false;
      }
    }
  }

  return true;
}


bool QgsVectorLayer::insertVertex( double x, double y, QgsFeatureId atFeatureId, int beforeVertex )
{
  if ( !mEditBuffer || !mDataProvider )
    return false;

  QgsVectorLayerEditUtils utils(this);
  return utils.insertVertex( x, y, atFeatureId, beforeVertex );
}


bool QgsVectorLayer::moveVertex( double x, double y, QgsFeatureId atFeatureId, int atVertex )
{
  if ( !mEditBuffer || !mDataProvider )
    return false;

  QgsVectorLayerEditUtils utils(this);
  return utils.moveVertex( x, y, atFeatureId, atVertex );
}


bool QgsVectorLayer::deleteVertex( QgsFeatureId atFeatureId, int atVertex )
{
  if ( !mEditBuffer || !mDataProvider )
    return false;

  QgsVectorLayerEditUtils utils(this);
  return utils.deleteVertex( atFeatureId, atVertex );
}


bool QgsVectorLayer::deleteSelectedFeatures()
{
  if ( !( mDataProvider->capabilities() & QgsVectorDataProvider::DeleteFeatures ) )
  {
    return false;
  }

  if ( !isEditable() )
  {
    return false;
  }

  if ( mSelectedFeatureIds.size() == 0 )
    return true;

  while ( mSelectedFeatureIds.size() > 0 )
  {
    QgsFeatureId fid = *mSelectedFeatureIds.begin();
    deleteFeature( fid );  // removes from selection
  }

  // invalidate cache
  setCacheImage( 0 );

  emit selectionChanged();

  triggerRepaint();
  updateExtents();

  return true;
}

int QgsVectorLayer::addRing( const QList<QgsPoint>& ring )
{
  if ( !mEditBuffer || !mDataProvider )
    return 6;

  QgsVectorLayerEditUtils utils(this);
  return utils.addRing( ring );
}

int QgsVectorLayer::addPart( const QList<QgsPoint> &points )
{
  if ( !mEditBuffer || !mDataProvider )
    return 7;

  //number of selected features must be 1

  if ( mSelectedFeatureIds.size() < 1 )
  {
    QgsDebugMsg( "Number of selected features <1" );
    return 4;
  }
  else if ( mSelectedFeatureIds.size() > 1 )
  {
    QgsDebugMsg( "Number of selected features >1" );
    return 5;
  }

  QgsVectorLayerEditUtils utils(this);
  return utils.addPart( points, *mSelectedFeatureIds.constBegin() );
}


int QgsVectorLayer::translateFeature( QgsFeatureId featureId, double dx, double dy )
{
  if (!mEditBuffer || !mDataProvider)
    return -1;

  QgsVectorLayerEditUtils utils(this);
  return utils.translateFeature( featureId, dx, dy );
}

int QgsVectorLayer::splitFeatures( const QList<QgsPoint>& splitLine, bool topologicalEditing )
{
  if (!mEditBuffer || !mDataProvider)
    return -1;

  QgsVectorLayerEditUtils utils(this);
  return utils.splitFeatures( splitLine, topologicalEditing );
}

<<<<<<< HEAD
=======
int QgsVectorLayer::translateFeature( QgsFeatureId featureId, double dx, double dy )
{
  if ( !hasGeometryType() )
    return 1;

  //look if geometry of selected feature already contains geometry changes
  QgsGeometryMap::iterator changedIt = mChangedGeometries.find( featureId );
  if ( changedIt != mChangedGeometries.end() )
  {
    QgsGeometry geom = *changedIt;
    int errorCode = geom.translate( dx, dy );
    editGeometryChange( featureId, geom );
    return errorCode;
  }

  //look if id of selected feature belongs to an added feature
#if 0
  for ( QgsFeatureList::iterator addedIt = mAddedFeatures.begin(); addedIt != mAddedFeatures.end(); ++addedIt )
  {
    if ( addedIt->id() == featureId )
    {
      return addedIt->geometry()->translate( dx, dy );
    }
  }
#endif

  //else look in mCachedGeometries to make access faster
  QgsGeometryMap::iterator cachedIt = mCachedGeometries.find( featureId );
  if ( cachedIt != mCachedGeometries.end() )
  {
    int errorCode = cachedIt->translate( dx, dy );
    if ( errorCode == 0 )
    {
      editGeometryChange( featureId, *cachedIt );
      setModified( true, true );
    }
    return errorCode;
  }

  //else get the geometry from provider (may be slow)
  QgsFeature f;
  if ( mDataProvider && mDataProvider->featureAtId( featureId, f, true ) )
  {
    if ( f.geometry() )
    {
      QgsGeometry translateGeom( *( f.geometry() ) );
      int errorCode = translateGeom.translate( dx, dy );
      if ( errorCode == 0 )
      {
        editGeometryChange( featureId, translateGeom );
        setModified( true, true );
      }
      return errorCode;
    }
  }
  return 1; //geometry not found
}

int QgsVectorLayer::splitFeatures( const QList<QgsPoint>& splitLine, bool topologicalEditing )
{
  if ( !hasGeometryType() )
    return 4;

  QgsFeatureList newFeatures; //store all the newly created features
  double xMin, yMin, xMax, yMax;
  QgsRectangle bBox; //bounding box of the split line
  int returnCode = 0;
  int splitFunctionReturn; //return code of QgsGeometry::splitGeometry
  int numberOfSplittedFeatures = 0;

  QgsFeatureList featureList;
  const QgsFeatureIds selectedIds = selectedFeaturesIds();

  if ( selectedIds.size() > 0 ) //consider only the selected features if there is a selection
  {
    featureList = selectedFeatures();
  }
  else //else consider all the feature that intersect the bounding box of the split line
  {
    if ( boundingBoxFromPointList( splitLine, xMin, yMin, xMax, yMax ) == 0 )
    {
      bBox.setXMinimum( xMin ); bBox.setYMinimum( yMin );
      bBox.setXMaximum( xMax ); bBox.setYMaximum( yMax );
    }
    else
    {
      return 1;
    }

    if ( bBox.isEmpty() )
    {
      //if the bbox is a line, try to make a square out of it
      if ( bBox.width() == 0.0 && bBox.height() > 0 )
      {
        bBox.setXMinimum( bBox.xMinimum() - bBox.height() / 2 );
        bBox.setXMaximum( bBox.xMaximum() + bBox.height() / 2 );
      }
      else if ( bBox.height() == 0.0 && bBox.width() > 0 )
      {
        bBox.setYMinimum( bBox.yMinimum() - bBox.width() / 2 );
        bBox.setYMaximum( bBox.yMaximum() + bBox.width() / 2 );
      }
      else
      {
        return 2;
      }
    }

    select( pendingAllAttributesList(), bBox, true, true );

    QgsFeature f;
    while ( nextFeature( f ) )
      featureList << QgsFeature( f );
  }

  QgsFeatureList::iterator select_it = featureList.begin();
  for ( ; select_it != featureList.end(); ++select_it )
  {
    QList<QgsGeometry*> newGeometries;
    QList<QgsPoint> topologyTestPoints;
    QgsGeometry* newGeometry = 0;
    splitFunctionReturn = select_it->geometry()->splitGeometry( splitLine, newGeometries, topologicalEditing, topologyTestPoints );
    if ( splitFunctionReturn == 0 )
    {
      //change this geometry
      editGeometryChange( select_it->id(), *( select_it->geometry() ) );
      //update of cached geometries is necessary because we use addTopologicalPoints() later
      mCachedGeometries[select_it->id()] = *( select_it->geometry() );

      //insert new features
      for ( int i = 0; i < newGeometries.size(); ++i )
      {
        newGeometry = newGeometries.at( i );
        QgsFeature newFeature;
        newFeature.setGeometry( newGeometry );

        if ( mDataProvider )
        {
          QgsAttributeMap newAttributes = select_it->attributeMap();

          // overwrite primary key field with default values
          foreach ( int idx, pendingPkAttributesList() )
          {
	    if( newAttributes.contains( idx ) )
              newAttributes.insert( idx, mDataProvider->defaultValue( idx ) );
          }

          newFeature.setAttributeMap( newAttributes );
        }

        newFeatures.append( newFeature );
      }

      setModified( true, true );
      if ( topologicalEditing )
      {
        QList<QgsPoint>::const_iterator topol_it = topologyTestPoints.constBegin();
        for ( ; topol_it != topologyTestPoints.constEnd(); ++topol_it )
        {
          addTopologicalPoints( *topol_it );
        }
      }
      ++numberOfSplittedFeatures;
    }
    else if ( splitFunctionReturn > 1 ) //1 means no split but also no error
    {
      returnCode = splitFunctionReturn;
    }
  }

  if ( numberOfSplittedFeatures == 0 && selectedIds.size() > 0 )
  {
    //There is a selection but no feature has been split.
    //Maybe user forgot that only the selected features are split
    returnCode = 4;
  }


  //now add the new features to this vectorlayer
  addFeatures( newFeatures, false );

  return returnCode;
}

>>>>>>> 5f70a68f
int QgsVectorLayer::removePolygonIntersections( QgsGeometry* geom, QgsFeatureIds ignoreFeatures )
{
  if ( !hasGeometryType() )
    return 1;

  int returnValue = 0;

  //first test if geom really has type polygon or multipolygon
  if ( geom->type() != QGis::Polygon )
  {
    return 1;
  }

  //get bounding box of geom
  QgsRectangle geomBBox = geom->boundingBox();

  //get list of features that intersect this bounding box
  select( QgsAttributeList(), geomBBox, true, true );

  QgsFeature f;
  while ( nextFeature( f ) )
  {
    if ( ignoreFeatures.contains( f.id() ) )
    {
      continue;
    }

    //call geometry->makeDifference for each feature
    QgsGeometry *currentGeom = f.geometry();
    if ( currentGeom )
    {
      if ( geom->makeDifference( currentGeom ) != 0 )
      {
        returnValue = 2;
      }
    }
  }
  return returnValue;
}

int QgsVectorLayer::addTopologicalPoints( QgsGeometry* geom )
{
  if (!mEditBuffer || !mDataProvider)
    return -1;

  QgsVectorLayerEditUtils utils(this);
  return utils.addTopologicalPoints( geom );
}

int QgsVectorLayer::addTopologicalPoints( const QgsPoint& p )
{
  if (!mEditBuffer || !mDataProvider)
    return -1;

  QgsVectorLayerEditUtils utils(this);
  return utils.addTopologicalPoints( p );
}

QgsLabel *QgsVectorLayer::label()
{
  return mLabel;
}

const QgsLabel *QgsVectorLayer::label() const
{
  return mLabel;
}

void QgsVectorLayer::enableLabels( bool on )
{
  mLabelOn = on;
}

bool QgsVectorLayer::hasLabelsEnabled( void ) const
{
  return mLabelOn;
}

bool QgsVectorLayer::startEditing()
{
  if ( !mDataProvider )
  {
    return false;
  }

  // allow editing if provider supports any of the capabilities
  if ( !( mDataProvider->capabilities() & QgsVectorDataProvider::EditingCapabilities ) )
  {
    return false;
  }

  if ( mReadOnly )
  {
    return false;
  }

  if ( mEditBuffer )
  {
    // editing already underway
    return false;
  }

  mEditBuffer = new QgsVectorLayerEditBuffer(this);
  // forward signals
  connect(mEditBuffer, SIGNAL(layerModified()), this, SIGNAL(layerModified())); // TODO[MD]: necessary?
  connect(mEditBuffer, SIGNAL(layerModified()), this, SLOT(triggerRepaint())); // TODO[MD]: works well?
  connect(mEditBuffer, SIGNAL(featureAdded(QgsFeatureId)), this, SIGNAL(featureAdded(QgsFeatureId)));
  connect(mEditBuffer, SIGNAL(featureDeleted(QgsFeatureId)), this, SIGNAL(featureDeleted(QgsFeatureId)));
  connect(mEditBuffer, SIGNAL(geometryChanged(QgsFeatureId,QgsGeometry&)), this, SIGNAL(geometryChanged(QgsFeatureId,QgsGeometry&)));
  connect(mEditBuffer, SIGNAL(attributeValueChanged(QgsFeatureId,int,QVariant)), this, SIGNAL(attributeValueChanged(QgsFeatureId,int,QVariant)));
  connect(mEditBuffer, SIGNAL(attributeAdded(int)), this, SIGNAL(attributeAdded(int)));
  connect(mEditBuffer, SIGNAL(attributeDeleted(int)), this, SIGNAL(attributeDeleted(int)));

  updateFields();

  emit editingStarted();

  return true;
}

bool QgsVectorLayer::readXml( const QDomNode& layer_node )
{
  QgsDebugMsg( QString( "Datasource in QgsVectorLayer::readXml: " ) + mDataSource.toLocal8Bit().data() );

  //process provider key
  QDomNode pkeyNode = layer_node.namedItem( "provider" );

  if ( pkeyNode.isNull() )
  {
    mProviderKey = "";
  }
  else
  {
    QDomElement pkeyElt = pkeyNode.toElement();
    mProviderKey = pkeyElt.text();
  }

  // determine type of vector layer
  if ( ! mProviderKey.isNull() )
  {
    // if the provider string isn't empty, then we successfully
    // got the stored provider
  }
  else if ( mDataSource.contains( "dbname=" ) )
  {
    mProviderKey = "postgres";
  }
  else
  {
    mProviderKey = "ogr";
  }

  if ( ! setDataProvider( mProviderKey ) )
  {
    return false;
  }

  QDomElement pkeyElem = pkeyNode.toElement();
  if ( !pkeyElem.isNull() )
  {
    QString encodingString = pkeyElem.attribute( "encoding" );
    if ( !encodingString.isEmpty() )
    {
      mDataProvider->setEncoding( encodingString );
    }
  }

  //load vector joins
  if ( !mJoinBuffer )
  {
    mJoinBuffer = new QgsVectorLayerJoinBuffer();
  }
  mJoinBuffer->readXml( layer_node );

  updateFields();
  connect( QgsMapLayerRegistry::instance(), SIGNAL( layerWillBeRemoved( QString ) ), this, SLOT( checkJoinLayerRemove( QString ) ) );

  QString errorMsg;
  if ( !readSymbology( layer_node, errorMsg ) )
  {
    return false;
  }

  return mValid;               // should be true if read successfully

} // void QgsVectorLayer::readXml



bool QgsVectorLayer::setDataProvider( QString const & provider )
{
  // XXX should I check for and possibly delete any pre-existing providers?
  // XXX How often will that scenario occur?

  mProviderKey = provider;     // XXX is this necessary?  Usually already set
  // XXX when execution gets here.

  //XXX - This was a dynamic cast but that kills the Windows
  //      version big-time with an abnormal termination error
  mDataProvider =
    ( QgsVectorDataProvider* )( QgsProviderRegistry::instance()->provider( provider, mDataSource ) );

  if ( mDataProvider )
  {
    QgsDebugMsg( "Instantiated the data provider plugin" );

    mValid = mDataProvider->isValid();
    if ( mValid )
    {

      // TODO: Check if the provider has the capability to send fullExtentCalculated
      connect( mDataProvider, SIGNAL( fullExtentCalculated() ), this, SLOT( updateExtents() ) );

      // get the extent
      QgsRectangle mbr = mDataProvider->extent();

      // show the extent
      QString s = mbr.toString();
      QgsDebugMsg( "Extent of layer: " +  s );
      // store the extent
      setExtent( mbr );

      // get and store the feature type
      mWkbType = mDataProvider->geometryType();

      // look at the fields in the layer and set the primary
      // display field using some real fuzzy logic
      setDisplayField();

      if ( mProviderKey == "postgres" )
      {
        QgsDebugMsg( "Beautifying layer name " + name() );

        // adjust the display name for postgres layers
        QRegExp reg( "\"[^\"]+\"\\.\"([^\"]+)\"( \\([^)]+\\))?" );
        if ( reg.indexIn( name() ) >= 0 )
        {
          QStringList stuff = reg.capturedTexts();
          QString lName = stuff[1];

          const QMap<QString, QgsMapLayer*> &layers = QgsMapLayerRegistry::instance()->mapLayers();

          QMap<QString, QgsMapLayer*>::const_iterator it;
          for ( it = layers.constBegin(); it != layers.constEnd() && ( *it )->name() != lName; it++ )
            ;

          if ( it != layers.constEnd() && stuff.size() > 2 )
          {
            lName += "." + stuff[2].mid( 2, stuff[2].length() - 3 );
          }

          if ( !lName.isEmpty() )
            setLayerName( lName );
        }

        QgsDebugMsg( "Beautified layer name " + name() );

        // deal with unnecessary schema qualification to make v.in.ogr happy
        mDataSource = mDataProvider->dataSourceUri();
      }
      else if ( mProviderKey == "osm" )
      {
        // make sure that the "observer" has been removed from URI to avoid crashes
        mDataSource = mDataProvider->dataSourceUri();
      }
      else if ( provider == "ogr" )
      {
        // make sure that the /vsigzip or /vsizip is added to uri, if applicable
        mDataSource = mDataProvider->dataSourceUri();
        if ( mDataSource.right( 10 ) == "|layerid=0" )
          mDataSource.chop( 10 );
      }

      // label
      mLabel = new QgsLabel( mDataProvider->fields() );
      mLabelOn = false;
    }
    else
    {
      QgsDebugMsg( "Invalid provider plugin " + QString( mDataSource.toUtf8() ) );
      return false;
    }
  }
  else
  {
    QgsDebugMsg( " unable to get data provider" );
    return false;
  }

  return true;

} // QgsVectorLayer:: setDataProvider




/* virtual */
bool QgsVectorLayer::writeXml( QDomNode & layer_node,
                               QDomDocument & document )
{
  // first get the layer element so that we can append the type attribute

  QDomElement mapLayerNode = layer_node.toElement();

  if ( mapLayerNode.isNull() || ( "maplayer" != mapLayerNode.nodeName() ) )
  {
    QgsDebugMsg( "can't find <maplayer>" );
    return false;
  }

  mapLayerNode.setAttribute( "type", "vector" );

  // set the geometry type
  mapLayerNode.setAttribute( "geometry", QGis::vectorGeometryType( geometryType() ) );

  // add provider node
  if ( mDataProvider )
  {
    QDomElement provider  = document.createElement( "provider" );
    provider.setAttribute( "encoding", mDataProvider->encoding() );
    QDomText providerText = document.createTextNode( providerType() );
    provider.appendChild( providerText );
    layer_node.appendChild( provider );
  }

  //save joins
  mJoinBuffer->writeXml( layer_node, document );

  // renderer specific settings
  QString errorMsg;
  return writeSymbology( layer_node, document, errorMsg );
} // bool QgsVectorLayer::writeXml

bool QgsVectorLayer::readSymbology( const QDomNode& node, QString& errorMessage )
{
  if ( hasGeometryType() )
  {
    // try renderer v2 first
    QDomElement rendererElement = node.firstChildElement( RENDERER_TAG_NAME );
    if ( !rendererElement.isNull() )
    {
      // using renderer v2
      setUsingRendererV2( true );

      QgsFeatureRendererV2* r = QgsFeatureRendererV2::load( rendererElement );
      if ( !r )
        return false;

      setRendererV2( r );
    }
    else
    {
      // using renderer v1
      setUsingRendererV2( false );

      // create and bind a renderer to this layer

      QDomNode singlenode = node.namedItem( "singlesymbol" );
      QDomNode graduatednode = node.namedItem( "graduatedsymbol" );
      QDomNode continuousnode = node.namedItem( "continuoussymbol" );
      QDomNode uniquevaluenode = node.namedItem( "uniquevalue" );

      QgsRenderer * renderer = 0;
      int returnCode = 1;

      if ( !singlenode.isNull() )
      {
        renderer = new QgsSingleSymbolRenderer( geometryType() );
        returnCode = renderer->readXML( singlenode, *this );
      }
      else if ( !graduatednode.isNull() )
      {
        renderer = new QgsGraduatedSymbolRenderer( geometryType() );
        returnCode = renderer->readXML( graduatednode, *this );
      }
      else if ( !continuousnode.isNull() )
      {
        renderer = new QgsContinuousColorRenderer( geometryType() );
        returnCode = renderer->readXML( continuousnode, *this );
      }
      else if ( !uniquevaluenode.isNull() )
      {
        renderer = new QgsUniqueValueRenderer( geometryType() );
        returnCode = renderer->readXML( uniquevaluenode, *this );
      }

      if ( !renderer )
      {
        errorMessage = tr( "Unknown renderer" );
        return false;
      }

      if ( returnCode == 1 )
      {
        errorMessage = tr( "No renderer object" );
        delete renderer;
        return false;
      }
      else if ( returnCode == 2 )
      {
        errorMessage = tr( "Classification field not found" );
        delete renderer;
        return false;
      }

      mRenderer = renderer;
    }

    // get and set the display field if it exists.
    QDomNode displayFieldNode = node.namedItem( "displayfield" );
    if ( !displayFieldNode.isNull() )
    {
      QDomElement e = displayFieldNode.toElement();
      setDisplayField( e.text() );
    }

    // use scale dependent visibility flag
    QDomElement e = node.toElement();
    mLabel->setScaleBasedVisibility( e.attribute( "scaleBasedLabelVisibilityFlag", "0" ) == "1" );
    mLabel->setMinScale( e.attribute( "minLabelScale", "1" ).toFloat() );
    mLabel->setMaxScale( e.attribute( "maxLabelScale", "100000000" ).toFloat() );

    //also restore custom properties (for labeling-ng)
    readCustomProperties( node, "labeling" );

    // Test if labeling is on or off
    QDomNode labelnode = node.namedItem( "label" );
    QDomElement element = labelnode.toElement();
    int hasLabelsEnabled = element.text().toInt();
    if ( hasLabelsEnabled < 1 )
    {
      enableLabels( false );
    }
    else
    {
      enableLabels( true );
    }

    QDomNode labelattributesnode = node.namedItem( "labelattributes" );

    if ( !labelattributesnode.isNull() )
    {
      QgsDebugMsg( "calling readXML" );
      mLabel->readXML( labelattributesnode );
    }

    //diagram renderer and diagram layer settings
    delete mDiagramRenderer; mDiagramRenderer = 0;
    QDomElement singleCatDiagramElem = node.firstChildElement( "SingleCategoryDiagramRenderer" );
    if ( !singleCatDiagramElem.isNull() )
    {
      mDiagramRenderer = new QgsSingleCategoryDiagramRenderer();
      mDiagramRenderer->readXML( singleCatDiagramElem );
    }
    QDomElement linearDiagramElem = node.firstChildElement( "LinearlyInterpolatedDiagramRenderer" );
    if ( !linearDiagramElem.isNull() )
    {
      mDiagramRenderer = new QgsLinearlyInterpolatedDiagramRenderer();
      mDiagramRenderer->readXML( linearDiagramElem );
    }

    if ( mDiagramRenderer )
    {
      QDomElement diagramSettingsElem = node.firstChildElement( "DiagramLayerSettings" );
      if ( !diagramSettingsElem.isNull() )
      {
        mDiagramLayerSettings = new QgsDiagramLayerSettings();
        mDiagramLayerSettings->readXML( diagramSettingsElem );
      }
    }
  }

  // process the attribute actions
  mActions->readXML( node );

  mEditTypes.clear();
  QDomNode editTypesNode = node.namedItem( "edittypes" );
  if ( !editTypesNode.isNull() )
  {
    QDomNodeList editTypeNodes = editTypesNode.childNodes();

    for ( int i = 0; i < editTypeNodes.size(); i++ )
    {
      QDomNode editTypeNode = editTypeNodes.at( i );
      QDomElement editTypeElement = editTypeNode.toElement();

      QString name = editTypeElement.attribute( "name" );
      if ( fieldNameIndex( name ) < -1 )
        continue;

      EditType editType = ( EditType ) editTypeElement.attribute( "type" ).toInt();
      mEditTypes.insert( name, editType );

      switch ( editType )
      {
        case ValueMap:
          if ( editTypeNode.hasChildNodes() )
          {
            mValueMaps.insert( name, QMap<QString, QVariant>() );

            QDomNodeList valueMapNodes = editTypeNode.childNodes();
            for ( int j = 0; j < valueMapNodes.size(); j++ )
            {
              QDomElement value = valueMapNodes.at( j ).toElement();
              mValueMaps[ name ].insert( value.attribute( "key" ), value.attribute( "value" ) );
            }
          }
          break;

        case EditRange:
        case SliderRange:
        case DialRange:
        {
          QVariant min = editTypeElement.attribute( "min" );
          QVariant max = editTypeElement.attribute( "max" );
          QVariant step = editTypeElement.attribute( "step" );

          mRanges[ name ] = RangeData( min, max, step );
        }
        break;

        case CheckBox:
          mCheckedStates[ name ] = QPair<QString, QString>( editTypeElement.attribute( "checked" ), editTypeElement.attribute( "unchecked" ) );
          break;

        case ValueRelation:
        {
          QString id = editTypeElement.attribute( "layer" );
          QString key = editTypeElement.attribute( "key" );
          QString value = editTypeElement.attribute( "value" );
          bool allowNull = editTypeElement.attribute( "allowNull" ) == "true";
          bool orderByValue = editTypeElement.attribute( "orderByValue" ) == "true";
          bool allowMulti = editTypeElement.attribute( "allowMulti", "false" ) == "true";
          QString filterAttributeColumn = editTypeElement.attribute( "filterAttributeColumn", QString::null );
          QString filterAttributeValue = editTypeElement.attribute( "filterAttributeValue", QString::null );
          mValueRelations[ name ] = ValueRelationData( id, key, value, allowNull, orderByValue, allowMulti, filterAttributeColumn, filterAttributeValue );
        }
        break;

        case Classification:
        case FileName:
        case Immutable:
        case Hidden:
        case LineEdit:
        case TextEdit:
        case Calendar:
        case Enumeration:
        case UniqueValues:
        case UniqueValuesEditable:
        case UuidGenerator:
          break;
      }
    }
  }

  QDomNode editFormNode = node.namedItem( "editform" );
  if ( !editFormNode.isNull() )
  {
    QDomElement e = editFormNode.toElement();
    mEditForm = QgsProject::instance()->readPath( e.text() );
  }

  QDomNode editFormInitNode = node.namedItem( "editforminit" );
  if ( !editFormInitNode.isNull() )
  {
    mEditFormInit = editFormInitNode.toElement().text();
  }

  QDomNode annotationFormNode = node.namedItem( "annotationform" );
  if ( !annotationFormNode.isNull() )
  {
    QDomElement e = annotationFormNode.toElement();
    mAnnotationForm = QgsProject::instance()->readPath( e.text() );
  }

  mAttributeAliasMap.clear();
  QDomNode aliasesNode = node.namedItem( "aliases" );
  if ( !aliasesNode.isNull() )
  {
    QDomElement aliasElem;
    QString name;

    QDomNodeList aliasNodeList = aliasesNode.toElement().elementsByTagName( "alias" );
    for ( int i = 0; i < aliasNodeList.size(); ++i )
    {
      aliasElem = aliasNodeList.at( i ).toElement();

      QString field;
      if ( aliasElem.hasAttribute( "field" ) )
      {
        field = aliasElem.attribute( "field" );
      }
      else
      {
        int index = aliasElem.attribute( "index" ).toInt();

        if ( index >= 0 && index < pendingFields().count() )
          field = pendingFields()[ index ].name();
      }

      mAttributeAliasMap.insert( field, aliasElem.attribute( "name" ) );
    }
  }

  // tab display
  QDomNode editorLayoutNode = node.namedItem( "editorlayout" );
  if ( editorLayoutNode.isNull() )
  {
    mEditorLayout = GeneratedLayout;
  }
  else
  {
    if ( editorLayoutNode.toElement().text() == "uifilelayout" )
    {
      mEditorLayout = UiFileLayout;
    }
    else if ( editorLayoutNode.toElement().text() == "tablayout" )
    {
      mEditorLayout = TabLayout;
    }
    else
    {
      mEditorLayout = GeneratedLayout;
    }
  }

  //Attributes excluded from WMS and WFS
  mExcludeAttributesWMS.clear();
  QDomNode excludeWMSNode = node.namedItem( "excludeAttributesWMS" );
  if ( !excludeWMSNode.isNull() )
  {
    QDomNodeList attributeNodeList = excludeWMSNode.toElement().elementsByTagName( "attribute" );
    for ( int i = 0; i < attributeNodeList.size(); ++i )
    {
      mExcludeAttributesWMS.insert( attributeNodeList.at( i ).toElement().text() );
    }
  }

  mExcludeAttributesWFS.clear();
  QDomNode excludeWFSNode = node.namedItem( "excludeAttributesWFS" );
  if ( !excludeWFSNode.isNull() )
  {
    QDomNodeList attributeNodeList = excludeWFSNode.toElement().elementsByTagName( "attribute" );
    for ( int i = 0; i < attributeNodeList.size(); ++i )
    {
      mExcludeAttributesWFS.insert( attributeNodeList.at( i ).toElement().text() );
    }
  }

  // tabs and groups display info
  mAttributeEditorElements.clear();
  QDomNode attributeEditorFormNode = node.namedItem( "attributeEditorForm" );
  QDomNodeList attributeEditorFormNodeList = attributeEditorFormNode.toElement().childNodes();

  for ( int i = 0; i < attributeEditorFormNodeList.size(); i++ )
  {
    QDomElement elem = attributeEditorFormNodeList.at( i ).toElement();

    QgsAttributeEditorElement *attributeEditorWidget = attributeEditorElementFromDomElement( elem, this );
    mAttributeEditorElements.append( attributeEditorWidget );
  }
  return true;
}

QgsAttributeEditorElement* QgsVectorLayer::attributeEditorElementFromDomElement( QDomElement &elem, QObject* parent )
{
  QgsAttributeEditorElement* newElement = NULL;

  if ( elem.tagName() == "attributeEditorContainer" )
  {
    QgsAttributeEditorContainer* container = new QgsAttributeEditorContainer( elem.attribute( "name" ), parent );

    QDomNodeList childNodeList = elem.childNodes();

    for ( int i = 0; i < childNodeList.size(); i++ )
    {
      QDomElement childElem = childNodeList.at( i ).toElement();
      QgsAttributeEditorElement* myElem = attributeEditorElementFromDomElement( childElem, container );
      container->addChildElement( myElem );
    }

    newElement = container;
  }
  else if ( elem.tagName() == "attributeEditorField" )
  {
    QString name = elem.attribute( "name" );
    int idx = *( dataProvider()->fieldNameMap() ).find( name );
    newElement = new QgsAttributeEditorField( name, idx, parent );
  }

  return newElement;
}

bool QgsVectorLayer::writeSymbology( QDomNode& node, QDomDocument& doc, QString& errorMessage ) const
{
  QDomElement mapLayerNode = node.toElement();

  if ( hasGeometryType() )
  {
    if ( mUsingRendererV2 )
    {
      QDomElement rendererElement = mRendererV2->save( doc );
      node.appendChild( rendererElement );
    }
    else
    {
      // use scale dependent visibility flag
      mapLayerNode.setAttribute( "scaleBasedLabelVisibilityFlag", mLabel->scaleBasedVisibility() ? 1 : 0 );
      mapLayerNode.setAttribute( "minLabelScale", QString::number( mLabel->minScale() ) );
      mapLayerNode.setAttribute( "maxLabelScale", QString::number( mLabel->maxScale() ) );

      //classification field(s)
      QgsAttributeList attributes = mRenderer->classificationAttributes();
      const QgsFields& providerFields = mDataProvider->fields();
      for ( QgsAttributeList::const_iterator it = attributes.begin(); it != attributes.end(); ++it )
      {
        QDomElement classificationElement = doc.createElement( "classificationattribute" );
        QDomText classificationText = doc.createTextNode( providerFields[*it].name() );
        classificationElement.appendChild( classificationText );
        node.appendChild( classificationElement );
      }

      // renderer settings
      const QgsRenderer * myRenderer = renderer();
      if ( myRenderer )
      {
        if ( !myRenderer->writeXML( node, doc, *this ) )
        {
          errorMessage = tr( "renderer failed to save" );
          return false;
        }
      }
      else
      {
        QgsDebugMsg( "no renderer" );
        errorMessage = tr( "no renderer" );
        return false;
      }
    }

    //save customproperties (for labeling ng)
    writeCustomProperties( node, doc );

    // add the display field
    QDomElement dField  = doc.createElement( "displayfield" );
    QDomText dFieldText = doc.createTextNode( displayField() );
    dField.appendChild( dFieldText );
    node.appendChild( dField );

    // add label node
    QDomElement labelElem = doc.createElement( "label" );
    QDomText labelText = doc.createTextNode( "" );

    if ( hasLabelsEnabled() )
    {
      labelText.setData( "1" );
    }
    else
    {
      labelText.setData( "0" );
    }
    labelElem.appendChild( labelText );

    node.appendChild( labelElem );

    // Now we get to do all that all over again for QgsLabel

    QString fieldname = mLabel->labelField( QgsLabel::Text );
    if ( fieldname != "" )
    {
      dField  = doc.createElement( "labelfield" );
      dFieldText = doc.createTextNode( fieldname );
      dField.appendChild( dFieldText );
      node.appendChild( dField );
    }

    mLabel->writeXML( node, doc );

    if ( mDiagramRenderer )
    {
      mDiagramRenderer->writeXML( mapLayerNode, doc );
      if ( mDiagramLayerSettings )
        mDiagramLayerSettings->writeXML( mapLayerNode, doc );
    }
  }

  //edit types
  if ( mEditTypes.size() > 0 )
  {
    QDomElement editTypesElement = doc.createElement( "edittypes" );

    for ( QMap<QString, EditType>::const_iterator it = mEditTypes.begin(); it != mEditTypes.end(); ++it )
    {
      QDomElement editTypeElement = doc.createElement( "edittype" );
      editTypeElement.setAttribute( "name", it.key() );
      editTypeElement.setAttribute( "type", it.value() );

      switch (( EditType ) it.value() )
      {
        case ValueMap:
          if ( mValueMaps.contains( it.key() ) )
          {
            const QMap<QString, QVariant> &map = mValueMaps[ it.key()];

            for ( QMap<QString, QVariant>::const_iterator vmit = map.begin(); vmit != map.end(); vmit++ )
            {
              QDomElement value = doc.createElement( "valuepair" );
              value.setAttribute( "key", vmit.key() );
              value.setAttribute( "value", vmit.value().toString() );
              editTypeElement.appendChild( value );
            }
          }
          break;

        case EditRange:
        case SliderRange:
        case DialRange:
          if ( mRanges.contains( it.key() ) )
          {
            editTypeElement.setAttribute( "min", mRanges[ it.key()].mMin.toString() );
            editTypeElement.setAttribute( "max", mRanges[ it.key()].mMax.toString() );
            editTypeElement.setAttribute( "step", mRanges[ it.key()].mStep.toString() );
          }
          break;

        case CheckBox:
          if ( mCheckedStates.contains( it.key() ) )
          {
            editTypeElement.setAttribute( "checked", mCheckedStates[ it.key()].first );
            editTypeElement.setAttribute( "unchecked", mCheckedStates[ it.key()].second );
          }
          break;

        case ValueRelation:
          if ( mValueRelations.contains( it.key() ) )
          {
            const ValueRelationData &data = mValueRelations[ it.key()];
            editTypeElement.setAttribute( "layer", data.mLayer );
            editTypeElement.setAttribute( "key", data.mKey );
            editTypeElement.setAttribute( "value", data.mValue );
            editTypeElement.setAttribute( "allowNull", data.mAllowNull ? "true" : "false" );
            editTypeElement.setAttribute( "orderByValue", data.mOrderByValue ? "true" : "false" );
            editTypeElement.setAttribute( "allowMulti", data.mAllowMulti ? "true" : "false" );
            if ( !data.mFilterAttributeColumn.isNull() )
              editTypeElement.setAttribute( "filterAttributeColumn", data.mFilterAttributeColumn );
            if ( !data.mFilterAttributeValue.isNull() )
              editTypeElement.setAttribute( "filterAttributeValue", data.mFilterAttributeValue );
          }
          break;

        case LineEdit:
        case UniqueValues:
        case UniqueValuesEditable:
        case Classification:
        case FileName:
        case Hidden:
        case TextEdit:
        case Calendar:
        case Enumeration:
        case Immutable:
        case UuidGenerator:
          break;
      }

      editTypesElement.appendChild( editTypeElement );
    }

    node.appendChild( editTypesElement );
  }

  QDomElement efField  = doc.createElement( "editform" );
  QDomText efText = doc.createTextNode( QgsProject::instance()->writePath( mEditForm ) );
  efField.appendChild( efText );
  node.appendChild( efField );

  QDomElement efiField  = doc.createElement( "editforminit" );
  QDomText efiText = doc.createTextNode( mEditFormInit );
  efiField.appendChild( efiText );
  node.appendChild( efiField );

  QDomElement afField = doc.createElement( "annotationform" );
  QDomText afText = doc.createTextNode( QgsProject::instance()->writePath( mAnnotationForm ) );
  afField.appendChild( afText );
  node.appendChild( afField );

  // tab display
  QDomElement editorLayoutElem  = doc.createElement( "editorlayout" );
  switch ( mEditorLayout )
  {
    case UiFileLayout:
      editorLayoutElem.appendChild( doc.createTextNode( "uifilelayout" ) );
      break;

    case TabLayout:
      editorLayoutElem.appendChild( doc.createTextNode( "tablayout" ) );
      break;

    case GeneratedLayout:
    default:
      editorLayoutElem.appendChild( doc.createTextNode( "generatedlayout" ) );
      break;
  }

  node.appendChild( editorLayoutElem );

  //attribute aliases
  if ( mAttributeAliasMap.size() > 0 )
  {
    QDomElement aliasElem = doc.createElement( "aliases" );
    QMap<QString, QString>::const_iterator a_it = mAttributeAliasMap.constBegin();
    for ( ; a_it != mAttributeAliasMap.constEnd(); ++a_it )
    {
      int idx = fieldNameIndex( a_it.key() );
      if ( idx < 0 )
        continue;

      QDomElement aliasEntryElem = doc.createElement( "alias" );
      aliasEntryElem.setAttribute( "field", a_it.key() );
      aliasEntryElem.setAttribute( "index", idx );
      aliasEntryElem.setAttribute( "name", a_it.value() );
      aliasElem.appendChild( aliasEntryElem );
    }
    node.appendChild( aliasElem );
  }

  //exclude attributes WMS
  QDomElement excludeWMSElem = doc.createElement( "excludeAttributesWMS" );
  QSet<QString>::const_iterator attWMSIt = mExcludeAttributesWMS.constBegin();
  for ( ; attWMSIt != mExcludeAttributesWMS.constEnd(); ++attWMSIt )
  {
    QDomElement attrElem = doc.createElement( "attribute" );
    QDomText attrText = doc.createTextNode( *attWMSIt );
    attrElem.appendChild( attrText );
    excludeWMSElem.appendChild( attrElem );
  }
  node.appendChild( excludeWMSElem );

  //exclude attributes WFS
  QDomElement excludeWFSElem = doc.createElement( "excludeAttributesWFS" );
  QSet<QString>::const_iterator attWFSIt = mExcludeAttributesWFS.constBegin();
  for ( ; attWFSIt != mExcludeAttributesWFS.constEnd(); ++attWFSIt )
  {
    QDomElement attrElem = doc.createElement( "attribute" );
    QDomText attrText = doc.createTextNode( *attWFSIt );
    attrElem.appendChild( attrText );
    excludeWFSElem.appendChild( attrElem );
  }
  node.appendChild( excludeWFSElem );

  // tabs and groups of edit form
  if ( mAttributeEditorElements.size() > 0 )
  {
    QDomElement tabsElem = doc.createElement( "attributeEditorForm" );

    for ( QList< QgsAttributeEditorElement* >::const_iterator it = mAttributeEditorElements.begin(); it != mAttributeEditorElements.end(); it++ )
    {
      QDomElement attributeEditorWidgetElem = ( *it )->toDomElement( doc );
      tabsElem.appendChild( attributeEditorWidgetElem );
    }

    node.appendChild( tabsElem );
  }

  // add attribute actions
  mActions->writeXML( node, doc );

  //save vector overlays (e.g. diagrams)
  QList<QgsVectorOverlay*>::const_iterator overlay_it = mOverlays.constBegin();
  for ( ; overlay_it != mOverlays.constEnd(); ++overlay_it )
  {
    if ( *overlay_it )
    {
      ( *overlay_it )->writeXML( mapLayerNode, doc );
    }
  }

  return true;
}

bool QgsVectorLayer::readSld( const QDomNode& node, QString& errorMessage )
{
  // get the Name element
  QDomElement nameElem = node.firstChildElement( "Name" );
  if ( nameElem.isNull() )
  {
    errorMessage = "Warning: Name element not found within NamedLayer while it's required.";
  }

  if ( hasGeometryType() )
  {
    setUsingRendererV2( true );

    QgsFeatureRendererV2* r = QgsFeatureRendererV2::loadSld( node, geometryType(), errorMessage );
    if ( !r )
      return false;

    setRendererV2( r );
  }
  return true;
}


bool QgsVectorLayer::writeSld( QDomNode& node, QDomDocument& doc, QString& errorMessage ) const
{
  Q_UNUSED( errorMessage );

  // store the Name element
  QDomElement nameNode = doc.createElement( "se:Name" );
  nameNode.appendChild( doc.createTextNode( name() ) );
  node.appendChild( nameNode );

  if ( hasGeometryType() )
  {
    if ( mUsingRendererV2 )
    {
      node.appendChild( mRendererV2->writeSld( doc, *this ) );
    }
    else
    {
      node.appendChild( doc.createComment( "Old Renderer not supported yet" ) );
      return false;
    }
  }
  return true;
}


bool QgsVectorLayer::changeGeometry( QgsFeatureId fid, QgsGeometry* geom )
{
  if ( !mEditBuffer || !mDataProvider )
  {
    return false;
  }

  return mEditBuffer->changeGeometry( fid, geom );
}


bool QgsVectorLayer::changeAttributeValue( QgsFeatureId fid, int field, QVariant value, bool emitSignal )
{
  if ( !mEditBuffer || !mDataProvider )
    return false;

  // TODO[MD]: emitSignal
  return mEditBuffer->changeAttributeValue( fid, field, value );
}

bool QgsVectorLayer::addAttribute( const QgsField &field )
{
  if ( !mEditBuffer || !mDataProvider )
    return false;

  return mEditBuffer->addAttribute( field );
}

void QgsVectorLayer::addAttributeAlias( int attIndex, QString aliasString )
{
  if ( attIndex < 0 || attIndex >= pendingFields().count() )
    return;

  QString name = pendingFields()[ attIndex ].name();

  mAttributeAliasMap.insert( name, aliasString );
  emit layerModified(); // TODO[MD]: should have a different signal?
}

void QgsVectorLayer::addAttributeEditorWidget( QgsAttributeEditorElement* data )
{
  mAttributeEditorElements.append( data );
}

QString QgsVectorLayer::attributeAlias( int attributeIndex ) const
{
  if ( attributeIndex < 0 || attributeIndex >= pendingFields().count() )
    return "";

  QString name = pendingFields()[ attributeIndex ].name();

  return mAttributeAliasMap.value( name, "" );
}

QString QgsVectorLayer::attributeDisplayName( int attributeIndex ) const
{
  QString displayName = attributeAlias( attributeIndex );
  if ( displayName.isEmpty() )
  {
    const QgsFields& fields = pendingFields();
    if ( attributeIndex >= 0 && attributeIndex < fields.count() )
    {
      displayName = fields[attributeIndex].name();
    }
  }
  return displayName;
}

bool QgsVectorLayer::deleteAttribute( int index )
{
  if ( !mEditBuffer || !mDataProvider )
    return false;

  return mEditBuffer->deleteAttribute( index );
}

bool QgsVectorLayer::deleteFeature( QgsFeatureId fid )
{
  if ( !mEditBuffer )
    return false;

  bool res = mEditBuffer->deleteFeature(fid);
  if (res)
    mSelectedFeatureIds.remove( fid ); // remove it from selection

  return res;
}

const QgsFields &QgsVectorLayer::pendingFields() const
{
  return mUpdatedFields;
}

QgsAttributeList QgsVectorLayer::pendingAllAttributesList()
{
  QgsAttributeList lst;
  for ( int i = 0; i < mUpdatedFields.count(); ++i )
    lst.append( i );
  return lst;
}

QgsAttributeList QgsVectorLayer::pendingPkAttributesList()
{
  QgsAttributeList pkAttributesList;

  foreach ( int idx, mDataProvider->pkAttributeIndexes() )
  {
    if ( !mUpdatedFields.contains( idx ) )
      continue;

    pkAttributesList << idx;
  }

  return pkAttributesList;
}

int QgsVectorLayer::pendingFeatureCount()
{
  return mDataProvider->featureCount() +
    (mEditBuffer ? mEditBuffer->mAddedFeatures.size() - mEditBuffer->mDeletedFeatureIds.size() : 0 );
}

bool QgsVectorLayer::commitChanges()
{
  mCommitErrors.clear();

  if ( !mDataProvider )
  {
    mCommitErrors << tr( "ERROR: no provider" );
    return false;
  }

  if ( !mEditBuffer )
  {
    mCommitErrors << tr( "ERROR: layer not editable" );
    return false;
  }

  bool success = mEditBuffer->commitChanges( mCommitErrors );

  if ( success )
  {
    delete mEditBuffer;
    mEditBuffer = 0;
    undoStack()->clear();
    emit editingStopped();
  }
  else
  {
    QgsMessageLog::logMessage( tr( "Commit errors:\n  %1" ).arg( mCommitErrors.join( "\n  " ) ) );
  }

  updateFields();
  mDataProvider->updateExtents();

<<<<<<< HEAD
  //clear the cache image so markers don't appear anymore on next draw
  setCacheImage( 0 );
=======
    if (( cap & QgsVectorDataProvider::AddAttributes ) && mDataProvider->addAttributes( addedAttributes ) )
    {
      mCommitErrors << tr( "SUCCESS: %n attribute(s) added.", "added attributes count", mAddedAttributeIds.size() );

      emit committedAttributesAdded( id(), addedAttributes );

      mAddedAttributeIds.clear();
      attributesChanged = true;
    }
    else
    {
      mCommitErrors << tr( "ERROR: %n new attribute(s) not added", "not added attributes count", mAddedAttributeIds.size() );
      success = false;
    }
  }

  // collect new feature ids that weren't deleted again and forget still
  // pending updates for deleted features
  QHash<QgsFeatureId, int> addedFeaturesIdx;
  for ( int i = 0; i < mAddedFeatures.size(); i++ )
  {
    const QgsFeature &f = mAddedFeatures.at( i );
    if ( !mDeletedFeatureIds.remove( f.id() ) )
    {
      addedFeaturesIdx.insert( f.id(), i );
    }
    else
    {
      mChangedAttributeValues.remove( f.id() );
      mChangedGeometries.remove( f.id() );
    }
  }

  //
  // remap changed and attributes of added features
  //
  bool attributeChangesOk = true;
  if ( attributesChanged )
  {
    // map updates field indexes to names
    QHash<int, QString> src;
    for ( QgsFieldMap::const_iterator it = mUpdatedFields.begin(); it != mUpdatedFields.end(); it++ )
    {
      src[ it.key()] = it.value().name();
    }

    int maxAttrIdx = -1;
    const QgsFieldMap &pFields = mDataProvider->fields();

    // map provider table names to field indexes
    QHash<QString, int> dst;
    for ( QgsFieldMap::const_iterator it = pFields.begin(); it != pFields.end(); it++ )
    {
      dst[ it.value().name()] = it.key();
      if ( it.key() > maxAttrIdx )
        maxAttrIdx = it.key();
    }

    // if adding attributes failed add fields that are now missing
    // (otherwise we'll loose updates when doing the remapping)
    if ( mAddedAttributeIds.size() > 0 )
    {
      for ( QgsAttributeIds::const_iterator it = mAddedAttributeIds.constBegin(); it != mAddedAttributeIds.constEnd(); it++ )
      {
        QString name =  mUpdatedFields[ *it ].name();
        if ( dst.contains( name ) )
        {
          // it's there => so we don't need to add it anymore
          mAddedAttributeIds.remove( *it );
          mCommitErrors << tr( "SUCCESS: attribute %1 was added." ).arg( name );
        }
        else
        {
          // field not there => put it behind the existing attributes
          dst[ name ] = ++maxAttrIdx;
          attributeChangesOk = false;   // don't try attribute updates - they'll fail.
          mCommitErrors << tr( "ERROR: attribute %1 not added" ).arg( name );
        }
      }
    }

    // map updated fields to provider fields
    QHash<int, int> remap;
    for ( QHash<int, QString>::const_iterator it = src.begin(); it != src.end(); it++ )
    {
      if ( dst.contains( it.value() ) )
      {
        remap[ it.key()] = dst[ it.value()];
      }
    }

    // remap changed attributes
    for ( QgsChangedAttributesMap::iterator fit = mChangedAttributeValues.begin(); fit != mChangedAttributeValues.end(); fit++ )
    {
      QgsAttributeMap &src = fit.value();
      QgsAttributeMap dst;

      for ( QgsAttributeMap::const_iterator it = src.begin(); it != src.end(); it++ )
      {
        if ( remap.contains( it.key() ) )
        {
          dst[ remap[it.key()] ] = it.value();
        }
      }
      src = dst;
    }

    // remap attributes of added features
    for ( QgsFeatureList::iterator fit = mAddedFeatures.begin(); fit != mAddedFeatures.end(); fit++ )
    {
      const QgsAttributeMap &src = fit->attributeMap();
      QgsAttributeMap dst;

      for ( QgsAttributeMap::const_iterator it = src.begin(); it != src.end(); it++ )
        if ( remap.contains( it.key() ) )
          dst[ remap[it.key()] ] = it.value();

      fit->setAttributeMap( dst );
    }

    QgsFieldMap attributes;

    // update private field map
    for ( QHash<int, int>::iterator it = remap.begin(); it != remap.end(); it++ )
      attributes[ it.value()] = mUpdatedFields[ it.key()];

    mUpdatedFields = attributes;
  }

  if ( attributeChangesOk )
  {
    //
    // change attributes
    //
    if ( mChangedAttributeValues.size() > 0 )
    {
      if (( cap & QgsVectorDataProvider::ChangeAttributeValues ) && mDataProvider->changeAttributeValues( mChangedAttributeValues ) )
      {
        mCommitErrors << tr( "SUCCESS: %n attribute value(s) changed.", "changed attribute values count", mChangedAttributeValues.size() );

        emit committedAttributeValuesChanges( id(), mChangedAttributeValues );

        mChangedAttributeValues.clear();
      }
      else
      {
        mCommitErrors << tr( "ERROR: %n attribute value change(s) not applied.", "not changed attribute values count", mChangedAttributeValues.size() );
        success = false;
      }
    }

    //
    // delete features
    //
    if ( mDeletedFeatureIds.size() > 0 )
    {
      if (( cap & QgsVectorDataProvider::DeleteFeatures ) && mDataProvider->deleteFeatures( mDeletedFeatureIds ) )
      {
        mCommitErrors << tr( "SUCCESS: %n feature(s) deleted.", "deleted features count", mDeletedFeatureIds.size() );
        foreach ( const QgsFeatureId &id, mDeletedFeatureIds )
        {
          mChangedAttributeValues.remove( id );
          mChangedGeometries.remove( id );
        }

        emit committedFeaturesRemoved( id(), mDeletedFeatureIds );

        mDeletedFeatureIds.clear();
      }
      else
      {
        mCommitErrors << tr( "ERROR: %n feature(s) not deleted.", "not deleted features count", mDeletedFeatureIds.size() );
        success = false;
      }
    }

    //
    //  add features
    //
    if ( mAddedFeatures.size() > 0 )
    {
      foreach ( int i, addedFeaturesIdx.values() )
      {
        QgsFeature &f = mAddedFeatures[i];

        if ( mDeletedFeatureIds.remove( f.id() ) )
        {

          mAddedFeatures.removeAt( i-- );
          continue;
        }

        if ( mChangedGeometries.contains( f.id() ) )
        {
          f.setGeometry( mChangedGeometries.take( f.id() ) );
        }
      }

      if ( cap & QgsVectorDataProvider::AddFeatures )
      {
        QList<QgsFeatureId> ids;
        foreach ( const QgsFeature &f, mAddedFeatures )
        {
          ids << f.id();
        }

        if ( mDataProvider->addFeatures( mAddedFeatures ) )
        {
          mCommitErrors << tr( "SUCCESS: %n feature(s) added.", "added features count", mAddedFeatures.size() );

          emit committedFeaturesAdded( id(), mAddedFeatures );

          // notify everyone that the features with temporary ids were updated with permanent ids
          for ( int i = 0; i < mAddedFeatures.size(); i++ )
          {
            if ( mAddedFeatures[i].id() != ids[i] )
            {
              emit featureDeleted( ids[i] );
              emit featureAdded( mAddedFeatures[i].id() );
            }
          }

          mAddedFeatures.clear();
        }
        else
        {
          mCommitErrors << tr( "ERROR: %n feature(s) not added.", "not added features count", mAddedFeatures.size() );
          success = false;
        }
      }
      else
      {
        mCommitErrors << tr( "ERROR: %n feature(s) not added - provider doesn't support adding features.", "not added features count", mAddedFeatures.size() );
        success = false;
      }
    }
  }

  //
  // update geometries
  //
  if ( mChangedGeometries.size() > 0 )
  {
    if (( cap & QgsVectorDataProvider::ChangeGeometries ) && mDataProvider->changeGeometryValues( mChangedGeometries ) )
    {
      mCommitErrors << tr( "SUCCESS: %n geometries were changed.", "changed geometries count", mChangedGeometries.size() );

      emit committedGeometriesChanges( id(), mChangedGeometries );

      mChangedGeometries.clear();
    }
    else
    {
      mCommitErrors << tr( "ERROR: %n geometries not changed.", "not changed geometries count", mChangedGeometries.size() );
      success = false;
    }
  }

  if ( !success )
  {
    if ( mDataProvider->hasErrors() )
    {
      mCommitErrors << tr( "\n  Provider errors:" ) << mDataProvider->errors();
      mDataProvider->clearErrors();
    }

    QgsMessageLog::logMessage( tr( "Commit errors:\n  %1" ).arg( mCommitErrors.join( "\n  " ) ) );
  }

  deleteCachedGeometries();

  if ( success )
  {
    mEditable = false;
    setModified( false );
    undoStack()->clear();
    emit editingStopped();
  }

  updateFieldMap();
  mDataProvider->updateExtents();
>>>>>>> 5f70a68f

  return success;
}

const QStringList &QgsVectorLayer::commitErrors()
{
  return mCommitErrors;
}

bool QgsVectorLayer::rollBack()
{
  if ( !mEditBuffer )
  {
    return false;
  }

  mEditBuffer->rollBack();

  if ( isModified() )
  {
    // new undo stack roll back method
    // old method of calling every undo could cause many canvas refreshes
    undoStack()->setIndex( 0 );
  }

  updateFields();

  delete mEditBuffer;
  mEditBuffer = 0;
  emit editingStopped();

  // invalidate the cache so the layer updates properly to show its original
  // after the rollback
  setCacheImage( 0 );
  return true;
}

void QgsVectorLayer::setSelectedFeatures( const QgsFeatureIds& ids )
{
  // TODO: check whether features with these ID exist
  mSelectedFeatureIds = ids;

  // invalidate cache
  setCacheImage( 0 );

  emit selectionChanged();
}

int QgsVectorLayer::selectedFeatureCount()
{
  return mSelectedFeatureIds.size();
}

const QgsFeatureIds& QgsVectorLayer::selectedFeaturesIds() const
{
  return mSelectedFeatureIds;
}


QgsFeatureList QgsVectorLayer::selectedFeatures()
{
  QgsFeatureList features;

  foreach ( QgsFeatureId fid, mSelectedFeatureIds )
  {
    features.push_back( QgsFeature() );
    featureAtId( fid, features.back(), geometryType() != QGis::NoGeometry, true );
  }

  return features;
}

bool QgsVectorLayer::addFeatures( QgsFeatureList features, bool makeSelected )
{
  if ( !mEditBuffer || !mDataProvider )
    return false;

  bool res = mEditBuffer->addFeatures( features );

  if ( makeSelected )
  {
    mSelectedFeatureIds.clear();
    for ( QgsFeatureList::iterator iter = features.begin(); iter != features.end(); ++iter )
      mSelectedFeatureIds.insert( iter->id() );

    // invalidate cache
    setCacheImage( 0 );

    emit selectionChanged();
  }

  return res;
}


bool QgsVectorLayer::snapPoint( QgsPoint& point, double tolerance )
{
  if ( !hasGeometryType() )
    return false;

  QMultiMap<double, QgsSnappingResult> snapResults;
  int result = snapWithContext( point, tolerance, snapResults, QgsSnapper::SnapToVertex );

  if ( result != 0 )
  {
    return false;
  }

  if ( snapResults.size() < 1 )
  {
    return false;
  }

  QMultiMap<double, QgsSnappingResult>::const_iterator snap_it = snapResults.constBegin();
  point.setX( snap_it.value().snappedVertex.x() );
  point.setY( snap_it.value().snappedVertex.y() );
  return true;
}


int QgsVectorLayer::snapWithContext( const QgsPoint& startPoint, double snappingTolerance,
                                     QMultiMap<double, QgsSnappingResult>& snappingResults,
                                     QgsSnapper::SnappingType snap_to )
{
  if ( !hasGeometryType() )
    return 1;

  if ( snappingTolerance <= 0 || !mDataProvider )
  {
    return 1;
  }

  QList<QgsFeature> featureList;
  QgsRectangle searchRect( startPoint.x() - snappingTolerance, startPoint.y() - snappingTolerance,
                           startPoint.x() + snappingTolerance, startPoint.y() + snappingTolerance );
  double sqrSnappingTolerance = snappingTolerance * snappingTolerance;

  int n = 0;
  QgsFeature f;

  if ( mCache->cachedGeometriesRect().contains( searchRect ) )
  {
    QgsGeometryMap& cachedGeometries = mCache->cachedGeometries();
    for ( QgsGeometryMap::iterator it = cachedGeometries.begin(); it != cachedGeometries.end() ; ++it )
    {
      QgsGeometry* g = &( it.value() );
      if ( g->boundingBox().intersects( searchRect ) )
      {
        snapToGeometry( startPoint, it.key(), g, sqrSnappingTolerance, snappingResults, snap_to );
        ++n;
      }
    }
  }
  else
  {
    // snapping outside cached area

    select( QgsAttributeList(), searchRect, true, true );

    while ( nextFeature( f ) )
    {
      snapToGeometry( startPoint, f.id(), f.geometry(), sqrSnappingTolerance, snappingResults, snap_to );
      ++n;
    }
  }

  return n == 0 ? 2 : 0;
}

void QgsVectorLayer::snapToGeometry( const QgsPoint& startPoint,
                                     QgsFeatureId featureId,
                                     QgsGeometry* geom,
                                     double sqrSnappingTolerance,
                                     QMultiMap<double, QgsSnappingResult>& snappingResults,
                                     QgsSnapper::SnappingType snap_to ) const
{
  if ( !geom )
  {
    return;
  }

  int atVertex, beforeVertex, afterVertex;
  double sqrDistVertexSnap, sqrDistSegmentSnap;
  QgsPoint snappedPoint;
  QgsSnappingResult snappingResultVertex;
  QgsSnappingResult snappingResultSegment;

  if ( snap_to == QgsSnapper::SnapToVertex || snap_to == QgsSnapper::SnapToVertexAndSegment )
  {
    snappedPoint = geom->closestVertex( startPoint, atVertex, beforeVertex, afterVertex, sqrDistVertexSnap );
    if ( sqrDistVertexSnap < sqrSnappingTolerance )
    {
      snappingResultVertex.snappedVertex = snappedPoint;
      snappingResultVertex.snappedVertexNr = atVertex;
      snappingResultVertex.beforeVertexNr = beforeVertex;
      if ( beforeVertex != -1 ) // make sure the vertex is valid
      {
        snappingResultVertex.beforeVertex = geom->vertexAt( beforeVertex );
      }
      snappingResultVertex.afterVertexNr = afterVertex;
      if ( afterVertex != -1 ) // make sure the vertex is valid
      {
        snappingResultVertex.afterVertex = geom->vertexAt( afterVertex );
      }
      snappingResultVertex.snappedAtGeometry = featureId;
      snappingResultVertex.layer = this;
      snappingResults.insert( sqrt( sqrDistVertexSnap ), snappingResultVertex );
      return;
    }
  }
  if ( snap_to == QgsSnapper::SnapToSegment || snap_to == QgsSnapper::SnapToVertexAndSegment ) // snap to segment
  {
    if ( geometryType() != QGis::Point ) // cannot snap to segment for points/multipoints
    {
      sqrDistSegmentSnap = geom->closestSegmentWithContext( startPoint, snappedPoint, afterVertex, NULL, crs().geographicFlag() ? 1e-12 : 1e-8 );

      if ( sqrDistSegmentSnap < sqrSnappingTolerance )
      {
        snappingResultSegment.snappedVertex = snappedPoint;
        snappingResultSegment.snappedVertexNr = -1;
        snappingResultSegment.beforeVertexNr = afterVertex - 1;
        snappingResultSegment.afterVertexNr = afterVertex;
        snappingResultSegment.snappedAtGeometry = featureId;
        snappingResultSegment.beforeVertex = geom->vertexAt( afterVertex - 1 );
        snappingResultSegment.afterVertex = geom->vertexAt( afterVertex );
        snappingResultSegment.layer = this;
        snappingResults.insert( sqrt( sqrDistSegmentSnap ), snappingResultSegment );
      }
    }
  }
}

int QgsVectorLayer::insertSegmentVerticesForSnap( const QList<QgsSnappingResult>& snapResults )
{
  QgsVectorLayerEditUtils utils(this);
  return utils.insertSegmentVerticesForSnap( snapResults );
}


QgsVectorLayer::VertexMarkerType QgsVectorLayer::currentVertexMarkerType()
{
  QSettings settings;
  QString markerTypeString = settings.value( "/qgis/digitizing/marker_style", "Cross" ).toString();
  if ( markerTypeString == "Cross" )
  {
    return QgsVectorLayer::Cross;
  }
  else if ( markerTypeString == "SemiTransparentCircle" )
  {
    return QgsVectorLayer::SemiTransparentCircle;
  }
  else
  {
    return QgsVectorLayer::NoMarker;
  }
}

int QgsVectorLayer::currentVertexMarkerSize()
{
  QSettings settings;
  return settings.value( "/qgis/digitizing/marker_size", 3 ).toInt();
}

void QgsVectorLayer::drawFeature( QgsRenderContext &renderContext,
                                  QgsFeature& fet,
                                  QImage * marker )
{
  QPainter *p = renderContext.painter();
  // Only have variables, etc outside the switch() statement that are
  // used in all cases of the statement (otherwise they may get
  // executed, but never used, in a bit of code where performance is
  // critical).
  if ( ! fet.isValid() )
  {
    return;
  }

  QgsGeometry* geom = fet.geometry();
  if ( !geom )
  {
    return;
  }
  unsigned char* feature = geom->asWkb();

  QGis::WkbType wkbType = geom->wkbType();

  switch ( wkbType )
  {
    case QGis::WKBPoint:
    case QGis::WKBPoint25D:
    {
      double x = *(( double * )( feature + 5 ) );
      double y = *(( double * )( feature + 5 + sizeof( double ) ) );

      transformPoint( x, y, &renderContext.mapToPixel(), renderContext.coordinateTransform() );
      if ( qAbs( x ) > QgsClipper::MAX_X ||
           qAbs( y ) > QgsClipper::MAX_Y )
      {
        break;
      }

      //QPointF pt(x - (marker->width()/2),  y - (marker->height()/2));
      QPointF pt( x * renderContext.rasterScaleFactor() - ( marker->width() / 2 ),
                  y * renderContext.rasterScaleFactor() - ( marker->height() / 2 ) );

      p->save();
      //p->scale(markerScaleFactor,markerScaleFactor);
      p->scale( 1.0 / renderContext.rasterScaleFactor(), 1.0 / renderContext.rasterScaleFactor() );
      p->drawImage( pt, *marker );
      p->restore();

      break;
    }
    case QGis::WKBMultiPoint:
    case QGis::WKBMultiPoint25D:
    {
      unsigned char *ptr = feature + 5;
      unsigned int nPoints = *(( int* )ptr );
      ptr += 4;

      p->save();
      //p->scale(markerScaleFactor, markerScaleFactor);
      p->scale( 1.0 / renderContext.rasterScaleFactor(), 1.0 / renderContext.rasterScaleFactor() );

      for ( register unsigned int i = 0; i < nPoints; ++i )
      {
        ptr += 5;
        double x = *(( double * ) ptr );
        ptr += sizeof( double );
        double y = *(( double * ) ptr );
        ptr += sizeof( double );

        if ( wkbType == QGis::WKBMultiPoint25D ) // ignore Z value
          ptr += sizeof( double );

        transformPoint( x, y, &renderContext.mapToPixel(), renderContext.coordinateTransform() );
        //QPointF pt(x - (marker->width()/2),  y - (marker->height()/2));
        //QPointF pt(x/markerScaleFactor - (marker->width()/2),  y/markerScaleFactor - (marker->height()/2));
        QPointF pt( x * renderContext.rasterScaleFactor() - ( marker->width() / 2 ),
                    y * renderContext.rasterScaleFactor() - ( marker->height() / 2 ) );
        //QPointF pt( x, y );

        // Work around a +/- 32768 limitation on coordinates
        if ( qAbs( x ) <= QgsClipper::MAX_X &&
             qAbs( y ) <= QgsClipper::MAX_Y )
          p->drawImage( pt, *marker );
      }
      p->restore();

      break;
    }
    case QGis::WKBLineString:
    case QGis::WKBLineString25D:
    {
      drawLineString( feature, renderContext );
      break;
    }
    case QGis::WKBMultiLineString:
    case QGis::WKBMultiLineString25D:
    {
      unsigned char* ptr = feature + 5;
      unsigned int numLineStrings = *(( int* )ptr );
      ptr = feature + 9;

      for ( register unsigned int jdx = 0; jdx < numLineStrings; jdx++ )
      {
        ptr = drawLineString( ptr, renderContext );
      }
      break;
    }
    case QGis::WKBPolygon:
    case QGis::WKBPolygon25D:
    {
      drawPolygon( feature, renderContext );
      break;
    }
    case QGis::WKBMultiPolygon:
    case QGis::WKBMultiPolygon25D:
    {
      unsigned char *ptr = feature + 5;
      unsigned int numPolygons = *(( int* )ptr );
      ptr = feature + 9;
      for ( register unsigned int kdx = 0; kdx < numPolygons; kdx++ )
        ptr = drawPolygon( ptr, renderContext );
      break;
    }
    default:
      QgsDebugMsg( "Unknown WkbType ENCOUNTERED" );
      break;
  }
}



void QgsVectorLayer::setCoordinateSystem()
{
  QgsDebugMsg( "----- Computing Coordinate System" );

  //
  // Get the layers project info and set up the QgsCoordinateTransform
  // for this layer
  //

  if ( hasGeometryType() )
  {
    // get CRS directly from provider
    setCrs( mDataProvider->crs() );
  }
  else
  {
    setCrs( QgsCoordinateReferenceSystem( GEO_EPSG_CRS_AUTHID ) );
  }
}

// Convenience function to transform the given point
inline void QgsVectorLayer::transformPoint(
  double& x, double& y,
  const QgsMapToPixel* mtp,
  const QgsCoordinateTransform* ct )
{
  // transform the point
  if ( ct )
  {
    double z = 0;
    ct->transformInPlace( x, y, z );
  }

  // transform from projected coordinate system to pixel
  // position on map canvas
  mtp->transformInPlace( x, y );
}

inline void QgsVectorLayer::transformPoints(
  QVector<double>& x, QVector<double>& y, QVector<double>& z,
  QgsRenderContext &renderContext )
{
  // transform the point
  if ( renderContext.coordinateTransform() )
    renderContext.coordinateTransform()->transformInPlace( x, y, z );

  // transform from projected coordinate system to pixel
  // position on map canvas
  renderContext.mapToPixel().transformInPlace( x, y );
}


const QString QgsVectorLayer::displayField() const
{
  return mDisplayField;
}

bool QgsVectorLayer::isEditable() const
{
  return ( mEditBuffer && mDataProvider );
}

bool QgsVectorLayer::isReadOnly() const
{
  return mReadOnly;
}

bool QgsVectorLayer::setReadOnly( bool readonly )
{
  // exit if the layer is in editing mode
  if ( readonly && mEditBuffer )
    return false;

  mReadOnly = readonly;
  return true;
}

bool QgsVectorLayer::isModified() const
{
  return mEditBuffer && mEditBuffer->isModified();
}

QgsVectorLayer::EditType QgsVectorLayer::editType( int idx )
{
  const QgsFields &fields = pendingFields();
  if ( idx >= 0 && idx < fields.count() && mEditTypes.contains( fields[idx].name() ) )
    return mEditTypes[ fields[idx].name()];
  else
    return LineEdit;
}

void QgsVectorLayer::setEditType( int idx, EditType type )
{
  const QgsFields &fields = pendingFields();
  if ( idx >= 0 && idx < fields.count() )
    mEditTypes[ fields[idx].name()] = type;
}

QgsVectorLayer::EditorLayout QgsVectorLayer::editorLayout()
{
  return mEditorLayout;
}

void QgsVectorLayer::setEditorLayout( EditorLayout editorLayout )
{
  mEditorLayout = editorLayout;
}

QString QgsVectorLayer::editForm()
{
  return mEditForm;
}

void QgsVectorLayer::setEditForm( QString ui )
{
  mEditForm = ui;
}

void QgsVectorLayer::setAnnotationForm( const QString& ui )
{
  mAnnotationForm = ui;
}

QString QgsVectorLayer::editFormInit()
{
  return mEditFormInit;
}

void QgsVectorLayer::setEditFormInit( QString function )
{
  mEditFormInit = function;
}

QMap< QString, QVariant > &QgsVectorLayer::valueMap( int idx )
{
  const QgsFields &fields = pendingFields();

  // FIXME: throw an exception!?
  static QMap< QString, QVariant > invalidMap;
  if ( idx < 0 || idx >= fields.count() )
  {
    QgsDebugMsg( QString( "field %1 not found" ).arg( idx ) );
    return invalidMap;
  }
  QString fieldName = fields[idx].name();

  if ( !mValueMaps.contains( fieldName ) )
    mValueMaps[fieldName] = QMap<QString, QVariant>();

  return mValueMaps[fieldName];
}

QgsVectorLayer::RangeData &QgsVectorLayer::range( int idx )
{
  const QgsFields &fields = pendingFields();

  // FIXME: throw an exception!?
  static QgsVectorLayer::RangeData invalidRange;
  if ( idx < 0 || idx >= fields.count() )
  {
    QgsDebugMsg( QString( "field %1 not found" ).arg( idx ) );
    return invalidRange;
  }
  QString fieldName = fields[idx].name();

  if ( !mRanges.contains( fieldName ) )
    mRanges[fieldName] = RangeData();

  return mRanges[fieldName];
}

void QgsVectorLayer::addOverlay( QgsVectorOverlay* overlay )
{
  mOverlays.push_back( overlay );
}

void QgsVectorLayer::removeOverlay( const QString& typeName )
{
  for ( int i = mOverlays.size() - 1; i >= 0; --i )
  {
    if ( mOverlays.at( i )->typeName() == typeName )
    {
      mOverlays.removeAt( i );
    }
  }
}

void QgsVectorLayer::vectorOverlays( QList<QgsVectorOverlay*>& overlayList )
{
  overlayList = mOverlays;
}

QgsVectorOverlay* QgsVectorLayer::findOverlayByType( const QString& typeName )
{
  QList<QgsVectorOverlay*>::iterator it = mOverlays.begin();
  for ( ; it != mOverlays.end(); ++it )
  {
    if (( *it )->typeName() == typeName )
    {
      return *it;
    }
  }
  return 0; //not found
}


QgsFeatureRendererV2* QgsVectorLayer::rendererV2()
{
  return mRendererV2;
}

void QgsVectorLayer::setRendererV2( QgsFeatureRendererV2 *r )
{
  if ( !hasGeometryType() )
    return;

  if ( r != mRendererV2 )
  {
    if ( r )
      setUsingRendererV2( true );
    delete mRendererV2;
    mRendererV2 = r;
    mSymbolFeatureCounted = false;
    mSymbolFeatureCountMap.clear();
  }
}
bool QgsVectorLayer::isUsingRendererV2()
{
  return mUsingRendererV2;
}
void QgsVectorLayer::setUsingRendererV2( bool usingRendererV2 )
{
  if ( !hasGeometryType() )
    return;

  mUsingRendererV2 = usingRendererV2;
}



void QgsVectorLayer::beginEditCommand( QString text )
{
  undoStack()->beginMacro(text);
}

void QgsVectorLayer::endEditCommand()
{
  undoStack()->endMacro();
}

void QgsVectorLayer::destroyEditCommand()
{
  undoStack()->endMacro();
  undoStack()->undo();
}


void QgsVectorLayer::setCheckedState( int idx, QString checked, QString unchecked )
{
  const QgsFields &fields = pendingFields();
  if ( idx >= 0 && idx < fields.count() )
    mCheckedStates[ fields[idx].name()] = QPair<QString, QString>( checked, unchecked );
}

QPair<QString, QString> QgsVectorLayer::checkedState( int idx )
{
  const QgsFields &fields = pendingFields();
  if ( idx >= 0 && idx < fields.count() && mCheckedStates.contains( fields[idx].name() ) )
    return mCheckedStates[ fields[idx].name()];
  else
    return QPair<QString, QString>( "1", "0" );
}

int QgsVectorLayer::fieldNameIndex( const QString& fieldName ) const
{
  const QgsFields &theFields = pendingFields();

  for ( int idx = 0; idx < theFields.count(); ++idx )
  {
    if ( QString::compare( theFields[idx].name(), fieldName, Qt::CaseInsensitive ) == 0 )
    {
      return idx;
    }
  }
  return -1;
}

void QgsVectorLayer::addJoin( const QgsVectorJoinInfo& joinInfo )
{
  mJoinBuffer->addJoin( joinInfo );
  updateFields();
}

void QgsVectorLayer::checkJoinLayerRemove( QString theLayerId )
{
  removeJoin( theLayerId );
}

void QgsVectorLayer::removeJoin( const QString& joinLayerId )
{
  mJoinBuffer->removeJoin( joinLayerId );
  updateFields();
}

const QList< QgsVectorJoinInfo >& QgsVectorLayer::vectorJoins() const
{
  return mJoinBuffer->vectorJoins();
}

void QgsVectorLayer::updateFields()
{
  if ( !mDataProvider )
    return;

  mUpdatedFields = mDataProvider->fields();

  // added / removed fields
  if ( mEditBuffer )
    mEditBuffer->updateFields( mUpdatedFields );

  // joined fields
  if ( mJoinBuffer->containsJoins() )
    mJoinBuffer->updateFields( mUpdatedFields );
}


void QgsVectorLayer::createJoinCaches()
{
  if ( mJoinBuffer->containsJoins() )
  {
    mJoinBuffer->createJoinCaches();
  }
}

void QgsVectorLayer::uniqueValues( int index, QList<QVariant> &uniqueValues, int limit )
{
  uniqueValues.clear();
  if ( !mDataProvider )
  {
    return;
  }

  QgsFields::FieldOrigin origin = mUpdatedFields.fieldOrigin(index);

  if ( origin == QgsFields::OriginProvider ) //a provider field
  {
    return mDataProvider->uniqueValues( index, uniqueValues, limit );
  }
  else if ( origin == QgsFields::OriginJoin )
  {
    int sourceLayerIndex;
    const QgsVectorJoinInfo* join = mJoinBuffer->joinForFieldIndex( index, mUpdatedFields, sourceLayerIndex );
    Q_ASSERT( join );

    QgsVectorLayer* vl = dynamic_cast<QgsVectorLayer*>( QgsMapLayerRegistry::instance()->mapLayer( join->joinLayerId ) );
    Q_ASSERT( vl );

    return vl->dataProvider()->uniqueValues( sourceLayerIndex, uniqueValues, limit );
  }
  else if ( origin == QgsFields::OriginEdit )
  {
    // the layer is editable, but in certain cases it can still be avoided going through all features
    if ( mEditBuffer->mDeletedFeatureIds.isEmpty() && mEditBuffer->mAddedFeatures.isEmpty() && !mEditBuffer->mDeletedAttributeIds.contains( index ) && mEditBuffer->mChangedAttributeValues.isEmpty() )
    {
      return mDataProvider->uniqueValues( index, uniqueValues, limit );
    }

    // we need to go through each feature
    QgsAttributeList attList;
    attList << index;

    select( attList, QgsRectangle(), false, false );

    QgsFeature f;
    QVariant currentValue;
    QHash<QString, QVariant> val;
    while ( nextFeature( f ) )
    {
      currentValue = f.attribute( index );
      val.insert( currentValue.toString(), currentValue );
      if ( limit >= 0 && val.size() >= limit )
      {
        break;
      }
    }

    uniqueValues = val.values();
    return;
  }

  Q_ASSERT_X(false, "QgsVectorLayer::uniqueValues()", "Unknown source of the field!");
}

QVariant QgsVectorLayer::minimumValue( int index )
{
  if ( !mDataProvider )
  {
    return QVariant();
  }

  QgsFields::FieldOrigin origin = mUpdatedFields.fieldOrigin(index);

  if ( origin == QgsFields::OriginProvider ) //a provider field
  {
    return mDataProvider->minimumValue( index );
  }
  else if ( origin == QgsFields::OriginJoin )
  {
    int sourceLayerIndex;
    const QgsVectorJoinInfo* join = mJoinBuffer->joinForFieldIndex( index, mUpdatedFields, sourceLayerIndex );
    Q_ASSERT( join );

    QgsVectorLayer* vl = dynamic_cast<QgsVectorLayer*>( QgsMapLayerRegistry::instance()->mapLayer( join->joinLayerId ) );
    Q_ASSERT( vl );

    return vl->minimumValue( sourceLayerIndex );
  }
  else if ( origin == QgsFields::OriginEdit )
  {
    // the layer is editable, but in certain cases it can still be avoided going through all features
    if ( mEditBuffer->mDeletedFeatureIds.isEmpty() && mEditBuffer->mAddedFeatures.isEmpty() && !mEditBuffer->mDeletedAttributeIds.contains( index ) && mEditBuffer->mChangedAttributeValues.isEmpty() )
    {
      return mDataProvider->minimumValue( index );
    }

    // we need to go through each feature
    QgsAttributeList attList;
    attList << index;

    select( attList, QgsRectangle(), false, false );

    QgsFeature f;
    double minimumValue = std::numeric_limits<double>::max();
    double currentValue = 0;
    while ( nextFeature( f ) )
    {
      currentValue = f.attribute( index ).toDouble();
      if ( currentValue < minimumValue )
      {
        minimumValue = currentValue;
      }
    }
    return QVariant( minimumValue );
  }

  Q_ASSERT_X(false, "QgsVectorLayer::minimumValue()", "Unknown source of the field!");
  return QVariant();
}

QVariant QgsVectorLayer::maximumValue( int index )
{
  if ( !mDataProvider )
  {
    return QVariant();
  }

  QgsFields::FieldOrigin origin = mUpdatedFields.fieldOrigin(index);

  if ( origin == QgsFields::OriginProvider ) //a provider field
  {
    return mDataProvider->maximumValue( index );
  }
  else if ( origin == QgsFields::OriginJoin )
  {
    int sourceLayerIndex;
    const QgsVectorJoinInfo* join = mJoinBuffer->joinForFieldIndex( index, mUpdatedFields, sourceLayerIndex );
    Q_ASSERT( join );

    QgsVectorLayer* vl = dynamic_cast<QgsVectorLayer*>( QgsMapLayerRegistry::instance()->mapLayer( join->joinLayerId ) );
    Q_ASSERT( vl );

    return vl->maximumValue( index );
  }
  else if ( origin == QgsFields::OriginEdit )
  {
    // the layer is editable, but in certain cases it can still be avoided going through all features
    if ( mEditBuffer->mDeletedFeatureIds.isEmpty() && mEditBuffer->mAddedFeatures.isEmpty() && !mEditBuffer->mDeletedAttributeIds.contains( index ) && mEditBuffer->mChangedAttributeValues.isEmpty() )
    {
      return mDataProvider->maximumValue( index );
    }

    // we need to go through each feature
    QgsAttributeList attList;
    attList << index;

    select( attList, QgsRectangle(), false, false );

    QgsFeature f;
    double maximumValue = -std::numeric_limits<double>::max();
    double currentValue = 0;
    while ( nextFeature( f ) )
    {
      currentValue = f.attribute( index ).toDouble();
      if ( currentValue > maximumValue )
      {
        maximumValue = currentValue;
      }
    }
    return QVariant( maximumValue );
  }

  Q_ASSERT_X(false, "QgsVectorLayer::maximumValue()", "Unknown source of the field!");
  return QVariant();
}

void QgsVectorLayer::stopRendererV2( QgsRenderContext& rendererContext, QgsSingleSymbolRendererV2* selRenderer )
{
  mRendererV2->stopRender( rendererContext );
  if ( selRenderer )
  {
    selRenderer->stopRender( rendererContext );
    delete selRenderer;
  }
}

void QgsVectorLayer::prepareLabelingAndDiagrams( QgsRenderContext& rendererContext, QgsAttributeList& attributes, bool& labeling )
{
  if ( !rendererContext.labelingEngine() )
    return;

  QSet<int> attrIndex;
  if ( rendererContext.labelingEngine()->prepareLayer( this, attrIndex, rendererContext ) )
  {
    QSet<int>::const_iterator attIt = attrIndex.constBegin();
    for ( ; attIt != attrIndex.constEnd(); ++attIt )
    {
      if ( !attributes.contains( *attIt ) )
      {
        attributes << *attIt;
      }
    }
    labeling = true;
  }

  if ( labeling )
  {
    // see if feature count limit is set for labeling
    QgsPalLayerSettings& palyr = rendererContext.labelingEngine()->layer( this->id() );
    if ( palyr.limitNumLabels && palyr.maxNumLabels > 0 )
    {
      select( QgsAttributeList(), rendererContext.extent() );
      // total number of features that may be labeled
      QgsFeature ftr;
      int nFeatsToLabel = 0;
      while ( nextFeature( ftr ) ) { nFeatsToLabel += 1; }
      palyr.mFeaturesToLabel = nFeatsToLabel;
    }
  }

  //register diagram layers
  if ( mDiagramRenderer && mDiagramLayerSettings )
  {
    mDiagramLayerSettings->renderer = mDiagramRenderer;
    rendererContext.labelingEngine()->addDiagramLayer( this, mDiagramLayerSettings );
    //add attributes needed by the diagram renderer
    QList<int> att = mDiagramRenderer->diagramAttributes();
    QList<int>::const_iterator attIt = att.constBegin();
    for ( ; attIt != att.constEnd(); ++attIt )
    {
      if ( !attributes.contains( *attIt ) )
      {
        attributes << *attIt;
      }
    }
    //and the ones needed for data defined diagram positions
    if ( mDiagramLayerSettings->xPosColumn >= 0 && !attributes.contains( mDiagramLayerSettings->xPosColumn ) )
    {
      attributes << mDiagramLayerSettings->xPosColumn;
    }
    if ( mDiagramLayerSettings->yPosColumn >= 0 && !attributes.contains( mDiagramLayerSettings->yPosColumn ) )
    {
      attributes << mDiagramLayerSettings->yPosColumn;
    }
  }
}

void QgsVectorLayer::setDiagramLayerSettings( const QgsDiagramLayerSettings& s )
{
  if ( !mDiagramLayerSettings )
    mDiagramLayerSettings = new QgsDiagramLayerSettings();
  *mDiagramLayerSettings = s;
}

QString QgsVectorLayer::metadata()
{
  QString myMetadata = "<html><body>";
  myMetadata += "<table width=\"100%\">";

  //-------------

  myMetadata += "<tr class=\"glossy\"><td>";
  myMetadata += tr( "General:" );
  myMetadata += "</td></tr>";

  // data comment
  if ( !( dataComment().isEmpty() ) )
  {
    myMetadata += "<tr><td>";
    myMetadata += tr( "Layer comment: %1" ).arg( dataComment() );
    myMetadata += "</td></tr>";
  }

  //storage type
  myMetadata += "<tr><td>";
  myMetadata += tr( "Storage type of this layer: %1" ).arg( storageType() );
  myMetadata += "</td></tr>";

  // data source
  myMetadata += "<tr><td>";
  myMetadata += tr( "Source for this layer: %1" ).arg( publicSource() );
  myMetadata += "</td></tr>";

  //geom type

  QGis::GeometryType type = geometryType();

  if ( type < 0 || type > QGis::NoGeometry )
  {
    QgsDebugMsg( "Invalid vector type" );
  }
  else
  {
    QString typeString( QGis::vectorGeometryType( geometryType() ) );

    myMetadata += "<tr><td>";
    myMetadata += tr( "Geometry type of the features in this layer: %1" ).arg( typeString );
    myMetadata += "</td></tr>";
  }

  QgsAttributeList pkAttrList = pendingPkAttributesList();
  if ( !pkAttrList.isEmpty() )
  {
    myMetadata += "<tr><td>";
    myMetadata += tr( "Primary key attributes: " );
    foreach( int idx, pkAttrList )
    {
      myMetadata += pendingFields()[ idx ].name() + " ";
    }
    myMetadata += "</td></tr>";
  }


  //feature count
  myMetadata += "<tr><td>";
  myMetadata += tr( "The number of features in this layer: %1" ).arg( featureCount() );
  myMetadata += "</td></tr>";
  //capabilities
  myMetadata += "<tr><td>";
  myMetadata += tr( "Editing capabilities of this layer: %1" ).arg( capabilitiesString() );
  myMetadata += "</td></tr>";

  //-------------

  QgsRectangle myExtent = extent();
  myMetadata += "<tr class=\"glossy\"><td>";
  myMetadata += tr( "Extents:" );
  myMetadata += "</td></tr>";
  //extents in layer cs  TODO...maybe make a little nested table to improve layout...
  myMetadata += "<tr><td>" + tr( "In layer spatial reference system units : " );

  // Try to be a bit clever over what number format we use for the
  // extents. Some people don't like it using scientific notation when the
  // numbers get large, but for small numbers this is the more practical
  // option (so we can't force the format to 'f' for all values).
  // The scheme:
  // - for all numbers with more than 5 digits, force non-scientific notation
  // and 2 digits after the decimal point.
  // - for all smaller numbers let the OS decide which format to use (it will
  // generally use non-scientific unless the number gets much less than 1).

  if ( !myExtent.isEmpty() )
  {
    QString xMin, yMin, xMax, yMax;
    double changeoverValue = 99999; // The 'largest' 5 digit number
    if ( qAbs( myExtent.xMinimum() ) > changeoverValue )
    {
      xMin = QString( "%1" ).arg( myExtent.xMinimum(), 0, 'f', 2 );
    }
    else
    {
      xMin = QString( "%1" ).arg( myExtent.xMinimum() );
    }
    if ( qAbs( myExtent.yMinimum() ) > changeoverValue )
    {
      yMin = QString( "%1" ).arg( myExtent.yMinimum(), 0, 'f', 2 );
    }
    else
    {
      yMin = QString( "%1" ).arg( myExtent.yMinimum() );
    }
    if ( qAbs( myExtent.xMaximum() ) > changeoverValue )
    {
      xMax = QString( "%1" ).arg( myExtent.xMaximum(), 0, 'f', 2 );
    }
    else
    {
      xMax = QString( "%1" ).arg( myExtent.xMaximum() );
    }
    if ( qAbs( myExtent.yMaximum() ) > changeoverValue )
    {
      yMax = QString( "%1" ).arg( myExtent.yMaximum(), 0, 'f', 2 );
    }
    else
    {
      yMax = QString( "%1" ).arg( myExtent.yMaximum() );
    }

    myMetadata += tr( "xMin,yMin %1,%2 : xMax,yMax %3,%4" )
                  .arg( xMin ).arg( yMin ).arg( xMax ).arg( yMax );
  }
  else
  {
    myMetadata += tr( "unknown extent" );
  }

  myMetadata += "</td></tr>";

  //extents in project cs

  try
  {
#if 0
    // TODO: currently disabled, will revisit later [MD]
    QgsRectangle myProjectedExtent = coordinateTransform->transformBoundingBox( extent() );
    myMetadata += "<tr><td>";
    myMetadata += tr( "In project spatial reference system units : " )
                  + tr( "xMin,yMin %1,%2 : xMax,yMax %3,%4" )
                  .arg( myProjectedExtent.xMinimum() )
                  .arg( myProjectedExtent.yMinimum() )
                  .arg( myProjectedExtent.xMaximum() )
                  .arg( myProjectedExtent.yMaximum() );
    myMetadata += "</td></tr>";
#endif

    //
    // Display layer spatial ref system
    //
    myMetadata += "<tr class=\"glossy\"><td>";
    myMetadata += tr( "Layer Spatial Reference System:" );
    myMetadata += "</td></tr>";
    myMetadata += "<tr><td>";
    myMetadata += crs().toProj4().replace( QRegExp( "\"" ), " \"" );
    myMetadata += "</td></tr>";

    //
    // Display project (output) spatial ref system
    //
#if 0
    // TODO: disabled for now, will revisit later [MD]
    myMetadata += "<tr><td bgcolor=\"gray\">";
    myMetadata += tr( "Project (Output) Spatial Reference System:" );
    myMetadata += "</td></tr>";
    myMetadata += "<tr><td>";
    myMetadata += coordinateTransform->destCRS().toProj4().replace( QRegExp( "\"" ), " \"" );
    myMetadata += "</td></tr>";
#endif
  }
  catch ( QgsCsException &cse )
  {
    Q_UNUSED( cse );
    QgsDebugMsg( cse.what() );

    myMetadata += "<tr><td>";
    myMetadata += tr( "In project spatial reference system units : " )
                  + tr( "(Invalid transformation of layer extents)" );
    myMetadata += "</td></tr>";

  }

#if 0
  //
  // Add the info about each field in the attribute table
  //
  myMetadata += "<tr class=\"glossy\"><td>";
  myMetadata += tr( "Attribute field info:" );
  myMetadata += "</td></tr>";
  myMetadata += "<tr><td>";

  // Start a nested table in this trow
  myMetadata += "<table width=\"100%\">";
  myMetadata += "<tr><th>";
  myMetadata += tr( "Field" );
  myMetadata += "</th>";
  myMetadata += "<th>";
  myMetadata += tr( "Type" );
  myMetadata += "</th>";
  myMetadata += "<th>";
  myMetadata += tr( "Length" );
  myMetadata += "</th>";
  myMetadata += "<th>";
  myMetadata += tr( "Precision" );
  myMetadata += "</th>";
  myMetadata += "<th>";
  myMetadata += tr( "Comment" );
  myMetadata += "</th>";

  //get info for each field by looping through them
  const QgsFieldMap& myFields = pendingFields();
  for ( QgsFieldMap::const_iterator it = myFields.begin(); it != myFields.end(); ++it )
  {
    const QgsField& myField = *it;

    myMetadata += "<tr><td>";
    myMetadata += myField.name();
    myMetadata += "</td>";
    myMetadata += "<td>";
    myMetadata += myField.typeName();
    myMetadata += "</td>";
    myMetadata += "<td>";
    myMetadata += QString( "%1" ).arg( myField.length() );
    myMetadata += "</td>";
    myMetadata += "<td>";
    myMetadata += QString( "%1" ).arg( myField.precision() );
    myMetadata += "</td>";
    myMetadata += "<td>";
    myMetadata += QString( "%1" ).arg( myField.comment() );
    myMetadata += "</td></tr>";
  }

  //close field list
  myMetadata += "</table>"; //end of nested table
#endif

  myMetadata += "</td></tr>"; //end of stats container table row
  //
  // Close the table
  //

  myMetadata += "</table>";

  myMetadata += "</body></html>";
  return myMetadata;
}

QgsVectorLayer::ValueRelationData &QgsVectorLayer::valueRelation( int idx )
{
  const QgsFields &fields = pendingFields();

  // FIXME: throw an exception!?
  static QgsVectorLayer::ValueRelationData invalidData;
  if ( idx < 0 || idx >= fields.count() )
  {
    QgsDebugMsg( QString( "field %1 not found" ).arg( idx ) );
    return invalidData;
  }
  QString fieldName = fields[idx].name();

  if ( !mValueRelations.contains( fieldName ) )
  {
    mValueRelations[fieldName] = ValueRelationData();
  }

  return mValueRelations[fieldName];
}

QList<QgsAttributeEditorElement*> &QgsVectorLayer::attributeEditorElements()
{
  return mAttributeEditorElements;
}

void QgsVectorLayer::clearAttributeEditorWidgets()
{
  mAttributeEditorElements.clear();
}

QDomElement QgsAttributeEditorContainer::toDomElement( QDomDocument& doc ) const
{
  QDomElement elem = doc.createElement( "attributeEditorContainer" );
  elem.setAttribute( "name", mName );
  for ( QList< QgsAttributeEditorElement* >::const_iterator it = mChildren.begin(); it != mChildren.end(); ++it )
  {
    elem.appendChild(( *it )->toDomElement( doc ) );
  }
  return elem;
}


void QgsAttributeEditorContainer::addChildElement( QgsAttributeEditorElement *widget )
{
  mChildren.append( widget );
}

QDomElement QgsAttributeEditorField::toDomElement( QDomDocument& doc ) const
{
  QDomElement elem = doc.createElement( "attributeEditorField" );
  elem.setAttribute( "name", mName );
  elem.setAttribute( "index", mIdx );
  return elem;
}<|MERGE_RESOLUTION|>--- conflicted
+++ resolved
@@ -100,13 +100,9 @@
     , mLabel( 0 )
     , mLabelOn( false )
     , mVertexMarkerOnlyForSelection( false )
-<<<<<<< HEAD
     , mCache( new QgsVectorLayerCache(this) )
     , mEditBuffer( 0 )
-=======
     , mEditorLayout( GeneratedLayout )
-    , mFetching( false )
->>>>>>> 5f70a68f
     , mJoinBuffer( 0 )
     , mDiagramRenderer( 0 )
     , mDiagramLayerSettings( 0 )
@@ -2102,193 +2098,6 @@
   return utils.splitFeatures( splitLine, topologicalEditing );
 }
 
-<<<<<<< HEAD
-=======
-int QgsVectorLayer::translateFeature( QgsFeatureId featureId, double dx, double dy )
-{
-  if ( !hasGeometryType() )
-    return 1;
-
-  //look if geometry of selected feature already contains geometry changes
-  QgsGeometryMap::iterator changedIt = mChangedGeometries.find( featureId );
-  if ( changedIt != mChangedGeometries.end() )
-  {
-    QgsGeometry geom = *changedIt;
-    int errorCode = geom.translate( dx, dy );
-    editGeometryChange( featureId, geom );
-    return errorCode;
-  }
-
-  //look if id of selected feature belongs to an added feature
-#if 0
-  for ( QgsFeatureList::iterator addedIt = mAddedFeatures.begin(); addedIt != mAddedFeatures.end(); ++addedIt )
-  {
-    if ( addedIt->id() == featureId )
-    {
-      return addedIt->geometry()->translate( dx, dy );
-    }
-  }
-#endif
-
-  //else look in mCachedGeometries to make access faster
-  QgsGeometryMap::iterator cachedIt = mCachedGeometries.find( featureId );
-  if ( cachedIt != mCachedGeometries.end() )
-  {
-    int errorCode = cachedIt->translate( dx, dy );
-    if ( errorCode == 0 )
-    {
-      editGeometryChange( featureId, *cachedIt );
-      setModified( true, true );
-    }
-    return errorCode;
-  }
-
-  //else get the geometry from provider (may be slow)
-  QgsFeature f;
-  if ( mDataProvider && mDataProvider->featureAtId( featureId, f, true ) )
-  {
-    if ( f.geometry() )
-    {
-      QgsGeometry translateGeom( *( f.geometry() ) );
-      int errorCode = translateGeom.translate( dx, dy );
-      if ( errorCode == 0 )
-      {
-        editGeometryChange( featureId, translateGeom );
-        setModified( true, true );
-      }
-      return errorCode;
-    }
-  }
-  return 1; //geometry not found
-}
-
-int QgsVectorLayer::splitFeatures( const QList<QgsPoint>& splitLine, bool topologicalEditing )
-{
-  if ( !hasGeometryType() )
-    return 4;
-
-  QgsFeatureList newFeatures; //store all the newly created features
-  double xMin, yMin, xMax, yMax;
-  QgsRectangle bBox; //bounding box of the split line
-  int returnCode = 0;
-  int splitFunctionReturn; //return code of QgsGeometry::splitGeometry
-  int numberOfSplittedFeatures = 0;
-
-  QgsFeatureList featureList;
-  const QgsFeatureIds selectedIds = selectedFeaturesIds();
-
-  if ( selectedIds.size() > 0 ) //consider only the selected features if there is a selection
-  {
-    featureList = selectedFeatures();
-  }
-  else //else consider all the feature that intersect the bounding box of the split line
-  {
-    if ( boundingBoxFromPointList( splitLine, xMin, yMin, xMax, yMax ) == 0 )
-    {
-      bBox.setXMinimum( xMin ); bBox.setYMinimum( yMin );
-      bBox.setXMaximum( xMax ); bBox.setYMaximum( yMax );
-    }
-    else
-    {
-      return 1;
-    }
-
-    if ( bBox.isEmpty() )
-    {
-      //if the bbox is a line, try to make a square out of it
-      if ( bBox.width() == 0.0 && bBox.height() > 0 )
-      {
-        bBox.setXMinimum( bBox.xMinimum() - bBox.height() / 2 );
-        bBox.setXMaximum( bBox.xMaximum() + bBox.height() / 2 );
-      }
-      else if ( bBox.height() == 0.0 && bBox.width() > 0 )
-      {
-        bBox.setYMinimum( bBox.yMinimum() - bBox.width() / 2 );
-        bBox.setYMaximum( bBox.yMaximum() + bBox.width() / 2 );
-      }
-      else
-      {
-        return 2;
-      }
-    }
-
-    select( pendingAllAttributesList(), bBox, true, true );
-
-    QgsFeature f;
-    while ( nextFeature( f ) )
-      featureList << QgsFeature( f );
-  }
-
-  QgsFeatureList::iterator select_it = featureList.begin();
-  for ( ; select_it != featureList.end(); ++select_it )
-  {
-    QList<QgsGeometry*> newGeometries;
-    QList<QgsPoint> topologyTestPoints;
-    QgsGeometry* newGeometry = 0;
-    splitFunctionReturn = select_it->geometry()->splitGeometry( splitLine, newGeometries, topologicalEditing, topologyTestPoints );
-    if ( splitFunctionReturn == 0 )
-    {
-      //change this geometry
-      editGeometryChange( select_it->id(), *( select_it->geometry() ) );
-      //update of cached geometries is necessary because we use addTopologicalPoints() later
-      mCachedGeometries[select_it->id()] = *( select_it->geometry() );
-
-      //insert new features
-      for ( int i = 0; i < newGeometries.size(); ++i )
-      {
-        newGeometry = newGeometries.at( i );
-        QgsFeature newFeature;
-        newFeature.setGeometry( newGeometry );
-
-        if ( mDataProvider )
-        {
-          QgsAttributeMap newAttributes = select_it->attributeMap();
-
-          // overwrite primary key field with default values
-          foreach ( int idx, pendingPkAttributesList() )
-          {
-	    if( newAttributes.contains( idx ) )
-              newAttributes.insert( idx, mDataProvider->defaultValue( idx ) );
-          }
-
-          newFeature.setAttributeMap( newAttributes );
-        }
-
-        newFeatures.append( newFeature );
-      }
-
-      setModified( true, true );
-      if ( topologicalEditing )
-      {
-        QList<QgsPoint>::const_iterator topol_it = topologyTestPoints.constBegin();
-        for ( ; topol_it != topologyTestPoints.constEnd(); ++topol_it )
-        {
-          addTopologicalPoints( *topol_it );
-        }
-      }
-      ++numberOfSplittedFeatures;
-    }
-    else if ( splitFunctionReturn > 1 ) //1 means no split but also no error
-    {
-      returnCode = splitFunctionReturn;
-    }
-  }
-
-  if ( numberOfSplittedFeatures == 0 && selectedIds.size() > 0 )
-  {
-    //There is a selection but no feature has been split.
-    //Maybe user forgot that only the selected features are split
-    returnCode = 4;
-  }
-
-
-  //now add the new features to this vectorlayer
-  addFeatures( newFeatures, false );
-
-  return returnCode;
-}
-
->>>>>>> 5f70a68f
 int QgsVectorLayer::removePolygonIntersections( QgsGeometry* geom, QgsFeatureIds ignoreFeatures )
 {
   if ( !hasGeometryType() )
@@ -3421,12 +3230,12 @@
 {
   QgsAttributeList pkAttributesList;
 
-  foreach ( int idx, mDataProvider->pkAttributeIndexes() )
-  {
-    if ( !mUpdatedFields.contains( idx ) )
-      continue;
-
-    pkAttributesList << idx;
+  QgsAttributeList providerIndexes = mDataProvider->pkAttributeIndexes();
+  for ( int i = 0; i < mUpdatedFields.count(); ++i )
+  {
+    if ( mUpdatedFields.fieldOrigin( i ) == QgsFields::OriginProvider &&
+         providerIndexes.contains( mUpdatedFields.fieldOriginIndex( i ) ) )
+      pkAttributesList << i;
   }
 
   return pkAttributesList;
@@ -3471,292 +3280,8 @@
   updateFields();
   mDataProvider->updateExtents();
 
-<<<<<<< HEAD
   //clear the cache image so markers don't appear anymore on next draw
   setCacheImage( 0 );
-=======
-    if (( cap & QgsVectorDataProvider::AddAttributes ) && mDataProvider->addAttributes( addedAttributes ) )
-    {
-      mCommitErrors << tr( "SUCCESS: %n attribute(s) added.", "added attributes count", mAddedAttributeIds.size() );
-
-      emit committedAttributesAdded( id(), addedAttributes );
-
-      mAddedAttributeIds.clear();
-      attributesChanged = true;
-    }
-    else
-    {
-      mCommitErrors << tr( "ERROR: %n new attribute(s) not added", "not added attributes count", mAddedAttributeIds.size() );
-      success = false;
-    }
-  }
-
-  // collect new feature ids that weren't deleted again and forget still
-  // pending updates for deleted features
-  QHash<QgsFeatureId, int> addedFeaturesIdx;
-  for ( int i = 0; i < mAddedFeatures.size(); i++ )
-  {
-    const QgsFeature &f = mAddedFeatures.at( i );
-    if ( !mDeletedFeatureIds.remove( f.id() ) )
-    {
-      addedFeaturesIdx.insert( f.id(), i );
-    }
-    else
-    {
-      mChangedAttributeValues.remove( f.id() );
-      mChangedGeometries.remove( f.id() );
-    }
-  }
-
-  //
-  // remap changed and attributes of added features
-  //
-  bool attributeChangesOk = true;
-  if ( attributesChanged )
-  {
-    // map updates field indexes to names
-    QHash<int, QString> src;
-    for ( QgsFieldMap::const_iterator it = mUpdatedFields.begin(); it != mUpdatedFields.end(); it++ )
-    {
-      src[ it.key()] = it.value().name();
-    }
-
-    int maxAttrIdx = -1;
-    const QgsFieldMap &pFields = mDataProvider->fields();
-
-    // map provider table names to field indexes
-    QHash<QString, int> dst;
-    for ( QgsFieldMap::const_iterator it = pFields.begin(); it != pFields.end(); it++ )
-    {
-      dst[ it.value().name()] = it.key();
-      if ( it.key() > maxAttrIdx )
-        maxAttrIdx = it.key();
-    }
-
-    // if adding attributes failed add fields that are now missing
-    // (otherwise we'll loose updates when doing the remapping)
-    if ( mAddedAttributeIds.size() > 0 )
-    {
-      for ( QgsAttributeIds::const_iterator it = mAddedAttributeIds.constBegin(); it != mAddedAttributeIds.constEnd(); it++ )
-      {
-        QString name =  mUpdatedFields[ *it ].name();
-        if ( dst.contains( name ) )
-        {
-          // it's there => so we don't need to add it anymore
-          mAddedAttributeIds.remove( *it );
-          mCommitErrors << tr( "SUCCESS: attribute %1 was added." ).arg( name );
-        }
-        else
-        {
-          // field not there => put it behind the existing attributes
-          dst[ name ] = ++maxAttrIdx;
-          attributeChangesOk = false;   // don't try attribute updates - they'll fail.
-          mCommitErrors << tr( "ERROR: attribute %1 not added" ).arg( name );
-        }
-      }
-    }
-
-    // map updated fields to provider fields
-    QHash<int, int> remap;
-    for ( QHash<int, QString>::const_iterator it = src.begin(); it != src.end(); it++ )
-    {
-      if ( dst.contains( it.value() ) )
-      {
-        remap[ it.key()] = dst[ it.value()];
-      }
-    }
-
-    // remap changed attributes
-    for ( QgsChangedAttributesMap::iterator fit = mChangedAttributeValues.begin(); fit != mChangedAttributeValues.end(); fit++ )
-    {
-      QgsAttributeMap &src = fit.value();
-      QgsAttributeMap dst;
-
-      for ( QgsAttributeMap::const_iterator it = src.begin(); it != src.end(); it++ )
-      {
-        if ( remap.contains( it.key() ) )
-        {
-          dst[ remap[it.key()] ] = it.value();
-        }
-      }
-      src = dst;
-    }
-
-    // remap attributes of added features
-    for ( QgsFeatureList::iterator fit = mAddedFeatures.begin(); fit != mAddedFeatures.end(); fit++ )
-    {
-      const QgsAttributeMap &src = fit->attributeMap();
-      QgsAttributeMap dst;
-
-      for ( QgsAttributeMap::const_iterator it = src.begin(); it != src.end(); it++ )
-        if ( remap.contains( it.key() ) )
-          dst[ remap[it.key()] ] = it.value();
-
-      fit->setAttributeMap( dst );
-    }
-
-    QgsFieldMap attributes;
-
-    // update private field map
-    for ( QHash<int, int>::iterator it = remap.begin(); it != remap.end(); it++ )
-      attributes[ it.value()] = mUpdatedFields[ it.key()];
-
-    mUpdatedFields = attributes;
-  }
-
-  if ( attributeChangesOk )
-  {
-    //
-    // change attributes
-    //
-    if ( mChangedAttributeValues.size() > 0 )
-    {
-      if (( cap & QgsVectorDataProvider::ChangeAttributeValues ) && mDataProvider->changeAttributeValues( mChangedAttributeValues ) )
-      {
-        mCommitErrors << tr( "SUCCESS: %n attribute value(s) changed.", "changed attribute values count", mChangedAttributeValues.size() );
-
-        emit committedAttributeValuesChanges( id(), mChangedAttributeValues );
-
-        mChangedAttributeValues.clear();
-      }
-      else
-      {
-        mCommitErrors << tr( "ERROR: %n attribute value change(s) not applied.", "not changed attribute values count", mChangedAttributeValues.size() );
-        success = false;
-      }
-    }
-
-    //
-    // delete features
-    //
-    if ( mDeletedFeatureIds.size() > 0 )
-    {
-      if (( cap & QgsVectorDataProvider::DeleteFeatures ) && mDataProvider->deleteFeatures( mDeletedFeatureIds ) )
-      {
-        mCommitErrors << tr( "SUCCESS: %n feature(s) deleted.", "deleted features count", mDeletedFeatureIds.size() );
-        foreach ( const QgsFeatureId &id, mDeletedFeatureIds )
-        {
-          mChangedAttributeValues.remove( id );
-          mChangedGeometries.remove( id );
-        }
-
-        emit committedFeaturesRemoved( id(), mDeletedFeatureIds );
-
-        mDeletedFeatureIds.clear();
-      }
-      else
-      {
-        mCommitErrors << tr( "ERROR: %n feature(s) not deleted.", "not deleted features count", mDeletedFeatureIds.size() );
-        success = false;
-      }
-    }
-
-    //
-    //  add features
-    //
-    if ( mAddedFeatures.size() > 0 )
-    {
-      foreach ( int i, addedFeaturesIdx.values() )
-      {
-        QgsFeature &f = mAddedFeatures[i];
-
-        if ( mDeletedFeatureIds.remove( f.id() ) )
-        {
-
-          mAddedFeatures.removeAt( i-- );
-          continue;
-        }
-
-        if ( mChangedGeometries.contains( f.id() ) )
-        {
-          f.setGeometry( mChangedGeometries.take( f.id() ) );
-        }
-      }
-
-      if ( cap & QgsVectorDataProvider::AddFeatures )
-      {
-        QList<QgsFeatureId> ids;
-        foreach ( const QgsFeature &f, mAddedFeatures )
-        {
-          ids << f.id();
-        }
-
-        if ( mDataProvider->addFeatures( mAddedFeatures ) )
-        {
-          mCommitErrors << tr( "SUCCESS: %n feature(s) added.", "added features count", mAddedFeatures.size() );
-
-          emit committedFeaturesAdded( id(), mAddedFeatures );
-
-          // notify everyone that the features with temporary ids were updated with permanent ids
-          for ( int i = 0; i < mAddedFeatures.size(); i++ )
-          {
-            if ( mAddedFeatures[i].id() != ids[i] )
-            {
-              emit featureDeleted( ids[i] );
-              emit featureAdded( mAddedFeatures[i].id() );
-            }
-          }
-
-          mAddedFeatures.clear();
-        }
-        else
-        {
-          mCommitErrors << tr( "ERROR: %n feature(s) not added.", "not added features count", mAddedFeatures.size() );
-          success = false;
-        }
-      }
-      else
-      {
-        mCommitErrors << tr( "ERROR: %n feature(s) not added - provider doesn't support adding features.", "not added features count", mAddedFeatures.size() );
-        success = false;
-      }
-    }
-  }
-
-  //
-  // update geometries
-  //
-  if ( mChangedGeometries.size() > 0 )
-  {
-    if (( cap & QgsVectorDataProvider::ChangeGeometries ) && mDataProvider->changeGeometryValues( mChangedGeometries ) )
-    {
-      mCommitErrors << tr( "SUCCESS: %n geometries were changed.", "changed geometries count", mChangedGeometries.size() );
-
-      emit committedGeometriesChanges( id(), mChangedGeometries );
-
-      mChangedGeometries.clear();
-    }
-    else
-    {
-      mCommitErrors << tr( "ERROR: %n geometries not changed.", "not changed geometries count", mChangedGeometries.size() );
-      success = false;
-    }
-  }
-
-  if ( !success )
-  {
-    if ( mDataProvider->hasErrors() )
-    {
-      mCommitErrors << tr( "\n  Provider errors:" ) << mDataProvider->errors();
-      mDataProvider->clearErrors();
-    }
-
-    QgsMessageLog::logMessage( tr( "Commit errors:\n  %1" ).arg( mCommitErrors.join( "\n  " ) ) );
-  }
-
-  deleteCachedGeometries();
-
-  if ( success )
-  {
-    mEditable = false;
-    setModified( false );
-    undoStack()->clear();
-    emit editingStopped();
-  }
-
-  updateFieldMap();
-  mDataProvider->updateExtents();
->>>>>>> 5f70a68f
 
   return success;
 }
