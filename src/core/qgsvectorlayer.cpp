/***************************************************************************
                               qgsvectorlayer.cpp
                              --------------------
          begin                : Oct 29, 2003
          copyright            : (C) 2003 by Gary E.Sherman
          email                : sherman at mrcc.com

  This class implements a generic means to display vector layers. The features
  and attributes are read from the data store using a "data provider" plugin.
  QgsVectorLayer can be used with any data store for which an appropriate
  plugin is available.

***************************************************************************/

/***************************************************************************
 *                                                                         *
 *   This program is free software; you can redistribute it and/or modify  *
 *   it under the terms of the GNU General Public License as published by  *
 *   the Free Software Foundation; either version 2 of the License, or     *
 *   (at your option) any later version.                                   *
 *                                                                         *
 ***************************************************************************/

#include <limits>

#include <QImage>
#include <QPainter>
#include <QPainterPath>
#include <QPolygonF>
#include <QProgressDialog>
#include <QSettings>
#include <QString>
#include <QDomNode>
#include <QVector>
#include <QMessageBox>

#include "qgsvectorlayer.h"

#include "qgsattributeaction.h"

#include "qgis.h" //for globals
#include "qgsapplication.h"
#include "qgscoordinatetransform.h"
#include "qgsdatasourceuri.h"
#include "qgsfeature.h"
#include "qgsfeaturerequest.h"
#include "qgsfield.h"
#include "qgsgeometry.h"
#include "qgslabel.h"
#include "qgslogger.h"
#include "qgsmessagelog.h"
#include "qgsmaptopixel.h"
#include "qgspoint.h"
#include "qgsproviderregistry.h"
#include "qgsrectangle.h"
#include "qgsrendercontext.h"
#include "qgscoordinatereferencesystem.h"
#include "qgsvectordataprovider.h"
#include "qgsgeometrycache.h"
#include "qgsvectorlayereditbuffer.h"
#include "qgsvectorlayereditutils.h"
#include "qgsvectorlayerfeatureiterator.h"
#include "qgsvectorlayerjoinbuffer.h"
#include "qgsvectorlayerundocommand.h"
#include "qgsvectoroverlay.h"
#include "qgsmaplayerregistry.h"
#include "qgsclipper.h"
#include "qgsproject.h"

#include "qgsrendererv2.h"
#include "qgssymbolv2.h"
#include "qgssymbollayerv2.h"
#include "qgssinglesymbolrendererv2.h"
#include "qgsdiagramrendererv2.h"
#include "qgsstylev2.h"
#include "qgssymbologyv2conversion.h"
#include "qgspallabeling.h"

#ifdef TESTPROVIDERLIB
#include <dlfcn.h>
#endif

typedef bool saveStyle_t(
  const QString& uri,
  const QString& qmlStyle,
  const QString& sldStyle,
  const QString& styleName,
  const QString& styleDescription,
  const QString& uiFileContent,
  bool useAsDefault,
  QString& errCause
);

typedef QString loadStyle_t(
  const QString& uri,
  QString& errCause
);

typedef int listStyles_t(
  const QString& uri,
  QStringList &ids,
  QStringList &names,
  QStringList &descriptions,
  QString& errCause
);

typedef QString getStyleById_t(
  const QString& uri,
  QString styleID,
  QString& errCause
);


QgsVectorLayer::QgsVectorLayer( QString vectorLayerPath,
                                QString baseName,
                                QString providerKey,
                                bool loadDefaultStyleFlag )
    : QgsMapLayer( VectorLayer, baseName, vectorLayerPath )
    , mUpdateThreshold( 0 )     // XXX better default value?
    , mDataProvider( NULL )
    , mProviderKey( providerKey )
    , mReadOnly( false )
    , mRendererV2( NULL )
    , mLabel( 0 )
    , mLabelOn( false )
    , mVertexMarkerOnlyForSelection( false )
    , mCache( new QgsGeometryCache( this ) )
    , mEditBuffer( 0 )
    , mJoinBuffer( 0 )
    , mDiagramRenderer( 0 )
    , mDiagramLayerSettings( 0 )
    , mValidExtent( false )
    , mSymbolFeatureCounted( false )
    , mCurrentRendererContext( 0 )

{
  mActions = new QgsAttributeAction( this );

  // if we're given a provider type, try to create and bind one to this layer
  if ( ! mProviderKey.isEmpty() )
  {
    setDataProvider( mProviderKey );
  }
  if ( mValid )
  {
    // Always set crs
    setCoordinateSystem();

    mJoinBuffer = new QgsVectorLayerJoinBuffer();

    updateFields();

    // check if there is a default style / propertysheet defined
    // for this layer and if so apply it
    bool defaultLoadedFlag = false;
    if ( loadDefaultStyleFlag )
    {
      loadDefaultStyle( defaultLoadedFlag );
    }

    // if the default style failed to load or was disabled use some very basic defaults
    if ( !defaultLoadedFlag && hasGeometryType() )
    {
      // add single symbol renderer
      setRendererV2( QgsFeatureRendererV2::defaultRenderer( geometryType() ) );
    }

    connect( QgsMapLayerRegistry::instance(), SIGNAL( layerWillBeRemoved( QString ) ), this, SLOT( checkJoinLayerRemove( QString ) ) );

    // Get the update threshold from user settings. We
    // do this only on construction to avoid the penality of
    // fetching this each time the layer is drawn. If the user
    // changes the threshold from the preferences dialog, it will
    // have no effect on existing layers
    // TODO: load this setting somewhere else [MD]
    //QSettings settings;
    //mUpdateThreshold = settings.readNumEntry("Map/updateThreshold", 1000);
  }

  connect( this, SIGNAL( selectionChanged( QgsFeatureIds, QgsFeatureIds, bool ) ), this, SIGNAL( selectionChanged() ) );
} // QgsVectorLayer ctor



QgsVectorLayer::~QgsVectorLayer()
{
  QgsDebugMsg( "entered." );

  emit layerDeleted();

  mValid = false;

  delete mDataProvider;
  delete mEditBuffer;
  delete mJoinBuffer;
  delete mCache;
  delete mLabel;
  delete mDiagramLayerSettings;

  delete mActions;

  //delete remaining overlays

  QList<QgsVectorOverlay*>::iterator overlayIt = mOverlays.begin();
  for ( ; overlayIt != mOverlays.end(); ++overlayIt )
  {
    delete *overlayIt;
  }
}

QString QgsVectorLayer::storageType() const
{
  if ( mDataProvider )
  {
    return mDataProvider->storageType();
  }
  return 0;
}


QString QgsVectorLayer::capabilitiesString() const
{
  if ( mDataProvider )
  {
    return mDataProvider->capabilitiesString();
  }
  return 0;
}

QString QgsVectorLayer::dataComment() const
{
  if ( mDataProvider )
  {
    return mDataProvider->dataComment();
  }
  return QString();
}


QString QgsVectorLayer::providerType() const
{
  return mProviderKey;
}

/**
 * sets the preferred display field based on some fuzzy logic
 */
void QgsVectorLayer::setDisplayField( QString fldName )
{
  if ( !hasGeometryType() )
    return;

  // If fldName is provided, use it as the display field, otherwise
  // determine the field index for the feature column of the identify
  // dialog. We look for fields containing "name" first and second for
  // fields containing "id". If neither are found, the first field
  // is used as the node.
  QString idxName = "";
  QString idxId = "";

  if ( !fldName.isEmpty() )
  {
    mDisplayField = fldName;
  }
  else
  {
    const QgsFields &fields = pendingFields();
    int fieldsSize = fields.size();

    for ( int idx = 0; idx < fields.count(); ++idx )
    {
      QString fldName = fields[idx].name();
      QgsDebugMsg( "Checking field " + fldName + " of " + QString::number( fieldsSize ) + " total" );

      // Check the fields and keep the first one that matches.
      // We assume that the user has organized the data with the
      // more "interesting" field names first. As such, name should
      // be selected before oldname, othername, etc.
      if ( fldName.indexOf( "name", false ) > -1 )
      {
        if ( idxName.isEmpty() )
        {
          idxName = fldName;
        }
      }
      if ( fldName.indexOf( "descrip", false ) > -1 )
      {
        if ( idxName.isEmpty() )
        {
          idxName = fldName;
        }
      }
      if ( fldName.indexOf( "id", false ) > -1 )
      {
        if ( idxId.isEmpty() )
        {
          idxId = fldName;
        }
      }
    }

    //if there were no fields in the dbf just return - otherwise qgis segfaults!
    if ( fieldsSize == 0 )
      return;

    if ( idxName.length() > 0 )
    {
      mDisplayField = idxName;
    }
    else
    {
      if ( idxId.length() > 0 )
      {
        mDisplayField = idxId;
      }
      else
      {
        mDisplayField = fields[0].name();
      }
    }

  }
}

// NOTE this is a temporary method added by Tim to prevent label clipping
// which was occurring when labeller was called in the main draw loop
// This method will probably be removed again in the near future!
void QgsVectorLayer::drawLabels( QgsRenderContext& rendererContext )
{
  if ( !hasGeometryType() )
    return;

  QgsDebugMsg( "Starting draw of labels: " + id() );

  if ( mRendererV2 && mLabelOn &&
       ( !mLabel->scaleBasedVisibility() ||
         ( mLabel->minScale() <= rendererContext.rendererScale() &&
           rendererContext.rendererScale() <= mLabel->maxScale() ) ) )
  {
    QgsAttributeList attributes;
    foreach ( QString attrName, mRendererV2->usedAttributes() )
    {
      int attrNum = fieldNameIndex( attrName );
      attributes.append( attrNum );
    }
    // make sure the renderer is ready for classification ("symbolForFeature")
    mRendererV2->startRender( rendererContext, this );

    // Add fields required for labels
    mLabel->addRequiredFields( attributes );

    QgsDebugMsg( "Selecting features based on view extent" );

    int featureCount = 0;

    try
    {
      // select the records in the extent. The provider sets a spatial filter
      // and sets up the selection set for retrieval
      QgsFeatureIterator fit = getFeatures( QgsFeatureRequest()
                                            .setFilterRect( rendererContext.extent() )
                                            .setSubsetOfAttributes( attributes ) );

      QgsFeature fet;
      while ( fit.nextFeature( fet ) )
      {
        if ( mRendererV2->willRenderFeature( fet ) )
        {
          bool sel = mSelectedFeatureIds.contains( fet.id() );
          mLabel->renderLabel( rendererContext, fet, sel, 0 );
        }
        featureCount++;
      }
    }
    catch ( QgsCsException &e )
    {
      Q_UNUSED( e );
      QgsDebugMsg( "Error projecting label locations" );
    }

    if ( mRendererV2 )
    {
      mRendererV2->stopRender( rendererContext );
    }

    QgsDebugMsg( QString( "Total features processed %1" ).arg( featureCount ) );

    // XXX Something in our draw event is triggering an additional draw event when resizing [TE 01/26/06]
    // XXX Calling this will begin processing the next draw event causing image havoc and recursion crashes.
    //qApp->processEvents();

  }
}



void QgsVectorLayer::drawRendererV2( QgsFeatureIterator &fit, QgsRenderContext& rendererContext, bool labeling )
{
  if ( !hasGeometryType() )
    return;

  mCurrentRendererContext = &rendererContext;

  QSettings settings;
  bool vertexMarkerOnlyForSelection = settings.value( "/qgis/digitizing/marker_only_for_selected", false ).toBool();

#ifndef Q_WS_MAC
  int featureCount = 0;
#endif //Q_WS_MAC

  QgsFeature fet;
  while ( fit.nextFeature( fet ) )
  {
    try
    {
      if ( !fet.geometry() )
        continue; // skip features without geometry

#ifndef Q_WS_MAC //MH: disable this on Mac for now to avoid problems with resizing
#ifdef Q_WS_X11
      if ( !mEnableBackbuffer ) // do not handle events, as we're already inside a paint event
      {
#endif // Q_WS_X11
        if ( mUpdateThreshold > 0 && 0 == featureCount % mUpdateThreshold )
        {
          emit screenUpdateRequested();
          // emit drawingProgress( featureCount, totalFeatures );
          qApp->processEvents();
        }
        else if ( featureCount % 1000 == 0 )
        {
          // emit drawingProgress( featureCount, totalFeatures );
          qApp->processEvents();
        }
#ifdef Q_WS_X11
      }
#endif // Q_WS_X11
#endif // Q_WS_MAC

      if ( rendererContext.renderingStopped() )
      {
        break;
      }

      bool sel = mSelectedFeatureIds.contains( fet.id() );
      bool drawMarker = ( mEditBuffer && ( !vertexMarkerOnlyForSelection || sel ) );

      // render feature
      bool rendered = mRendererV2->renderFeature( fet, rendererContext, -1, sel, drawMarker );

      if ( mEditBuffer )
      {
        // Cache this for the use of (e.g.) modifying the feature's uncommitted geometry.
        mCache->cacheGeometry( fet.id(), *fet.geometry() );
      }

      // labeling - register feature
      if ( rendered && rendererContext.labelingEngine() )
      {
        if ( labeling )
        {
          rendererContext.labelingEngine()->registerFeature( this, fet, rendererContext );
        }
        if ( mDiagramRenderer )
        {
          rendererContext.labelingEngine()->registerDiagramFeature( this, fet, rendererContext );
        }
      }
    }
    catch ( const QgsCsException &cse )
    {
      Q_UNUSED( cse );
      QgsDebugMsg( QString( "Failed to transform a point while drawing a feature with ID '%1'. Ignoring this feature. %2" )
                   .arg( fet.id() ).arg( cse.what() ) );
    }
#ifndef Q_WS_MAC
    ++featureCount;
#endif //Q_WS_MAC
  }

  stopRendererV2( rendererContext, NULL );

  mCurrentRendererContext = NULL;

#ifndef Q_WS_MAC
  QgsDebugMsg( QString( "Total features processed %1" ).arg( featureCount ) );
#endif
}

void QgsVectorLayer::drawRendererV2Levels( QgsFeatureIterator &fit, QgsRenderContext& rendererContext, bool labeling )
{
  if ( !hasGeometryType() )
    return;

  QHash< QgsSymbolV2*, QList<QgsFeature> > features; // key = symbol, value = array of features

  QSettings settings;
  bool vertexMarkerOnlyForSelection = settings.value( "/qgis/digitizing/marker_only_for_selected", false ).toBool();

  QgsSingleSymbolRendererV2* selRenderer = NULL;
  if ( !mSelectedFeatureIds.isEmpty() )
  {
    selRenderer = new QgsSingleSymbolRendererV2( QgsSymbolV2::defaultSymbol( geometryType() ) );
    selRenderer->symbol()->setColor( rendererContext.selectionColor() );
    selRenderer->setVertexMarkerAppearance( currentVertexMarkerType(), currentVertexMarkerSize() );
    selRenderer->startRender( rendererContext, this );
  }

  // 1. fetch features
  QgsFeature fet;
#ifndef Q_WS_MAC
  int featureCount = 0;
#endif //Q_WS_MAC
  while ( fit.nextFeature( fet ) )
  {
    if ( !fet.geometry() )
      continue; // skip features without geometry

    if ( rendererContext.renderingStopped() )
    {
      stopRendererV2( rendererContext, selRenderer );
      return;
    }
#ifndef Q_WS_MAC
    if ( featureCount % 1000 == 0 )
    {
      qApp->processEvents();
    }
#endif //Q_WS_MAC
    QgsSymbolV2* sym = mRendererV2->symbolForFeature( fet );
    if ( !sym )
    {
      continue;
    }

    if ( !features.contains( sym ) )
    {
      features.insert( sym, QList<QgsFeature>() );
    }
    features[sym].append( fet );

    if ( mEditBuffer )
    {
      // Cache this for the use of (e.g.) modifying the feature's uncommitted geometry.
      mCache->cacheGeometry( fet.id(), *fet.geometry() );
    }

    if ( sym && rendererContext.labelingEngine() )
    {
      if ( labeling )
      {
        rendererContext.labelingEngine()->registerFeature( this, fet, rendererContext );
      }
      if ( mDiagramRenderer )
      {
        rendererContext.labelingEngine()->registerDiagramFeature( this, fet, rendererContext );
      }
    }

#ifndef Q_WS_MAC
    ++featureCount;
#endif //Q_WS_MAC
  }

  // find out the order
  QgsSymbolV2LevelOrder levels;
  QgsSymbolV2List symbols = mRendererV2->symbols();
  for ( int i = 0; i < symbols.count(); i++ )
  {
    QgsSymbolV2* sym = symbols[i];
    for ( int j = 0; j < sym->symbolLayerCount(); j++ )
    {
      int level = sym->symbolLayer( j )->renderingPass();
      if ( level < 0 || level >= 1000 ) // ignore invalid levels
        continue;
      QgsSymbolV2LevelItem item( sym, j );
      while ( level >= levels.count() ) // append new empty levels
        levels.append( QgsSymbolV2Level() );
      levels[level].append( item );
    }
  }

  // 2. draw features in correct order
  for ( int l = 0; l < levels.count(); l++ )
  {
    QgsSymbolV2Level& level = levels[l];
    for ( int i = 0; i < level.count(); i++ )
    {
      QgsSymbolV2LevelItem& item = level[i];
      if ( !features.contains( item.symbol() ) )
      {
        QgsDebugMsg( "level item's symbol not found!" );
        continue;
      }
      int layer = item.layer();
      QList<QgsFeature>& lst = features[item.symbol()];
      QList<QgsFeature>::iterator fit;
#ifndef Q_WS_MAC
      featureCount = 0;
#endif //Q_WS_MAC
      for ( fit = lst.begin(); fit != lst.end(); ++fit )
      {
        if ( rendererContext.renderingStopped() )
        {
          stopRendererV2( rendererContext, selRenderer );
          return;
        }
#ifndef Q_WS_MAC
        if ( featureCount % 1000 == 0 )
        {
          qApp->processEvents();
        }
#endif //Q_WS_MAC
        bool sel = mSelectedFeatureIds.contains( fit->id() );
        // maybe vertex markers should be drawn only during the last pass...
        bool drawMarker = ( mEditBuffer && ( !vertexMarkerOnlyForSelection || sel ) );

        try
        {
          mRendererV2->renderFeature( *fit, rendererContext, layer, sel, drawMarker );
        }
        catch ( const QgsCsException &cse )
        {
          Q_UNUSED( cse );
          QgsDebugMsg( QString( "Failed to transform a point while drawing a feature with ID '%1'. Ignoring this feature. %2" )
                       .arg( fet.id() ).arg( cse.what() ) );
        }
#ifndef Q_WS_MAC
        ++featureCount;
#endif //Q_WS_MAC
      }
    }
  }

  stopRendererV2( rendererContext, selRenderer );
}

void QgsVectorLayer::reload()
{
  if ( mDataProvider )
  {
    mDataProvider->reloadData();
  }
}

bool QgsVectorLayer::draw( QgsRenderContext& rendererContext )
{
  if ( !hasGeometryType() )
    return true;

  //set update threshold before each draw to make sure the current setting is picked up
  QSettings settings;
  mUpdateThreshold = settings.value( "Map/updateThreshold", 0 ).toInt();
#ifdef Q_WS_X11
  mEnableBackbuffer = settings.value( "/Map/enableBackbuffer", 1 ).toBool();
#endif

  if ( !mRendererV2 )
    return false;

  QgsDebugMsg( "rendering v2:\n" + mRendererV2->dump() );

  if ( mEditBuffer )
  {
    // Destroy all cached geometries and clear the references to them
    mCache->deleteCachedGeometries();
    mCache->setCachedGeometriesRect( rendererContext.extent() );

    // set editing vertex markers style
    mRendererV2->setVertexMarkerAppearance( currentVertexMarkerType(), currentVertexMarkerSize() );
  }

  QgsAttributeList attributes;
  foreach ( QString attrName, mRendererV2->usedAttributes() )
  {
    int attrNum = fieldNameIndex( attrName );
    attributes.append( attrNum );
    QgsDebugMsg( "attrs: " + attrName + " - " + QString::number( attrNum ) );
  }

  bool labeling = false;
  //register label and diagram layer to the labeling engine
  prepareLabelingAndDiagrams( rendererContext, attributes, labeling );

  //do startRender before getFeatures to give renderers the possibility of querying features in the startRender method
  mRendererV2->startRender( rendererContext, this );

  QgsFeatureIterator fit = getFeatures( QgsFeatureRequest()
                                        .setFilterRect( rendererContext.extent() )
                                        .setSubsetOfAttributes( attributes ) );

  if (( mRendererV2->capabilities() & QgsFeatureRendererV2::SymbolLevels )
      && mRendererV2->usingSymbolLevels() )
    drawRendererV2Levels( fit, rendererContext, labeling );
  else
    drawRendererV2( fit, rendererContext, labeling );

  return true;
}

void QgsVectorLayer::drawVertexMarker( double x, double y, QPainter& p, QgsVectorLayer::VertexMarkerType type, int m )
{
  if ( type == QgsVectorLayer::SemiTransparentCircle )
  {
    p.setPen( QColor( 50, 100, 120, 200 ) );
    p.setBrush( QColor( 200, 200, 210, 120 ) );
    p.drawEllipse( x - m, y - m, m * 2 + 1, m * 2 + 1 );
  }
  else if ( type == QgsVectorLayer::Cross )
  {
    p.setPen( QColor( 255, 0, 0 ) );
    p.drawLine( x - m, y + m, x + m, y - m );
    p.drawLine( x - m, y - m, x + m, y + m );
  }
}

void QgsVectorLayer::select( const QgsFeatureId& fid )
{
  mSelectedFeatureIds.insert( fid );

  setCacheImage( 0 );
  emit selectionChanged( QgsFeatureIds() << fid, QgsFeatureIds(), false );
}

void QgsVectorLayer::select( const QgsFeatureIds& featureIds )
{
  mSelectedFeatureIds.unite( featureIds );

  setCacheImage( 0 );
  emit selectionChanged( featureIds, QgsFeatureIds(), false );
}

void QgsVectorLayer::deselect( const QgsFeatureId fid )
{
  mSelectedFeatureIds.remove( fid );

  setCacheImage( 0 );
  emit selectionChanged( QgsFeatureIds(), QgsFeatureIds() << fid, false );
}

void QgsVectorLayer::deselect( const QgsFeatureIds& featureIds )
{
  mSelectedFeatureIds.subtract( featureIds );

  setCacheImage( 0 );
  emit selectionChanged( QgsFeatureIds(), featureIds, false );
}

void QgsVectorLayer::select( QgsRectangle & rect, bool addToSelection )
{
  // normalize the rectangle
  rect.normalize();

  //select all the elements
  QgsFeatureIterator fit = getFeatures( QgsFeatureRequest()
                                        .setFilterRect( rect )
                                        .setFlags( QgsFeatureRequest::ExactIntersect | QgsFeatureRequest::NoGeometry )
                                        .setSubsetOfAttributes( QgsAttributeList() ) );

  QgsFeatureIds ids;

  QgsFeature f;
  while ( fit.nextFeature( f ) )
  {
    ids << f.id();
  }

  if ( !addToSelection )
  {
    setSelectedFeatures( mSelectedFeatureIds + ids );
  }
  else
  {
    select( ids );
  }
}

void QgsVectorLayer::modifySelection( QgsFeatureIds selectIds, QgsFeatureIds deselectIds )
{
  QgsFeatureIds intersectingIds = selectIds & deselectIds;
  if ( intersectingIds.count() > 0 )
  {
    QgsDebugMsg( "Trying to select and deselect the same item at the same time. Unsure what to do. Selecting dubious items." );
  }

  mSelectedFeatureIds -= deselectIds;
  mSelectedFeatureIds += selectIds;

  emit selectionChanged( selectIds, deselectIds - intersectingIds, false );
}

void QgsVectorLayer::invertSelection()
{
  // copy the ids of selected features to tmp
  QgsFeatureIds tmp = mSelectedFeatureIds;

  QgsFeatureIterator fit = getFeatures( QgsFeatureRequest()
                                        .setFlags( QgsFeatureRequest::NoGeometry )
                                        .setSubsetOfAttributes( QgsAttributeList() ) );

  QgsFeatureIds ids;

  QgsFeature fet;
  while ( fit.nextFeature( fet ) )
  {
    ids << fet.id();
  }

  ids.subtract( mSelectedFeatureIds );

  setSelectedFeatures( ids );
}

void QgsVectorLayer::invertSelectionInRectangle( QgsRectangle & rect )
{
  // normalize the rectangle
  rect.normalize();

  QgsFeatureIterator fit = getFeatures( QgsFeatureRequest()
                                        .setFilterRect( rect )
                                        .setFlags( QgsFeatureRequest::NoGeometry | QgsFeatureRequest::ExactIntersect )
                                        .setSubsetOfAttributes( QgsAttributeList() ) );

  QgsFeatureIds selectIds;
  QgsFeatureIds deselectIds;

  QgsFeature fet;
  while ( fit.nextFeature( fet ) )
  {
    if ( mSelectedFeatureIds.contains( fet.id() ) )
    {
      deselectIds << fet.id();
    }
    else
    {
      selectIds << fet.id();
    }
  }

  modifySelection( selectIds, deselectIds );
}

void QgsVectorLayer::removeSelection()
{
  if ( mSelectedFeatureIds.size() == 0 )
    return;

  setSelectedFeatures( QgsFeatureIds() );
}

void QgsVectorLayer::triggerRepaint()
{
  emit repaintRequested();
}

QgsVectorDataProvider* QgsVectorLayer::dataProvider()
{
  return mDataProvider;
}

const QgsVectorDataProvider* QgsVectorLayer::dataProvider() const
{
  return mDataProvider;
}

void QgsVectorLayer::setProviderEncoding( const QString& encoding )
{
  if ( mDataProvider )
  {
    mDataProvider->setEncoding( encoding );
    updateFields();
  }
}

void QgsVectorLayer::setDiagramRenderer( QgsDiagramRendererV2* r )
{
  delete mDiagramRenderer;
  mDiagramRenderer = r;
}

QGis::GeometryType QgsVectorLayer::geometryType() const
{
  if ( mDataProvider )
  {
    int type = mDataProvider->geometryType();
    switch ( type )
    {
      case QGis::WKBPoint:
      case QGis::WKBPoint25D:
        return QGis::Point;

      case QGis::WKBLineString:
      case QGis::WKBLineString25D:
        return QGis::Line;

      case QGis::WKBPolygon:
      case QGis::WKBPolygon25D:
        return QGis::Polygon;

      case QGis::WKBMultiPoint:
      case QGis::WKBMultiPoint25D:
        return QGis::Point;

      case QGis::WKBMultiLineString:
      case QGis::WKBMultiLineString25D:
        return QGis::Line;

      case QGis::WKBMultiPolygon:
      case QGis::WKBMultiPolygon25D:
        return QGis::Polygon;

      case QGis::WKBNoGeometry:
        return QGis::NoGeometry;
    }
    QgsDebugMsg( QString( "Data Provider Geometry type is not recognised, is %1" ).arg( type ) );
  }
  else
  {
    QgsDebugMsg( "pointer to mDataProvider is null" );
  }

  // We shouldn't get here, and if we have, other things are likely to
  // go wrong. Code that uses the type() return value should be
  // rewritten to cope with a value of QGis::Unknown. To make this
  // need known, the following message is printed every time we get
  // here.
  QgsDebugMsg( "WARNING: This code should never be reached. Problems may occur..." );

  return QGis::UnknownGeometry;
}

bool QgsVectorLayer::hasGeometryType() const
{
  QGis::GeometryType t = geometryType();
  return ( t != QGis::NoGeometry && t != QGis::UnknownGeometry );
}

QGis::WkbType QgsVectorLayer::wkbType() const
{
  return ( QGis::WkbType )( mWkbType );
}

QgsRectangle QgsVectorLayer::boundingBoxOfSelected()
{
  if ( mSelectedFeatureIds.size() == 0 ) //no selected features
  {
    return QgsRectangle( 0, 0, 0, 0 );
  }

  QgsRectangle r, retval;
  retval.setMinimal();

  QgsFeature fet;
  if ( mDataProvider->capabilities() & QgsVectorDataProvider::SelectAtId )
  {
    foreach ( QgsFeatureId fid, mSelectedFeatureIds )
    {
      if ( getFeatures( QgsFeatureRequest()
                        .setFilterFid( fid )
                        .setSubsetOfAttributes( QgsAttributeList() ) )
           .nextFeature( fet ) &&
           fet.geometry() )
      {
        r = fet.geometry()->boundingBox();
        retval.combineExtentWith( &r );
      }
    }
  }
  else
  {
    QgsFeatureIterator fit = getFeatures( QgsFeatureRequest()
                                          .setSubsetOfAttributes( QgsAttributeList() ) );

    while ( fit.nextFeature( fet ) )
    {
      if ( mSelectedFeatureIds.contains( fet.id() ) )
      {
        if ( fet.geometry() )
        {
          r = fet.geometry()->boundingBox();
          retval.combineExtentWith( &r );
        }
      }
    }
  }

  if ( retval.width() == 0.0 || retval.height() == 0.0 )
  {
    // If all of the features are at the one point, buffer the
    // rectangle a bit. If they are all at zero, do something a bit
    // more crude.

    if ( retval.xMinimum() == 0.0 && retval.xMaximum() == 0.0 &&
         retval.yMinimum() == 0.0 && retval.yMaximum() == 0.0 )
    {
      retval.set( -1.0, -1.0, 1.0, 1.0 );
    }
  }

  return retval;
}

long QgsVectorLayer::featureCount() const
{
  if ( !mDataProvider )
  {
    QgsDebugMsg( "invoked with null mDataProvider" );
    return 0;
  }

  return mDataProvider->featureCount();
}

long QgsVectorLayer::featureCount( QgsSymbolV2* symbol )
{
  if ( !mSymbolFeatureCounted ) return -1;
  return mSymbolFeatureCountMap.value( symbol );
}

bool QgsVectorLayer::countSymbolFeatures( bool showProgress )
{
  if ( mSymbolFeatureCounted ) return true;
  mSymbolFeatureCountMap.clear();

  if ( !mDataProvider )
  {
    QgsDebugMsg( "invoked with null mDataProvider" );
    return false;
  }
  if ( !mRendererV2 )
  {
    QgsDebugMsg( "invoked with null mRendererV2" );
    return false;
  }

  QgsLegendSymbolList symbolList = mRendererV2->legendSymbolItems();
  QgsLegendSymbolList::const_iterator symbolIt = symbolList.constBegin();

  for ( ; symbolIt != symbolList.constEnd(); ++symbolIt )
  {
    mSymbolFeatureCountMap.insert( symbolIt->second, 0 );
  }

  long nFeatures = pendingFeatureCount();
  QProgressDialog progressDialog( tr( "Updating feature count for layer %1" ).arg( name() ), tr( "Abort" ), 0, nFeatures );
  progressDialog.setWindowModality( Qt::WindowModal );
  int featuresCounted = 0;

  QgsFeatureIterator fit = getFeatures( QgsFeatureRequest().setFlags( QgsFeatureRequest::NoGeometry ) );

  // Renderer (rule based) may depend on context scale, with scale is ignored if 0
  QgsRenderContext renderContext;
  renderContext.setRendererScale( 0 );
  mRendererV2->startRender( renderContext, this );

  QgsFeature f;
  while ( fit.nextFeature( f ) )
  {
    QgsSymbolV2List featureSymbolList = mRendererV2->symbolsForFeature( f );
    for ( QgsSymbolV2List::iterator symbolIt = featureSymbolList.begin(); symbolIt != featureSymbolList.end(); ++symbolIt )
    {
      mSymbolFeatureCountMap[*symbolIt] += 1;
    }
    ++featuresCounted;

    if ( showProgress )
    {
      if ( featuresCounted % 50 == 0 )
      {
        if ( featuresCounted > nFeatures ) //sometimes the feature count is not correct
        {
          progressDialog.setMaximum( 0 );
        }
        progressDialog.setValue( featuresCounted );
        if ( progressDialog.wasCanceled() )
        {
          mSymbolFeatureCountMap.clear();
          mRendererV2->stopRender( renderContext );
          return false;
        }
      }
    }
  }
  mRendererV2->stopRender( renderContext );
  progressDialog.setValue( nFeatures );
  mSymbolFeatureCounted = true;
  return true;
}

void QgsVectorLayer::updateExtents()
{
  mValidExtent = false;
}

void QgsVectorLayer::setExtent( const QgsRectangle &r )
{
  QgsMapLayer::setExtent( r );
  mValidExtent = true;
}

QgsRectangle QgsVectorLayer::extent()
{
  if ( mValidExtent )
    return QgsMapLayer::extent();

  QgsRectangle rect;
  rect.setMinimal();

  if ( !hasGeometryType() )
    return rect;

  if ( !mDataProvider )
  {
    QgsDebugMsg( "invoked with null mDataProvider" );
  }

  if ( mEditBuffer && mEditBuffer->mDeletedFeatureIds.isEmpty() && mEditBuffer->mChangedGeometries.isEmpty() )
  {
    mDataProvider->updateExtents();

    // get the extent of the layer from the provider
    // but only when there are some features already
    if ( mDataProvider->featureCount() != 0 )
    {
      QgsRectangle r = mDataProvider->extent();
      rect.combineExtentWith( &r );
    }

    for ( QgsFeatureMap::iterator it = mEditBuffer->mAddedFeatures.begin(); it != mEditBuffer->mAddedFeatures.end(); it++ )
    {
      QgsRectangle r = it->geometry()->boundingBox();
      rect.combineExtentWith( &r );
    }
  }
  else
  {
    QgsFeatureIterator fit = getFeatures( QgsFeatureRequest()
                                          .setSubsetOfAttributes( QgsAttributeList() ) );

    QgsFeature fet;
    while ( fit.nextFeature( fet ) )
    {
      if ( fet.geometry() )
      {
        QgsRectangle bb = fet.geometry()->boundingBox();
        rect.combineExtentWith( &bb );
      }
    }
  }

  if ( rect.xMinimum() > rect.xMaximum() && rect.yMinimum() > rect.yMaximum() )
  {
    // special case when there are no features in provider nor any added
    rect = QgsRectangle(); // use rectangle with zero coordinates
  }

  setExtent( rect );

  // Send this (hopefully) up the chain to the map canvas
  emit recalculateExtents();

  return rect;
}

QString QgsVectorLayer::subsetString()
{
  if ( ! mDataProvider )
  {
    QgsDebugMsg( "invoked with null mDataProvider" );
    return 0;
  }
  return mDataProvider->subsetString();
}

bool QgsVectorLayer::setSubsetString( QString subset )
{
  if ( ! mDataProvider )
  {
    QgsDebugMsg( "invoked with null mDataProvider" );
    return false;
  }

  bool res = mDataProvider->setSubsetString( subset );

  // get the updated data source string from the provider
  mDataSource = mDataProvider->dataSourceUri();
  updateExtents();

  if ( res )
    setCacheImage( 0 );

  return res;
}


QgsFeatureIterator QgsVectorLayer::getFeatures( const QgsFeatureRequest& request )
{
  if ( !mDataProvider )
    return QgsFeatureIterator();

  return QgsFeatureIterator( new QgsVectorLayerFeatureIterator( this, request ) );
}


bool QgsVectorLayer::addFeature( QgsFeature& f, bool alsoUpdateExtent )
{
  Q_UNUSED( alsoUpdateExtent ); // TODO[MD]
  if ( !mEditBuffer || !mDataProvider )
    return false;

  return mEditBuffer->addFeature( f );
}

bool QgsVectorLayer::updateFeature( QgsFeature &f )
{
  QgsFeatureRequest req;
  req.setFilterFid( f.id() );
  if ( !f.geometry() )
    req.setFlags( QgsFeatureRequest::NoGeometry );
  if ( f.attributes().isEmpty() )
    req.setSubsetOfAttributes( QgsAttributeList() );

  QgsFeature current;
  if ( !getFeatures( req ).nextFeature( current ) )
  {
    QgsDebugMsg( QString( "feature %1 could not be retrieved" ).arg( f.id() ) );
    return false;
  }

  if ( f.geometry() && current.geometry() && f.geometry() != current.geometry() && !f.geometry()->isGeosEqual( *current.geometry() ) )
  {
    if ( !changeGeometry( f.id(), f.geometry() ) )
    {
      QgsDebugMsg( QString( "geometry of feature %1 could not be changed." ).arg( f.id() ) );
      return false;
    }
  }

  const QgsAttributes &fa = f.attributes();
  const QgsAttributes &ca = current.attributes();

  for ( int attr = 0; attr < fa.count(); ++attr )
  {
    if ( fa[attr] != ca[attr] )
    {
      if ( !changeAttributeValue( f.id(), attr, fa[attr] ) )
      {
        QgsDebugMsg( QString( "attribute %1 of feature %2 could not be changed." ).arg( attr ).arg( f.id() ) );
        return false;
      }
    }
  }

  return true;
}


bool QgsVectorLayer::insertVertex( double x, double y, QgsFeatureId atFeatureId, int beforeVertex )
{
  if ( !mEditBuffer || !mDataProvider )
    return false;

  QgsVectorLayerEditUtils utils( this );
  return utils.insertVertex( x, y, atFeatureId, beforeVertex );
}


bool QgsVectorLayer::moveVertex( double x, double y, QgsFeatureId atFeatureId, int atVertex )
{
  if ( !mEditBuffer || !mDataProvider )
    return false;

  QgsVectorLayerEditUtils utils( this );
  return utils.moveVertex( x, y, atFeatureId, atVertex );
}


bool QgsVectorLayer::deleteVertex( QgsFeatureId atFeatureId, int atVertex )
{
  if ( !mEditBuffer || !mDataProvider )
    return false;

  QgsVectorLayerEditUtils utils( this );
  return utils.deleteVertex( atFeatureId, atVertex );
}


bool QgsVectorLayer::deleteSelectedFeatures()
{
  if ( !( mDataProvider->capabilities() & QgsVectorDataProvider::DeleteFeatures ) )
  {
    return false;
  }

  if ( !isEditable() )
  {
    return false;
  }

  if ( mSelectedFeatureIds.size() == 0 )
    return true;

  while ( mSelectedFeatureIds.size() > 0 )
  {
    QgsFeatureId fid = *mSelectedFeatureIds.begin();
    deleteFeature( fid );  // removes from selection
  }

  // invalidate cache
  setCacheImage( 0 );
  triggerRepaint();
  updateExtents();

  return true;
}

int QgsVectorLayer::addRing( const QList<QgsPoint>& ring )
{
  if ( !mEditBuffer || !mDataProvider )
    return 6;

  QgsVectorLayerEditUtils utils( this );
  return utils.addRing( ring );
}

int QgsVectorLayer::addPart( const QList<QgsPoint> &points )
{
  if ( !mEditBuffer || !mDataProvider )
    return 7;

  //number of selected features must be 1

  if ( mSelectedFeatureIds.size() < 1 )
  {
    QgsDebugMsg( "Number of selected features <1" );
    return 4;
  }
  else if ( mSelectedFeatureIds.size() > 1 )
  {
    QgsDebugMsg( "Number of selected features >1" );
    return 5;
  }

  QgsVectorLayerEditUtils utils( this );
  return utils.addPart( points, *mSelectedFeatureIds.constBegin() );
}


int QgsVectorLayer::translateFeature( QgsFeatureId featureId, double dx, double dy )
{
  if ( !mEditBuffer || !mDataProvider )
    return -1;

  QgsVectorLayerEditUtils utils( this );
  return utils.translateFeature( featureId, dx, dy );
}

int QgsVectorLayer::splitFeatures( const QList<QgsPoint>& splitLine, bool topologicalEditing )
{
  if ( !mEditBuffer || !mDataProvider )
    return -1;

  QgsVectorLayerEditUtils utils( this );
  return utils.splitFeatures( splitLine, topologicalEditing );
}

int QgsVectorLayer::removePolygonIntersections( QgsGeometry* geom, QgsFeatureIds ignoreFeatures )
{
  if ( !hasGeometryType() )
    return 1;

  int returnValue = 0;

  //first test if geom really has type polygon or multipolygon
  if ( geom->type() != QGis::Polygon )
  {
    return 1;
  }

  //get bounding box of geom
  QgsRectangle geomBBox = geom->boundingBox();

  //get list of features that intersect this bounding box
  QgsFeatureIterator fit = getFeatures( QgsFeatureRequest()
                                        .setFilterRect( geomBBox )
                                        .setFlags( QgsFeatureRequest::ExactIntersect )
                                        .setSubsetOfAttributes( QgsAttributeList() ) );

  QgsFeature f;
  while ( fit.nextFeature( f ) )
  {
    if ( ignoreFeatures.contains( f.id() ) )
    {
      continue;
    }

    //call geometry->makeDifference for each feature
    QgsGeometry *currentGeom = f.geometry();
    if ( currentGeom )
    {
      if ( geom->makeDifference( currentGeom ) != 0 )
      {
        returnValue = 2;
      }
    }
  }

  return returnValue;
}

int QgsVectorLayer::addTopologicalPoints( QgsGeometry* geom )
{
  if ( !mEditBuffer || !mDataProvider )
    return -1;

  QgsVectorLayerEditUtils utils( this );
  return utils.addTopologicalPoints( geom );
}

int QgsVectorLayer::addTopologicalPoints( const QgsPoint& p )
{
  if ( !mEditBuffer || !mDataProvider )
    return -1;

  QgsVectorLayerEditUtils utils( this );
  return utils.addTopologicalPoints( p );
}

QgsLabel *QgsVectorLayer::label()
{
  return mLabel;
}

const QgsLabel *QgsVectorLayer::label() const
{
  return mLabel;
}

void QgsVectorLayer::enableLabels( bool on )
{
  mLabelOn = on;
}

bool QgsVectorLayer::hasLabelsEnabled( void ) const
{
  return mLabelOn;
}

bool QgsVectorLayer::startEditing()
{
  if ( !mDataProvider )
  {
    return false;
  }

  // allow editing if provider supports any of the capabilities
  if ( !( mDataProvider->capabilities() & QgsVectorDataProvider::EditingCapabilities ) )
  {
    return false;
  }

  if ( mReadOnly )
  {
    return false;
  }

  if ( mEditBuffer )
  {
    // editing already underway
    return false;
  }

  mEditBuffer = new QgsVectorLayerEditBuffer( this );
  // forward signals
  connect( mEditBuffer, SIGNAL( layerModified() ), this, SIGNAL( layerModified() ) ); // TODO[MD]: necessary?
  //connect( mEditBuffer, SIGNAL( layerModified() ), this, SLOT( triggerRepaint() ) ); // TODO[MD]: works well?
  connect( mEditBuffer, SIGNAL( featureAdded( QgsFeatureId ) ), this, SIGNAL( featureAdded( QgsFeatureId ) ) );
  connect( mEditBuffer, SIGNAL( featureDeleted( QgsFeatureId ) ), this, SIGNAL( featureDeleted( QgsFeatureId ) ) );
  connect( mEditBuffer, SIGNAL( geometryChanged( QgsFeatureId, QgsGeometry& ) ), this, SIGNAL( geometryChanged( QgsFeatureId, QgsGeometry& ) ) );
  connect( mEditBuffer, SIGNAL( attributeValueChanged( QgsFeatureId, int, QVariant ) ), this, SIGNAL( attributeValueChanged( QgsFeatureId, int, QVariant ) ) );
  connect( mEditBuffer, SIGNAL( attributeAdded( int ) ), this, SIGNAL( attributeAdded( int ) ) );
  connect( mEditBuffer, SIGNAL( attributeDeleted( int ) ), this, SIGNAL( attributeDeleted( int ) ) );
  connect( mEditBuffer, SIGNAL( committedFeaturesAdded( QString, QgsFeatureList ) ), this, SIGNAL( committedFeaturesAdded( QString, QgsFeatureList ) ) );
  connect( mEditBuffer, SIGNAL( committedFeaturesRemoved( QString, QgsFeatureIds ) ), this, SIGNAL( committedFeaturesRemoved( QString, QgsFeatureIds ) ) );

  updateFields();

  emit editingStarted();

  return true;
}

bool QgsVectorLayer::readXml( const QDomNode& layer_node )
{
  QgsDebugMsg( QString( "Datasource in QgsVectorLayer::readXml: " ) + mDataSource.toLocal8Bit().data() );

  //process provider key
  QDomNode pkeyNode = layer_node.namedItem( "provider" );

  if ( pkeyNode.isNull() )
  {
    mProviderKey = "";
  }
  else
  {
    QDomElement pkeyElt = pkeyNode.toElement();
    mProviderKey = pkeyElt.text();
  }

  // determine type of vector layer
  if ( ! mProviderKey.isNull() )
  {
    // if the provider string isn't empty, then we successfully
    // got the stored provider
  }
  else if ( mDataSource.contains( "dbname=" ) )
  {
    mProviderKey = "postgres";
  }
  else
  {
    mProviderKey = "ogr";
  }

  if ( ! setDataProvider( mProviderKey ) )
  {
    return false;
  }

  QDomElement pkeyElem = pkeyNode.toElement();
  if ( !pkeyElem.isNull() )
  {
    QString encodingString = pkeyElem.attribute( "encoding" );
    if ( !encodingString.isEmpty() )
    {
      mDataProvider->setEncoding( encodingString );
    }
  }

  //load vector joins
  if ( !mJoinBuffer )
  {
    mJoinBuffer = new QgsVectorLayerJoinBuffer();
  }
  mJoinBuffer->readXml( layer_node );

  updateFields();
  connect( QgsMapLayerRegistry::instance(), SIGNAL( layerWillBeRemoved( QString ) ), this, SLOT( checkJoinLayerRemove( QString ) ) );

  QDomNode prevExpNode = layer_node.namedItem( "previewExpression" );

  if ( prevExpNode.isNull() )
  {
    mDisplayExpression = "";
  }
  else
  {
    QDomElement prevExpElem = prevExpNode.toElement();
    mDisplayExpression = prevExpElem.text();
  }

  QString errorMsg;
  if ( !readSymbology( layer_node, errorMsg ) )
  {
    return false;
  }

  return mValid;               // should be true if read successfully

} // void QgsVectorLayer::readXml


bool QgsVectorLayer::setDataProvider( QString const & provider )
{
  // XXX should I check for and possibly delete any pre-existing providers?
  // XXX How often will that scenario occur?

  mProviderKey = provider;     // XXX is this necessary?  Usually already set
  // XXX when execution gets here.

  //XXX - This was a dynamic cast but that kills the Windows
  //      version big-time with an abnormal termination error
  mDataProvider =
    ( QgsVectorDataProvider* )( QgsProviderRegistry::instance()->provider( provider, mDataSource ) );

  if ( mDataProvider )
  {
    QgsDebugMsg( "Instantiated the data provider plugin" );

    mValid = mDataProvider->isValid();
    if ( mValid )
    {

      // TODO: Check if the provider has the capability to send fullExtentCalculated
      connect( mDataProvider, SIGNAL( fullExtentCalculated() ), this, SLOT( updateExtents() ) );

      // get the extent
      QgsRectangle mbr = mDataProvider->extent();

      // show the extent
      QString s = mbr.toString();
      QgsDebugMsg( "Extent of layer: " +  s );
      // store the extent
      setExtent( mbr );

      // get and store the feature type
      mWkbType = mDataProvider->geometryType();

      // look at the fields in the layer and set the primary
      // display field using some real fuzzy logic
      setDisplayField();

      if ( mProviderKey == "postgres" )
      {
        QgsDebugMsg( "Beautifying layer name " + name() );

        // adjust the display name for postgres layers
        QRegExp reg( "\"[^\"]+\"\\.\"([^\"]+)\"( \\([^)]+\\))?" );
        if ( reg.indexIn( name() ) >= 0 )
        {
          QStringList stuff = reg.capturedTexts();
          QString lName = stuff[1];

          const QMap<QString, QgsMapLayer*> &layers = QgsMapLayerRegistry::instance()->mapLayers();

          QMap<QString, QgsMapLayer*>::const_iterator it;
          for ( it = layers.constBegin(); it != layers.constEnd() && ( *it )->name() != lName; it++ )
            ;

          if ( it != layers.constEnd() && stuff.size() > 2 )
          {
            lName += "." + stuff[2].mid( 2, stuff[2].length() - 3 );
          }

          if ( !lName.isEmpty() )
            setLayerName( lName );
        }

        QgsDebugMsg( "Beautified layer name " + name() );

        // deal with unnecessary schema qualification to make v.in.ogr happy
        mDataSource = mDataProvider->dataSourceUri();
      }
      else if ( mProviderKey == "osm" )
      {
        // make sure that the "observer" has been removed from URI to avoid crashes
        mDataSource = mDataProvider->dataSourceUri();
      }
      else if ( provider == "ogr" )
      {
        // make sure that the /vsigzip or /vsizip is added to uri, if applicable
        mDataSource = mDataProvider->dataSourceUri();
        if ( mDataSource.right( 10 ) == "|layerid=0" )
          mDataSource.chop( 10 );
      }

      // label
      mLabel = new QgsLabel( mDataProvider->fields() );
      mLabelOn = false;
    }
    else
    {
      QgsDebugMsg( "Invalid provider plugin " + QString( mDataSource.toUtf8() ) );
      return false;
    }
  }
  else
  {
    QgsDebugMsg( " unable to get data provider" );
    return false;
  }

  return true;

} // QgsVectorLayer:: setDataProvider




/* virtual */
bool QgsVectorLayer::writeXml( QDomNode & layer_node,
                               QDomDocument & document )
{
  // first get the layer element so that we can append the type attribute

  QDomElement mapLayerNode = layer_node.toElement();

  if ( mapLayerNode.isNull() || ( "maplayer" != mapLayerNode.nodeName() ) )
  {
    QgsDebugMsg( "can't find <maplayer>" );
    return false;
  }

  mapLayerNode.setAttribute( "type", "vector" );

  // set the geometry type
  mapLayerNode.setAttribute( "geometry", QGis::vectorGeometryType( geometryType() ) );

  // add provider node
  if ( mDataProvider )
  {
    QDomElement provider  = document.createElement( "provider" );
    provider.setAttribute( "encoding", mDataProvider->encoding() );
    QDomText providerText = document.createTextNode( providerType() );
    provider.appendChild( providerText );
    layer_node.appendChild( provider );
  }

  // save preview expression
  QDomElement prevExpElem = document.createElement( "previewExpression" );
  QDomText prevExpText = document.createTextNode( mDisplayExpression );
  prevExpElem.appendChild( prevExpText );
  layer_node.appendChild( prevExpElem );

  //save joins
  mJoinBuffer->writeXml( layer_node, document );

  // renderer specific settings
  QString errorMsg;
  return writeSymbology( layer_node, document, errorMsg );
} // bool QgsVectorLayer::writeXml

bool QgsVectorLayer::readSymbology( const QDomNode& node, QString& errorMessage )
{
  Q_UNUSED( errorMessage );
  if ( hasGeometryType() )
  {
    // try renderer v2 first
    QDomElement rendererElement = node.firstChildElement( RENDERER_TAG_NAME );
    if ( !rendererElement.isNull() )
    {
      QgsFeatureRendererV2* r = QgsFeatureRendererV2::load( rendererElement );
      if ( !r )
        return false;

      setRendererV2( r );
    }
    else
    {
      QgsFeatureRendererV2* r = QgsSymbologyV2Conversion::readOldRenderer( node, geometryType() );
      if ( !r )
        r = QgsFeatureRendererV2::defaultRenderer( geometryType() );

      setRendererV2( r );
    }

    // get and set the display field if it exists.
    QDomNode displayFieldNode = node.namedItem( "displayfield" );
    if ( !displayFieldNode.isNull() )
    {
      QDomElement e = displayFieldNode.toElement();
      setDisplayField( e.text() );
    }

    // get and set the blend mode if it exists
    QDomNode blendModeNode = node.namedItem( "blendMode" );
    if ( !blendModeNode.isNull() )
    {
      QDomElement e = blendModeNode.toElement();
      setBlendMode( QgsMapRenderer::getCompositionMode(( QgsMapRenderer::BlendMode ) e.text().toInt() ) );
    }

    // use scale dependent visibility flag
    QDomElement e = node.toElement();
    mLabel->setScaleBasedVisibility( e.attribute( "scaleBasedLabelVisibilityFlag", "0" ) == "1" );
    mLabel->setMinScale( e.attribute( "minLabelScale", "1" ).toFloat() );
    mLabel->setMaxScale( e.attribute( "maxLabelScale", "100000000" ).toFloat() );

    //also restore custom properties (for labeling-ng)
    readCustomProperties( node, "labeling" );

    // Test if labeling is on or off
    QDomNode labelnode = node.namedItem( "label" );
    QDomElement element = labelnode.toElement();
    int hasLabelsEnabled = element.text().toInt();
    if ( hasLabelsEnabled < 1 )
    {
      enableLabels( false );
    }
    else
    {
      enableLabels( true );
    }

    QDomNode labelattributesnode = node.namedItem( "labelattributes" );

    if ( !labelattributesnode.isNull() )
    {
      QgsDebugMsg( "calling readXML" );
      mLabel->readXML( labelattributesnode );
    }

    //diagram renderer and diagram layer settings
    delete mDiagramRenderer; mDiagramRenderer = 0;
    QDomElement singleCatDiagramElem = node.firstChildElement( "SingleCategoryDiagramRenderer" );
    if ( !singleCatDiagramElem.isNull() )
    {
      mDiagramRenderer = new QgsSingleCategoryDiagramRenderer();
      mDiagramRenderer->readXML( singleCatDiagramElem );
    }
    QDomElement linearDiagramElem = node.firstChildElement( "LinearlyInterpolatedDiagramRenderer" );
    if ( !linearDiagramElem.isNull() )
    {
      mDiagramRenderer = new QgsLinearlyInterpolatedDiagramRenderer();
      mDiagramRenderer->readXML( linearDiagramElem );
    }

    if ( mDiagramRenderer )
    {
      QDomElement diagramSettingsElem = node.firstChildElement( "DiagramLayerSettings" );
      if ( !diagramSettingsElem.isNull() )
      {
        mDiagramLayerSettings = new QgsDiagramLayerSettings();
        mDiagramLayerSettings->readXML( diagramSettingsElem );
      }
    }
  }

  // process the attribute actions
  mActions->readXML( node );

  mEditTypes.clear();
  QDomNode editTypesNode = node.namedItem( "edittypes" );
  if ( !editTypesNode.isNull() )
  {
    QDomNodeList editTypeNodes = editTypesNode.childNodes();

    for ( int i = 0; i < editTypeNodes.size(); i++ )
    {
      QDomNode editTypeNode = editTypeNodes.at( i );
      QDomElement editTypeElement = editTypeNode.toElement();

      QString name = editTypeElement.attribute( "name" );
      if ( fieldNameIndex( name ) < -1 )
        continue;

      EditType editType = ( EditType ) editTypeElement.attribute( "type" ).toInt();
      mEditTypes.insert( name, editType );

      int editable = editTypeElement.attribute( "editable" , "1" ).toInt();
      mFieldEditables.insert( name, editable == 1 );

      switch ( editType )
      {
        case ValueMap:
          if ( editTypeNode.hasChildNodes() )
          {
            mValueMaps.insert( name, QMap<QString, QVariant>() );

            QDomNodeList valueMapNodes = editTypeNode.childNodes();
            for ( int j = 0; j < valueMapNodes.size(); j++ )
            {
              QDomElement value = valueMapNodes.at( j ).toElement();
              mValueMaps[ name ].insert( value.attribute( "key" ), value.attribute( "value" ) );
            }
          }
          break;

        case EditRange:
        case SliderRange:
        case DialRange:
        {
          QVariant min = editTypeElement.attribute( "min" );
          QVariant max = editTypeElement.attribute( "max" );
          QVariant step = editTypeElement.attribute( "step" );

          mRanges[ name ] = RangeData( min, max, step );
        }
        break;

        case CheckBox:
          mCheckedStates[ name ] = QPair<QString, QString>( editTypeElement.attribute( "checked" ), editTypeElement.attribute( "unchecked" ) );
          break;

        case ValueRelation:
        {
          QString id = editTypeElement.attribute( "layer" );
          QString key = editTypeElement.attribute( "key" );
          QString value = editTypeElement.attribute( "value" );
          bool allowNull = editTypeElement.attribute( "allowNull" ) == "true";
          bool orderByValue = editTypeElement.attribute( "orderByValue" ) == "true";
          bool allowMulti = editTypeElement.attribute( "allowMulti", "false" ) == "true";

          QString filterExpression;
          if ( editTypeElement.hasAttribute( "filterAttributeColumn" ) &&
               editTypeElement.hasAttribute( "filterAttributeValue" ) )
          {
            filterExpression = QString( "\"%1\"='%2'" )
                               .arg( editTypeElement.attribute( "filterAttributeColumn" ) )
                               .arg( editTypeElement.attribute( "filterAttributeValue" ) );
          }
          else
          {
            filterExpression  = editTypeElement.attribute( "filterExpression", QString::null );
          }

          mValueRelations[ name ] = ValueRelationData( id, key, value, allowNull, orderByValue, allowMulti, filterExpression );
        }
        break;

        case Calendar:
          mDateFormats[ name ] = editTypeElement.attribute( "dateFormat" );
          break;

        case Photo:
          mWidgetSize[ name ] = QSize( editTypeElement.attribute( "widgetWidth" ).toInt(), editTypeElement.attribute( "widgetHeight" ).toInt() );
          break;

        case Classification:
        case FileName:
        case Immutable:
        case Hidden:
        case LineEdit:
        case TextEdit:
        case Enumeration:
        case UniqueValues:
        case UniqueValuesEditable:
        case UuidGenerator:
        case WebView:
        case Color:
          break;
      }
    }
  }

  QDomNode editFormNode = node.namedItem( "editform" );
  if ( !editFormNode.isNull() )
  {
    QDomElement e = editFormNode.toElement();
    mEditForm = QgsProject::instance()->readPath( e.text() );
  }

  QDomNode editFormInitNode = node.namedItem( "editforminit" );
  if ( !editFormInitNode.isNull() )
  {
    mEditFormInit = editFormInitNode.toElement().text();
  }

  QDomNode annotationFormNode = node.namedItem( "annotationform" );
  if ( !annotationFormNode.isNull() )
  {
    QDomElement e = annotationFormNode.toElement();
    mAnnotationForm = QgsProject::instance()->readPath( e.text() );
  }

  mAttributeAliasMap.clear();
  QDomNode aliasesNode = node.namedItem( "aliases" );
  if ( !aliasesNode.isNull() )
  {
    QDomElement aliasElem;
    QString name;

    QDomNodeList aliasNodeList = aliasesNode.toElement().elementsByTagName( "alias" );
    for ( int i = 0; i < aliasNodeList.size(); ++i )
    {
      aliasElem = aliasNodeList.at( i ).toElement();

      QString field;
      if ( aliasElem.hasAttribute( "field" ) )
      {
        field = aliasElem.attribute( "field" );
      }
      else
      {
        int index = aliasElem.attribute( "index" ).toInt();

        if ( index >= 0 && index < pendingFields().count() )
          field = pendingFields()[ index ].name();
      }

      mAttributeAliasMap.insert( field, aliasElem.attribute( "name" ) );
    }
  }

  // tab display
  QDomNode editorLayoutNode = node.namedItem( "editorlayout" );
  if ( editorLayoutNode.isNull() )
  {
    mEditorLayout = GeneratedLayout;
  }
  else
  {
    if ( editorLayoutNode.toElement().text() == "uifilelayout" )
    {
      mEditorLayout = UiFileLayout;
    }
    else if ( editorLayoutNode.toElement().text() == "tablayout" )
    {
      mEditorLayout = TabLayout;
    }
    else
    {
      mEditorLayout = GeneratedLayout;
    }
  }

  //Attributes excluded from WMS and WFS
  mExcludeAttributesWMS.clear();
  QDomNode excludeWMSNode = node.namedItem( "excludeAttributesWMS" );
  if ( !excludeWMSNode.isNull() )
  {
    QDomNodeList attributeNodeList = excludeWMSNode.toElement().elementsByTagName( "attribute" );
    for ( int i = 0; i < attributeNodeList.size(); ++i )
    {
      mExcludeAttributesWMS.insert( attributeNodeList.at( i ).toElement().text() );
    }
  }

  mExcludeAttributesWFS.clear();
  QDomNode excludeWFSNode = node.namedItem( "excludeAttributesWFS" );
  if ( !excludeWFSNode.isNull() )
  {
    QDomNodeList attributeNodeList = excludeWFSNode.toElement().elementsByTagName( "attribute" );
    for ( int i = 0; i < attributeNodeList.size(); ++i )
    {
      mExcludeAttributesWFS.insert( attributeNodeList.at( i ).toElement().text() );
    }
  }

  // tabs and groups display info
  mAttributeEditorElements.clear();
  QDomNode attributeEditorFormNode = node.namedItem( "attributeEditorForm" );
  QDomNodeList attributeEditorFormNodeList = attributeEditorFormNode.toElement().childNodes();

  for ( int i = 0; i < attributeEditorFormNodeList.size(); i++ )
  {
    QDomElement elem = attributeEditorFormNodeList.at( i ).toElement();

    QgsAttributeEditorElement *attributeEditorWidget = attributeEditorElementFromDomElement( elem, this );
    mAttributeEditorElements.append( attributeEditorWidget );
  }
  return true;
}

QgsAttributeEditorElement* QgsVectorLayer::attributeEditorElementFromDomElement( QDomElement &elem, QObject* parent )
{
  QgsAttributeEditorElement* newElement = NULL;

  if ( elem.tagName() == "attributeEditorContainer" )
  {
    QgsAttributeEditorContainer* container = new QgsAttributeEditorContainer( elem.attribute( "name" ), parent );

    QDomNodeList childNodeList = elem.childNodes();

    for ( int i = 0; i < childNodeList.size(); i++ )
    {
      QDomElement childElem = childNodeList.at( i ).toElement();
      QgsAttributeEditorElement* myElem = attributeEditorElementFromDomElement( childElem, container );
      container->addChildElement( myElem );
    }

    newElement = container;
  }
  else if ( elem.tagName() == "attributeEditorField" )
  {
    QString name = elem.attribute( "name" );
    int idx = *( dataProvider()->fieldNameMap() ).find( name );
    newElement = new QgsAttributeEditorField( name, idx, parent );
  }

  return newElement;
}

bool QgsVectorLayer::writeSymbology( QDomNode& node, QDomDocument& doc, QString& errorMessage ) const
{
  Q_UNUSED( errorMessage );
  QDomElement mapLayerNode = node.toElement();

  if ( hasGeometryType() )
  {
    QDomElement rendererElement = mRendererV2->save( doc );
    node.appendChild( rendererElement );

    // use scale dependent visibility flag
    mapLayerNode.setAttribute( "scaleBasedLabelVisibilityFlag", mLabel->scaleBasedVisibility() ? 1 : 0 );
    mapLayerNode.setAttribute( "minLabelScale", QString::number( mLabel->minScale() ) );
    mapLayerNode.setAttribute( "maxLabelScale", QString::number( mLabel->maxScale() ) );

    //save customproperties (for labeling ng)
    writeCustomProperties( node, doc );

    // add the blend mode field
    QDomElement blendModeElem  = doc.createElement( "blendMode" );
    QDomText blendModeText = doc.createTextNode( QString::number( QgsMapRenderer::getBlendModeEnum( blendMode() ) ) );
    blendModeElem.appendChild( blendModeText );
    node.appendChild( blendModeElem );

    // add the display field
    QDomElement dField  = doc.createElement( "displayfield" );
    QDomText dFieldText = doc.createTextNode( displayField() );
    dField.appendChild( dFieldText );
    node.appendChild( dField );

    // add label node
    QDomElement labelElem = doc.createElement( "label" );
    QDomText labelText = doc.createTextNode( "" );

    if ( hasLabelsEnabled() )
    {
      labelText.setData( "1" );
    }
    else
    {
      labelText.setData( "0" );
    }
    labelElem.appendChild( labelText );

    node.appendChild( labelElem );

    // Now we get to do all that all over again for QgsLabel

    QString fieldname = mLabel->labelField( QgsLabel::Text );
    if ( fieldname != "" )
    {
      dField  = doc.createElement( "labelfield" );
      dFieldText = doc.createTextNode( fieldname );
      dField.appendChild( dFieldText );
      node.appendChild( dField );
    }

    mLabel->writeXML( node, doc );

    if ( mDiagramRenderer )
    {
      mDiagramRenderer->writeXML( mapLayerNode, doc );
      if ( mDiagramLayerSettings )
        mDiagramLayerSettings->writeXML( mapLayerNode, doc );
    }
  }

  //edit types
  if ( mEditTypes.size() > 0 )
  {
    QDomElement editTypesElement = doc.createElement( "edittypes" );

    for ( QMap<QString, EditType>::const_iterator it = mEditTypes.begin(); it != mEditTypes.end(); ++it )
    {
      QDomElement editTypeElement = doc.createElement( "edittype" );
      editTypeElement.setAttribute( "name", it.key() );
      editTypeElement.setAttribute( "type", it.value() );
      editTypeElement.setAttribute( "editable", mFieldEditables[ it.key()] ? 1 : 0 );

      switch (( EditType ) it.value() )
      {
        case ValueMap:
          if ( mValueMaps.contains( it.key() ) )
          {
            const QMap<QString, QVariant> &map = mValueMaps[ it.key()];

            for ( QMap<QString, QVariant>::const_iterator vmit = map.begin(); vmit != map.end(); vmit++ )
            {
              QDomElement value = doc.createElement( "valuepair" );
              value.setAttribute( "key", vmit.key() );
              value.setAttribute( "value", vmit.value().toString() );
              editTypeElement.appendChild( value );
            }
          }
          break;

        case EditRange:
        case SliderRange:
        case DialRange:
          if ( mRanges.contains( it.key() ) )
          {
            editTypeElement.setAttribute( "min", mRanges[ it.key()].mMin.toString() );
            editTypeElement.setAttribute( "max", mRanges[ it.key()].mMax.toString() );
            editTypeElement.setAttribute( "step", mRanges[ it.key()].mStep.toString() );
          }
          break;

        case CheckBox:
          if ( mCheckedStates.contains( it.key() ) )
          {
            editTypeElement.setAttribute( "checked", mCheckedStates[ it.key()].first );
            editTypeElement.setAttribute( "unchecked", mCheckedStates[ it.key()].second );
          }
          break;

        case ValueRelation:
          if ( mValueRelations.contains( it.key() ) )
          {
            const ValueRelationData &data = mValueRelations[ it.key()];
            editTypeElement.setAttribute( "layer", data.mLayer );
            editTypeElement.setAttribute( "key", data.mKey );
            editTypeElement.setAttribute( "value", data.mValue );
            editTypeElement.setAttribute( "allowNull", data.mAllowNull ? "true" : "false" );
            editTypeElement.setAttribute( "orderByValue", data.mOrderByValue ? "true" : "false" );
            editTypeElement.setAttribute( "allowMulti", data.mAllowMulti ? "true" : "false" );
            if ( !data.mFilterExpression.isNull() )
              editTypeElement.setAttribute( "filterExpression", data.mFilterExpression );
          }
          break;

        case Calendar:
          editTypeElement.setAttribute( "dateFormat", mDateFormats[ it.key()] );
          break;

        case Photo:
          editTypeElement.setAttribute( "widgetWidth", mWidgetSize[ it.key()].width() );
          editTypeElement.setAttribute( "widgetHeight", mWidgetSize[ it.key()].height() );
          break;

        case LineEdit:
        case UniqueValues:
        case UniqueValuesEditable:
        case Classification:
        case FileName:
        case Hidden:
        case TextEdit:
        case Enumeration:
        case Immutable:
        case UuidGenerator:
        case WebView:
        case Color:
          break;
      }

      editTypesElement.appendChild( editTypeElement );
    }

    node.appendChild( editTypesElement );
  }

  QDomElement efField  = doc.createElement( "editform" );
  QDomText efText = doc.createTextNode( QgsProject::instance()->writePath( mEditForm ) );
  efField.appendChild( efText );
  node.appendChild( efField );

  QDomElement efiField  = doc.createElement( "editforminit" );
  QDomText efiText = doc.createTextNode( mEditFormInit );
  efiField.appendChild( efiText );
  node.appendChild( efiField );

  QDomElement afField = doc.createElement( "annotationform" );
  QDomText afText = doc.createTextNode( QgsProject::instance()->writePath( mAnnotationForm ) );
  afField.appendChild( afText );
  node.appendChild( afField );

  // tab display
  QDomElement editorLayoutElem  = doc.createElement( "editorlayout" );
  switch ( mEditorLayout )
  {
    case UiFileLayout:
      editorLayoutElem.appendChild( doc.createTextNode( "uifilelayout" ) );
      break;

    case TabLayout:
      editorLayoutElem.appendChild( doc.createTextNode( "tablayout" ) );
      break;

    case GeneratedLayout:
    default:
      editorLayoutElem.appendChild( doc.createTextNode( "generatedlayout" ) );
      break;
  }

  node.appendChild( editorLayoutElem );

  //attribute aliases
  if ( mAttributeAliasMap.size() > 0 )
  {
    QDomElement aliasElem = doc.createElement( "aliases" );
    QMap<QString, QString>::const_iterator a_it = mAttributeAliasMap.constBegin();
    for ( ; a_it != mAttributeAliasMap.constEnd(); ++a_it )
    {
      int idx = fieldNameIndex( a_it.key() );
      if ( idx < 0 )
        continue;

      QDomElement aliasEntryElem = doc.createElement( "alias" );
      aliasEntryElem.setAttribute( "field", a_it.key() );
      aliasEntryElem.setAttribute( "index", idx );
      aliasEntryElem.setAttribute( "name", a_it.value() );
      aliasElem.appendChild( aliasEntryElem );
    }
    node.appendChild( aliasElem );
  }

  //exclude attributes WMS
  QDomElement excludeWMSElem = doc.createElement( "excludeAttributesWMS" );
  QSet<QString>::const_iterator attWMSIt = mExcludeAttributesWMS.constBegin();
  for ( ; attWMSIt != mExcludeAttributesWMS.constEnd(); ++attWMSIt )
  {
    QDomElement attrElem = doc.createElement( "attribute" );
    QDomText attrText = doc.createTextNode( *attWMSIt );
    attrElem.appendChild( attrText );
    excludeWMSElem.appendChild( attrElem );
  }
  node.appendChild( excludeWMSElem );

  //exclude attributes WFS
  QDomElement excludeWFSElem = doc.createElement( "excludeAttributesWFS" );
  QSet<QString>::const_iterator attWFSIt = mExcludeAttributesWFS.constBegin();
  for ( ; attWFSIt != mExcludeAttributesWFS.constEnd(); ++attWFSIt )
  {
    QDomElement attrElem = doc.createElement( "attribute" );
    QDomText attrText = doc.createTextNode( *attWFSIt );
    attrElem.appendChild( attrText );
    excludeWFSElem.appendChild( attrElem );
  }
  node.appendChild( excludeWFSElem );

  // tabs and groups of edit form
  if ( mAttributeEditorElements.size() > 0 )
  {
    QDomElement tabsElem = doc.createElement( "attributeEditorForm" );

    for ( QList< QgsAttributeEditorElement* >::const_iterator it = mAttributeEditorElements.begin(); it != mAttributeEditorElements.end(); it++ )
    {
      QDomElement attributeEditorWidgetElem = ( *it )->toDomElement( doc );
      tabsElem.appendChild( attributeEditorWidgetElem );
    }

    node.appendChild( tabsElem );
  }

  // add attribute actions
  mActions->writeXML( node, doc );

  //save vector overlays (e.g. diagrams)
  QList<QgsVectorOverlay*>::const_iterator overlay_it = mOverlays.constBegin();
  for ( ; overlay_it != mOverlays.constEnd(); ++overlay_it )
  {
    if ( *overlay_it )
    {
      ( *overlay_it )->writeXML( mapLayerNode, doc );
    }
  }

  return true;
}

bool QgsVectorLayer::readSld( const QDomNode& node, QString& errorMessage )
{
  // get the Name element
  QDomElement nameElem = node.firstChildElement( "Name" );
  if ( nameElem.isNull() )
  {
    errorMessage = "Warning: Name element not found within NamedLayer while it's required.";
  }

  if ( hasGeometryType() )
  {
    QgsFeatureRendererV2* r = QgsFeatureRendererV2::loadSld( node, geometryType(), errorMessage );
    if ( !r )
      return false;

    setRendererV2( r );
  }
  return true;
}


bool QgsVectorLayer::writeSld( QDomNode& node, QDomDocument& doc, QString& errorMessage ) const
{
  Q_UNUSED( errorMessage );

  // store the Name element
  QDomElement nameNode = doc.createElement( "se:Name" );
  nameNode.appendChild( doc.createTextNode( name() ) );
  node.appendChild( nameNode );

  if ( hasGeometryType() )
  {
    node.appendChild( mRendererV2->writeSld( doc, *this ) );
  }
  return true;
}


bool QgsVectorLayer::changeGeometry( QgsFeatureId fid, QgsGeometry* geom )
{
  if ( !mEditBuffer || !mDataProvider )
  {
    return false;
  }

  return mEditBuffer->changeGeometry( fid, geom );
}


bool QgsVectorLayer::changeAttributeValue( QgsFeatureId fid, int field, QVariant value, bool emitSignal )
{
  Q_UNUSED( emitSignal ); // TODO[MD] - see also QgsFieldCalculator and #7071
  if ( !mEditBuffer || !mDataProvider )
    return false;

  return mEditBuffer->changeAttributeValue( fid, field, value );
}

bool QgsVectorLayer::addAttribute( const QgsField &field )
{
  if ( !mEditBuffer || !mDataProvider )
    return false;

  return mEditBuffer->addAttribute( field );
}

void QgsVectorLayer::addAttributeAlias( int attIndex, QString aliasString )
{
  if ( attIndex < 0 || attIndex >= pendingFields().count() )
    return;

  QString name = pendingFields()[ attIndex ].name();

  mAttributeAliasMap.insert( name, aliasString );
  emit layerModified(); // TODO[MD]: should have a different signal?
}

void QgsVectorLayer::addAttributeEditorWidget( QgsAttributeEditorElement* data )
{
  mAttributeEditorElements.append( data );
}

QString QgsVectorLayer::attributeAlias( int attributeIndex ) const
{
  if ( attributeIndex < 0 || attributeIndex >= pendingFields().count() )
    return "";

  QString name = pendingFields()[ attributeIndex ].name();

  return mAttributeAliasMap.value( name, "" );
}

QString QgsVectorLayer::attributeDisplayName( int attributeIndex ) const
{
  QString displayName = attributeAlias( attributeIndex );
  if ( displayName.isEmpty() )
  {
    const QgsFields& fields = pendingFields();
    if ( attributeIndex >= 0 && attributeIndex < fields.count() )
    {
      displayName = fields[attributeIndex].name();
    }
  }
  return displayName;
}

bool QgsVectorLayer::deleteAttribute( int index )
{
  if ( !mEditBuffer || !mDataProvider )
    return false;

  return mEditBuffer->deleteAttribute( index );
}

bool QgsVectorLayer::deleteAttributes( QList<int> attrs )
{
  bool deleted = false;

  qSort( attrs.begin(), attrs.end(), qGreater<int>() );

  foreach ( int attr, attrs )
  {
    if ( deleteAttribute( attr ) )
    {
      deleted = true;
    }
  }

  return deleted;
}

bool QgsVectorLayer::deleteFeature( QgsFeatureId fid )
{
  if ( !mEditBuffer )
    return false;

  bool res = mEditBuffer->deleteFeature( fid );
  if ( res )
    mSelectedFeatureIds.remove( fid ); // remove it from selection

  return res;
}

const QgsFields &QgsVectorLayer::pendingFields() const
{
  return mUpdatedFields;
}

QgsAttributeList QgsVectorLayer::pendingAllAttributesList()
{
  QgsAttributeList lst;
  for ( int i = 0; i < mUpdatedFields.count(); ++i )
    lst.append( i );
  return lst;
}

QgsAttributeList QgsVectorLayer::pendingPkAttributesList()
{
  QgsAttributeList pkAttributesList;

  QgsAttributeList providerIndexes = mDataProvider->pkAttributeIndexes();
  for ( int i = 0; i < mUpdatedFields.count(); ++i )
  {
    if ( mUpdatedFields.fieldOrigin( i ) == QgsFields::OriginProvider &&
         providerIndexes.contains( mUpdatedFields.fieldOriginIndex( i ) ) )
      pkAttributesList << i;
  }

  return pkAttributesList;
}

int QgsVectorLayer::pendingFeatureCount()
{
  return mDataProvider->featureCount() +
         ( mEditBuffer ? mEditBuffer->mAddedFeatures.size() - mEditBuffer->mDeletedFeatureIds.size() : 0 );
}

bool QgsVectorLayer::commitChanges()
{
  mCommitErrors.clear();

  if ( !mDataProvider )
  {
    mCommitErrors << tr( "ERROR: no provider" );
    return false;
  }

  if ( !mEditBuffer )
  {
    mCommitErrors << tr( "ERROR: layer not editable" );
    return false;
  }

  emit beforeCommitChanges();

  bool success = mEditBuffer->commitChanges( mCommitErrors );

  if ( success )
  {
    delete mEditBuffer;
    mEditBuffer = 0;
    undoStack()->clear();
    emit editingStopped();
  }
  else
  {
    QgsMessageLog::logMessage( tr( "Commit errors:\n  %1" ).arg( mCommitErrors.join( "\n  " ) ) );
  }

  updateFields();
  mDataProvider->updateExtents();

  //clear the cache image so markers don't appear anymore on next draw
  setCacheImage( 0 );

  return success;
}

const QStringList &QgsVectorLayer::commitErrors()
{
  return mCommitErrors;
}

bool QgsVectorLayer::rollBack( bool deleteBuffer )
{
  if ( !mEditBuffer )
  {
    return false;
  }

  mEditBuffer->rollBack();

  if ( isModified() )
  {
    // new undo stack roll back method
    // old method of calling every undo could cause many canvas refreshes
    undoStack()->setIndex( 0 );
  }

  updateFields();

  if ( deleteBuffer )
  {
    delete mEditBuffer;
    mEditBuffer = 0;
    undoStack()->clear();
  }
  emit editingStopped();

  // invalidate the cache so the layer updates properly to show its original
  // after the rollback
  setCacheImage( 0 );
  return true;
}

void QgsVectorLayer::setSelectedFeatures( const QgsFeatureIds& ids )
{
  QgsFeatureIds deselectedFeatures = mSelectedFeatureIds - ids;
  // TODO: check whether features with these ID exist
  mSelectedFeatureIds = ids;

  // invalidate cache
  setCacheImage( 0 );

  emit selectionChanged( ids, deselectedFeatures, true );
}

int QgsVectorLayer::selectedFeatureCount()
{
  return mSelectedFeatureIds.size();
}

const QgsFeatureIds& QgsVectorLayer::selectedFeaturesIds() const
{
  return mSelectedFeatureIds;
}


QgsFeatureList QgsVectorLayer::selectedFeatures()
{
  QgsFeatureList features;

  QgsFeatureRequest req;
  if ( geometryType() == QGis::NoGeometry )
    req.setFlags( QgsFeatureRequest::NoGeometry );

  foreach ( QgsFeatureId fid, mSelectedFeatureIds )
  {
    features.push_back( QgsFeature() );
    getFeatures( req.setFilterFid( fid ) ).nextFeature( features.back() );
  }

  return features;
}

bool QgsVectorLayer::addFeatures( QgsFeatureList features, bool makeSelected )
{
  if ( !mEditBuffer || !mDataProvider )
    return false;

  bool res = mEditBuffer->addFeatures( features );

  if ( makeSelected )
  {
    QgsFeatureIds ids;

    for ( QgsFeatureList::iterator iter = features.begin(); iter != features.end(); ++iter )
      ids << iter->id();

    setSelectedFeatures( ids );
  }

  return res;
}


bool QgsVectorLayer::snapPoint( QgsPoint& point, double tolerance )
{
  if ( !hasGeometryType() )
    return false;

  QMultiMap<double, QgsSnappingResult> snapResults;
  int result = snapWithContext( point, tolerance, snapResults, QgsSnapper::SnapToVertex );

  if ( result != 0 )
  {
    return false;
  }

  if ( snapResults.size() < 1 )
  {
    return false;
  }

  QMultiMap<double, QgsSnappingResult>::const_iterator snap_it = snapResults.constBegin();
  point.setX( snap_it.value().snappedVertex.x() );
  point.setY( snap_it.value().snappedVertex.y() );
  return true;
}


int QgsVectorLayer::snapWithContext( const QgsPoint& startPoint, double snappingTolerance,
                                     QMultiMap<double, QgsSnappingResult>& snappingResults,
                                     QgsSnapper::SnappingType snap_to )
{
  if ( !hasGeometryType() )
    return 1;

  if ( snappingTolerance <= 0 || !mDataProvider )
  {
    return 1;
  }

  QList<QgsFeature> featureList;
  QgsRectangle searchRect( startPoint.x() - snappingTolerance, startPoint.y() - snappingTolerance,
                           startPoint.x() + snappingTolerance, startPoint.y() + snappingTolerance );
  double sqrSnappingTolerance = snappingTolerance * snappingTolerance;

  int n = 0;
  QgsFeature f;

  if ( mCache->cachedGeometriesRect().contains( searchRect ) )
  {
    QgsGeometryMap& cachedGeometries = mCache->cachedGeometries();
    for ( QgsGeometryMap::iterator it = cachedGeometries.begin(); it != cachedGeometries.end() ; ++it )
    {
      QgsGeometry* g = &( it.value() );
      if ( g->boundingBox().intersects( searchRect ) )
      {
        snapToGeometry( startPoint, it.key(), g, sqrSnappingTolerance, snappingResults, snap_to );
        ++n;
      }
    }
  }
  else
  {
    // snapping outside cached area

    QgsFeatureIterator fit = getFeatures( QgsFeatureRequest()
                                          .setFilterRect( searchRect )
                                          .setFlags( QgsFeatureRequest::ExactIntersect )
                                          .setSubsetOfAttributes( QgsAttributeList() ) );

    while ( fit.nextFeature( f ) )
    {
      snapToGeometry( startPoint, f.id(), f.geometry(), sqrSnappingTolerance, snappingResults, snap_to );
      ++n;
    }
  }

  return n == 0 ? 2 : 0;
}

void QgsVectorLayer::snapToGeometry( const QgsPoint& startPoint,
                                     QgsFeatureId featureId,
                                     QgsGeometry* geom,
                                     double sqrSnappingTolerance,
                                     QMultiMap<double, QgsSnappingResult>& snappingResults,
                                     QgsSnapper::SnappingType snap_to ) const
{
  if ( !geom )
  {
    return;
  }

  int atVertex, beforeVertex, afterVertex;
  double sqrDistVertexSnap, sqrDistSegmentSnap;
  QgsPoint snappedPoint;
  QgsSnappingResult snappingResultVertex;
  QgsSnappingResult snappingResultSegment;

  if ( snap_to == QgsSnapper::SnapToVertex || snap_to == QgsSnapper::SnapToVertexAndSegment )
  {
    snappedPoint = geom->closestVertex( startPoint, atVertex, beforeVertex, afterVertex, sqrDistVertexSnap );
    if ( sqrDistVertexSnap < sqrSnappingTolerance )
    {
      snappingResultVertex.snappedVertex = snappedPoint;
      snappingResultVertex.snappedVertexNr = atVertex;
      snappingResultVertex.beforeVertexNr = beforeVertex;
      if ( beforeVertex != -1 ) // make sure the vertex is valid
      {
        snappingResultVertex.beforeVertex = geom->vertexAt( beforeVertex );
      }
      snappingResultVertex.afterVertexNr = afterVertex;
      if ( afterVertex != -1 ) // make sure the vertex is valid
      {
        snappingResultVertex.afterVertex = geom->vertexAt( afterVertex );
      }
      snappingResultVertex.snappedAtGeometry = featureId;
      snappingResultVertex.layer = this;
      snappingResults.insert( sqrt( sqrDistVertexSnap ), snappingResultVertex );
      return;
    }
  }
  if ( snap_to == QgsSnapper::SnapToSegment || snap_to == QgsSnapper::SnapToVertexAndSegment ) // snap to segment
  {
    if ( geometryType() != QGis::Point ) // cannot snap to segment for points/multipoints
    {
      sqrDistSegmentSnap = geom->closestSegmentWithContext( startPoint, snappedPoint, afterVertex, NULL, crs().geographicFlag() ? 1e-12 : 1e-8 );

      if ( sqrDistSegmentSnap < sqrSnappingTolerance )
      {
        snappingResultSegment.snappedVertex = snappedPoint;
        snappingResultSegment.snappedVertexNr = -1;
        snappingResultSegment.beforeVertexNr = afterVertex - 1;
        snappingResultSegment.afterVertexNr = afterVertex;
        snappingResultSegment.snappedAtGeometry = featureId;
        snappingResultSegment.beforeVertex = geom->vertexAt( afterVertex - 1 );
        snappingResultSegment.afterVertex = geom->vertexAt( afterVertex );
        snappingResultSegment.layer = this;
        snappingResults.insert( sqrt( sqrDistSegmentSnap ), snappingResultSegment );
      }
    }
  }
}

int QgsVectorLayer::insertSegmentVerticesForSnap( const QList<QgsSnappingResult>& snapResults )
{
  QgsVectorLayerEditUtils utils( this );
  return utils.insertSegmentVerticesForSnap( snapResults );
}


QgsVectorLayer::VertexMarkerType QgsVectorLayer::currentVertexMarkerType()
{
  QSettings settings;
  QString markerTypeString = settings.value( "/qgis/digitizing/marker_style", "Cross" ).toString();
  if ( markerTypeString == "Cross" )
  {
    return QgsVectorLayer::Cross;
  }
  else if ( markerTypeString == "SemiTransparentCircle" )
  {
    return QgsVectorLayer::SemiTransparentCircle;
  }
  else
  {
    return QgsVectorLayer::NoMarker;
  }
}

int QgsVectorLayer::currentVertexMarkerSize()
{
  QSettings settings;
  return settings.value( "/qgis/digitizing/marker_size", 3 ).toInt();
}



void QgsVectorLayer::setCoordinateSystem()
{
  QgsDebugMsg( "----- Computing Coordinate System" );

  //
  // Get the layers project info and set up the QgsCoordinateTransform
  // for this layer
  //

  if ( hasGeometryType() )
  {
    // get CRS directly from provider
    setCrs( mDataProvider->crs() );
  }
  else
  {
    setCrs( QgsCoordinateReferenceSystem( GEO_EPSG_CRS_AUTHID ) );
  }
}


const QString QgsVectorLayer::displayField() const
{
  return mDisplayField;
}

void QgsVectorLayer::setDisplayExpression( const QString displayExpression )
{
  mDisplayExpression = displayExpression;
}

const QString QgsVectorLayer::displayExpression()
{
  return mDisplayExpression;
}

bool QgsVectorLayer::isEditable() const
{
  return ( mEditBuffer && mDataProvider );
}

bool QgsVectorLayer::isReadOnly() const
{
  return mReadOnly;
}

bool QgsVectorLayer::setReadOnly( bool readonly )
{
  // exit if the layer is in editing mode
  if ( readonly && mEditBuffer )
    return false;

  mReadOnly = readonly;
  return true;
}

bool QgsVectorLayer::isModified() const
{
  return mEditBuffer && mEditBuffer->isModified();
}

QgsVectorLayer::EditType QgsVectorLayer::editType( int idx )
{
  const QgsFields &fields = pendingFields();
  if ( idx >= 0 && idx < fields.count() && mEditTypes.contains( fields[idx].name() ) )
    return mEditTypes[ fields[idx].name()];
  else
    return LineEdit;
}

void QgsVectorLayer::setEditType( int idx, EditType type )
{
  const QgsFields &fields = pendingFields();
  if ( idx >= 0 && idx < fields.count() )
    mEditTypes[ fields[idx].name()] = type;
}

QgsVectorLayer::EditorLayout QgsVectorLayer::editorLayout()
{
  return mEditorLayout;
}

void QgsVectorLayer::setEditorLayout( EditorLayout editorLayout )
{
  mEditorLayout = editorLayout;
}

QString QgsVectorLayer::editForm()
{
  return mEditForm;
}

void QgsVectorLayer::setEditForm( QString ui )
{
  mEditForm = ui;
}

void QgsVectorLayer::setAnnotationForm( const QString& ui )
{
  mAnnotationForm = ui;
}

QString QgsVectorLayer::editFormInit()
{
  return mEditFormInit;
}

void QgsVectorLayer::setEditFormInit( QString function )
{
  mEditFormInit = function;
}

QMap< QString, QVariant > &QgsVectorLayer::valueMap( int idx )
{
  const QgsFields &fields = pendingFields();

  // FIXME: throw an exception!?
  static QMap< QString, QVariant > invalidMap;
  if ( idx < 0 || idx >= fields.count() )
  {
    QgsDebugMsg( QString( "field %1 not found" ).arg( idx ) );
    return invalidMap;
  }
  QString fieldName = fields[idx].name();

  if ( !mValueMaps.contains( fieldName ) )
    mValueMaps[fieldName] = QMap<QString, QVariant>();

  return mValueMaps[fieldName];
}

QgsVectorLayer::RangeData &QgsVectorLayer::range( int idx )
{
  const QgsFields &fields = pendingFields();

  // FIXME: throw an exception!?
  static QgsVectorLayer::RangeData invalidRange;
  if ( idx < 0 || idx >= fields.count() )
  {
    QgsDebugMsg( QString( "field %1 not found" ).arg( idx ) );
    return invalidRange;
  }
  QString fieldName = fields[idx].name();

  if ( !mRanges.contains( fieldName ) )
    mRanges[fieldName] = RangeData();

  return mRanges[fieldName];
}

QString &QgsVectorLayer::dateFormat( int idx )
{
  const QgsFields &fields = pendingFields();

  QString fieldName = fields[idx].name();

  if ( !mDateFormats.contains( fieldName ) )
    mDateFormats[fieldName] = "yyyy-MM-dd";

  return mDateFormats[fieldName];
}

QSize &QgsVectorLayer::widgetSize( int idx )
{
  const QgsFields &fields = pendingFields();

  QString fieldName = fields[idx].name();

  if ( !mWidgetSize.contains( fieldName ) )
    mWidgetSize[fieldName] = QSize( 0, 0 );

  return mWidgetSize[fieldName];
}

bool QgsVectorLayer::fieldEditable( int idx )
{
  const QgsFields &fields = pendingFields();
  if ( idx >= 0 && idx < fields.count() )
    return mFieldEditables.value( fields[idx].name(), true );
  else
    return true;
}

void QgsVectorLayer::setFieldEditable( int idx, bool editable )
{
  const QgsFields &fields = pendingFields();
  if ( idx >= 0 && idx < fields.count() )
    mFieldEditables[ fields[idx].name()] = editable;
}

void QgsVectorLayer::addOverlay( QgsVectorOverlay* overlay )
{
  mOverlays.push_back( overlay );
}

void QgsVectorLayer::removeOverlay( const QString& typeName )
{
  for ( int i = mOverlays.size() - 1; i >= 0; --i )
  {
    if ( mOverlays.at( i )->typeName() == typeName )
    {
      mOverlays.removeAt( i );
    }
  }
}

void QgsVectorLayer::vectorOverlays( QList<QgsVectorOverlay*>& overlayList )
{
  overlayList = mOverlays;
}

QgsVectorOverlay* QgsVectorLayer::findOverlayByType( const QString& typeName )
{
  QList<QgsVectorOverlay*>::iterator it = mOverlays.begin();
  for ( ; it != mOverlays.end(); ++it )
  {
    if (( *it )->typeName() == typeName )
    {
      return *it;
    }
  }
  return 0; //not found
}


QgsFeatureRendererV2* QgsVectorLayer::rendererV2()
{
  return mRendererV2;
}

void QgsVectorLayer::setRendererV2( QgsFeatureRendererV2 *r )
{
  if ( !hasGeometryType() )
    return;

  if ( r != mRendererV2 )
  {
    delete mRendererV2;
    mRendererV2 = r;
    mSymbolFeatureCounted = false;
    mSymbolFeatureCountMap.clear();
  }
}



void QgsVectorLayer::beginEditCommand( QString text )
{
  undoStack()->beginMacro( text );
}

void QgsVectorLayer::endEditCommand()
{
  undoStack()->endMacro();
}

void QgsVectorLayer::destroyEditCommand()
{
  undoStack()->endMacro();
  undoStack()->undo();
}


void QgsVectorLayer::setCheckedState( int idx, QString checked, QString unchecked )
{
  const QgsFields &fields = pendingFields();
  if ( idx >= 0 && idx < fields.count() )
    mCheckedStates[ fields[idx].name()] = QPair<QString, QString>( checked, unchecked );
}

QPair<QString, QString> QgsVectorLayer::checkedState( int idx )
{
  const QgsFields &fields = pendingFields();
  if ( idx >= 0 && idx < fields.count() && mCheckedStates.contains( fields[idx].name() ) )
    return mCheckedStates[ fields[idx].name()];
  else
    return QPair<QString, QString>( "1", "0" );
}

int QgsVectorLayer::fieldNameIndex( const QString& fieldName ) const
{
  const QgsFields &theFields = pendingFields();

  for ( int idx = 0; idx < theFields.count(); ++idx )
  {
    if ( QString::compare( theFields[idx].name(), fieldName, Qt::CaseInsensitive ) == 0 )
    {
      return idx;
    }
  }
  return -1;
}

void QgsVectorLayer::addJoin( const QgsVectorJoinInfo& joinInfo )
{
  mJoinBuffer->addJoin( joinInfo );
  updateFields();
}

void QgsVectorLayer::checkJoinLayerRemove( QString theLayerId )
{
  removeJoin( theLayerId );
}

void QgsVectorLayer::removeJoin( const QString& joinLayerId )
{
  mJoinBuffer->removeJoin( joinLayerId );
  updateFields();
}

const QList< QgsVectorJoinInfo >& QgsVectorLayer::vectorJoins() const
{
  return mJoinBuffer->vectorJoins();
}

void QgsVectorLayer::updateFields()
{
  if ( !mDataProvider )
    return;

  mUpdatedFields = mDataProvider->fields();

  // added / removed fields
  if ( mEditBuffer )
    mEditBuffer->updateFields( mUpdatedFields );

  // joined fields
  if ( mJoinBuffer && mJoinBuffer->containsJoins() )
    mJoinBuffer->updateFields( mUpdatedFields );

  emit updatedFields();
}


void QgsVectorLayer::createJoinCaches()
{
  if ( mJoinBuffer->containsJoins() )
  {
    mJoinBuffer->createJoinCaches();
  }
}

void QgsVectorLayer::uniqueValues( int index, QList<QVariant> &uniqueValues, int limit )
{
  uniqueValues.clear();
  if ( !mDataProvider )
  {
    return;
  }

  QgsFields::FieldOrigin origin = mUpdatedFields.fieldOrigin( index );

  if ( origin == QgsFields::OriginProvider ) //a provider field
  {
    return mDataProvider->uniqueValues( index, uniqueValues, limit );
  }
  else if ( origin == QgsFields::OriginJoin )
  {
    int sourceLayerIndex;
    const QgsVectorJoinInfo* join = mJoinBuffer->joinForFieldIndex( index, mUpdatedFields, sourceLayerIndex );
    Q_ASSERT( join );

    QgsVectorLayer* vl = dynamic_cast<QgsVectorLayer*>( QgsMapLayerRegistry::instance()->mapLayer( join->joinLayerId ) );
    Q_ASSERT( vl );

    return vl->dataProvider()->uniqueValues( sourceLayerIndex, uniqueValues, limit );
  }
  else if ( origin == QgsFields::OriginEdit )
  {
    // the layer is editable, but in certain cases it can still be avoided going through all features
    if ( mEditBuffer->mDeletedFeatureIds.isEmpty() && mEditBuffer->mAddedFeatures.isEmpty() && !mEditBuffer->mDeletedAttributeIds.contains( index ) && mEditBuffer->mChangedAttributeValues.isEmpty() )
    {
      return mDataProvider->uniqueValues( index, uniqueValues, limit );
    }

    // we need to go through each feature
    QgsAttributeList attList;
    attList << index;

    QgsFeatureIterator fit = getFeatures( QgsFeatureRequest()
                                          .setFlags( QgsFeatureRequest::NoGeometry )
                                          .setSubsetOfAttributes( attList ) );

    QgsFeature f;
    QVariant currentValue;
    QHash<QString, QVariant> val;
    while ( fit.nextFeature( f ) )
    {
      currentValue = f.attribute( index );
      val.insert( currentValue.toString(), currentValue );
      if ( limit >= 0 && val.size() >= limit )
      {
        break;
      }
    }

    uniqueValues = val.values();
    return;
  }

  Q_ASSERT_X( false, "QgsVectorLayer::uniqueValues()", "Unknown source of the field!" );
}

QVariant QgsVectorLayer::minimumValue( int index )
{
  if ( !mDataProvider )
  {
    return QVariant();
  }

  QgsFields::FieldOrigin origin = mUpdatedFields.fieldOrigin( index );

  if ( origin == QgsFields::OriginProvider ) //a provider field
  {
    return mDataProvider->minimumValue( index );
  }
  else if ( origin == QgsFields::OriginJoin )
  {
    int sourceLayerIndex;
    const QgsVectorJoinInfo* join = mJoinBuffer->joinForFieldIndex( index, mUpdatedFields, sourceLayerIndex );
    Q_ASSERT( join );

    QgsVectorLayer* vl = dynamic_cast<QgsVectorLayer*>( QgsMapLayerRegistry::instance()->mapLayer( join->joinLayerId ) );
    Q_ASSERT( vl );

    return vl->minimumValue( sourceLayerIndex );
  }
  else if ( origin == QgsFields::OriginEdit )
  {
    // the layer is editable, but in certain cases it can still be avoided going through all features
    if ( mEditBuffer->mDeletedFeatureIds.isEmpty() && mEditBuffer->mAddedFeatures.isEmpty() && !mEditBuffer->mDeletedAttributeIds.contains( index ) && mEditBuffer->mChangedAttributeValues.isEmpty() )
    {
      return mDataProvider->minimumValue( index );
    }

    // we need to go through each feature
    QgsAttributeList attList;
    attList << index;

    QgsFeatureIterator fit = getFeatures( QgsFeatureRequest()
                                          .setFlags( QgsFeatureRequest::NoGeometry )
                                          .setSubsetOfAttributes( attList ) );

    QgsFeature f;
    double minimumValue = std::numeric_limits<double>::max();
    double currentValue = 0;
    while ( fit.nextFeature( f ) )
    {
      currentValue = f.attribute( index ).toDouble();
      if ( currentValue < minimumValue )
      {
        minimumValue = currentValue;
      }
    }
    return QVariant( minimumValue );
  }

  Q_ASSERT_X( false, "QgsVectorLayer::minimumValue()", "Unknown source of the field!" );
  return QVariant();
}

QVariant QgsVectorLayer::maximumValue( int index )
{
  if ( !mDataProvider )
  {
    return QVariant();
  }

  QgsFields::FieldOrigin origin = mUpdatedFields.fieldOrigin( index );

  if ( origin == QgsFields::OriginProvider ) //a provider field
  {
    return mDataProvider->maximumValue( index );
  }
  else if ( origin == QgsFields::OriginJoin )
  {
    int sourceLayerIndex;
    const QgsVectorJoinInfo* join = mJoinBuffer->joinForFieldIndex( index, mUpdatedFields, sourceLayerIndex );
    Q_ASSERT( join );

    QgsVectorLayer* vl = dynamic_cast<QgsVectorLayer*>( QgsMapLayerRegistry::instance()->mapLayer( join->joinLayerId ) );
    Q_ASSERT( vl );

    return vl->maximumValue( sourceLayerIndex );
  }
  else if ( origin == QgsFields::OriginEdit )
  {
    // the layer is editable, but in certain cases it can still be avoided going through all features
    if ( mEditBuffer->mDeletedFeatureIds.isEmpty() &&
         mEditBuffer->mAddedFeatures.isEmpty() &&
         !mEditBuffer->mDeletedAttributeIds.contains( index ) &&
         mEditBuffer->mChangedAttributeValues.isEmpty() )
    {
      return mDataProvider->maximumValue( index );
    }

    // we need to go through each feature
    QgsAttributeList attList;
    attList << index;

    QgsFeatureIterator fit = getFeatures( QgsFeatureRequest()
                                          .setFlags( QgsFeatureRequest::NoGeometry )
                                          .setSubsetOfAttributes( attList ) );

    QgsFeature f;
    double maximumValue = -std::numeric_limits<double>::max();
    double currentValue = 0;
    while ( fit.nextFeature( f ) )
    {
      currentValue = f.attribute( index ).toDouble();
      if ( currentValue > maximumValue )
      {
        maximumValue = currentValue;
      }
    }
    return QVariant( maximumValue );
  }

  Q_ASSERT_X( false, "QgsVectorLayer::maximumValue()", "Unknown source of the field!" );
  return QVariant();
}

void QgsVectorLayer::stopRendererV2( QgsRenderContext& rendererContext, QgsSingleSymbolRendererV2* selRenderer )
{
  mRendererV2->stopRender( rendererContext );
  if ( selRenderer )
  {
    selRenderer->stopRender( rendererContext );
    delete selRenderer;
  }
}

void QgsVectorLayer::prepareLabelingAndDiagrams( QgsRenderContext& rendererContext, QgsAttributeList& attributes, bool& labeling )
{
  if ( !rendererContext.labelingEngine() )
    return;

  QSet<int> attrIndex;
  if ( rendererContext.labelingEngine()->prepareLayer( this, attrIndex, rendererContext ) )
  {
    QSet<int>::const_iterator attIt = attrIndex.constBegin();
    for ( ; attIt != attrIndex.constEnd(); ++attIt )
    {
      if ( !attributes.contains( *attIt ) )
      {
        attributes << *attIt;
      }
    }
    labeling = true;
  }

  if ( labeling )
  {
    // see if feature count limit is set for labeling
    QgsPalLayerSettings& palyr = rendererContext.labelingEngine()->layer( this->id() );
    if ( palyr.limitNumLabels && palyr.maxNumLabels > 0 )
    {
      QgsFeatureIterator fit = getFeatures( QgsFeatureRequest()
                                            .setFilterRect( rendererContext.extent() )
                                            .setSubsetOfAttributes( QgsAttributeList() ) );

      // total number of features that may be labeled
      QgsFeature f;
      int nFeatsToLabel = 0;
      while ( fit.nextFeature( f ) )
      {
        nFeatsToLabel++;
      }
      palyr.mFeaturesToLabel = nFeatsToLabel;
    }
  }

  //register diagram layers
  if ( mDiagramRenderer && mDiagramLayerSettings )
  {
    mDiagramLayerSettings->renderer = mDiagramRenderer;
    rendererContext.labelingEngine()->addDiagramLayer( this, mDiagramLayerSettings );
    //add attributes needed by the diagram renderer
    QList<int> att = mDiagramRenderer->diagramAttributes();
    QList<int>::const_iterator attIt = att.constBegin();
    for ( ; attIt != att.constEnd(); ++attIt )
    {
      if ( !attributes.contains( *attIt ) )
      {
        attributes << *attIt;
      }
    }
    //and the ones needed for data defined diagram positions
    if ( mDiagramLayerSettings->xPosColumn >= 0 && !attributes.contains( mDiagramLayerSettings->xPosColumn ) )
    {
      attributes << mDiagramLayerSettings->xPosColumn;
    }
    if ( mDiagramLayerSettings->yPosColumn >= 0 && !attributes.contains( mDiagramLayerSettings->yPosColumn ) )
    {
      attributes << mDiagramLayerSettings->yPosColumn;
    }
  }
}

void QgsVectorLayer::setDiagramLayerSettings( const QgsDiagramLayerSettings& s )
{
  if ( !mDiagramLayerSettings )
    mDiagramLayerSettings = new QgsDiagramLayerSettings();
  *mDiagramLayerSettings = s;
}

QString QgsVectorLayer::metadata()
{
  QString myMetadata = "<html><body>";

  //-------------

  myMetadata += "<p class=\"subheaderglossy\">";
  myMetadata += tr( "General" );
  myMetadata += "</p>\n";

  // data comment
  if ( !( dataComment().isEmpty() ) )
  {
    myMetadata += "<p class=\"glossy\">" + tr( "Layer comment" ) + "</p>\n";
    myMetadata += "<p>";
    myMetadata += dataComment();
    myMetadata += "</p>\n";
  }

  //storage type
  myMetadata += "<p class=\"glossy\">" + tr( "Storage type of this layer" ) + "</p>\n";
  myMetadata += "<p>";
  myMetadata += storageType();
  myMetadata += "</p>\n";

  // data source
  myMetadata += "<p class=\"glossy\">" + tr( "Source for this layer" ) + "</p>\n";
  myMetadata += "<p>";
  myMetadata += publicSource();
  myMetadata += "</p>\n";

  //geom type

  QGis::GeometryType type = geometryType();

  if ( type < 0 || type > QGis::NoGeometry )
  {
    QgsDebugMsg( "Invalid vector type" );
  }
  else
  {
    QString typeString( QGis::vectorGeometryType( geometryType() ) );

    myMetadata += "<p class=\"glossy\">" + tr( "Geometry type of the features in this layer" ) + "</p>\n";
    myMetadata += "<p>";
    myMetadata += typeString;
    myMetadata += "</p>\n";
  }

  QgsAttributeList pkAttrList = pendingPkAttributesList();
  if ( !pkAttrList.isEmpty() )
  {
    myMetadata += "<p class=\"glossy\">" + tr( "Primary key attributes" ) + "</p>\n";
    myMetadata += "<p>";
    foreach ( int idx, pkAttrList )
    {
      myMetadata += pendingFields()[ idx ].name() + " ";
    }
    myMetadata += "</p>\n";
  }


  //feature count
  myMetadata += "<p class=\"glossy\">" + tr( "The number of features in this layer" ) + "</p>\n";
  myMetadata += "<p>";
  myMetadata += QString::number( featureCount() );
  myMetadata += "</p>\n";
  //capabilities
  myMetadata += "<p class=\"glossy\">" + tr( "Editing capabilities of this layer" ) + "</p>\n";
  myMetadata += "<p>";
  myMetadata += capabilitiesString();
  myMetadata += "</p>\n";

  //-------------

  QgsRectangle myExtent = extent();
  myMetadata += "<p class=\"subheaderglossy\">";
  myMetadata += tr( "Extents" );
  myMetadata += "</p>\n";

  //extents in layer cs  TODO...maybe make a little nested table to improve layout...
  myMetadata += "<p class=\"glossy\">" + tr( "In layer spatial reference system units" ) + "</p>\n";
  myMetadata += "<p>";
  // Try to be a bit clever over what number format we use for the
  // extents. Some people don't like it using scientific notation when the
  // numbers get large, but for small numbers this is the more practical
  // option (so we can't force the format to 'f' for all values).
  // The scheme:
  // - for all numbers with more than 5 digits, force non-scientific notation
  // and 2 digits after the decimal point.
  // - for all smaller numbers let the OS decide which format to use (it will
  // generally use non-scientific unless the number gets much less than 1).

  if ( !myExtent.isEmpty() )
  {
    QString xMin, yMin, xMax, yMax;
    double changeoverValue = 99999; // The 'largest' 5 digit number
    if ( qAbs( myExtent.xMinimum() ) > changeoverValue )
    {
      xMin = QString( "%1" ).arg( myExtent.xMinimum(), 0, 'f', 2 );
    }
    else
    {
      xMin = QString( "%1" ).arg( myExtent.xMinimum() );
    }
    if ( qAbs( myExtent.yMinimum() ) > changeoverValue )
    {
      yMin = QString( "%1" ).arg( myExtent.yMinimum(), 0, 'f', 2 );
    }
    else
    {
      yMin = QString( "%1" ).arg( myExtent.yMinimum() );
    }
    if ( qAbs( myExtent.xMaximum() ) > changeoverValue )
    {
      xMax = QString( "%1" ).arg( myExtent.xMaximum(), 0, 'f', 2 );
    }
    else
    {
      xMax = QString( "%1" ).arg( myExtent.xMaximum() );
    }
    if ( qAbs( myExtent.yMaximum() ) > changeoverValue )
    {
      yMax = QString( "%1" ).arg( myExtent.yMaximum(), 0, 'f', 2 );
    }
    else
    {
      yMax = QString( "%1" ).arg( myExtent.yMaximum() );
    }

    myMetadata += tr( "xMin,yMin %1,%2 : xMax,yMax %3,%4" )
                  .arg( xMin ).arg( yMin ).arg( xMax ).arg( yMax );
  }
  else
  {
    myMetadata += tr( "unknown extent" );
  }

  myMetadata += "</p>\n";

  //extents in project cs

  try
  {
#if 0
    // TODO: currently disabled, will revisit later [MD]
    QgsRectangle myProjectedExtent = coordinateTransform->transformBoundingBox( extent() );
    myMetadata += "<p class=\"glossy\">" + tr( "In project spatial reference system units" ) + "</p>\n";
    myMetadata += "<p>";
    myMetadata += tr( "xMin,yMin %1,%2 : xMax,yMax %3,%4" )
                  .arg( myProjectedExtent.xMinimum() )
                  .arg( myProjectedExtent.yMinimum() )
                  .arg( myProjectedExtent.xMaximum() )
                  .arg( myProjectedExtent.yMaximum() );
    myMetadata += "</p>\n";
#endif

    //
    // Display layer spatial ref system
    //
    myMetadata += "<p class=\"glossy\">" + tr( "Layer Spatial Reference System" ) + "</p>\n";
    myMetadata += "<p>";
    myMetadata += crs().toProj4().replace( QRegExp( "\"" ), " \"" );
    myMetadata += "</p>\n";

    //
    // Display project (output) spatial ref system
    //
#if 0
    // TODO: disabled for now, will revisit later [MD]
    //myMetadata += "<tr><td bgcolor=\"gray\">";
    myMetadata += "<p class=\"glossy\">" + tr( "Project (Output) Spatial Reference System" ) + "</p>\n";
    myMetadata += "<p>";
    myMetadata += coordinateTransform->destCRS().toProj4().replace( QRegExp( "\"" ), " \"" );
    myMetadata += "</p>\n";
#endif
  }
  catch ( QgsCsException &cse )
  {
    Q_UNUSED( cse );
    QgsDebugMsg( cse.what() );

    myMetadata += "<p class=\"glossy\">" + tr( "In project spatial reference system units" ) + "</p>\n";
    myMetadata += "<p>";
    myMetadata += tr( "(Invalid transformation of layer extents)" );
    myMetadata += "</p>\n";

  }

#if 0
  //
  // Add the info about each field in the attribute table
  //
  myMetadata += "<p class=\"glossy\">" + tr( "Attribute field info" ) + "</p>\n";
  myMetadata += "<p>";

  // Start a nested table in this trow
  myMetadata += "<table width=\"100%\">";
  myMetadata += "<tr><th>";
  myMetadata += tr( "Field" );
  myMetadata += "</th>";
  myMetadata += "<th>";
  myMetadata += tr( "Type" );
  myMetadata += "</th>";
  myMetadata += "<th>";
  myMetadata += tr( "Length" );
  myMetadata += "</th>";
  myMetadata += "<th>";
  myMetadata += tr( "Precision" );
  myMetadata += "</th>";
  myMetadata += "<th>";
  myMetadata += tr( "Comment" );
  myMetadata += "</th>";

  //get info for each field by looping through them
  const QgsFieldMap& myFields = pendingFields();
  for ( QgsFieldMap::const_iterator it = myFields.begin(); it != myFields.end(); ++it )
  {
    const QgsField& myField = *it;

    myMetadata += "<tr><td>";
    myMetadata += myField.name();
    myMetadata += "</td>";
    myMetadata += "<td>";
    myMetadata += myField.typeName();
    myMetadata += "</td>";
    myMetadata += "<td>";
    myMetadata += QString( "%1" ).arg( myField.length() );
    myMetadata += "</td>";
    myMetadata += "<td>";
    myMetadata += QString( "%1" ).arg( myField.precision() );
    myMetadata += "</td>";
    myMetadata += "<td>";
    myMetadata += QString( "%1" ).arg( myField.comment() );
    myMetadata += "</td></tr>";
  }

  //close field list
  myMetadata += "</table>"; //end of nested table
#endif

  myMetadata += "</body></html>";
  return myMetadata;
}

void QgsVectorLayer::onCacheImageDelete()
{
  if ( mCurrentRendererContext )
    mCurrentRendererContext->setRenderingStopped( true );
}

QgsVectorLayer::ValueRelationData &QgsVectorLayer::valueRelation( int idx )
{
  const QgsFields &fields = pendingFields();

  // FIXME: throw an exception!?
  static QgsVectorLayer::ValueRelationData invalidData;
  if ( idx < 0 || idx >= fields.count() )
  {
    QgsDebugMsg( QString( "field %1 not found" ).arg( idx ) );
    return invalidData;
  }
  QString fieldName = fields[idx].name();

  if ( !mValueRelations.contains( fieldName ) )
  {
    mValueRelations[fieldName] = ValueRelationData();
  }

  return mValueRelations[fieldName];
}

QList<QgsAttributeEditorElement*> &QgsVectorLayer::attributeEditorElements()
{
  return mAttributeEditorElements;
}

void QgsVectorLayer::clearAttributeEditorWidgets()
{
  mAttributeEditorElements.clear();
}

QDomElement QgsAttributeEditorContainer::toDomElement( QDomDocument& doc ) const
{
  QDomElement elem = doc.createElement( "attributeEditorContainer" );
  elem.setAttribute( "name", mName );
  for ( QList< QgsAttributeEditorElement* >::const_iterator it = mChildren.begin(); it != mChildren.end(); ++it )
  {
    elem.appendChild(( *it )->toDomElement( doc ) );
  }
  return elem;
}


void QgsAttributeEditorContainer::addChildElement( QgsAttributeEditorElement *widget )
{
  mChildren.append( widget );
}

QDomElement QgsAttributeEditorField::toDomElement( QDomDocument& doc ) const
{
  QDomElement elem = doc.createElement( "attributeEditorField" );
  elem.setAttribute( "name", mName );
  elem.setAttribute( "index", mIdx );
  return elem;
}

int QgsVectorLayer::listStylesInDatabase( QStringList &ids, QStringList &names, QStringList &descriptions, QString &msgError )
{
  QgsProviderRegistry * pReg = QgsProviderRegistry::instance();
  QLibrary *myLib = pReg->providerLibrary( mProviderKey );
  if ( !myLib )
  {
    msgError = QObject::tr( "Unable to load %1 provider" ).arg( mProviderKey );
    return -1;
  }
  listStyles_t* listStylesExternalMethod = ( listStyles_t * ) cast_to_fptr( myLib->resolve( "listStyles" ) );

  if ( !listStylesExternalMethod )
  {
    delete myLib;
    msgError = QObject::tr( "Provider %1 has no %2 method" ).arg( mProviderKey ).arg( "listStyles" );
    return -1;
  }

  return listStylesExternalMethod( mDataSource, ids, names, descriptions, msgError );
}

QString QgsVectorLayer::getStyleFromDatabase( QString styleId, QString &msgError )
{
  QgsProviderRegistry * pReg = QgsProviderRegistry::instance();
  QLibrary *myLib = pReg->providerLibrary( mProviderKey );
  if ( !myLib )
  {
    msgError = QObject::tr( "Unable to load %1 provider" ).arg( mProviderKey );
    return QObject::tr( "" );
  }
  getStyleById_t* getStyleByIdMethod = ( getStyleById_t * ) cast_to_fptr( myLib->resolve( "getStyleById" ) );

  if ( !getStyleByIdMethod )
  {
    delete myLib;
    msgError = QObject::tr( "Provider %1 has no %2 method" ).arg( mProviderKey ).arg( "getStyleById" );
    return QObject::tr( "" );
  }

  return getStyleByIdMethod( mDataSource, styleId, msgError );
}


void QgsVectorLayer::saveStyleToDatabase( QString name, QString description,
    bool useAsDefault, QString uiFileContent,  QString &msgError )
{

  QString sldStyle, qmlStyle;
  QgsProviderRegistry * pReg = QgsProviderRegistry::instance();
  QLibrary *myLib = pReg->providerLibrary( mProviderKey );
  if ( !myLib )
  {
    msgError = QObject::tr( "Unable to load %1 provider" ).arg( mProviderKey );
    return;
  }
  saveStyle_t* saveStyleExternalMethod = ( saveStyle_t * ) cast_to_fptr( myLib->resolve( "saveStyle" ) );

  if ( !saveStyleExternalMethod )
  {
    delete myLib;
    msgError = QObject::tr( "Provider %1 has no %2 method" ).arg( mProviderKey ).arg( "saveStyle" );
    return;
  }

  QDomDocument qmlDocument, sldDocument;
  this->exportNamedStyle( qmlDocument, msgError );
  if ( !msgError.isNull() )
  {
    return;
  }
  qmlStyle = qmlDocument.toString();

  this->exportSldStyle( sldDocument, msgError );
  if ( !msgError.isNull() )
  {
    return;
  }
  sldStyle = sldDocument.toString();

<<<<<<< HEAD
        saveStyleExternalMethod( mDataSource, qmlStyle, sldStyle, name,
                                description, uiFileContent, useAsDefault, msgError );
=======
  saveStyleExternalMethod( mDataSource, qmlStyle, sldStyle, name,
                           description, uiFileContent, useAsDefault, msgError );
>>>>>>> 0264ab7a
}



QString QgsVectorLayer::loadNamedStyle( const QString theURI, bool &theResultFlag )
{
    return loadNamedStyle( theURI, theResultFlag, false );
}

QString QgsVectorLayer::loadNamedStyle( const QString theURI, bool &theResultFlag , bool loadFromLocalDB )
{
  QgsDataSourceURI dsUri( theURI );
  if ( !loadFromLocalDB && !dsUri.database().isEmpty() )
  {
    QgsProviderRegistry * pReg = QgsProviderRegistry::instance();
    QLibrary *myLib = pReg->providerLibrary( mProviderKey );
    if ( myLib )
    {
      loadStyle_t* loadStyleExternalMethod = ( loadStyle_t * ) cast_to_fptr( myLib->resolve( "loadStyle" ) );
      if ( loadStyleExternalMethod )
      {
        QString qml, errorMsg;
        qml = loadStyleExternalMethod( mDataSource, errorMsg );
        if ( !qml.isEmpty() )
        {
          theResultFlag = this->applyNamedStyle( qml, errorMsg );
        }
      }
    }

  }
  if ( !theResultFlag )
  {
    return QgsMapLayer::loadNamedStyle( theURI, theResultFlag );
  }
  return QObject::tr( "Loaded from Provider" );
}

bool QgsVectorLayer::applyNamedStyle( QString namedStyle, QString errorMsg )
{
  QDomDocument myDocument( "qgis" );
  myDocument.setContent( namedStyle );

  QDomElement myRoot = myDocument.firstChildElement( "qgis" );

  if ( myRoot.isNull() )
  {
    errorMsg = tr( "Error: qgis element could not be found" );
    return false;
  }
  toggleScaleBasedVisibility( myRoot.attribute( "hasScaleBasedVisibilityFlag" ).toInt() == 1 );
  setMinimumScale( myRoot.attribute( "minimumScale" ).toFloat() );
  setMaximumScale( myRoot.attribute( "maximumScale" ).toFloat() );

#if 0
  //read transparency level
  QDomNode transparencyNode = myRoot.namedItem( "transparencyLevelInt" );
  if ( ! transparencyNode.isNull() )
  {
    // set transparency level only if it's in project
    // (otherwise it sets the layer transparent)
    QDomElement myElement = transparencyNode.toElement();
    setTransparency( myElement.text().toInt() );
  }
#endif

  return readSymbology( myRoot, errorMsg );
}<|MERGE_RESOLUTION|>--- conflicted
+++ resolved
@@ -3811,13 +3811,8 @@
   }
   sldStyle = sldDocument.toString();
 
-<<<<<<< HEAD
         saveStyleExternalMethod( mDataSource, qmlStyle, sldStyle, name,
                                 description, uiFileContent, useAsDefault, msgError );
-=======
-  saveStyleExternalMethod( mDataSource, qmlStyle, sldStyle, name,
-                           description, uiFileContent, useAsDefault, msgError );
->>>>>>> 0264ab7a
 }
 
 
