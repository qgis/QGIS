--- conflicted
+++ resolved
@@ -1085,14 +1085,12 @@
 
   delete QgsProviderRegistry::instance();
 
-<<<<<<< HEAD
-  QgsStyle::cleanDefaultStyle();
-=======
   // invalidate coordinate cache while the PROJ context held by the thread-locale
   // QgsProjContextStore object is still alive. Otherwise if this later object
   // is destroyed before the static variables of the cache, we might use freed memory.
   QgsCoordinateTransform::invalidateCache();
->>>>>>> bb2e15c9
+
+  QgsStyle::cleanDefaultStyle();
 
   // tear-down GDAL/OGR
   OGRCleanupAll();
