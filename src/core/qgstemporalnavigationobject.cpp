/***************************************************************************
                         qgstemporalnavigationobject.cpp
                         ---------------
    begin                : March 2020
    copyright            : (C) 2020 by Samweli Mwakisambwe
    email                : samweli at kartoza dot com
 ***************************************************************************/

/***************************************************************************
 *                                                                         *
 *   This program is free software; you can redistribute it and/or modify  *
 *   it under the terms of the GNU General Public License as published by  *
 *   the Free Software Foundation; either version 2 of the License, or     *
 *   (at your option) any later version.                                   *
 *                                                                         *
 ***************************************************************************/

#include "qgstemporalnavigationobject.h"
#include "qgis.h"
#include "qgstemporalutils.h"

QgsTemporalNavigationObject::QgsTemporalNavigationObject( QObject *parent )
  : QgsTemporalController( parent )
{
  mNewFrameTimer = new QTimer( this );

  connect( mNewFrameTimer, &QTimer::timeout,
           this, &QgsTemporalNavigationObject::timerTimeout );
}

void QgsTemporalNavigationObject::timerTimeout()
{
  switch ( mPlayBackMode )
  {
    case AnimationState::Forward:
      next();
      if ( mCurrentFrameNumber >= totalFrameCount() - 1 )
      {
        if ( mLoopAnimation )
          mCurrentFrameNumber = -1; // we don't jump immediately to frame 0, instead we delay that till the next timeout
        else
          pause();
      }
      break;

    case AnimationState::Reverse:
      previous();
      if ( mCurrentFrameNumber <= 0 )
      {
        if ( mLoopAnimation )
          mCurrentFrameNumber = totalFrameCount(); // we don't jump immediately to real last frame..., instead we delay that till the next timeout
        else
          pause();
      }
      break;

    case AnimationState::Idle:
      // should not happen - in an idle state the timeout won't occur
      break;
  }
}

bool QgsTemporalNavigationObject::isLooping() const
{
  return mLoopAnimation;
}

void QgsTemporalNavigationObject::setLooping( bool loopAnimation )
{
  mLoopAnimation = loopAnimation;
}

QgsExpressionContextScope *QgsTemporalNavigationObject::createExpressionContextScope() const
{
  std::unique_ptr< QgsExpressionContextScope > scope = std::make_unique< QgsExpressionContextScope >( QStringLiteral( "temporal" ) );
  scope->setVariable( QStringLiteral( "frame_rate" ), mFramesPerSecond, true );
  scope->setVariable( QStringLiteral( "frame_number" ), mCurrentFrameNumber, true );
  scope->setVariable( QStringLiteral( "frame_duration" ), mFrameDuration, true );
  scope->setVariable( QStringLiteral( "frame_timestep" ), mFrameDuration.originalDuration(), true );
  scope->setVariable( QStringLiteral( "frame_timestep_unit" ), mFrameDuration.originalUnit(), true );
  scope->setVariable( QStringLiteral( "animation_start_time" ), mTemporalExtents.begin(), true );
  scope->setVariable( QStringLiteral( "animation_end_time" ), mTemporalExtents.end(), true );
  scope->setVariable( QStringLiteral( "animation_interval" ), mTemporalExtents.end() - mTemporalExtents.begin(), true );
  return scope.release();
}

QgsDateTimeRange QgsTemporalNavigationObject::dateTimeRangeForFrameNumber( long long frame ) const
{
  const QDateTime start = mTemporalExtents.begin();

  if ( frame < 0 )
    frame = 0;

  const long long nextFrame = frame + 1;

  QDateTime begin;
  QDateTime end;
  if ( mFrameDuration.originalUnit() == QgsUnitTypes::TemporalIrregularStep )
  {
    if ( mAllRanges.empty() )
      return QgsDateTimeRange();

    return frame < mAllRanges.size() ? mAllRanges.at( frame ) : mAllRanges.constLast();
  }
  else
  {
    begin = QgsTemporalUtils::calculateFrameTime( start, frame, mFrameDuration );
    end = QgsTemporalUtils::calculateFrameTime( start, nextFrame, mFrameDuration );
  }

  QDateTime frameStart = begin;

  if ( mCumulativeTemporalRange )
    frameStart = start;

  if ( end <= mTemporalExtents.end() )
    return QgsDateTimeRange( frameStart, end, true, false );

  return QgsDateTimeRange( frameStart, mTemporalExtents.end(), true, false );
}

void QgsTemporalNavigationObject::setNavigationMode( const NavigationMode mode )
{
  if ( mNavigationMode == mode )
    return;

  mNavigationMode = mode;
  emit navigationModeChanged( mode );

  if ( !mBlockUpdateTemporalRangeSignal )
  {
    switch ( mNavigationMode )
    {
      case Animated:
        emit updateTemporalRange( dateTimeRangeForFrameNumber( mCurrentFrameNumber ) );
        break;
      case FixedRange:
        emit updateTemporalRange( mTemporalExtents );
        break;
      case NavigationOff:
        emit updateTemporalRange( QgsDateTimeRange() );
        break;
    }
  }
}

void QgsTemporalNavigationObject::setTemporalExtents( const QgsDateTimeRange &temporalExtents )
{
  if ( mTemporalExtents == temporalExtents )
  {
    return;
  }
  QgsDateTimeRange oldFrame = dateTimeRangeForFrameNumber( currentFrameNumber() );
  mTemporalExtents = temporalExtents;
  mCurrentFrameNumber = findBestFrameNumberForFrameStart( oldFrame.begin() );
  emit temporalExtentsChanged( mTemporalExtents );

  switch ( mNavigationMode )
  {
    case Animated:
    {
      int currentFrameNumber = mCurrentFrameNumber;

      // Force to emit signal if the current frame number doesn't change
      if ( currentFrameNumber == mCurrentFrameNumber && !mBlockUpdateTemporalRangeSignal )
        emit updateTemporalRange( dateTimeRangeForFrameNumber( mCurrentFrameNumber ) );
      break;
    }
    case FixedRange:
      if ( !mBlockUpdateTemporalRangeSignal )
        emit updateTemporalRange( mTemporalExtents );
      break;
    case NavigationOff:
      break;
  }

}

QgsDateTimeRange QgsTemporalNavigationObject::temporalExtents() const
{
  return mTemporalExtents;
}

void QgsTemporalNavigationObject::setAvailableTemporalRanges( const QList<QgsDateTimeRange> &ranges )
{
  mAllRanges = ranges;
}

QList<QgsDateTimeRange> QgsTemporalNavigationObject::availableTemporalRanges() const
{
  return mAllRanges;
}

void QgsTemporalNavigationObject::setCurrentFrameNumber( long long frameNumber )
{
  if ( mCurrentFrameNumber != frameNumber )
  {
    mCurrentFrameNumber = std::max( 0LL, std::min( frameNumber, totalFrameCount() - 1 ) );
    QgsDateTimeRange range = dateTimeRangeForFrameNumber( mCurrentFrameNumber );

    if ( !mBlockUpdateTemporalRangeSignal )
      emit updateTemporalRange( range );
  }
}

long long QgsTemporalNavigationObject::currentFrameNumber() const
{
  return mCurrentFrameNumber;
}

void QgsTemporalNavigationObject::setFrameDuration( const QgsInterval &frameDuration )
{
  if ( mFrameDuration == frameDuration )
  {
    return;
  }

  QgsDateTimeRange oldFrame = dateTimeRangeForFrameNumber( currentFrameNumber() );
  mFrameDuration = frameDuration;

  mCurrentFrameNumber = findBestFrameNumberForFrameStart( oldFrame.begin() );
  emit temporalFrameDurationChanged( mFrameDuration );

  // forcing an update of our views
  QgsDateTimeRange range = dateTimeRangeForFrameNumber( mCurrentFrameNumber );

  if ( !mBlockUpdateTemporalRangeSignal && mNavigationMode == Animated )
    emit updateTemporalRange( range );
}

QgsInterval QgsTemporalNavigationObject::frameDuration() const
{
  return mFrameDuration;
}

void QgsTemporalNavigationObject::setFramesPerSecond( double framesPerSeconds )
{
  if ( framesPerSeconds > 0 )
  {
    mFramesPerSecond = framesPerSeconds;
    mNewFrameTimer->setInterval( ( 1.0 / mFramesPerSecond ) * 1000 );
  }
}

double QgsTemporalNavigationObject::framesPerSecond() const
{
  return mFramesPerSecond;
}

void QgsTemporalNavigationObject::setTemporalRangeCumulative( bool state )
{
  mCumulativeTemporalRange = state;
}

bool QgsTemporalNavigationObject::temporalRangeCumulative() const
{
  return mCumulativeTemporalRange;
}

void QgsTemporalNavigationObject::play()
{
  mNewFrameTimer->start( ( 1.0 / mFramesPerSecond ) * 1000 );
}

void QgsTemporalNavigationObject::pause()
{
  mNewFrameTimer->stop();
  setAnimationState( AnimationState::Idle );
}

void QgsTemporalNavigationObject::playForward()
{
  if ( mPlayBackMode == Idle &&  mCurrentFrameNumber >= totalFrameCount() - 1 )
  {
    // if we are paused at the end of the video, and the user hits play, we automatically rewind and play again
    rewindToStart();
  }

  setAnimationState( AnimationState::Forward );
  play();
}

void QgsTemporalNavigationObject::playBackward()
{
  if ( mPlayBackMode == Idle &&  mCurrentFrameNumber <= 0 )
  {
    // if we are paused at the start of the video, and the user hits play, we automatically skip to end and play in reverse again
    skipToEnd();
  }

  setAnimationState( AnimationState::Reverse );
  play();
}

void QgsTemporalNavigationObject::next()
{
  setCurrentFrameNumber( mCurrentFrameNumber + 1 );
}

void QgsTemporalNavigationObject::previous()
{
  setCurrentFrameNumber( mCurrentFrameNumber - 1 );
}

void QgsTemporalNavigationObject::rewindToStart()
{
  setCurrentFrameNumber( 0 );
}

void QgsTemporalNavigationObject::skipToEnd()
{
  const long long frame = totalFrameCount() - 1;
  setCurrentFrameNumber( frame );
}

long long QgsTemporalNavigationObject::totalFrameCount() const
{
  if ( mFrameDuration.originalUnit() == QgsUnitTypes::TemporalIrregularStep )
  {
    return mAllRanges.count();
  }
  else
  {
    QgsInterval totalAnimationLength = mTemporalExtents.end() - mTemporalExtents.begin();
    return std::floor( totalAnimationLength.seconds() / mFrameDuration.seconds() ) + 1;
  }
}

void QgsTemporalNavigationObject::setAnimationState( AnimationState mode )
{
  if ( mode != mPlayBackMode )
  {
    mPlayBackMode = mode;
    emit stateChanged( mPlayBackMode );
  }
}

QgsTemporalNavigationObject::AnimationState QgsTemporalNavigationObject::animationState() const
{
  return mPlayBackMode;
}

long long QgsTemporalNavigationObject::findBestFrameNumberForFrameStart( const QDateTime &frameStart ) const
{
<<<<<<< HEAD
  long bestFrame = 0;
  QgsDateTimeRange testFrame = QgsDateTimeRange( frameStart, frameStart ); // creating an 'instant' Range here
  for ( long i = 0; i < totalFrameCount(); ++i )
=======
  long long bestFrame = 0;
  if ( mFrameDuration.originalUnit() == QgsUnitTypes::TemporalIrregularStep )
>>>>>>> 34735aa9
  {
    for ( const QgsDateTimeRange &range : mAllRanges )
    {
      if ( range.contains( frameStart ) )
        return bestFrame;
      else if ( range.begin() > frameStart )
        // if we've gone past the target date, go back one frame if possible
        return std::max( 0LL, bestFrame - 1 );
      bestFrame++;
    }
    return mAllRanges.count() - 1;
  }
  else
  {
    QgsDateTimeRange testFrame = QgsDateTimeRange( frameStart, frameStart ); // creating an 'instant' Range
    // Earlier we looped from frame 0 till totalFrameCount() here, but this loop grew potentially gigantic
    long long roughFrameStart = 0;
    long long roughFrameEnd = totalFrameCount();
    // For the smaller step frames we calculate an educated guess, to prevent the loop becoming too
    // large, freezing the ui (eg having a mTemporalExtents of several months and the user selects milliseconds)
    if ( mFrameDuration.originalUnit() != QgsUnitTypes::TemporalMonths && mFrameDuration.originalUnit() != QgsUnitTypes::TemporalYears && mFrameDuration.originalUnit() != QgsUnitTypes::TemporalDecades && mFrameDuration.originalUnit() != QgsUnitTypes::TemporalCenturies )
    {
      // Only if we receive a valid frameStart, that is within current mTemporalExtents
      // We tend to receive a framestart of 'now()' upon startup for example
      if ( mTemporalExtents.contains( frameStart ) )
      {
        roughFrameStart = std::floor( ( frameStart - mTemporalExtents.begin() ).seconds() / mFrameDuration.seconds() );
      }
      roughFrameEnd = roughFrameStart + 100; // just in case we miss the guess
    }
    for ( long long i = roughFrameStart; i < roughFrameEnd; ++i )
    {
      QgsDateTimeRange range = dateTimeRangeForFrameNumber( i );
      if ( range.overlaps( testFrame ) )
      {
        bestFrame = i;
        break;
      }
    }
    return bestFrame;
  }
}<|MERGE_RESOLUTION|>--- conflicted
+++ resolved
@@ -342,14 +342,8 @@
 
 long long QgsTemporalNavigationObject::findBestFrameNumberForFrameStart( const QDateTime &frameStart ) const
 {
-<<<<<<< HEAD
-  long bestFrame = 0;
-  QgsDateTimeRange testFrame = QgsDateTimeRange( frameStart, frameStart ); // creating an 'instant' Range here
-  for ( long i = 0; i < totalFrameCount(); ++i )
-=======
   long long bestFrame = 0;
   if ( mFrameDuration.originalUnit() == QgsUnitTypes::TemporalIrregularStep )
->>>>>>> 34735aa9
   {
     for ( const QgsDateTimeRange &range : mAllRanges )
     {
