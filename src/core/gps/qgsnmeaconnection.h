/***************************************************************************
                          qgsnmeaconnection.h  -  description
                          -------------------
    begin                : November 30th, 2009
    copyright            : (C) 2009 by Marco Hugentobler
    email                : marco at hugis dot net
 ***************************************************************************/

/***************************************************************************
 *                                                                         *
 *   This program is free software; you can redistribute it and/or modify  *
 *   it under the terms of the GNU General Public License as published by  *
 *   the Free Software Foundation; either version 2 of the License, or     *
 *   (at your option) any later version.                                   *
 *                                                                         *
 ***************************************************************************/

#ifndef QGSNMEACONNECTION_H
#define QGSNMEACONNECTION_H

#include "qgis_core.h"
#include "qgsgpsconnection.h"

/**
 * \ingroup core
 * Evaluates NMEA sentences coming from a GPS device
 * \since QGIS 1.4
 */
class CORE_EXPORT QgsNmeaConnection: public QgsGpsConnection
{
    Q_OBJECT
  public:

    /**
     * Constructs a QgsNmeaConnection with given \a device.
     *
     * Ownership of \a device is transferred to the connection.
     */
    QgsNmeaConnection( QIODevice *device SIP_TRANSFER );

  protected slots:
    //! Parse available data source content
    void parseData() override;

  protected:
    //! Store data from the device before it is processed
    QString mStringBuffer;
    //! Splits mStringBuffer into sentences and calls libnmea
    void processStringBuffer();
    //handle the different sentence type
    //! process GGA sentence
    void processGgaSentence( const char *data, int len );
    //! process RMC sentence
    void processRmcSentence( const char *data, int len );
    //! process GSV sentence
    void processGsvSentence( const char *data, int len );
    //! process VTG sentence
    void processVtgSentence( const char *data, int len );
    //! process GSA sentence
    void processGsaSentence( const char *data, int len );
    //! process GST sentence
<<<<<<< HEAD
<<<<<<< HEAD
	  void processGstSentence( const char *data, int len );

=======
=======
>>>>>>> 39bed893
    void processGstSentence( const char *data, int len );
    //! process HDT sentence
    void processHdtSentence( const char *data, int len );
    //! process HCHDG sentence
    void processHchdgSentence( const char *data, int len );
    //! process HCHDT sentence
    void processHchdtSentence( const char *data, int len );
<<<<<<< HEAD
>>>>>>> 39bed8938e75277a66d19b0c2e6599b6963cef7b
=======
>>>>>>> 39bed893
};

#endif // QGSNMEACONNECTION_H<|MERGE_RESOLUTION|>--- conflicted
+++ resolved
@@ -59,13 +59,6 @@
     //! process GSA sentence
     void processGsaSentence( const char *data, int len );
     //! process GST sentence
-<<<<<<< HEAD
-<<<<<<< HEAD
-	  void processGstSentence( const char *data, int len );
-
-=======
-=======
->>>>>>> 39bed893
     void processGstSentence( const char *data, int len );
     //! process HDT sentence
     void processHdtSentence( const char *data, int len );
@@ -73,10 +66,6 @@
     void processHchdgSentence( const char *data, int len );
     //! process HCHDT sentence
     void processHchdtSentence( const char *data, int len );
-<<<<<<< HEAD
->>>>>>> 39bed8938e75277a66d19b0c2e6599b6963cef7b
-=======
->>>>>>> 39bed893
 };
 
 #endif // QGSNMEACONNECTION_H