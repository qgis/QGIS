--- conflicted
+++ resolved
@@ -968,7 +968,7 @@
 }
 
 
-LabelPosition* FeaturePart::curvedPlacementAtOffset( PointSet* path_positions, double* path_distances, int& orientation, int index, double distance, bool& flip )
+LabelPosition* FeaturePart::curvedPlacementAtOffset( PointSet* path_positions, double* path_distances, int orientation, int index, double distance )
 {
   // Check that the given distance is on the given index and find the correct index and distance if not
   while ( distance < 0 && index > 1 )
@@ -994,6 +994,10 @@
   }
 
   LabelInfo* li = mLF->curvedLabelInfo();
+
+  // Keep track of the initial index,distance incase we need to re-call get_placement_offset
+  int initial_index = index;
+  double initial_distance = distance;
 
   double string_height = li->label_height;
   double old_x = path_positions->x[index-1];
@@ -1021,15 +1025,7 @@
   if ( !orientation_forced )
     orientation = ( angle > 0.55 * M_PI || angle < -0.45 * M_PI ? -1 : 1 );
 
-  if ( mLF->layer()->arrangement() == QgsPalLayerSettings::Curved || mLF->layer()->arrangement() == QgsPalLayerSettings::PerimeterCurved )
-  {
-    if ( !isUprightLabel() )
-    {
-      if ( orientation != 1 )
-        flip = true;   // Report to the caller, that the orientation is flipped
-      orientation = 1;
-    }
-  }
+  int upside_down_char_count = 0; // Count of characters that are placed upside down.
 
   for ( int i = 0; i < li->char_num; i++ )
   {
@@ -1145,13 +1141,31 @@
     //current_placement.add_node(ci.character,render_x - current_placement.starting_x, render_y - current_placement.starting_y, render_angle)
 
     // Normalise to 0 <= angle < 2PI
-    while ( render_angle >= 2 * M_PI ) render_angle -= 2 * M_PI;
-    while ( render_angle < 0 )         render_angle += 2 * M_PI;
-
-    if ( render_angle > M_PI / 2 && render_angle < 1.5 * M_PI )
-      slp->incrUpsideDownCharCount();
+    while ( render_angle >= 2*M_PI ) render_angle -= 2 * M_PI;
+    while ( render_angle < 0 ) render_angle += 2 * M_PI;
+
+    if ( render_angle > M_PI / 2 && render_angle < 1.5*M_PI )
+      upside_down_char_count++;
   }
   // END FOR
+
+  // If we placed too many characters upside down
+  if ( upside_down_char_count >= li->char_num / 2.0 )
+  {
+    // if we auto-detected the orientation then retry with the opposite orientation
+    if ( !orientation_forced )
+    {
+      orientation = -orientation;
+      delete slp;
+      slp = curvedPlacementAtOffset( path_positions, path_distances, orientation, initial_index, initial_distance );
+    }
+    else
+    {
+      // Otherwise we have failed to find a placement
+      delete slp;
+      return nullptr;
+    }
+  }
 
   return slp;
 }
@@ -1217,12 +1231,12 @@
     flags = FLAG_ON_LINE; // default flag
   // placements may need to be reversed if using line position dependent orientation
   // and the line has right-to-left direction
-  bool reversed = (( flags & FLAG_MAP_ORIENTATION ) ? isRightToLeft : false );
+  bool reversed = ( !( flags & FLAG_MAP_ORIENTATION ) ? isRightToLeft : false );
 
   // an orientation of 0 means try both orientations and choose the best
   int orientation = 0;
   if ( !( flags & FLAG_MAP_ORIENTATION )
-       && ( mLF->layer()->arrangement() == QgsPalLayerSettings::Curved || mLF->layer()->arrangement() == QgsPalLayerSettings::PerimeterCurved ) )
+       && mLF->layer()->arrangement() == QgsPalLayerSettings::PerimeterCurved )
   {
     //... but if we are labeling the perimeter of a polygon and using line orientation flags,
     // then we can only accept a single orientation, as we need to ensure that the labels fall
@@ -1233,62 +1247,30 @@
   // generate curved labels
   for ( int i = 0; i*delta < total_distance; i++ )
   {
-    bool flip = false;
-    bool orientation_forced = ( orientation != 0 ); // Whether the orientation was set by the caller
-    LabelPosition* slp = curvedPlacementAtOffset( mapShape, path_distances, orientation, 1, i * delta, flip );
-    if ( slp == nullptr )
-      continue;
-
-    // If we placed too many characters upside down (PerimeterCurved is ok to show upside down)
-    if ( slp->getUpsideDownCharCount() >= li->char_num / 2.0 )
-    {
-      // if we auto-detected the orientation then retry with the opposite orientation
-      if ( !orientation_forced )
+    LabelPosition* slp = curvedPlacementAtOffset( mapShape, path_distances, orientation, 1, i * delta );
+
+    if ( slp )
+    {
+      // evaluate cost
+      double angle_diff = 0.0, angle_last = 0.0, diff;
+      LabelPosition* tmp = slp;
+      double sin_avg = 0, cos_avg = 0;
+      while ( tmp )
       {
-        orientation = -orientation;
-        delete slp;
-        slp = curvedPlacementAtOffset( mapShape, path_distances, orientation, 1, i * delta, flip );
+        if ( tmp != slp ) // not first?
+        {
+          diff = fabs( tmp->getAlpha() - angle_last );
+          if ( diff > 2*M_PI ) diff -= 2 * M_PI;
+          diff = qMin( diff, 2 * M_PI - diff ); // difference 350 deg is actually just 10 deg...
+          angle_diff += diff;
+        }
+
+        sin_avg += sin( tmp->getAlpha() );
+        cos_avg += cos( tmp->getAlpha() );
+        angle_last = tmp->getAlpha();
+        tmp = tmp->getNextPart();
       }
-      else if ( mLF->layer()->arrangement() == QgsPalLayerSettings::Curved || mLF->layer()->arrangement() == QgsPalLayerSettings::PerimeterCurved )
-      {
-        if ( isUprightLabel() && !flip )
-        {
-          orientation = -orientation;
-          flip = true;
-          delete slp;
-          slp = curvedPlacementAtOffset( mapShape, path_distances, orientation, 1, i * delta, flip );
-        }
-      }
-      else
-      {
-        // Otherwise we have failed to find a placement
-        delete slp;
-        slp = nullptr;
-      }
-    }
-    if ( slp == nullptr )
-      continue;
-
-    // evaluate cost
-    double angle_diff = 0.0, angle_last = 0.0, diff;
-    LabelPosition* tmp = slp;
-    double sin_avg = 0, cos_avg = 0;
-    while ( tmp )
-    {
-      if ( tmp != slp ) // not first?
-      {
-        diff = fabs( tmp->getAlpha() - angle_last );
-        if ( diff > 2*M_PI ) diff -= 2 * M_PI;
-        diff = qMin( diff, 2 * M_PI - diff ); // difference 350 deg is actually just 10 deg...
-        angle_diff += diff;
-      }
-
-<<<<<<< HEAD
-      sin_avg += sin( tmp->getAlpha() );
-      cos_avg += cos( tmp->getAlpha() );
-      angle_last = tmp->getAlpha();
-      tmp = tmp->getNextPart();
-=======
+
       double angle_diff_avg = li->char_num > 1 ? ( angle_diff / ( li->char_num - 1 ) ) : 0; // <0, pi> but pi/8 is much already
       double cost = angle_diff_avg / 100; // <0, 0.031 > but usually <0, 0.003 >
       if ( cost < 0.0001 ) cost = 0.0001;
@@ -1339,32 +1321,7 @@
       }
       // delete original candidate
       delete slp;
->>>>>>> 56400b14
-    }
-
-    double angle_diff_avg = li->char_num > 1 ? ( angle_diff / ( li->char_num - 1 ) ) : 0; // <0, pi> but pi/8 is much already
-    double cost = angle_diff_avg / 100; // <0, 0.031 > but usually <0, 0.003 >
-    if ( cost < 0.0001 ) cost = 0.0001;
-
-    // penalize positions which are further from the line's midpoint
-    double labelCenter = ( i * delta ) + getLabelWidth() / 2;
-    double costCenter = qAbs( total_distance / 2 - labelCenter ) / total_distance; // <0, 0.5>
-    cost += costCenter / 1000;  // < 0, 0.0005 >
-    slp->setCost( cost );
-
-    // average angle is calculated with respect to periodicity of angles
-    double angle_avg = atan2( sin_avg / li->char_num, cos_avg / li->char_num );
-    bool localreversed = flip ? !reversed : reversed;
-    // displacement
-    if (( !localreversed && ( flags & FLAG_ABOVE_LINE ) ) || ( localreversed && ( flags & FLAG_BELOW_LINE ) ) )
-      positions.append( _createCurvedCandidate( slp, angle_avg, mLF->distLabel() + li->label_height / 2 ) );
-    if ( flags & FLAG_ON_LINE )
-      positions.append( _createCurvedCandidate( slp, angle_avg, 0 ) );
-    if (( !localreversed && ( flags & FLAG_BELOW_LINE ) ) || ( localreversed && ( flags & FLAG_ABOVE_LINE ) ) )
-      positions.append( _createCurvedCandidate( slp, angle_avg, -li->label_height / 2 - mLF->distLabel() ) );
-
-    // delete original candidate
-    delete slp;
+    }
   }
 
 
@@ -1631,7 +1588,9 @@
           createCandidatesAroundPoint( x[0], y[0], lPos, angle );
         break;
       case GEOS_LINESTRING:
-        if ( mLF->layer()->arrangement() == QgsPalLayerSettings::Curved || mLF->layer()->arrangement() == QgsPalLayerSettings::PerimeterCurved )
+        if ( mLF->layer()->arrangement() == QgsPalLayerSettings::Curved )
+          createCurvedCandidatesAlongLine( lPos, mapShape );
+        else if ( mLF->layer()->arrangement() == QgsPalLayerSettings::PerimeterCurved )
           createCurvedCandidatesAlongLine( lPos, mapShape );
         else
           createCandidatesAlongLine( lPos, mapShape );
@@ -1814,29 +1773,4 @@
   }
 
   return mLF->priority() >= 0 ? mLF->priority() : mLF->layer()->priority();
-}
-
-// Returns whether a label must be displayed upright 
-bool FeaturePart::isUprightLabel() const
-{
-  bool uprightLabel = false;
-
-  switch ( mLF->layer()->upsidedownLabels() )
-  {
-    case Layer::Upright:
-      uprightLabel = true;
-      break;
-    case Layer::ShowDefined:
-      // upright only dynamic labels
-      if ( !getFixedRotation() || ( !getFixedPosition() && getLabelAngle() == 0.0 ) )
-      {
-        uprightLabel = true;
-      }
-      break;
-    case Layer::ShowAll:
-      break;
-    default:
-      uprightLabel = true;
-  }
-  return uprightLabel;
-}
+}