--- conflicted
+++ resolved
@@ -22,6 +22,7 @@
 #include <QSet>
 #include <QList>
 #include <QStringList>
+#include <QVector>
 
 #include "qgis.h"
 #include "qgsmaplayer.h"
@@ -720,7 +721,6 @@
      */
     virtual QString getStyleFromDatabase( QString styleId, QString &msgError );
 
-<<<<<<< HEAD
     /**
      * Load a named style from file/local db/datasource db
      * @param theURI the URI of the style or the URI of the layer
@@ -736,10 +736,6 @@
     virtual QString loadNamedStyle( const QString theURI, bool &theResultFlag );
 
     virtual bool applyNamedStyle(QString namedStyle , QString errorMsg);
-=======
-    virtual QString loadNamedStyle( const QString theURI, bool &theResultFlag, bool loadFromLocalDb = false );
-    virtual bool applyNamedStyle( QString namedStyle , QString errorMsg );
->>>>>>> 0264ab7a
 
     /** convert a saved attribute editor element into a AttributeEditor structure as it's used internally.
      * @param elem the DOM element
