--- conflicted
+++ resolved
@@ -518,7 +518,6 @@
     std::function< void( const QgsFeature & ) > invalidGeometryCallback() const { return mInvalidGeometryCallback; } SIP_SKIP
 
     /**
-<<<<<<< HEAD
      * Set the flag used to control the tolerace or change for the autofixing process.
      * Is only needed if the GeometryCheck is set to GeometryFixInvalidSkipOnFailure or GeometryFixInvalidAbortOnFailure.
      * \see autofixFlag()
@@ -535,10 +534,7 @@
     AutoFixIntensity autofixFlag() const { return mAutofixFlag; }
 
     /**
-     * Set the filter expression. {\see QgsExpression}
-=======
      * Set the filter \a expression. {\see QgsExpression}
->>>>>>> bd6ac0e5
      * \param expression expression string
      *
      * Calling this method will automatically set filterType() to QgsFeatureRequest::FilterExpression.
