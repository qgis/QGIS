/***************************************************************************
                          qgsobjectcustomproperties.cpp
                             -------------------
    begin                : April 2014
    copyright            : (C) 2014 by Martin Dobias
    email                : wonder.sk at gmail dot com
***************************************************************************/

/***************************************************************************
 *                                                                         *
 *   This program is free software; you can redistribute it and/or modify  *
 *   it under the terms of the GNU General Public License as published by  *
 *   the Free Software Foundation; either version 2 of the License, or     *
 *   (at your option) any later version.                                   *
 *                                                                         *
 ***************************************************************************/

#include "qgsobjectcustomproperties.h"
#include "qgis.h"
#include "qgsxmlutils.h"

#include <QDomNode>
#include <QStringList>


QStringList QgsObjectCustomProperties::keys() const
{
  return mMap.keys();
}

void QgsObjectCustomProperties::setValue( const QString &key, const QVariant &value )
{
  mMap[key] = value;
}

QVariant QgsObjectCustomProperties::value( const QString &key, const QVariant &defaultValue ) const
{
  return mMap.value( key, defaultValue );
}

void QgsObjectCustomProperties::remove( const QString &key )
{
  mMap.remove( key );
}

bool QgsObjectCustomProperties::contains( const QString &key ) const
{
  return mMap.contains( key );
}

void QgsObjectCustomProperties::readXml( const QDomNode &parentNode, const QString &keyStartsWith )
{
  QDomNode propsNode = parentNode.namedItem( QStringLiteral( "customproperties" ) );
  if ( propsNode.isNull() ) // no properties stored...
    return;

  if ( !keyStartsWith.isEmpty() )
  {
    //remove old keys
    QStringList keysToRemove;
    QMap<QString, QVariant>::const_iterator pIt = mMap.constBegin();
    for ( ; pIt != mMap.constEnd(); ++pIt )
    {
      if ( pIt.key().startsWith( keyStartsWith ) )
      {
        keysToRemove.push_back( pIt.key() );
      }
    }

    QStringList::const_iterator sIt = keysToRemove.constBegin();
    for ( ; sIt != keysToRemove.constEnd(); ++sIt )
    {
      mMap.remove( *sIt );
    }
  }
  else
  {
    mMap.clear();
  }

  const QVariant newProps = QgsXmlUtils::readVariant( propsNode.firstChildElement() );
  if ( newProps.type() == QVariant::Map )
  {
#if QT_VERSION < QT_VERSION_CHECK(5, 15, 0)
    const QVariantMap propsMap = newProps.toMap();
    for ( auto it = propsMap.constBegin(); it != propsMap.constEnd(); ++it )
      mMap.insert( it.key(), it.value() );
#else
    mMap.insert( newProps.toMap() );
#endif
  }
  else
  {
    // backward compatibility code for QGIS < 3.20
    QDomNodeList nodes = propsNode.childNodes();

    for ( int i = 0; i < nodes.size(); i++ )
    {
      QDomNode propNode = nodes.at( i );
      if ( propNode.isNull() || propNode.nodeName() != QLatin1String( "property" ) )
        continue;
      QDomElement propElement = propNode.toElement();

      QString key = propElement.attribute( QStringLiteral( "key" ) );
      if ( key.isEmpty() || key.startsWith( keyStartsWith ) )
      {
        if ( propElement.hasAttribute( QStringLiteral( "value" ) ) )
        {
          QString value = propElement.attribute( QStringLiteral( "value" ) );
          mMap[key] = QVariant( value );
        }
        else
        {
          QStringList list;

          for ( QDomElement itemElement = propElement.firstChildElement( QStringLiteral( "value" ) );
                !itemElement.isNull();
                itemElement = itemElement.nextSiblingElement( QStringLiteral( "value" ) ) )
          {
            list << itemElement.text();
          }

          mMap[key] = QVariant( list );
        }
      }
    }
  }
}

void QgsObjectCustomProperties::writeXml( QDomNode &parentNode, QDomDocument &doc ) const
{
  //remove already existing <customproperties> tags
  QDomNodeList propertyList = parentNode.toElement().elementsByTagName( QStringLiteral( "customproperties" ) );
  for ( int i = 0; i < propertyList.size(); ++i )
  {
    parentNode.removeChild( propertyList.at( i ) );
  }

  QDomElement propsElement = doc.createElement( QStringLiteral( "customproperties" ) );
<<<<<<< HEAD
  propsElement.appendChild( QgsXmlUtils::writeVariant( mMap, doc ) );
=======

  auto keys = mMap.keys();

  std::sort( keys.begin(), keys.end() );

  for ( const auto &key : std::as_const( keys ) )
  {
    QDomElement propElement = doc.createElement( QStringLiteral( "property" ) );
    propElement.setAttribute( QStringLiteral( "key" ), key );
    const QVariant value = mMap.value( key );
    if ( value.canConvert<QString>() )
    {
      propElement.setAttribute( QStringLiteral( "value" ), value.toString() );
    }
    else if ( value.canConvert<QStringList>() )
    {
      const auto constToStringList = value.toStringList();
      for ( const QString &valueStr : constToStringList )
      {
        QDomElement itemElement = doc.createElement( QStringLiteral( "value" ) );
        itemElement.appendChild( doc.createTextNode( valueStr ) );
        propElement.appendChild( itemElement );
      }
    }
    propsElement.appendChild( propElement );
  }

>>>>>>> f9014ada
  parentNode.appendChild( propsElement );
}<|MERGE_RESOLUTION|>--- conflicted
+++ resolved
@@ -137,36 +137,7 @@
   }
 
   QDomElement propsElement = doc.createElement( QStringLiteral( "customproperties" ) );
-<<<<<<< HEAD
   propsElement.appendChild( QgsXmlUtils::writeVariant( mMap, doc ) );
-=======
 
-  auto keys = mMap.keys();
-
-  std::sort( keys.begin(), keys.end() );
-
-  for ( const auto &key : std::as_const( keys ) )
-  {
-    QDomElement propElement = doc.createElement( QStringLiteral( "property" ) );
-    propElement.setAttribute( QStringLiteral( "key" ), key );
-    const QVariant value = mMap.value( key );
-    if ( value.canConvert<QString>() )
-    {
-      propElement.setAttribute( QStringLiteral( "value" ), value.toString() );
-    }
-    else if ( value.canConvert<QStringList>() )
-    {
-      const auto constToStringList = value.toStringList();
-      for ( const QString &valueStr : constToStringList )
-      {
-        QDomElement itemElement = doc.createElement( QStringLiteral( "value" ) );
-        itemElement.appendChild( doc.createTextNode( valueStr ) );
-        propElement.appendChild( itemElement );
-      }
-    }
-    propsElement.appendChild( propElement );
-  }
-
->>>>>>> f9014ada
   parentNode.appendChild( propsElement );
 }