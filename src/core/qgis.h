--- conflicted
+++ resolved
@@ -902,7 +902,6 @@
     Q_ENUM( TemporalIntervalMatchMethod )
 
     /**
-<<<<<<< HEAD
      * Types of coordinate definitions
      *
      * \since QGIS 3.22
@@ -913,7 +912,7 @@
       Point //!< Coordinate defined by a point
     };
     Q_ENUM( CoordinateType )
-=======
+
      * Indicates the direction (forward or inverse) of a transform.
      *
      * \since QGIS 3.22
@@ -1259,7 +1258,6 @@
       CounterClockwise, //!< Counter-clockwise direction
     };
     Q_ENUM( AngularDirection )
->>>>>>> b336967f
 
     /**
      * Identify search radius in mm
