--- conflicted
+++ resolved
@@ -4175,7 +4175,6 @@
                                << Parameter( QStringLiteral( "semi-minor axis" ) )
                                << Parameter( QStringLiteral( "azimuth" ) )
                                << Parameter( QStringLiteral( "segments" ), true, 36 ),
-<<<<<<< HEAD
                                fcnMakeEllipse, QStringLiteral( "GeometryGroup" ) )
         << new StaticFunction( QStringLiteral( "make_regular_polygon" ), ParameterList()
                                << Parameter( QStringLiteral( "geometry" ) )
@@ -4183,10 +4182,6 @@
                                << Parameter( QStringLiteral( "number of sides/edges" ) )
                                << Parameter( QStringLiteral( "inscribed or circumscribed" ), true, 0 ),
                                fcnMakeRegularPolygon, QStringLiteral( "GeometryGroup" ) )
-        << new StaticFunction( QStringLiteral( "$x_at" ), 1, fcnXat, QStringLiteral( "GeometryGroup" ), QString(), true, QSet<QString>(), false, QStringList() << QStringLiteral( "xat" ) << QStringLiteral( "x_at" ) )
-        << new StaticFunction( QStringLiteral( "$y_at" ), 1, fcnYat, QStringLiteral( "GeometryGroup" ), QString(), true, QSet<QString>(), false, QStringList() << QStringLiteral( "yat" ) << QStringLiteral( "y_at" ) )
-=======
-                               fcnMakeEllipse, QStringLiteral( "GeometryGroup" ) );
 
     StaticFunction *xAtFunc = new StaticFunction( QStringLiteral( "$x_at" ), 1, fcnXat, QStringLiteral( "GeometryGroup" ), QString(), true, QSet<QString>(), false, QStringList() << QStringLiteral( "xat" ) << QStringLiteral( "x_at" ) );
     xAtFunc->setIsStatic( false );
@@ -4197,7 +4192,6 @@
     sFunctions << yAtFunc;
 
     sFunctions
->>>>>>> 29dd519e
         << new StaticFunction( QStringLiteral( "x_min" ), 1, fcnXMin, QStringLiteral( "GeometryGroup" ), QString(), false, QSet<QString>(), false, QStringList() << QStringLiteral( "xmin" ) )
         << new StaticFunction( QStringLiteral( "x_max" ), 1, fcnXMax, QStringLiteral( "GeometryGroup" ), QString(), false, QSet<QString>(), false, QStringList() << QStringLiteral( "xmax" ) )
         << new StaticFunction( QStringLiteral( "y_min" ), 1, fcnYMin, QStringLiteral( "GeometryGroup" ), QString(), false, QSet<QString>(), false, QStringList() << QStringLiteral( "ymin" ) )
