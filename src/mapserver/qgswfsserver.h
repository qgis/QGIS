--- conflicted
+++ resolved
@@ -96,28 +96,17 @@
   protected:
 
     void startGetFeature( QgsRequestHandler& request, const QString& format, QgsCoordinateReferenceSystem& crs, QgsRectangle* rect );
-<<<<<<< HEAD
-    void sendGetFeature( QgsRequestHandler& request, const QString& format, QgsFeature* feat, int featIdx, QgsCoordinateReferenceSystem& crs, const QgsFields& fields, QSet<QString> hiddenAttributes );
-=======
     void sendGetFeature( QgsRequestHandler& request, const QString& format, QgsFeature* feat, int featIdx, QgsCoordinateReferenceSystem& crs, QMap< int, QgsField > fields, QSet<QString> excludedAttributes );
->>>>>>> 122cff78
     void endGetFeature( QgsRequestHandler& request, const QString& format );
 
     //method for transaction
     QgsFeatureIds getFeatureIdsFromFilter( QDomElement filter, QgsVectorLayer* layer );
 
     //methods to write GeoJSON
-<<<<<<< HEAD
-    QString createFeatureGeoJSON( QgsFeature* feat, QgsCoordinateReferenceSystem& crs, const QgsFields& fields, QSet<QString> hiddenAttributes ) /*const*/;
-
-    //methods to write GML2
-    QDomElement createFeatureElem( QgsFeature* feat, QDomDocument& doc, QgsCoordinateReferenceSystem& crs, const QgsFields& fields, QSet<QString> hiddenAttributes ) /*const*/;
-=======
     QString createFeatureGeoJSON( QgsFeature* feat, QgsCoordinateReferenceSystem& crs, QMap< int, QgsField > fields, QSet<QString> excludedAttributes ) /*const*/;
 
     //methods to write GML2
     QDomElement createFeatureGML2( QgsFeature* feat, QDomDocument& doc, QgsCoordinateReferenceSystem& crs, QMap< int, QgsField > fields, QSet<QString> excludedAttributes ) /*const*/;
->>>>>>> 122cff78
 
     QDomElement createBoxGML2( QgsRectangle* box, QDomDocument& doc ) /* const */;
 
