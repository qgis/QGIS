--- conflicted
+++ resolved
@@ -355,11 +355,7 @@
     {
       unsigned long fseed = uniformIntDist( mt );
       QVector< QgsPointXY > newPoints = polyGeom.randomPointsInPolygon( numberPointsForThisFeature, fseed );
-<<<<<<< HEAD
-      for (int i=0; i < newPoints.length(); i++)
-=======
       for ( int i = 0; i < newPoints.length(); i++ )
->>>>>>> eff516c3
       {
         // add the point
         QgsPointXY pt = newPoints[i];
