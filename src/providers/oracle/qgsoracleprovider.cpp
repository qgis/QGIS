/***************************************************************************
  qgsoracleprovider.cpp  -  QGIS data provider for Oracle layers
                             -------------------
    begin                : August 2012
    copyright            : (C) 2012 by Juergen E. Fischer
    email                : jef at norbit dot de
 ***************************************************************************/

/***************************************************************************
 *                                                                         *
 *   This program is free software; you can redistribute it and/or modify  *
 *   it under the terms of the GNU General Public License as published by  *
 *   the Free Software Foundation; either version 2 of the License, or     *
 *   (at your option) any later version.                                   *
 *                                                                         *
 ***************************************************************************/

#include "qgsfeature.h"
#include "qgsfields.h"
#include "qgsgeometry.h"
#include "qgscurve.h"
#include "qgscompoundcurve.h"
#include "qgspolygon.h"
#include "qgsmultipolygon.h"
#include "qgsmultisurface.h"
#include "qgsmessageoutput.h"
#include "qgsmessagelog.h"
#include "qgsrectangle.h"
#include "qgscoordinatereferencesystem.h"
#include "qgsvectorlayerexporter.h"
#include "qgslogger.h"

#include "qgsoracleprovider.h"
#include "qgsoracletablemodel.h"
#include "qgsoracledataitems.h"
#include "qgsoraclefeatureiterator.h"
#include "qgsoracleconnpool.h"
#include "qgsoracletransaction.h"

#ifdef HAVE_GUI
#include "qgsoraclesourceselect.h"
#include "qgssourceselectprovider.h"
#endif

#include <QSqlRecord>
#include <QSqlField>
#include <QMessageBox>

#include "ocispatial/wkbptr.h"

const QString ORACLE_KEY = "oracle";
const QString ORACLE_DESCRIPTION = "Oracle data provider";

QgsOracleProvider::QgsOracleProvider( QString const &uri, const ProviderOptions &options,
                                      QgsDataProvider::ReadFlags flags )
  : QgsVectorDataProvider( uri, options, flags )
  , mValid( false )
  , mIsQuery( false )
  , mPrimaryKeyType( PktUnknown )
  , mFeaturesCounted( -1 )
  , mDetectedGeomType( QgsWkbTypes::Unknown )
  , mRequestedGeomType( QgsWkbTypes::Unknown )
  , mHasSpatialIndex( false )
  , mSpatialIndexName( QString() )
  , mOracleVersion( -1 )
  , mShared( new QgsOracleSharedData )
{
  static int geomMetaType = -1;
  if ( geomMetaType < 0 )
    geomMetaType = qRegisterMetaType<QOCISpatialGeometry>();

  QgsDebugMsgLevel( QStringLiteral( "URI: %1 " ).arg( uri ), 2 );

  mUri = QgsDataSourceUri( uri );

  // populate members from the uri structure
  mOwnerName = mUri.schema();
  mTableName = mUri.table();
  mGeometryColumn = mUri.geometryColumn();
  mSqlWhereClause = mUri.sql();
  mSrid = mUri.srid().toInt();
  mRequestedGeomType = mUri.wkbType();
  mUseEstimatedMetadata = mUri.useEstimatedMetadata();
  if ( mReadFlags & QgsDataProvider::FlagTrustDataSource )
  {
    mUseEstimatedMetadata = true;
  }
  mIncludeGeoAttributes = mUri.hasParam( "includegeoattributes" ) ? mUri.param( "includegeoattributes" ) == "true" : false;

  QgsOracleConn *conn = connectionRO();
  if ( !conn )
  {
    return;
  }

  if ( mOwnerName.isEmpty() && mTableName.startsWith( "(" ) && mTableName.endsWith( ")" ) )
  {
    mIsQuery = true;
    mQuery = mTableName;
    mTableName = "";
  }
  else
  {
    mIsQuery = false;

    if ( mOwnerName.isEmpty() )
    {
      mOwnerName = conn->currentUser();
    }

    if ( !mOwnerName.isEmpty() )
    {
      mQuery += quotedIdentifier( mOwnerName ) + ".";
    }

    if ( !mTableName.isEmpty() )
    {
      mQuery += quotedIdentifier( mTableName );
    }
  }

  QgsDebugMsgLevel( QStringLiteral( "Connection info is %1" ).arg( mUri.connectionInfo( false ) ), 2 );
  QgsDebugMsgLevel( QStringLiteral( "Geometry column is: %1" ).arg( mGeometryColumn ), 2 );
  QgsDebugMsgLevel( QStringLiteral( "Owner is: %1" ).arg( mOwnerName ), 2 );
  QgsDebugMsgLevel( QStringLiteral( "Table name is: %1" ).arg( mTableName ), 2 );
  QgsDebugMsgLevel( QStringLiteral( "Query is: %1" ).arg( mQuery ), 2 );
  QgsDebugMsgLevel( QStringLiteral( "Where clause is: %1" ).arg( mSqlWhereClause ), 2 );
  QgsDebugMsgLevel( QStringLiteral( "SRID is: %1" ).arg( mSrid ), 2 );
  QgsDebugMsgLevel( QStringLiteral( "Using estimated metadata: %1" ).arg( mUseEstimatedMetadata ? "yes" : "no" ), 2 );

  // no table/query passed, the provider could be used to get tables
  if ( mQuery.isEmpty() )
  {
    return;
  }

  if ( !hasSufficientPermsAndCapabilities() )
  {
    return;
  }

  // get geometry details
  if ( !getGeometryDetails() ) // gets srid, geometry and data type
  {
    // the table is not a geometry table
    mValid = false;
    disconnectDb();
    return;
  }

  mLayerExtent.setMinimal();

  mOracleVersion = connectionRO()->version();
  if ( mOracleVersion < 0 )
  {
    mValid = false;
    disconnectDb();
    return;
  }

  // set the primary key
  if ( !determinePrimaryKey() )
  {
    mValid = false;
    disconnectDb();
    return;
  }

  //fill type names into sets
  setNativeTypes( QList<NativeType>()
                  // integer types
                  << QgsVectorDataProvider::NativeType( tr( "Whole number" ), "number(10,0)", QVariant::Int )
                  << QgsVectorDataProvider::NativeType( tr( "Whole big number" ), "number(20,0)", QVariant::LongLong )
                  << QgsVectorDataProvider::NativeType( tr( "Decimal number (numeric)" ), "number", QVariant::Double, 1, 38, 0, 38 )
                  << QgsVectorDataProvider::NativeType( tr( "Decimal number (decimal)" ), "double precision", QVariant::Double )

                  // floating point
                  << QgsVectorDataProvider::NativeType( tr( "Decimal number (real)" ), "binary_float", QVariant::Double )
                  << QgsVectorDataProvider::NativeType( tr( "Decimal number (double)" ), "binary_double", QVariant::Double )

                  // string types
                  << QgsVectorDataProvider::NativeType( tr( "Text, fixed length (char)" ), "CHAR", QVariant::String, 1, 255 )
                  << QgsVectorDataProvider::NativeType( tr( "Text, limited variable length (varchar2)" ), "VARCHAR2", QVariant::String, 1, 255 )
                  << QgsVectorDataProvider::NativeType( tr( "Text, unlimited length (long)" ), "LONG", QVariant::String )

                  // date type
                  << QgsVectorDataProvider::NativeType( tr( "Date" ), "DATE", QVariant::Date, 38, 38, 0, 0 )
                  << QgsVectorDataProvider::NativeType( tr( "Date & Time" ), "TIMESTAMP(6)", QVariant::DateTime, 38, 38, 6, 6 )
                );

  QString key;
  switch ( mPrimaryKeyType )
  {
    case PktRowId:
      key = "ROWID";
      break;

    case PktInt:
    case PktFidMap:
    {
      Q_ASSERT( mPrimaryKeyType != PktInt || mPrimaryKeyAttrs.size() == 1 );

      QString delim;
      const auto constMPrimaryKeyAttrs = mPrimaryKeyAttrs;
      for ( int idx : constMPrimaryKeyAttrs )
      {
        Q_ASSERT( idx >= 0 && idx < mAttributeFields.size() );
        key += delim + mAttributeFields.at( idx ).name();
        delim = ",";
      }
    }
    break;
    case PktUnknown:
      mValid = false;
      break;
  }

  if ( mValid )
  {
    mUri.setKeyColumn( key );
    setDataSourceUri( mUri.uri( false ) );
  }
  else
  {
    disconnectDb();
  }

  // if ( QgsWkbTypes::isMultiType( mRequestedGeomType ) )
  // {
  //   castSingleGeomToMulti();
  // }
}

QgsOracleProvider::~QgsOracleProvider()
{
  disconnectDb();
}

QString QgsOracleProvider::getWorkspace() const
{
  return mUri.param( "dbworkspace" );
}

void QgsOracleProvider::setWorkspace( const QString &workspace )
{
  QgsDataSourceUri prevUri( mUri );

  disconnectDb();

  if ( workspace.isEmpty() )
    mUri.removeParam( "dbworkspace" );
  else
    mUri.setParam( "dbworkspace", workspace );

  QgsOracleConn *conn = connectionRO();
  if ( !conn )
  {
    mUri = prevUri;
    QgsDebugMsgLevel( QStringLiteral( "restoring previous uri:%1" ).arg( mUri.uri( false ) ), 2 );
    conn = connectionRO();
  }
  else
  {
    setDataSourceUri( mUri.uri( false ) );
  }
}

QgsAbstractFeatureSource *QgsOracleProvider::featureSource() const
{
  return new QgsOracleFeatureSource( this );
}

void QgsOracleProvider::disconnectDb()
{
  QgsOracleConn *conn = QgsOracleConn::connectDb( mUri, false );
  if ( conn )
    conn->disconnect();
}

QgsOracleConn *QgsOracleProvider::connectionRW()
{
  return mTransaction ? mTransaction->connection() : QgsOracleConn::connectDb( mUri, false );
}

QgsOracleConn *QgsOracleProvider::connectionRO() const
{
  return mTransaction ? mTransaction->connection() : QgsOracleConn::connectDb( mUri, false );
}

bool QgsOracleProvider::exec( QSqlQuery &qry, QString sql, const QVariantList &args )
{
  QgsDebugMsgLevel( QStringLiteral( "SQL: %1" ).arg( sql ), 4 );

  qry.setForwardOnly( true );

  bool res = qry.prepare( sql );
  if ( res )
  {
    for ( const auto &arg : args )
    {
      QgsDebugMsgLevel( QStringLiteral( " ARG: %1 [%2]" ).arg( arg.toString() ).arg( arg.typeName() ), 4 );
      qry.addBindValue( arg );
    }
    res = qry.exec();
  }

  if ( !res )
  {
    QgsDebugMsg( QStringLiteral( "SQL: %1\nERROR: %2" )
                 .arg( qry.lastQuery() )
                 .arg( qry.lastError().text() ) );
  }

  return res;
}

void QgsOracleProvider::setTransaction( QgsTransaction *transaction )
{
  // static_cast since layers cannot be added to a transaction of a non-matching provider
  mTransaction = static_cast<QgsOracleTransaction *>( transaction );
}

QgsTransaction *QgsOracleProvider::transaction() const
{
  return mTransaction;
}

QString QgsOracleProvider::storageType() const
{
  return "Oracle database with locator/spatial extension";
}

QString QgsOracleProvider::pkParamWhereClause() const
{
  QgsOracleConn *conn = connectionRO();
  QString whereClause;

  switch ( mPrimaryKeyType )
  {
    case PktInt:
    case PktFidMap:
    {
      Q_ASSERT( mPrimaryKeyAttrs.size() >= 1 );

      QString delim = "";
      for ( int i = 0; i < mPrimaryKeyAttrs.size(); i++ )
      {
        int idx = mPrimaryKeyAttrs[i];
        QgsField fld = field( idx );

        whereClause += delim + QString( "%1=?" ).arg( conn->fieldExpression( fld ) );
        delim = " AND ";
      }
    }
    break;

    case PktRowId:
      return "ROWID=?";
      break;

    case PktUnknown:
      Q_ASSERT( !"FAILURE: Primary key unknown" );
      whereClause = "NULL IS NOT NULL";
      break;
  }

  if ( !mSqlWhereClause.isEmpty() )
  {
    if ( !whereClause.isEmpty() )
      whereClause += " AND ";

    whereClause += "(" + mSqlWhereClause + ")";
  }

  return whereClause;
}

void QgsOracleProvider::appendPkParams( QgsFeatureId fid, QSqlQuery &qry ) const
{
  switch ( mPrimaryKeyType )
  {
    case PktInt:
      QgsDebugMsgLevel( QStringLiteral( "addBindValue pk %1" ).arg( FID_TO_STRING( fid ) ), 4 );
      qry.addBindValue( FID_TO_STRING( fid ) );
      break;

    case PktRowId:
    case PktFidMap:
    {
      QVariant pkValsVariant = mShared->lookupKey( fid );
      if ( !pkValsVariant.isNull() )
      {
        const auto constToList = pkValsVariant.toList();
        for ( const QVariant &v : constToList )
        {
          QgsDebugMsgLevel( QStringLiteral( "addBindValue pk %1" ).arg( FID_TO_STRING( fid ) ), 4 );
          qry.addBindValue( v );
        }
      }
      else
      {
        QgsDebugMsgLevel( QStringLiteral( "key values for fid %1 not found." ).arg( fid ), 2 );
        for ( int i = 0; i < mPrimaryKeyAttrs.size(); i++ )
        {
          QgsDebugMsgLevel( QStringLiteral( "addBindValue pk NULL" ).arg( fid ), 4 );
          qry.addBindValue( QVariant() );
        }
      }
      break;
    }
    break;

    case PktUnknown:
      QgsDebugMsg( QStringLiteral( "Unknown key type" ) );
      break;
  }
}


QString QgsOracleUtils::whereClause( QgsFeatureId featureId, const QgsFields &fields, QgsOraclePrimaryKeyType primaryKeyType, const QList<int> &primaryKeyAttrs, std::shared_ptr<QgsOracleSharedData> sharedData, QVariantList &args )
{
  QString whereClause;

  switch ( primaryKeyType )
  {
    case PktInt:
      Q_ASSERT( primaryKeyAttrs.size() == 1 );
      whereClause = QString( "%1=?" ).arg( QgsOracleConn::quotedIdentifier( fields.at( primaryKeyAttrs[0] ).name() ) );
      args << featureId;
      break;

    case PktRowId:
    case PktFidMap:
    {
      QVariantList pkVals = sharedData->lookupKey( featureId );
      if ( !pkVals.isEmpty() )
      {
        if ( primaryKeyType == PktFidMap )
        {
          Q_ASSERT( pkVals.size() == primaryKeyAttrs.size() );

          QString delim = "";
          for ( int i = 0; i < primaryKeyAttrs.size(); i++ )
          {
            int idx = primaryKeyAttrs[i];
            QgsField fld = fields.at( idx );

            whereClause += delim + QString( "%1=?" ).arg( QgsOracleConn::fieldExpression( fld ) );
            args << pkVals[i];
            delim = " AND ";
          }
        }
        else
        {
          whereClause += QString( "ROWID=?" );
          args << pkVals[0];
        }
      }
      else
      {
        QgsDebugMsg( QStringLiteral( "FAILURE: Key values for feature %1 not found." ).arg( featureId ) );
        whereClause = "NULL IS NOT NULL";
      }
    }
    break;

    case PktUnknown:
      Q_ASSERT( !"FAILURE: Primary key unknown" );
      whereClause = "NULL IS NOT NULL";
      break;
  }

  return whereClause;
}

QString QgsOracleUtils::whereClause( QgsFeatureIds featureIds, const QgsFields &fields, QgsOraclePrimaryKeyType primaryKeyType, const QList<int> &primaryKeyAttrs, std::shared_ptr<QgsOracleSharedData> sharedData, QVariantList &args )
{
  QStringList whereClauses;
  const auto constFeatureIds = featureIds;
  for ( const QgsFeatureId featureId : constFeatureIds )
  {
    whereClauses << whereClause( featureId, fields, primaryKeyType, primaryKeyAttrs, sharedData, args );
  }
  return whereClauses.isEmpty() ? "" : whereClauses.join( " OR " ).prepend( "(" ).append( ")" );
}

QString QgsOracleUtils::andWhereClauses( const QString &c1, const QString &c2 )
{
  if ( c1.isEmpty() )
    return c2;
  if ( c2.isEmpty() )
    return c1;

  return QString( "(%1) AND (%2)" ).arg( c1 ).arg( c2 );
}

QString QgsOracleProvider::whereClause( QgsFeatureId featureId, QVariantList &args ) const
{
  return QgsOracleUtils::whereClause( featureId, mAttributeFields, mPrimaryKeyType, mPrimaryKeyAttrs, mShared, args );
}

void QgsOracleProvider::setExtent( QgsRectangle &newExtent )
{
  mLayerExtent.setXMaximum( newExtent.xMaximum() );
  mLayerExtent.setXMinimum( newExtent.xMinimum() );
  mLayerExtent.setYMaximum( newExtent.yMaximum() );
  mLayerExtent.setYMinimum( newExtent.yMinimum() );
}

/**
 * Returns the feature type
 */
QgsWkbTypes::Type QgsOracleProvider::wkbType() const
{
  return mRequestedGeomType != QgsWkbTypes::Unknown ? mRequestedGeomType : mDetectedGeomType;
}

QgsField QgsOracleProvider::field( int index ) const
{
  if ( index < 0 || index >= mAttributeFields.size() )
  {
    QgsMessageLog::logMessage( tr( "FAILURE: Field %1 not found." ).arg( index ), tr( "Oracle" ) );
    throw OracleFieldNotFound();
  }

  return mAttributeFields.at( index );
}

QgsFeatureIterator QgsOracleProvider::getFeatures( const QgsFeatureRequest &request ) const
{
  if ( !mValid )
  {
    QgsMessageLog::logMessage( tr( "Read attempt on an invalid oracle data source" ), tr( "Oracle" ) );
    return QgsFeatureIterator();
  }

  return QgsFeatureIterator( new QgsOracleFeatureIterator( new QgsOracleFeatureSource( this ), true, request ) );
}

/**
 * Returns the number of fields
 */
uint QgsOracleProvider::fieldCount() const
{
  return mAttributeFields.size();
}

QgsFields QgsOracleProvider::fields() const
{
  return mAttributeFields;
}

QString QgsOracleProvider::dataComment() const
{
  return mDataComment;
}

bool QgsOracleProvider::loadFields()
{
  mAttributeFields.clear();
  mDefaultValues.clear();

  QgsOracleConn *conn = connectionRO();
  QSqlQuery qry( *conn );

  QMap<QString, QString> comments;
  QMap<QString, QString> types;
  QMap<QString, QVariant> defvalues;
  QMap<QString, bool> alwaysGenerated;

  if ( !mIsQuery )
  {
    QgsDebugMsgLevel( QStringLiteral( "Loading fields for table %1" ).arg( mTableName ), 2 );

    if ( exec( qry, QString( "SELECT comments FROM all_tab_comments WHERE owner=? AND table_name=?" ),
               QVariantList() << mOwnerName << mTableName ) )
    {
      if ( qry.next() )
        mDataComment = qry.value( 0 ).toString();
      else if ( exec( qry, QString( "SELECT comments FROM all_mview_comments WHERE owner=? AND mview_name=?" ),
                      QVariantList() << mOwnerName << mTableName ) )
      {
        if ( qry.next() )
          mDataComment = qry.value( 0 ).toString();
      }
    }
    else
    {
      QgsMessageLog::logMessage( tr( "Loading comment for table %1.%2 failed [%3]" )
                                 .arg( mOwnerName )
                                 .arg( mTableName )
                                 .arg( qry.lastError().text() ),
                                 tr( "Oracle" ) );
    }

    qry.finish();

    if ( exec( qry, QString( "SELECT column_name,comments FROM all_col_comments t WHERE t.owner=? AND t.table_name=?" ),
               QVariantList() << mOwnerName << mTableName ) )
    {
      while ( qry.next() )
      {
        if ( qry.value( 0 ).toString() == mGeometryColumn )
          continue;
        comments.insert( qry.value( 0 ).toString(), qry.value( 1 ).toString() );
      }
    }
    else
    {
      QgsMessageLog::logMessage( tr( "Loading comment for columns of table %1.%2 failed [%3]" ).arg( mOwnerName ).arg( mTableName ).arg( qry.lastError().text() ), tr( "Oracle" ) );
    }

    qry.finish();

    QVariantList args;
    QString sql( "SELECT"
                 " t.column_name"
                 ",CASE WHEN t.data_type_owner IS NULL THEN t.data_type ELSE t.data_type_owner||'.'||t.data_type END"
                 ",t.data_precision"
                 ",t.data_scale"
                 ",t.char_length"
                 ",t.char_used"
                 ",t.data_default" +
                 QString( mOracleVersion >= 12 ?
                          ",CASE WHEN t.virtual_column = 'YES' OR a.generation_type = 'ALWAYS' THEN 'YES' ELSE 'NO' END" :
                          ",t.virtual_column" ) +
                 " FROM all_tab_cols t" +
                 QString( mOracleVersion >= 12 ?
                          " LEFT JOIN all_tab_identity_cols a ON a.column_name = t.column_name AND a.owner = t.owner AND a.table_name = t.table_name" :
                          "" ) +
                 " WHERE t.owner=? AND t.table_name=?"
                 " AND t.hidden_column='NO'" ) ;
    args << mOwnerName << mTableName;

    if ( !mGeometryColumn.isEmpty() )
    {
      sql += " AND t.column_name<>?";
      args << mGeometryColumn;
    }

    if ( !mIncludeGeoAttributes )
    {
      sql += " AND (t.data_type_owner<>'MDSYS' OR t.data_type<>'SDO_GEOMETRY')";
    }

    sql += " ORDER BY t.column_id";

    if ( exec( qry, sql, args ) )
    {
      while ( qry.next() )
      {
        QString name      = qry.value( 0 ).toString();
        QString type      = qry.value( 1 ).toString();
        int prec          = qry.value( 2 ).toInt();
        int scale         = qry.value( 3 ).toInt();
        int clength       = qry.value( 4 ).toInt();
        bool cused        = qry.value( 5 ).toString() == "C";
        QVariant defValue = qry.value( 6 );
        bool alwaysGen    = qry.value( 7 ).toString() == "YES";

        if ( type == "CHAR" || type == "VARCHAR2" || type == "VARCHAR" )
        {
          types.insert( name, QString( "%1(%2 %3)" ).arg( type ).arg( clength ).arg( cused ? "CHAR" : "BYTE" ) );
        }
        else if ( type == "NCHAR" || type == "NVARCHAR2" || type == "NVARCHAR" )
        {
          types.insert( name, QString( "%1(%2)" ).arg( type ).arg( clength ) );
        }
        else if ( type == "NUMBER" )
        {
          if ( scale == 0 )
          {
            types.insert( name, QString( "%1(%2)" ).arg( type ).arg( prec ) );
          }
          else
          {
            types.insert( name, QString( "%1(%2,%3)" ).arg( type ).arg( prec ).arg( scale ) );
          }
        }
        else
        {
          types.insert( name, type );
        }

        defvalues.insert( name, defValue );
        alwaysGenerated.insert( name, alwaysGen );
      }
    }
    else
    {
      QgsMessageLog::logMessage( tr( "Loading field types for table %1.%2 failed [%3]" )
                                 .arg( mOwnerName )
                                 .arg( mTableName )
                                 .arg( qry.lastError().text() ),
                                 tr( "Oracle" ) );
    }

    if ( !mGeometryColumn.isEmpty() )
    {
      if ( exec( qry, QString( "SELECT i.index_name,i.domidx_opstatus"
                               " FROM all_indexes i"
                               " JOIN all_ind_columns c ON i.owner=c.index_owner AND i.index_name=c.index_name AND c.column_name=?"
                               " WHERE i.table_owner=? AND i.table_name=? AND i.ityp_owner='MDSYS' AND i.ityp_name='SPATIAL_INDEX'" ),
                 QVariantList() << mGeometryColumn << mOwnerName << mTableName ) )
      {
        if ( qry.next() )
        {
          mSpatialIndexName = qry.value( 0 ).toString();
          if ( qry.value( 1 ).toString() != "VALID" )
          {
            QgsMessageLog::logMessage( tr( "Invalid spatial index %1 on column %2.%3.%4 found - expect poor performance." )
                                       .arg( mSpatialIndexName )
                                       .arg( mOwnerName )
                                       .arg( mTableName )
                                       .arg( mGeometryColumn ),
                                       tr( "Oracle" ) );
          }
          else
          {
            QgsDebugMsgLevel( QStringLiteral( "Valid spatial index %1 found" ).arg( mSpatialIndexName ), 2 );
            mHasSpatialIndex = true;
          }
        }
      }
      else
      {
        QgsMessageLog::logMessage( tr( "Probing for spatial index on column %1.%2.%3 failed [%4]" )
                                   .arg( mOwnerName )
                                   .arg( mTableName )
                                   .arg( mGeometryColumn )
                                   .arg( qry.lastError().text() ),
                                   tr( "Oracle" ) );
      }
    }

    mEnabledCapabilities |= QgsVectorDataProvider::CreateSpatialIndex;
  }

  if ( !mGeometryColumn.isEmpty() )
  {
    if ( !mHasSpatialIndex )
    {
      mHasSpatialIndex = qry.exec( QString( "SELECT %2 FROM %1 WHERE sdo_filter(%2,mdsys.sdo_geometry(2003,%3,NULL,mdsys.sdo_elem_info_array(1,1003,3),mdsys.sdo_ordinate_array(-1,-1,1,1)))='TRUE'" )
                                   .arg( mQuery )
                                   .arg( quotedIdentifier( mGeometryColumn ) )
                                   .arg( mSrid < 1 ? "NULL" : QString::number( mSrid ) ) );
    }

    if ( !mHasSpatialIndex )
    {
      QgsMessageLog::logMessage( tr( "No spatial index on column %1.%2.%3 found - expect poor performance." )
                                 .arg( mOwnerName )
                                 .arg( mTableName )
                                 .arg( mGeometryColumn ),
                                 tr( "Oracle" ) );
    }
  }

  qry.finish();

  if ( !exec( qry, QString( "SELECT * FROM %1 WHERE 1=0" ).arg( mQuery ), QVariantList() ) )
  {
    QgsMessageLog::logMessage( tr( "Retrieving fields from '%1' failed [%2]" ).arg( mQuery ).arg( qry.lastError().text() ), tr( "Oracle" ) );
    return false;
  }

  QSqlRecord record = qry.record();

  for ( int i = 0; i < record.count(); i++ )
  {
    QSqlField field = record.field( i );

    if ( field.name() == mGeometryColumn )
      continue;

    if ( !mIsQuery && !types.contains( field.name() ) )
      continue;

    QVariant::Type type = field.type();
    QgsField newField( field.name(), type, types.value( field.name() ), field.length(), field.precision(), comments.value( field.name() ) );

    QgsFieldConstraints constraints;
    if ( mPrimaryKeyAttrs.contains( i ) )
      constraints.setConstraint( QgsFieldConstraints::ConstraintNotNull, QgsFieldConstraints::ConstraintOriginProvider );
    if ( mPrimaryKeyAttrs.contains( i ) )
      constraints.setConstraint( QgsFieldConstraints::ConstraintUnique, QgsFieldConstraints::ConstraintOriginProvider );
    newField.setConstraints( constraints );

    mAttributeFields.append( newField );
    mDefaultValues.append( defvalues.value( field.name(), QVariant() ) );
    mAlwaysGenerated.append( alwaysGenerated.value( field.name(), false ) );
  }

  return true;
}

bool QgsOracleProvider::hasSufficientPermsAndCapabilities()
{
  QgsDebugMsgLevel( QStringLiteral( "Checking for permissions on the relation" ), 2 );

  mEnabledCapabilities = QgsVectorDataProvider::SelectAtId | QgsVectorDataProvider::TransactionSupport;

  QgsOracleConn *conn = connectionRO();
  QSqlQuery qry( *conn );
  if ( !mIsQuery )
  {
    if ( conn->currentUser() == mOwnerName )
    {
      // full set of privileges for the owner
      mEnabledCapabilities |= QgsVectorDataProvider::DeleteFeatures
                              |  QgsVectorDataProvider::ChangeAttributeValues
                              |  QgsVectorDataProvider::AddFeatures
                              |  QgsVectorDataProvider::AddAttributes
                              |  QgsVectorDataProvider::DeleteAttributes
                              |  QgsVectorDataProvider::ChangeGeometries
                              |  QgsVectorDataProvider::RenameAttributes
                              ;
    }
    else if ( exec( qry, QString( "SELECT privilege FROM all_tab_privs WHERE table_schema=? AND table_name=? AND privilege IN ('DELETE','UPDATE','INSERT','ALTER TABLE')" ),
                    QVariantList() << mOwnerName << mTableName ) )
    {
      // check grants
      while ( qry.next() )
      {
        QString priv = qry.value( 0 ).toString();

        if ( priv == "DELETE" )
        {
          mEnabledCapabilities |= QgsVectorDataProvider::DeleteFeatures;
        }
        else if ( priv == "UPDATE" )
        {
          mEnabledCapabilities |= QgsVectorDataProvider::ChangeAttributeValues;
        }
        else if ( priv == "INSERT" )
        {
          mEnabledCapabilities |= QgsVectorDataProvider::AddFeatures;
        }
        else if ( priv == "ALTER TABLE" )
        {
          mEnabledCapabilities |= QgsVectorDataProvider::AddAttributes | QgsVectorDataProvider::DeleteAttributes | QgsVectorDataProvider::RenameAttributes;
        }
      }

      if ( !mGeometryColumn.isNull() )
      {
        if ( exec( qry, QString( "SELECT 1 FROM all_col_privs WHERE table_schema=? AND table_name=? AND column_name=? AND privilege='UPDATE'" ),
                   QVariantList() << mOwnerName << mTableName << mGeometryColumn ) )
        {
          if ( qry.next() )
            mEnabledCapabilities |= QgsVectorDataProvider::ChangeGeometries;
        }
        else
        {
          QgsMessageLog::logMessage( tr( "Unable to determine geometry column access privileges for column %1.%2.\nThe error message from the database was:\n%3.\nSQL: %4" )
                                     .arg( mQuery )
                                     .arg( mGeometryColumn )
                                     .arg( qry.lastError().text() )
                                     .arg( qry.lastQuery() ),
                                     tr( "Oracle" ) );
        }
      }
    }
    else
    {
      QgsMessageLog::logMessage( tr( "Unable to determine table access privileges for the table %1.\nThe error message from the database was:\n%2.\nSQL: %3" )
                                 .arg( mQuery )
                                 .arg( qry.lastError().text() )
                                 .arg( qry.lastQuery() ),
                                 tr( "Oracle" ) );
    }
  }
  else
  {
    // Check if the sql is a select query
    if ( !mQuery.startsWith( "(" ) && !mQuery.endsWith( ")" ) )
    {
      QgsMessageLog::logMessage( tr( "The custom query is not a select query." ), tr( "Oracle" ) );
      return false;
    }

    if ( !exec( qry, QString( "SELECT * FROM %1 WHERE 1=0" ).arg( mQuery ), QVariantList() ) )
    {
      QgsMessageLog::logMessage( tr( "Unable to execute the query.\nThe error message from the database was:\n%1.\nSQL: %2" )
                                 .arg( qry.lastError().text() )
                                 .arg( qry.lastQuery() ), tr( "Oracle" ) );
      return false;
    }
  }

  qry.finish();

  return true;
}

bool QgsOracleProvider::determinePrimaryKey()
{
  if ( !loadFields() )
  {
    return false;
  }

  // check to see if there is an unique index on the relation, which
  // can be used as a key into the table. Primary keys are always
  // unique indices, so we catch them as well.
  QgsOracleConn *conn = connectionRO();
  QSqlQuery qry( *conn );
  if ( !mIsQuery )
  {
    if ( !exec( qry, QString( "SELECT column_name"
                              " FROM all_cons_columns a"
                              " JOIN all_constraints b ON a.constraint_name=b.constraint_name AND a.owner=b.owner"
                              " WHERE b.constraint_type='P' AND b.owner=? AND b.table_name=?" ),
                QVariantList() << mOwnerName << mTableName ) )
    {
      QgsMessageLog::logMessage( tr( "Unable to execute the query.\nThe error message from the database was:\n%1.\nSQL: %2" )
                                 .arg( qry.lastError().text() )
                                 .arg( qry.lastQuery() ), tr( "Oracle" ) );
      return false;
    }

    bool isInt = true;

    while ( qry.next() )
    {
      QString name = qry.value( 0 ).toString();

      int idx = mAttributeFields.indexFromName( name );
      if ( idx < 0 )
      {
        QgsMessageLog::logMessage( tr( "Primary key field %1 not found in %2" ).arg( name ).arg( mQuery ), tr( "Oracle" ) );
        return false;
      }

      QgsField fld = mAttributeFields.at( idx );

      if ( isInt &&
           fld.type() != QVariant::Int &&
           fld.type() != QVariant::LongLong &&
           !( fld.type() == QVariant::Double && fld.precision() == 0 ) )
        isInt = false;

      mPrimaryKeyAttrs << idx;
    }

    if ( mPrimaryKeyAttrs.size() > 0 )
    {
      mPrimaryKeyType = ( mPrimaryKeyAttrs.size() == 1 && isInt ) ? PktInt : PktFidMap;
    }
    else if ( !exec( qry, QString( "SELECT 1 FROM all_tables WHERE owner=? AND table_name=?" ), QVariantList() << mOwnerName << mTableName ) )
    {
      QgsMessageLog::logMessage( tr( "Unable to execute the query.\nThe error message from the database was:\n%1.\nSQL: %2" )
                                 .arg( qry.lastError().text() )
                                 .arg( qry.lastQuery() ), tr( "Oracle" ) );
    }
    else if ( qry.next() )
    {
      // is table
      QgsMessageLog::logMessage( tr( "No primary key found, using ROWID." ), tr( "Oracle" ) );
      mPrimaryKeyType = PktRowId;
    }
    else
    {
      determinePrimaryKeyFromUriKeyColumn();
    }
  }
  else
  {
    determinePrimaryKeyFromUriKeyColumn();
  }

  qry.finish();

  mValid = mPrimaryKeyType != PktUnknown;

  const auto constMPrimaryKeyAttrs = mPrimaryKeyAttrs;
  for ( int fieldIdx : constMPrimaryKeyAttrs )
  {
    //primary keys are unique, not null
    QgsFieldConstraints constraints = mAttributeFields.at( fieldIdx ).constraints();
    constraints.setConstraint( QgsFieldConstraints::ConstraintUnique, QgsFieldConstraints::ConstraintOriginProvider );
    constraints.setConstraint( QgsFieldConstraints::ConstraintNotNull, QgsFieldConstraints::ConstraintOriginProvider );
    mAttributeFields[ fieldIdx ].setConstraints( constraints );
  }

  return mValid;
}

void QgsOracleProvider::determinePrimaryKeyFromUriKeyColumn()
{
  QString primaryKey = mUri.keyColumn();
  mPrimaryKeyType = PktUnknown;

<<<<<<< HEAD
  mValid = true;
  // check to see if there is an unique index on the relation, which
  // can be used as a key into the table. Primary keys are always
  // unique indices, so we catch them as well.
  QgsOracleConn *conn = connectionRO();
  QSqlQuery qry( *conn );

  QString sql = QStringLiteral( "SELECT VERSION FROM PRODUCT_COMPONENT_VERSION" );
  if ( exec( qry, sql, QVariantList() ) && qry.next() )
=======
  if ( !primaryKey.isEmpty() )
>>>>>>> 04ae0ca2
  {
    int idx = fieldNameIndex( primaryKey );

    if ( idx >= 0 )
    {
      QgsField fld = mAttributeFields.at( idx );

      if ( mUseEstimatedMetadata || uniqueData( mQuery, primaryKey ) )
      {
        if ( fld.type() == QVariant::Int ||
             fld.type() == QVariant::LongLong ||
             ( fld.type() == QVariant::Double && fld.precision() == 0 ) )
        {
          mPrimaryKeyType = PktInt;
        }
        else
        {
          mPrimaryKeyType = PktFidMap;
        }
        mPrimaryKeyAttrs << idx;
      }
      else
      {
        QgsMessageLog::logMessage( tr( "Primary key field '%1' for view/query not unique." ).arg( primaryKey ), tr( "Oracle" ) );
      }
    }
    else
    {
      QgsMessageLog::logMessage( tr( "Key field '%1' for view/query not found." ).arg( primaryKey ), tr( "Oracle" ) );
    }
  }
  else
  {
    QgsMessageLog::logMessage( tr( "No key field for view/query given." ), tr( "Oracle" ) );
  }
}

bool QgsOracleProvider::uniqueData( QString query, QString colName )
{
  Q_UNUSED( query )
  // Check to see if the given column contains unique data
  QgsOracleConn *conn = connectionRO();
  QSqlQuery qry( *conn );

  QString table = mQuery;
  if ( !mSqlWhereClause.isEmpty() )
  {
    table += " WHERE " + mSqlWhereClause;
  }

  QString sql = QString( "SELECT (SELECT count(distinct %1) FROM %2)-(SELECT count(%1) FROM %2) FROM dual" )
                .arg( quotedIdentifier( colName ) )
                .arg( mQuery );

  if ( !exec( qry, sql, QVariantList() ) || !qry.next() )
  {
    QgsMessageLog::logMessage( tr( "Unable to execute the query.\nThe error message from the database was:\n%1.\nSQL: %2" )
                               .arg( qry.lastError().text() )
                               .arg( qry.lastQuery() ), tr( "Oracle" ) );
    return false;
  }

  return qry.value( 0 ).toInt() == 0;
}

// Returns the minimum value of an attribute
QVariant QgsOracleProvider::minimumValue( int index ) const
{
  QgsOracleConn *conn = connectionRO();
  if ( !conn )
    return QVariant( QString() );

  try
  {
    // get the field name
    QgsField fld = field( index );
    QString sql = QString( "SELECT min(%1) FROM %2" )
                  .arg( quotedIdentifier( fld.name() ) )
                  .arg( mQuery );

    if ( !mSqlWhereClause.isEmpty() )
    {
      sql += QString( " WHERE %1" ).arg( mSqlWhereClause );
    }

    QSqlQuery qry( *conn );

    if ( !exec( qry, sql, QVariantList() ) )
    {
      QgsMessageLog::logMessage( tr( "Unable to execute the query.\nThe error message from the database was:\n%1.\nSQL: %2" )
                                 .arg( qry.lastError().text() )
                                 .arg( qry.lastQuery() ), tr( "Oracle" ) );
      return QVariant( QString() );
    }

    if ( qry.next() )
    {
      return qry.value( 0 );
    }
  }
  catch ( OracleFieldNotFound )
  {
    ;
  }
  return QVariant( QString() );
}

// Returns the list of unique values of an attribute
QSet<QVariant> QgsOracleProvider::uniqueValues( int index, int limit ) const
{
  QSet<QVariant> uniqueValues;

  QgsOracleConn *conn = connectionRO();
  if ( !conn )
    return uniqueValues;

  try
  {
    // get the field name
    QgsField fld = field( index );
    QString sql = QString( "SELECT DISTINCT %1 FROM %2" )
                  .arg( quotedIdentifier( fld.name() ) )
                  .arg( mQuery );

    if ( !mSqlWhereClause.isEmpty() )
    {
      sql += QString( " WHERE %1" ).arg( mSqlWhereClause );
    }

    sql +=  QString( " ORDER BY %1" )
            .arg( quotedIdentifier( fld.name() ) );

    if ( limit >= 0 )
    {
      sql = QString( "SELECT * FROM (%1) WHERE rownum<=%2" ).arg( sql ).arg( limit );
    }

    QSqlQuery qry( *conn );

    if ( !exec( qry, sql, QVariantList() ) )
    {
      QgsMessageLog::logMessage( tr( "Unable to execute the query.\nThe error message from the database was:\n%1.\nSQL: %2" )
                                 .arg( qry.lastError().text() )
                                 .arg( qry.lastQuery() ), tr( "Oracle" ) );
      return QSet<QVariant>();
    }

    while ( qry.next() )
    {
      uniqueValues << qry.value( 0 );
    }
  }
  catch ( OracleFieldNotFound )
  {
    return QSet<QVariant>();
  }

  return uniqueValues;
}

// Returns the maximum value of an attribute
QVariant QgsOracleProvider::maximumValue( int index ) const
{
  QgsOracleConn *conn = connectionRO();
  if ( !conn )
    return QVariant();

  try
  {
    // get the field name
    QgsField fld = field( index );
    QString sql = QString( "SELECT max(%1) FROM %2" )
                  .arg( quotedIdentifier( fld.name() ) )
                  .arg( mQuery );

    if ( !mSqlWhereClause.isEmpty() )
    {
      sql += QString( " WHERE %1" ).arg( mSqlWhereClause );
    }

    QSqlQuery qry( *conn );

    if ( !exec( qry, sql, QVariantList() ) )
    {
      QgsMessageLog::logMessage( tr( "Unable to execute the query.\nThe error message from the database was:\n%1.\nSQL: %2" )
                                 .arg( qry.lastError().text() )
                                 .arg( qry.lastQuery() ), tr( "Oracle" ) );
      return QVariant( QString() );
    }

    if ( qry.next() )
    {
      return qry.value( 0 );
    }
  }
  catch ( OracleFieldNotFound )
  {
    ;
  }

  return QVariant( QString() );
}


bool QgsOracleProvider::isValid() const
{
  return mValid;
}

QVariant QgsOracleProvider::defaultValue( int fieldId ) const
{
  QString defVal = mDefaultValues.value( fieldId, QString() ).toString();

  if ( providerProperty( EvaluateDefaultValues, false ).toBool() && !defVal.isEmpty() )
  {
    QgsField fld = field( fieldId );
    return evaluateDefaultExpression( defVal, fld.type() );
  }

  return defVal;
}

QString QgsOracleProvider::defaultValueClause( int fieldId ) const
{
  QString defVal = mDefaultValues.value( fieldId, QString() ).toString();

  if ( !providerProperty( EvaluateDefaultValues, false ).toBool() && !defVal.isEmpty() )
  {
    return defVal;
  }

  return QString();
}


bool QgsOracleProvider::skipConstraintCheck( int fieldIndex, QgsFieldConstraints::Constraint constraint, const QVariant &value ) const
{
  Q_UNUSED( constraint );
  if ( providerProperty( EvaluateDefaultValues, false ).toBool() )
  {
    return !mDefaultValues.value( fieldIndex ).toString().isEmpty();
  }
  else
  {
    // stricter check - if we are evaluating default values only on commit then we can only bypass the check
    // if the attribute values matches the original default clause
    return mDefaultValues.value( fieldIndex ) == value.toString() && !value.isNull();
  }
}

QVariant QgsOracleProvider::evaluateDefaultExpression( const QString &value, const QVariant::Type &fieldType ) const
{
  if ( value.isEmpty() )
  {
    return QVariant( fieldType );
  }

  QgsOracleConn *conn = connectionRO();
  QSqlQuery qry( *conn );
  if ( !exec( qry, QString( "SELECT %1 FROM dual" ).arg( value ), QVariantList() ) || !qry.next() )
  {
    throw OracleException( tr( "Evaluation of default value failed" ), qry );
  }

  // return the evaluated value
  return convertValue( fieldType, qry.value( 0 ).toString() );
}


bool QgsOracleProvider::addFeatures( QgsFeatureList &flist, QgsFeatureSink::Flags flags )
{
  if ( flist.size() == 0 )
    return true;

  QgsOracleConn *conn = connectionRW();
  if ( mIsQuery || !conn )
    return false;

  bool returnvalue = true;

  if ( !( flags & QgsFeatureSink::FastInsert ) && !getWorkspace().isEmpty() && getWorkspace().compare( QStringLiteral( "LIVE" ), Qt::CaseInsensitive ) != 0 )
  {
    static bool warn = true;
    if ( warn )
    {
      QgsMessageLog::logMessage( tr( "Retrieval of updated primary keys from versioned tables not supported" ), tr( "Oracle" ) );
      warn = false;
    }
    flags |= QgsFeatureSink::FastInsert;
  }

  QSqlDatabase db( *conn );

  try
  {
    QSqlQuery ins( db ), getfid( db );

    if ( !conn->begin( db ) )
    {
      throw OracleException( tr( "Could not start transaction" ), db );
    }

    // Prepare the INSERT statement
    QString insert = QStringLiteral( "INSERT INTO %1(" ).arg( mQuery );
    QString values = QStringLiteral( ") VALUES (" );
    QString delim;

    QStringList defaultValues;
    QList<int> fieldId;

    if ( !mGeometryColumn.isNull() )
    {
      insert += quotedIdentifier( mGeometryColumn );
      values += '?';
      delim = ',';
    }

    if ( mPrimaryKeyType == PktInt || mPrimaryKeyType == PktFidMap )
    {
      QString keys, kdelim;

      const auto constMPrimaryKeyAttrs = mPrimaryKeyAttrs;
      for ( int idx : constMPrimaryKeyAttrs )
      {
        QgsField fld = field( idx );
        keys += kdelim + quotedIdentifier( fld.name() );
        if ( mAlwaysGenerated.at( idx ) )
          continue;
        insert += delim + quotedIdentifier( fld.name() );
        values += delim + '?';
        delim = ',';
        kdelim = ',';
        fieldId << idx;
        defaultValues << defaultValue( idx ).toString();
      }

      if ( !getfid.prepare( QStringLiteral( "SELECT %1 FROM %2 WHERE ROWID=?" ).arg( keys ).arg( mQuery ) ) )
      {
        throw OracleException( tr( "Could not prepare get feature id statement" ), getfid );
      }
    }

    QgsAttributes attributevec = flist[0].attributes();

    // look for unique attribute values to place in statement instead of passing as parameter
    // e.g. for defaults
    for ( int idx = 0; idx < std::min( attributevec.size(), mAttributeFields.size() ); ++idx )
    {
      QVariant v = attributevec[idx];
      if ( mAlwaysGenerated.at( idx ) )
        continue;
      if ( !v.isValid() )
        continue;

      if ( fieldId.contains( idx ) )
        continue;

      QgsField fld = mAttributeFields.at( idx );

      QgsDebugMsgLevel( "Checking field against: " + fld.name(), 4 );

      if ( fld.name().isEmpty() || fld.name() == mGeometryColumn )
        continue;

      insert += delim + quotedIdentifier( fld.name() );

      QString defVal = defaultValue( idx ).toString();

      values += delim + '?';
      defaultValues.append( defVal );
      fieldId.append( idx );

      delim = ',';
    }

    insert += values + ")";

    QgsDebugMsgLevel( QStringLiteral( "SQL prepare: %1" ).arg( insert ), 4 );
    if ( !ins.prepare( insert ) )
    {
      throw OracleException( tr( "Could not prepare insert statement" ), ins );
    }

    for ( QgsFeatureList::iterator features = flist.begin(); features != flist.end(); ++features )
    {
      QgsAttributes attributevec = features->attributes();

      QgsDebugMsgLevel( QStringLiteral( "insert feature %1" ).arg( features->id() ), 4 );

      if ( !mGeometryColumn.isNull() )
      {
        appendGeomParam( features->geometry(), ins );
      }

      for ( int i = 0; i < fieldId.size(); i++ )
      {
        QVariant value = attributevec.value( fieldId[i], QVariant() );

        QgsField fld = field( fieldId[i] );
        if ( ( value.isNull() && mPrimaryKeyAttrs.contains( i ) && !defaultValues.at( i ).isEmpty() ) ||
             ( value.toString() == defaultValues[i] ) )
        {
          value = evaluateDefaultExpression( defaultValues[i], fld.type() );
        }
        features->setAttribute( fieldId[i], value );

        QgsDebugMsgLevel( QStringLiteral( "addBindValue: %1" ).arg( value.toString() ), 4 );
        ins.addBindValue( value );
      }

      if ( !ins.exec() )
        throw OracleException( tr( "Could not insert feature %1" ).arg( features->id() ), ins );

      if ( !( flags & QgsFeatureSink::FastInsert ) )
      {
        if ( mPrimaryKeyType == PktRowId )
        {
          features->setId( mShared->lookupFid( QList<QVariant>() << QVariant( ins.lastInsertId() ) ) );
          QgsDebugMsgLevel( QStringLiteral( "new fid=%1" ).arg( features->id() ), 4 );
        }
        else if ( mPrimaryKeyType == PktInt || mPrimaryKeyType == PktFidMap )
        {
          if ( ins.lastInsertId().isValid() )
          {
            getfid.addBindValue( QVariant( ins.lastInsertId() ) );
            if ( !getfid.exec() || !getfid.next() )
              throw OracleException( tr( "Could not retrieve feature id %1" ).arg( features->id() ), getfid );

            int col = 0;
            const auto constMPrimaryKeyAttrs = mPrimaryKeyAttrs;
            for ( int idx : constMPrimaryKeyAttrs )
            {
              QgsField fld = field( idx );

              QVariant v = getfid.value( col++ );
              if ( v.type() != fld.type() )
                v = QgsVectorDataProvider::convertValue( fld.type(), v.toString() );
              features->setAttribute( idx, v );
            }
          }
        }
      }
    }

    ins.finish();

    if ( !conn->commit( db ) )
    {
      throw OracleException( tr( "Could not commit transaction" ), db );
    }

    if ( !( flags & QgsFeatureSink::FastInsert ) )
    {
      // update feature ids
      if ( mPrimaryKeyType == PktInt || mPrimaryKeyType == PktFidMap )
      {
        for ( QgsFeatureList::iterator features = flist.begin(); features != flist.end(); ++features )
        {
          QgsAttributes attributevec = features->attributes();

          if ( mPrimaryKeyType == PktInt )
          {
            features->setId( STRING_TO_FID( attributevec[ mPrimaryKeyAttrs[0] ] ) );
          }
          else
          {
            QVariantList primaryKeyVals;

            const auto constMPrimaryKeyAttrs = mPrimaryKeyAttrs;
            for ( int idx : constMPrimaryKeyAttrs )
            {
              primaryKeyVals << attributevec[ idx ];
            }

            features->setId( mShared->lookupFid( primaryKeyVals ) );
          }
          QgsDebugMsgLevel( QStringLiteral( "new fid=%1" ).arg( features->id() ), 4 );
        }
      }
    }

    if ( mFeaturesCounted >= 0 )
      mFeaturesCounted += flist.size();

    if ( mTransaction )
      mTransaction->dirtyLastSavePoint();
  }
  catch ( OracleException &e )
  {
    QgsDebugMsg( QStringLiteral( "Oracle error: %1" ).arg( e.errorMessage() ) );
    pushError( tr( "Oracle error while adding features: %1" ).arg( e.errorMessage() ) );
    if ( !conn->rollback( db ) )
    {
      QgsMessageLog::logMessage( tr( "Could not rollback transaction" ), tr( "Oracle" ) );
    }
    returnvalue = false;
  }

  return returnvalue;
}

bool QgsOracleProvider::deleteFeatures( const QgsFeatureIds &id )
{
  bool returnvalue = true;

  QgsOracleConn *conn = connectionRW();
  if ( mIsQuery || !conn )
    return false;

  QSqlDatabase db( *conn );

  try
  {
    QSqlQuery qry( db );

    if ( !conn->begin( db ) )
    {
      throw OracleException( tr( "Could not start transaction" ), db );
    }

    for ( QgsFeatureIds::const_iterator it = id.begin(); it != id.end(); ++it )
    {
      QVariantList args;
      QString sql = QString( "DELETE FROM %1 WHERE %2" )
                    .arg( mQuery ).arg( whereClause( *it, args ) );
      QgsDebugMsgLevel( "delete sql: " + sql, 2 );

      if ( !exec( qry, sql, args ) )
        throw OracleException( tr( "Deletion of feature %1 failed" ).arg( *it ), qry );

      mShared->removeFid( *it );
    }

    qry.finish();

    if ( !conn->commit( db ) )
    {
      throw OracleException( tr( "Could not commit transaction" ), db );
    }

    if ( mTransaction )
      mTransaction->dirtyLastSavePoint();

    mFeaturesCounted -= id.size();
  }
  catch ( OracleException &e )
  {
    pushError( tr( "Oracle error while deleting features: %1" ).arg( e.errorMessage() ) );
    if ( !conn->rollback( db ) )
      QgsMessageLog::logMessage( tr( "Could not rollback transaction" ), tr( "Oracle" ) );
    returnvalue = false;
  }

  return returnvalue;
}

bool QgsOracleProvider::addAttributes( const QList<QgsField> &attributes )
{
  bool returnvalue = true;

  QgsOracleConn *conn = connectionRW();
  if ( mIsQuery || !conn )
    return false;

  QSqlDatabase db( *conn );

  try
  {
    QSqlQuery qry( db );

    if ( !conn->begin( db ) )
    {
      throw OracleException( tr( "Could not start transaction" ), db );
    }

    for ( QList<QgsField>::const_iterator iter = attributes.begin(); iter != attributes.end(); ++iter )
    {
      QString type = iter->typeName().toLower();
      if ( type == "char" || type == "varchar2" )
      {
        type = QString( "%1(%2 char)" ).arg( type ).arg( iter->length() );
      }
      else if ( type == "number" )
      {
        if ( iter->precision() > 0 )
        {
          type = QString( "%1(%2,%3)" ).arg( type ).arg( iter->length() ).arg( iter->precision() );
        }
        else
        {
          type = QString( "%1(%2,%3)" ).arg( type ).arg( iter->length() );
        }
      }

      QString sql = QString( "ALTER TABLE %1 ADD %2 %3" )
                    .arg( mQuery )
                    .arg( quotedIdentifier( iter->name() ) )
                    .arg( type );
      QgsDebugMsgLevel( sql, 2 );

      if ( !exec( qry, sql, QVariantList() ) )
        throw OracleException( tr( "Adding attribute %1 failed" ).arg( iter->name() ), qry );

      if ( !iter->comment().isEmpty() )
      {
        sql = QString( "COMMENT ON COLUMN %1.%2 IS ?" )
              .arg( mQuery )
              .arg( quotedIdentifier( iter->name() ) );
        if ( !exec( qry, sql, QVariantList() << iter->comment() ) )
          throw OracleException( tr( "Setting comment on %1 failed" ).arg( iter->name() ), qry );
      }

      qry.finish();

    }

    if ( !conn->commit( db ) )
    {
      throw OracleException( tr( "Could not commit transaction" ), db );
    }

    if ( mTransaction )
      mTransaction->dirtyLastSavePoint();
  }
  catch ( OracleException &e )
  {
    pushError( tr( "Oracle error while adding attributes: %1" ).arg( e.errorMessage() ) );
    if ( !conn->rollback( db ) )
      QgsMessageLog::logMessage( tr( "Could not rollback transaction" ), tr( "Oracle" ) );
    returnvalue = false;
  }

  if ( !loadFields() )
  {
    QgsMessageLog::logMessage( tr( "Could not reload fields." ), tr( "Oracle" ) );
  }

  return returnvalue;
}

bool QgsOracleProvider::deleteAttributes( const QgsAttributeIds &ids )
{
  bool returnvalue = true;

  QgsOracleConn *conn = connectionRW();
  if ( mIsQuery || !conn )
    return false;

  QSqlDatabase db( *conn );

  try
  {
    QSqlQuery qry( db );

    if ( !conn->begin( db ) )
    {
      throw OracleException( tr( "Could not start transaction" ), db );
    }

    qry.finish();

    QList<int> idsList = ids.values();
    std::sort( idsList.begin(), idsList.end(), std::greater<int>() );

    const auto constIdsList = idsList;
    for ( int id : constIdsList )
    {
      QgsField fld = mAttributeFields.at( id );

      QString sql = QString( "ALTER TABLE %1 DROP COLUMN %2" )
                    .arg( mQuery )
                    .arg( quotedIdentifier( fld.name() ) );

      //send sql statement and do error handling
      if ( !exec( qry, sql, QVariantList() ) )
        throw OracleException( tr( "Dropping column %1 failed" ).arg( fld.name() ), qry );

      //delete the attribute from mAttributeFields
      mAttributeFields.remove( id );
      mDefaultValues.removeAt( id );
    }

    if ( !conn->commit( db ) )
    {
      throw OracleException( tr( "Could not commit transaction" ), db );
    }

    if ( mTransaction )
      mTransaction->dirtyLastSavePoint();
  }
  catch ( OracleException &e )
  {
    pushError( tr( "Oracle error while deleting attributes: %1" ).arg( e.errorMessage() ) );
    if ( !conn->rollback( db ) )
    {
      QgsMessageLog::logMessage( tr( "Could not rollback transaction" ), tr( "Oracle" ) );
    }
    returnvalue = false;
  }

  if ( !loadFields() )
  {
    QgsMessageLog::logMessage( tr( "Could not reload fields." ), tr( "Oracle" ) );
  }

  return returnvalue;
}

bool QgsOracleProvider::renameAttributes( const QgsFieldNameMap &renamedAttributes )
{
  QgsOracleConn *conn = connectionRW();
  if ( mIsQuery || !conn )
    return false;

  QgsFieldNameMap::const_iterator renameIt = renamedAttributes.constBegin();
  for ( ; renameIt != renamedAttributes.constEnd(); ++renameIt )
  {
    int fieldIndex = renameIt.key();
    if ( fieldIndex < 0 || fieldIndex >= mAttributeFields.count() )
    {
      pushError( tr( "Invalid attribute index: %1" ).arg( fieldIndex ) );
      return false;
    }
    if ( mAttributeFields.indexFromName( renameIt.value() ) >= 0 )
    {
      //field name already in use
      pushError( tr( "Error renaming field %1: name '%2' already exists" ).arg( fieldIndex ).arg( renameIt.value() ) );
      return false;
    }
  }

  QSqlDatabase db( *conn );

  bool returnvalue = true;

  try
  {
    QSqlQuery qry( db );

    if ( !conn->begin( db ) )
    {
      throw OracleException( tr( "Could not start transaction" ), db );
    }

    qry.finish();

    for ( renameIt = renamedAttributes.constBegin(); renameIt != renamedAttributes.constEnd(); ++renameIt )
    {
      QString src( mAttributeFields.at( renameIt.key() ).name() );

      if ( !exec( qry, QString( "ALTER TABLE %1 RENAME COLUMN %2 TO %3" )
                  .arg( mQuery,
                        quotedIdentifier( src ),
                        quotedIdentifier( renameIt.value() ) ), QVariantList() ) )
      {
        throw OracleException( tr( "Renaming column %1 to %2 failed" )
                               .arg( quotedIdentifier( src ),
                                     quotedIdentifier( renameIt.value() ) ),
                               qry );
      }
    }

    if ( !conn->commit( db ) )
    {
      throw OracleException( tr( "Could not commit transaction" ), db );
    }

    if ( mTransaction )
      mTransaction->dirtyLastSavePoint();
  }
  catch ( OracleException &e )
  {
    pushError( tr( "Oracle error while renaming attributes: %1" ).arg( e.errorMessage() ) );
    if ( !conn->rollback( db ) )
    {
      QgsMessageLog::logMessage( tr( "Could not rollback transaction" ), tr( "Oracle" ) );
    }
    returnvalue = false;
  }

  if ( !loadFields() )
  {
    QgsMessageLog::logMessage( tr( "Could not reload fields." ), tr( "Oracle" ) );
    returnvalue = false;
  }

  return returnvalue;
}


bool QgsOracleProvider::changeAttributeValues( const QgsChangedAttributesMap &attr_map )
{
  bool returnvalue = true;

  QgsOracleConn *conn = connectionRW();
  if ( mIsQuery || !conn )
    return false;

  if ( attr_map.isEmpty() )
    return true;

  QSqlDatabase db( *conn );

  try
  {
    QSqlQuery qry( db );
    if ( !conn->begin( db ) )
    {
      throw OracleException( tr( "Could not start transaction" ), db );
    }

    // cycle through the features
    for ( QgsChangedAttributesMap::const_iterator iter = attr_map.begin(); iter != attr_map.end(); ++iter )
    {
      QgsFeatureId fid = iter.key();

      // skip added features
      if ( FID_IS_NEW( fid ) )
        continue;

      const QgsAttributeMap &attrs = iter.value();
      if ( attrs.isEmpty() )
        continue;

      QString sql = QString( "UPDATE %1 SET " ).arg( mQuery );

      bool pkChanged = false;
      QList<int> params;

      // cycle through the changed attributes of the feature
      QString delim;
      for ( QgsAttributeMap::const_iterator siter = attrs.begin(); siter != attrs.end(); ++siter )
      {
        try
        {
          QgsField fld = field( siter.key() );

          if ( mAlwaysGenerated.at( siter.key() ) )
          {
            QgsLogger::warning( tr( "Changing the value of GENERATED field %1 is not allowed." ).arg( fld.name() ) );
            continue;
          }

          pkChanged = pkChanged || mPrimaryKeyAttrs.contains( siter.key() );

          sql += delim + QString( "%1=?" ).arg( quotedIdentifier( fld.name() ) );
          delim = ",";

          params << siter.key();
        }
        catch ( OracleFieldNotFound )
        {
          // Field was missing - shouldn't happen
        }
      }

      if ( params.isEmpty() )
        // Don't try to UPDATE an empty set of values (might happen if only GENERATED fields have changed
        continue;

      QVariantList args;
      sql += QString( " WHERE %1" ).arg( whereClause( fid, args ) );

      if ( !qry.prepare( sql ) )
      {
        throw OracleException( tr( "Could not prepare update statement." ), qry );
      }

      const auto constParams = params;
      for ( int idx : constParams )
      {
        const QgsField &fld = field( idx );

        if ( fld.typeName().endsWith( ".SDO_GEOMETRY" ) )
        {
          QgsGeometry g;
          if ( !attrs[idx].isNull() )
          {
            g = QgsGeometry::fromWkt( attrs[ idx ].toString() );
          }
          appendGeomParam( g, qry );
        }
        else
        {
          qry.addBindValue( attrs[ idx ] );
        }
      }

      for ( const auto &arg : args )
        qry.addBindValue( arg );

      if ( !qry.exec() )
        throw OracleException( tr( "Update of feature %1 failed" ).arg( iter.key() ), qry );

      qry.finish();

      // update feature id map if key was changed
      if ( pkChanged && mPrimaryKeyType == PktFidMap )
      {
        QVariant v = mShared->removeFid( fid );

        QList<QVariant> k = v.toList();

        for ( int i = 0; i < mPrimaryKeyAttrs.size(); i++ )
        {
          int idx = mPrimaryKeyAttrs[i];
          if ( !attrs.contains( idx ) )
            continue;

          k[i] = attrs[ idx ];
        }

        mShared->insertFid( fid, k );
      }
    }

    if ( !conn->commit( db ) )
    {
      throw OracleException( tr( "Could not commit transaction" ), db );
    }

    if ( mTransaction )
      mTransaction->dirtyLastSavePoint();
  }
  catch ( OracleException &e )
  {
    pushError( tr( "Oracle error while changing attributes: %1" ).arg( e.errorMessage() ) );
    if ( !conn->rollback( db ) )
    {
      QgsMessageLog::logMessage( tr( "Could not rollback transaction" ), tr( "Oracle" ) );
    }
    returnvalue = false;
  }

  return returnvalue;
}


void QgsOracleProvider::appendGeomParam( const QgsGeometry &geom, QSqlQuery &qry ) const
{
  QOCISpatialGeometry g;

  QgsGeometry convertedGeom;
  convertedGeom = convertToProviderType( geom );
  if ( convertedGeom.isNull() )
    convertedGeom = geom;
  QByteArray wkb( convertedGeom.asWkb() );

  wkbPtr ptr;
  ptr.ucPtr = !geom.isEmpty() ? reinterpret_cast< unsigned char * >( const_cast<char *>( wkb.constData() ) ) : nullptr;
  g.isNull = !ptr.ucPtr;
  g.gtype = -1;
  g.srid  = mSrid < 1 ? -1 : mSrid;

  if ( !g.isNull )
  {
    ptr.ucPtr++;  // skip endianness

    g.eleminfo.clear();
    g.ordinates.clear();

    int iOrdinate = 1;
    QgsWkbTypes::Type type = ( QgsWkbTypes::Type ) * ptr.iPtr++;
    int dim = 2;

    switch ( type )
    {
      case QgsWkbTypes::Point25D:
      case QgsWkbTypes::PointZ:
        dim = 3;
        FALLTHROUGH

      case QgsWkbTypes::Point:
        g.srid  = mSrid;
        g.gtype = SDO_GTYPE( dim, GtPoint );
        g.x = *ptr.dPtr++;
        g.y = *ptr.dPtr++;
        g.z = dim == 3 ? *ptr.dPtr++ : 0.0;
        break;

      case QgsWkbTypes::LineString25D:
      case QgsWkbTypes::MultiLineString25D:
      case QgsWkbTypes::LineStringZ:
      case QgsWkbTypes::MultiLineStringZ:
        dim = 3;
        FALLTHROUGH

      case QgsWkbTypes::LineString:
      case QgsWkbTypes::MultiLineString:
      {
        g.gtype = SDO_GTYPE( dim, GtLine );
        int nLines = 1;
        if ( type == QgsWkbTypes::MultiLineString25D || type == QgsWkbTypes::MultiLineString || type == QgsWkbTypes::MultiLineStringZ )
        {
          g.gtype = SDO_GTYPE( dim, GtMultiLine );
          nLines = *ptr.iPtr++;
          ptr.ucPtr++; // Skip endianness of first linestring
          ptr.iPtr++;  // Skip type of first linestring
        }

        for ( int iLine = 0; iLine < nLines; iLine++ )
        {
          g.eleminfo << iOrdinate << 2 << 1;

          for ( int i = 0, n = *ptr.iPtr++; i < n; i++ )
          {
            g.ordinates << *ptr.dPtr++;
            g.ordinates << *ptr.dPtr++;
            if ( dim == 3 )
              g.ordinates << *ptr.dPtr++;
            iOrdinate  += dim;
          }

          ptr.ucPtr++; // Skip endianness of next linestring
          ptr.iPtr++;  // Skip type of next linestring
        }
      }
      break;

      case QgsWkbTypes::Polygon25D:
      case QgsWkbTypes::MultiPolygon25D:
      case QgsWkbTypes::PolygonZ:
      case QgsWkbTypes::MultiPolygonZ:
        dim = 3;
        FALLTHROUGH

      case QgsWkbTypes::Polygon:
      case QgsWkbTypes::MultiPolygon:
      {
        g.gtype = SDO_GTYPE( dim, GtPolygon );
        int nPolygons = 1;
        const QgsMultiPolygon *multipoly =
          ( QgsWkbTypes::flatType( type ) == QgsWkbTypes::MultiPolygon ) ?
          dynamic_cast<const QgsMultiPolygon *>( convertedGeom.constGet() ) : nullptr;
        if ( multipoly )
        {
          g.gtype = SDO_GTYPE( dim, GtMultiPolygon );
          nPolygons = *ptr.iPtr++;

          ptr.ucPtr++; // Skip endianness of first polygon
          ptr.iPtr++;  // Skip type of first polygon
        }

        for ( int iPolygon = 0; iPolygon < nPolygons; iPolygon++ )
        {
          const QgsPolygon *poly = multipoly ?
                                   dynamic_cast<const QgsPolygon *>( multipoly->geometryN( iPolygon ) ) :
                                   dynamic_cast<const QgsPolygon *>( convertedGeom.constGet() );
          for ( int iRing = 0, nRings = *ptr.iPtr++; iRing < nRings; iRing++ )
          {
            g.eleminfo << iOrdinate << ( iRing == 0 ? 1003 : 2003 ) << 1;

            // Oracle polygons must have their exterior ring in counterclockwise
            // order, and the interior ring(s) in clockwise order.
            const bool reverseRing =
              iRing == 0 ? poly->exteriorRing()->orientation() == QgsCurve::Orientation::Clockwise :
              poly->interiorRing( iRing - 1 )->orientation() == QgsCurve::Orientation::CounterClockwise;

            const int n = *ptr.iPtr++;
            if ( reverseRing )
            {
              const double *dPtr = ptr.dPtr + n * dim;
              for ( int i = 0; i < n; i++ )
              {
                dPtr -= dim;
                g.ordinates << dPtr[0];
                g.ordinates << dPtr[1];
                if ( dim == 3 )
                  g.ordinates << dPtr[2];
              }
              ptr.dPtr += n * dim;
            }
            else
            {
              for ( int i = 0; i < n; i++ )
              {
                g.ordinates << *ptr.dPtr++;
                g.ordinates << *ptr.dPtr++;
                if ( dim == 3 )
                  g.ordinates << *ptr.dPtr++;
              }
            }
            iOrdinate  += n * dim;
          }

          ptr.ucPtr++; // Skip endianness of next polygon
          ptr.iPtr++;  // Skip type of next polygon
        }
      }
      break;

      case QgsWkbTypes::MultiPoint25D:
      case QgsWkbTypes::MultiPointZ:
        dim = 3;
        FALLTHROUGH

      case QgsWkbTypes::MultiPoint:
      {
        g.gtype = SDO_GTYPE( dim, GtMultiPoint );
        int n = *ptr.iPtr++;

        g.eleminfo << 1 << 1 << n;

        for ( int i = 0; i < n; i++ )
        {
          ptr.ucPtr++; // Skip endianness of point
          ptr.iPtr++;  // Skip type of point

          g.ordinates << *ptr.dPtr++;
          g.ordinates << *ptr.dPtr++;
          if ( dim == 3 )
            g.ordinates << *ptr.dPtr++;
        }
      }
      break;

      case QgsWkbTypes::CircularStringZ:
      case QgsWkbTypes::CompoundCurveZ:
      case QgsWkbTypes::MultiCurveZ:
        dim = 3;
        FALLTHROUGH

      case QgsWkbTypes::CircularString:
      case QgsWkbTypes::CompoundCurve:
      case QgsWkbTypes::MultiCurve:
      {
        g.gtype = SDO_GTYPE( dim, GtLine );
        int nCurves = 1;
        if ( type == QgsWkbTypes::MultiCurve || type == QgsWkbTypes::MultiCurveZ )
        {
          g.gtype = SDO_GTYPE( dim, GtMultiLine );
          nCurves = *ptr.iPtr++;
        }

        for ( int iCurve = 0; iCurve < nCurves; iCurve++ )
        {
          QgsWkbTypes::Type curveType = type;
          if ( type == QgsWkbTypes::MultiCurve || type == QgsWkbTypes::MultiCurveZ )
          {
            ptr.ucPtr++; // Skip endianness of curve
            curveType = ( QgsWkbTypes::Type ) * ptr.iPtr++; // type of curve
          }

          int nLines = 1;
          QgsWkbTypes::Type lineType = curveType;
          if ( curveType == QgsWkbTypes::CompoundCurve || curveType == QgsWkbTypes::CompoundCurveZ )
          {
            g.gtype = SDO_GTYPE( dim, GtMultiLine );
            nLines = *ptr.iPtr++;

            // Oracle don't store compound curve with only one line
            if ( nLines > 1 )
            {
              g.eleminfo << iOrdinate << 4 << nLines;
            }

            ptr.ucPtr++; // Skip endianness of first linestring
            lineType = ( QgsWkbTypes::Type ) * ptr.iPtr++; // type of first linestring
          }

          for ( int iLine = 0; iLine < nLines; iLine++ )
          {
            if ( iLine > 0 )
            {
              ptr.ucPtr++; // Skip endianness of linestring
              lineType = ( QgsWkbTypes::Type ) * ptr.iPtr++; // type of linestring
            }
            bool circularString = lineType == QgsWkbTypes::CircularString || lineType == QgsWkbTypes::CircularStringZ;

            g.eleminfo << iOrdinate << 2 << ( circularString ? 2 : 1 );

            for ( int i = 0, n = *ptr.iPtr++; i < n; i++ )
            {
              // Inside a compound curve, two consecutives lines share start/end points
              // We don't repeat this point in ordinates, so we skip the last point (except for last line)
              if ( ( curveType == QgsWkbTypes::CompoundCurve || curveType == QgsWkbTypes::CompoundCurveZ )
                   && i == n - 1 && iLine < nLines - 1 )
              {
                ptr.dPtr += dim;
                continue;
              }

              g.ordinates << *ptr.dPtr++;
              g.ordinates << *ptr.dPtr++;
              if ( dim == 3 )
                g.ordinates << *ptr.dPtr++;

              iOrdinate  += dim;
            }
          }
        }
      }
      break;


      case QgsWkbTypes::CurvePolygonZ:
      case QgsWkbTypes::MultiSurfaceZ:
        dim = 3;
        FALLTHROUGH

      case QgsWkbTypes::CurvePolygon:
      case QgsWkbTypes::MultiSurface:
      {
        g.gtype = SDO_GTYPE( dim, GtPolygon );
        int nSurfaces = 1;
        const QgsMultiSurface *multisurface =
          ( QgsWkbTypes::flatType( type ) == QgsWkbTypes::MultiSurface ) ?
          dynamic_cast<const QgsMultiSurface *>( convertedGeom.constGet() ) : nullptr;
        if ( multisurface )
        {
          g.gtype = SDO_GTYPE( dim, GtMultiPolygon );
          nSurfaces = multisurface->numGeometries();
        }

        for ( int iSurface = 0; iSurface < nSurfaces; iSurface++ )
        {
          const QgsCurvePolygon *curvepoly = multisurface ?
                                             dynamic_cast<const QgsCurvePolygon *>( multisurface->geometryN( iSurface ) ) :
                                             dynamic_cast<const QgsCurvePolygon *>( convertedGeom.constGet() );

          const int nRings = ( curvepoly->exteriorRing() ? 1 : 0 ) + curvepoly->numInteriorRings();

          for ( int iRing = 0; iRing < nRings; iRing++ )
          {
            const QgsCurve *ring = iRing == 0 ? curvepoly->exteriorRing() : curvepoly->interiorRing( iRing - 1 );
            const QgsWkbTypes::Type ringType = ring->wkbType();

            // Oracle polygons must have their exterior ring in counterclockwise
            // order, and the interior ring(s) in clockwise order.
            const bool reverseRing =
              iRing == 0 ? ring->orientation() == QgsCurve::Orientation::Clockwise :
              ring->orientation() == QgsCurve::Orientation::CounterClockwise;
            std::unique_ptr<QgsCurve> reversedRing( reverseRing ? ring->reversed() : nullptr );
            const QgsCurve *correctedRing = reversedRing ? reversedRing.get() : ring;
            const QgsCompoundCurve *compound = dynamic_cast<const QgsCompoundCurve *>( correctedRing );
            int nLines = 1;
            QgsWkbTypes::Type lineType = ringType;
            if ( compound )
            {
              nLines = compound->nCurves();
              if ( nLines )
                lineType = compound->curveAt( 0 )->wkbType();
            }

            // Oracle don't store compound curve with only one line
            g.eleminfo << iOrdinate
                       << ( iRing == 0 ? 1000 : 2000 ) + ( nLines > 1 ? 5 : 3 )
                       << ( nLines > 1 ? nLines : ( QgsWkbTypes::flatType( lineType ) == QgsWkbTypes::CircularString ? 2 : 1 ) );

            for ( int iLine = 0; iLine < nLines; iLine++ )
            {
              if ( iLine > 0 )
              {
                lineType = compound->curveAt( iLine )->wkbType();
              }
              if ( nLines > 1 )
              {
                g.eleminfo << iOrdinate << 2 << ( QgsWkbTypes::flatType( lineType ) == QgsWkbTypes::CircularString ? 2 : 1 );
              }
              const QgsCurve *lineCurve = compound ? compound->curveAt( iLine ) : correctedRing;

              for ( int i = 0, n = lineCurve->numPoints(); i < n; i++ )
              {
                // Inside a compound polygon, two consecutives lines share start/end points
                // We don't repeat this point in ordinates, so we skip the last point (except for last line)
                if ( compound
                     && i == n - 1 && iLine < nLines - 1 )
                {
                  break;
                }

                QgsPoint p;
                QgsVertexId::VertexType ignored;
                lineCurve->pointAt( i, p, ignored );
                g.ordinates << p.x();
                g.ordinates << p.y();
                if ( dim == 3 )
                  g.ordinates << p.z();

                iOrdinate  += dim;
              }
            }
          }
        }
      }
      break;

      // unsupported M values
      case QgsWkbTypes::PointM:
      case QgsWkbTypes::PointZM:
      case QgsWkbTypes::LineStringM:
      case QgsWkbTypes::LineStringZM:
      case QgsWkbTypes::PolygonM:
      case QgsWkbTypes::PolygonZM:
      case QgsWkbTypes::MultiPointM:
      case QgsWkbTypes::MultiPointZM:
      case QgsWkbTypes::MultiLineStringM:
      case QgsWkbTypes::MultiLineStringZM:
      case QgsWkbTypes::MultiPolygonM:
      case QgsWkbTypes::MultiPolygonZM:
      case QgsWkbTypes::CircularStringM:
      case QgsWkbTypes::CircularStringZM:
      case QgsWkbTypes::CompoundCurveM:
      case QgsWkbTypes::CompoundCurveZM:
      case QgsWkbTypes::MultiCurveM:
      case QgsWkbTypes::MultiCurveZM:
      case QgsWkbTypes::CurvePolygonM:
      case QgsWkbTypes::CurvePolygonZM:
      case QgsWkbTypes::MultiSurfaceM:
      case QgsWkbTypes::MultiSurfaceZM:

      // other unsupported or missing geometry types
      case QgsWkbTypes::GeometryCollection:
      case QgsWkbTypes::GeometryCollectionZ:
      case QgsWkbTypes::GeometryCollectionM:
      case QgsWkbTypes::GeometryCollectionZM:
      case QgsWkbTypes::Triangle:
      case QgsWkbTypes::TriangleZ:
      case QgsWkbTypes::TriangleM:
      case QgsWkbTypes::TriangleZM:
      case QgsWkbTypes::Unknown:
      case QgsWkbTypes::NoGeometry:

        g.isNull = true;
        break;
    }
  }

  QgsDebugMsgLevel( QStringLiteral( "addBindValue geometry: isNull=%1 gtype=%2 srid=%3 p=%4,%5,%6 eleminfo=%7 ordinates=%8" )
                    .arg( g.isNull )
                    .arg( g.gtype )
                    .arg( g.srid )
                    .arg( g.x ).arg( g.y ).arg( g.z )
                    .arg( g.eleminfo.size() )
                    .arg( g.ordinates.size() )
                    , 4 );
  qry.addBindValue( QVariant::fromValue( g ) );
}

bool QgsOracleProvider::changeGeometryValues( const QgsGeometryMap &geometry_map )
{
  QgsOracleConn *conn = connectionRW();
  if ( mIsQuery || mGeometryColumn.isNull() || !conn )
    return false;

  QSqlDatabase db( *conn );

  bool returnvalue = true;

  try
  {
    QSqlQuery qry( db );
    if ( !conn->begin( db ) )
    {
      throw OracleException( tr( "Could not start transaction" ), db );
    }

    QString update = QString( "UPDATE %1 SET %2=? WHERE %3" )
                     .arg( mQuery )
                     .arg( quotedIdentifier( mGeometryColumn ) )
                     .arg( pkParamWhereClause() );
    QgsDebugMsgLevel( QStringLiteral( "SQL prepare: %1" ).arg( update ), 4 );
    if ( !qry.prepare( update ) )
    {
      throw OracleException( tr( "Could not prepare update statement." ), qry );
    }

    for ( QgsGeometryMap::const_iterator iter = geometry_map.constBegin();
          iter != geometry_map.constEnd();
          ++iter )
    {
      appendGeomParam( iter.value(), qry );
      appendPkParams( iter.key(), qry );

      if ( !qry.exec() )
        throw OracleException( tr( "Update of feature %1 failed" ).arg( iter.key() ), qry );
    }

    qry.finish();

    if ( !conn->commit( db ) )
    {
      throw OracleException( tr( "Could not commit transaction" ), db );
    }

    if ( mTransaction )
      mTransaction->dirtyLastSavePoint();
  }
  catch ( OracleException &e )
  {
    pushError( tr( "Oracle error while changing geometry values: %1" ).arg( e.errorMessage() ) );
    if ( !conn->rollback( db ) )
    {
      QgsMessageLog::logMessage( tr( "Could not rollback transaction" ), tr( "Oracle" ) );
    }
    returnvalue = false;
  }

  return returnvalue;
}

QgsVectorDataProvider::Capabilities QgsOracleProvider::capabilities() const
{
  return mEnabledCapabilities;
}

bool QgsOracleProvider::setSubsetString( const QString &theSQL, bool updateFeatureCount )
{
  QgsOracleConn *conn = connectionRO();
  if ( !conn )
    return false;

  if ( theSQL.trimmed() == mSqlWhereClause )
    return true;

  QString prevWhere = mSqlWhereClause;

  mSqlWhereClause = theSQL.trimmed();

  QString sql = QString( "SELECT * FROM %1 WHERE " ).arg( mQuery );

  if ( !mSqlWhereClause.isEmpty() )
  {
    sql += "(" + mSqlWhereClause + ") AND ";
  }

  sql += "1=0";

  QSqlQuery qry( *conn );
  if ( !exec( qry, sql, QVariantList() ) )
  {
    pushError( qry.lastError().text() );
    mSqlWhereClause = prevWhere;
    qry.finish();
    return false;
  }
  qry.finish();

  if ( mPrimaryKeyType == PktInt && !mUseEstimatedMetadata && !uniqueData( mQuery, mAttributeFields.at( mPrimaryKeyAttrs[0] ).name() ) )
  {
    mSqlWhereClause = prevWhere;
    return false;
  }

  // Update datasource uri too
  mUri.setSql( theSQL );
  // Update yet another copy of the uri. Why are there 3 copies of the
  // uri? Perhaps this needs some rationalisation.....
  setDataSourceUri( mUri.uri( false ) );

  if ( updateFeatureCount )
  {
    mFeaturesCounted = -1;
  }
  mLayerExtent.setMinimal();

  emit dataChanged();

  return true;
}

/**
 * Returns the feature count
 */
long QgsOracleProvider::featureCount() const
{
  QgsOracleConn *conn = connectionRO();
  if ( mFeaturesCounted >= 0 || !conn )
    return mFeaturesCounted;

  // get total number of features
  QString sql;

  // use estimated metadata even when there is a where clause,
  // although we get an incorrect feature count for the subset
  // - but make huge dataset usable.
  QVariantList args;
  if ( !mIsQuery && mUseEstimatedMetadata )
  {
    sql = QString( "SELECT num_rows FROM all_tables WHERE owner=? AND table_name=?" );
    args << mOwnerName << mTableName;
  }
  else
  {
    sql = QString( "SELECT count(*) FROM %1 FEATUREREQUEST" ).arg( mQuery );

    if ( !mSqlWhereClause.isEmpty() )
    {
      sql += " WHERE " + mSqlWhereClause;
    }
    if ( mRequestedGeomType != mDetectedGeomType )
    {
      if ( mSqlWhereClause.isEmpty() )
      {
        sql += " WHERE ";
      }
      else
      {
        sql += " AND ";
      }
      sql += conn->databaseTypeFilter( QStringLiteral( "FEATUREREQUEST" ), mGeometryColumn, mRequestedGeomType, mUri.keyColumn(), mQuery );
    }
  }

  QSqlQuery qry( *conn );
  if ( exec( qry, sql, args ) && qry.next() )
  {
    mFeaturesCounted = qry.value( 0 ).toInt();
  }
  qry.finish();

  QgsDebugMsgLevel( "number of features: " + QString::number( mFeaturesCounted ), 2 );

  return mFeaturesCounted;
}

QgsRectangle QgsOracleProvider::extent() const
{
  QgsOracleConn *conn = connectionRO();
  if ( mGeometryColumn.isNull() || !conn )
    return QgsRectangle();

  if ( mLayerExtent.isEmpty() )
  {
    QString sql;
    QSqlQuery qry( *conn );
    bool ok = false;

    if ( !mIsQuery )
    {
      if ( mUseEstimatedMetadata )
      {
        // TODO: make SDO_DIMNAME values configurable (#16252)
        if ( exec( qry, QStringLiteral( "SELECT sdo_lb,sdo_ub FROM mdsys.all_sdo_geom_metadata m, table(m.diminfo) WHERE owner=? AND table_name=? AND column_name=? AND sdo_dimname='X'" ),
                   QVariantList() << mOwnerName << mTableName << mGeometryColumn ) &&
             qry.next() )
        {
          mLayerExtent.setXMinimum( qry.value( 0 ).toDouble() );
          mLayerExtent.setXMaximum( qry.value( 1 ).toDouble() );

          if ( exec( qry, QStringLiteral( "SELECT sdo_lb,sdo_ub FROM mdsys.all_sdo_geom_metadata m, table(m.diminfo) WHERE owner=? AND table_name=? AND column_name=? AND sdo_dimname='Y'" ),
                     QVariantList() << mOwnerName << mTableName << mGeometryColumn ) &&
               qry.next() )
          {
            mLayerExtent.setYMinimum( qry.value( 0 ).toDouble() );
            mLayerExtent.setYMaximum( qry.value( 1 ).toDouble() );
            return mLayerExtent;
          }
        }
      }

      if ( mHasSpatialIndex && mUseEstimatedMetadata )
      {
        ok = exec( qry,
                   QStringLiteral( "SELECT SDO_TUNE.EXTENT_OF(?,?) FROM dual" ),
                   QVariantList() << QString( "%1.%2" ).arg( mOwnerName ).arg( mTableName ) << mGeometryColumn );
      }
    }

    if ( !ok )
    {
      sql = QString( "SELECT SDO_AGGR_MBR(%1) FROM %2" ).arg( quotedIdentifier( mGeometryColumn ) ).arg( mQuery );

      if ( !mSqlWhereClause.isEmpty() )
        sql += QString( " WHERE %1" ).arg( mSqlWhereClause );

      ok = exec( qry, sql, QVariantList() );
    }

    if ( ok && qry.next() )
    {
      QByteArray ba( qry.value( 0 ).toByteArray() );
      QgsGeometry g;
      g.fromWkb( ba );
      mLayerExtent = g.boundingBox();
      QgsDebugMsgLevel( "extent: " + mLayerExtent.toString(), 2 );
    }
    else
    {
      QgsMessageLog::logMessage( tr( "Could not retrieve extents: %1\nSQL: %2" ).arg( qry.lastError().text() ).arg( qry.lastQuery() ), tr( "Oracle" ) );
    }
  }

  return mLayerExtent;
}

void QgsOracleProvider::updateExtents()
{
  mLayerExtent.setMinimal();
}

bool QgsOracleProvider::getGeometryDetails()
{
  if ( mGeometryColumn.isNull() )
  {
    mDetectedGeomType = QgsWkbTypes::NoGeometry;
    mRequestedGeomType = QgsWkbTypes::NoGeometry;
    mValid = true;
    return true;
  }

  // Trust the datasource config means that we used requested geometry type and srid
  if ( mReadFlags & QgsDataProvider::FlagTrustDataSource )
  {
    mDetectedGeomType = mRequestedGeomType;
    return true;
  }

  QString ownerName = mOwnerName;
  QString tableName = mTableName;
  QString geomCol = mGeometryColumn;

  QgsOracleConn *conn = connectionRO();
  QSqlQuery qry( *conn );
  if ( mIsQuery )
  {
    if ( !exec( qry, QString( "SELECT %1 FROM %2 WHERE 1=0" ).arg( quotedIdentifier( mGeometryColumn ) ).arg( mQuery ), QVariantList() ) )
    {
      QgsMessageLog::logMessage( tr( "Could not execute query.\nThe error message from the database was:\n%1.\nSQL: %2" )
                                 .arg( qry.lastError().text() )
                                 .arg( qry.lastQuery() ), tr( "Oracle" ) );
      mValid = false;
      return false;
    }

    ownerName = "";
    tableName = mQuery;
  }

  int detectedSrid = -1;
  QgsWkbTypes::Type detectedType = QgsWkbTypes::Unknown;
  mHasSpatialIndex = false;

  if ( mIsQuery )
  {
    detectedSrid = mSrid;
    detectedType = mRequestedGeomType;
  }

  if ( !ownerName.isEmpty() )
  {
    if ( exec( qry, QString( "SELECT srid FROM mdsys.all_sdo_geom_metadata WHERE owner=? AND table_name=? AND column_name=?" ),
               QVariantList() << ownerName << tableName << geomCol ) )
    {
      if ( qry.next() )
      {
        detectedSrid = qry.value( 0 ).toInt();
      }
      else
      {
        QgsMessageLog::logMessage( tr( "Could not retrieve SRID of %1.\nThe error message from the database was:\n%2.\nSQL: %3" )
                                   .arg( mQuery )
                                   .arg( qry.lastError().text() )
                                   .arg( qry.lastQuery() ), tr( "Oracle" ) );
      }
    }
    else
    {
      QgsMessageLog::logMessage( tr( "Could not determine SRID of %1.\nThe error message from the database was:\n%2.\nSQL: %3" )
                                 .arg( mQuery )
                                 .arg( qry.lastError().text() )
                                 .arg( qry.lastQuery() ), tr( "Oracle" ) );
    }

    // The use of rownum was wrong here, explained here : https://github.com/qgis/QGIS/pull/34358#discussion_r390160872
    if ( exec( qry, QString( "SELECT DISTINCT t.%1.sdo_gtype FROM %2 t WHERE t.%1 IS NOT NULL GROUP BY t.%1.sdo_gtype" ).arg( quotedIdentifier( geomCol ) ).arg( mQuery ), QVariantList() ) )
    {
      if ( qry.next() )
      {
        detectedType = QgsOracleConn::wkbTypeFromDatabase( qry.value( 0 ).toInt() );
        if ( qry.next() )
        {
          detectedType = QgsWkbTypes::Unknown;
        }
      }
      else
      {
        detectedType = QgsWkbTypes::Unknown;
        QgsMessageLog::logMessage( tr( "%1 has no valid geometry types.\nSQL: %2" )
                                   .arg( mQuery )
                                   .arg( qry.lastQuery() ), tr( "Oracle" ) );
      }
    }
    else
    {
      QgsMessageLog::logMessage( tr( "Could not determine geometry type of %1.\nThe error message from the database was:\n%2.\nSQL: %3" )
                                 .arg( mQuery )
                                 .arg( qry.lastError().text() )
                                 .arg( qry.lastQuery() ), tr( "Oracle" ) );
    }
  }

  if ( detectedType == QgsWkbTypes::Unknown || detectedSrid <= 0 )
  {
    QgsOracleLayerProperty layerProperty;

    if ( !mIsQuery )
    {
      layerProperty.ownerName = ownerName;
      layerProperty.tableName = tableName;
      layerProperty.geometryColName = mGeometryColumn;
      layerProperty.types << detectedType;
      layerProperty.srids << detectedSrid;

      QString delim = "";

      if ( !mSqlWhereClause.isEmpty() )
      {
        layerProperty.sql += delim + "(" + mSqlWhereClause + ")";
        delim = " AND ";
      }

      conn->retrieveLayerTypes( layerProperty, mUseEstimatedMetadata, false );

      Q_ASSERT( layerProperty.types.size() == layerProperty.srids.size() );
    }

    if ( layerProperty.types.isEmpty() )
    {
      // no data - so take what's requested
      if ( mRequestedGeomType == QgsWkbTypes::Unknown )
      {
        QgsMessageLog::logMessage( tr( "Geometry type and srid for empty column %1 of %2 undefined." ).arg( mGeometryColumn ).arg( mQuery ) );
      }

      detectedType = QgsWkbTypes::Unknown;
      detectedSrid = -1;
    }
    else
    {
      // requested type && srid is available
      if ( mRequestedGeomType == QgsWkbTypes::Unknown || layerProperty.types.contains( mRequestedGeomType ) )
      {
        if ( layerProperty.size() == 1 )
        {
          // only what we requested is available
          detectedType = layerProperty.types.at( 0 );
          detectedSrid = layerProperty.srids.at( 0 );
        }
        else
        {
          // we need to filter
          detectedType = QgsWkbTypes::Unknown;
          detectedSrid = -1;
        }
      }
      else
      {
        // geometry type undetermined or not unrequested
        QgsMessageLog::logMessage( tr( "Feature type or srid for %1 of %2 could not be determined or was not requested." ).arg( mGeometryColumn ).arg( mQuery ) );
        detectedType = QgsWkbTypes::Unknown;
        detectedSrid = -1;
      }
    }
  }

  mDetectedGeomType = detectedType;
  if ( detectedSrid != -1 )
    mSrid = detectedSrid;

  QgsDebugMsgLevel( QStringLiteral( "Detected Oracle SRID is %1" ).arg( mSrid ), 2 );
  QgsDebugMsgLevel( QStringLiteral( "Detected type is %1" ).arg( mDetectedGeomType ), 2 );
  QgsDebugMsgLevel( QStringLiteral( "Requested type is %1" ).arg( mRequestedGeomType ), 2 );

  mValid = ( mDetectedGeomType != QgsWkbTypes::Unknown || mRequestedGeomType != QgsWkbTypes::Unknown );

  if ( !mValid )
    return false;

  QgsDebugMsgLevel( QStringLiteral( "Feature type name is %1" ).arg( QgsWkbTypes::displayString( wkbType() ) ), 2 );

  return mValid;
}

bool QgsOracleProvider::createSpatialIndex()
{
  QgsOracleConn *conn = connectionRW();
  if ( !conn )
    return false;

  QSqlQuery qry( *conn );

  if ( !crs().isGeographic() )
  {
    // TODO: make precision configurable
    // TODO: make SDO_DIMNAME values configurable (#16252)
    QgsRectangle r( extent() );
    if ( !exec( qry, QString( "UPDATE mdsys.user_sdo_geom_metadata SET diminfo=mdsys.sdo_dim_array("
                              "mdsys.sdo_dim_element('X', ?, ?, 0.001),"
                              "mdsys.sdo_dim_element('Y', ?, ?, 0.001)"
                              ") WHERE table_name=? AND column_name=?" ),
                QVariantList() << r.xMinimum() << r.xMaximum() << r.yMinimum() << r.yMaximum() << mTableName << mGeometryColumn )
       )
    {
      QgsMessageLog::logMessage( tr( "Could not update metadata for %1.%2.\nSQL: %3\nError: %4" )
                                 .arg( mTableName )
                                 .arg( mGeometryColumn )
                                 .arg( qry.lastQuery() )
                                 .arg( qry.lastError().text() ),
                                 tr( "Oracle" ) );
      return false;
    }

    if ( qry.numRowsAffected() == 0 )
    {
      if ( !exec( qry, QString( "INSERT INTO mdsys.user_sdo_geom_metadata(table_name,column_name,srid,diminfo) VALUES (?,?,?,mdsys.sdo_dim_array("
                                "mdsys.sdo_dim_element('X', ?, ?, 0.001),"
                                "mdsys.sdo_dim_element('Y', ?, ?, 0.001)"
                                "))" ),
                  QVariantList() << mTableName << mGeometryColumn << ( mSrid < 1 ? QVariant( QVariant::Int ) : mSrid )
                  << r.xMinimum() << r.xMaximum() << r.yMinimum() << r.yMaximum() )
         )
      {
        QgsMessageLog::logMessage( tr( "Could not insert metadata for %1.%2.\nSQL: %3\nError: %4" )
                                   .arg( quotedValue( mTableName ) )
                                   .arg( quotedValue( mGeometryColumn ) )
                                   .arg( qry.lastQuery() )
                                   .arg( qry.lastError().text() ),
                                   tr( "Oracle" ) );
        return false;
      }
    }
  }
  else
  {
    QgsDebugMsgLevel( QStringLiteral( "geographic CRS" ), 2 );
  }

  if ( !mHasSpatialIndex )
  {
    int n = 0;
    if ( exec( qry, QString( "SELECT coalesce(substr(max(index_name),10),'0') FROM all_indexes WHERE index_name LIKE 'QGIS_IDX_%' ESCAPE '#' ORDER BY index_name" ), QVariantList() ) &&
         qry.next() )
    {
      n = qry.value( 0 ).toInt() + 1;
    }

    if ( !exec( qry, QString( "CREATE INDEX QGIS_IDX_%1 ON %2.%3(%4) INDEXTYPE IS MDSYS.SPATIAL_INDEX PARALLEL" )
                .arg( n, 10, 10, QChar( '0' ) )
                .arg( quotedIdentifier( mOwnerName ) )
                .arg( quotedIdentifier( mTableName ) )
                .arg( quotedIdentifier( mGeometryColumn ) ), QVariantList() ) )
    {
      QgsMessageLog::logMessage( tr( "Creation spatial index failed.\nSQL: %1\nError: %2" )
                                 .arg( qry.lastQuery() )
                                 .arg( qry.lastError().text() ),
                                 tr( "Oracle" ) );
      return false;
    }

    mSpatialIndexName = QString( "QGIS_IDX_%1" ).arg( n, 10, 10, QChar( '0' ) );
  }
  else
  {
    if ( !exec( qry, QString( "ALTER INDEX %1 REBUILD" ).arg( mSpatialIndexName ), QVariantList() ) )
    {
      QgsMessageLog::logMessage( tr( "Rebuild of spatial index failed.\nSQL: %1\nError: %2" )
                                 .arg( qry.lastQuery() )
                                 .arg( qry.lastError().text() ),
                                 tr( "Oracle" ) );
      return false;
    }
  }

  return true;
}

bool QgsOracleProvider::convertField( QgsField &field )
{
  QString fieldType = "VARCHAR2(2047)"; //default to string
  int fieldSize = field.length();
  int fieldPrec = field.precision();
  switch ( field.type() )
  {
    case QVariant::LongLong:
      fieldType = "NUMBER(20,0)";
      fieldSize = -1;
      fieldPrec = 0;
      break;

    case QVariant::DateTime:
      fieldType = "TIMESTAMP";
      fieldPrec = 0;
      break;


    case QVariant::Time:
    case QVariant::String:
      fieldType = "VARCHAR2(2047)";
      fieldPrec = 0;
      break;

    case QVariant::Date:
      fieldType = "DATE";
      fieldPrec = 0;
      break;

    case QVariant::Int:
      fieldType = "NUMBER(10,0)";
      fieldSize = -1;
      fieldPrec = 0;
      break;

    case QVariant::Double:
      if ( fieldSize <= 0 || fieldPrec <= 0 )
      {
        fieldType = "BINARY_DOUBLE";
        fieldSize = -1;
        fieldPrec = 0;
      }
      else
      {
        fieldType = QString( "NUMBER(%1,%2)" ).arg( fieldSize ).arg( fieldPrec );
      }
      break;

    default:
      return false;
  }

  field.setTypeName( fieldType );
  field.setLength( fieldSize );
  field.setPrecision( fieldPrec );
  return true;
}

QgsVectorLayerExporter::ExportError QgsOracleProvider::createEmptyLayer(
  const QString &uri,
  const QgsFields &fields,
  QgsWkbTypes::Type wkbType,
  const QgsCoordinateReferenceSystem &srs,
  bool overwrite,
  QMap<int, int> &oldToNewAttrIdxMap,
  QString &errorMessage,
  const QMap<QString, QVariant> *options )
{
  Q_UNUSED( wkbType )
  Q_UNUSED( options )

  // populate members from the uri structure
  QgsDataSourceUri dsUri( uri );
  QString ownerName = dsUri.schema();

  QgsDebugMsgLevel( QStringLiteral( "Connection info is: %1" ).arg( dsUri.connectionInfo( false ) ), 2 );

  // create the table
  QgsOracleConn *conn = QgsOracleConn::connectDb( dsUri, false );
  if ( !conn )
  {
    errorMessage = QObject::tr( "Connection to database failed" );
    return QgsVectorLayerExporter::ErrConnectionFailed;
  }

  if ( ownerName.isEmpty() )
  {
    ownerName = conn->currentUser();
  }

  if ( ownerName.isEmpty() )
  {
    errorMessage = QObject::tr( "No owner name found" );
    return QgsVectorLayerExporter::ErrInvalidLayer;
  }

  QString tableName = dsUri.table();
  QString geometryColumn = dsUri.geometryColumn();

  QString primaryKey = dsUri.keyColumn();
  QString primaryKeyType;

  QString ownerTableName = quotedIdentifier( ownerName ) + "." + quotedIdentifier( tableName );

  QgsDebugMsgLevel( QStringLiteral( "Geometry column is: %1" ).arg( geometryColumn ), 2 );
  QgsDebugMsgLevel( QStringLiteral( "Owner is: %1" ).arg( ownerName ), 2 );
  QgsDebugMsgLevel( QStringLiteral( "Table name is: %1" ).arg( tableName ), 2 );

  // get the pk's name and type

  // if no pk name was passed, define the new pk field name
  if ( primaryKey.isEmpty() )
  {
    int index = 0;
    QString pk = primaryKey = "id";
    while ( fields.indexFromName( primaryKey ) >= 0 )
    {
      primaryKey = QString( "%1_%2" ).arg( pk ).arg( index++ );
    }
  }
  else
  {
    int idx = fields.indexFromName( primaryKey );
    if ( idx >= 0 )
    {
      QgsField fld = fields.at( idx );
      if ( ( options && options->value( QStringLiteral( "skipConvertFields" ), false ).toBool() ) || convertField( fld ) )
      {
        primaryKeyType = fld.typeName();
      }
    }
  }

  QSqlDatabase db( *conn );
  QSqlQuery qry( db );
  bool created = false;
  try
  {
    if ( !conn->begin( db ) )
    {
      throw OracleException( tr( "Could not start transaction" ), db );
    }

    if ( !exec( qry, QString( "SELECT 1 FROM all_tables WHERE owner=? AND table_name=?" ),
                QVariantList() << ownerName << tableName
              ) )
    {
      throw OracleException( tr( "Could not determine table existence." ), qry );
    }

    bool exists = qry.next();

    if ( exists )
    {
      if ( overwrite )
      {
        // delete the table if exists, then re-create it
        if ( !exec( qry, QString( "DROP TABLE %1" ).arg( ownerTableName ), QVariantList() ) )
        {
          throw OracleException( tr( "Table %1 could not be dropped." ).arg( ownerTableName ), qry );
        }
      }
      else
      {
        throw OracleException( tr( "Table %1 already exists." ).arg( ownerTableName ), qry );
      }
    }

    QString sql = QString( "CREATE TABLE %1(" ).arg( ownerTableName );
    QString delim;

    if ( !primaryKey.isEmpty() && !primaryKeyType.isEmpty() )
    {
      sql += QString( "%1 %2 PRIMARY KEY" ).arg( quotedIdentifier( primaryKey ) ).arg( primaryKeyType );
      delim = ",";
    }

    // create geometry column
    sql += QString( "%1%2 MDSYS.SDO_GEOMETRY)" ).arg( delim ).arg( quotedIdentifier( geometryColumn ) );
    delim = ",";

    if ( !exec( qry, sql, QVariantList() ) )
    {
      throw OracleException( tr( "Table creation failed." ), qry );
    }

    created = true;

    // TODO: make precision configurable
    QString diminfo;
    if ( srs.isGeographic() )
    {
      diminfo = "mdsys.sdo_dim_array("
                "mdsys.sdo_dim_element('Longitude', -180, 180, 0.001),"
                "mdsys.sdo_dim_element('Latitude', -90, 90, 0.001)"
                ")";
    }
    else
    {
      diminfo = "mdsys.sdo_dim_array("
                "mdsys.sdo_dim_element('X', NULL, NULL, 0.001),"
                "mdsys.sdo_dim_element('Y', NULL, NULL, 0.001)"
                ")";
    }

    int srid = 0;
    QStringList parts = srs.authid().split( ":" );
    if ( parts.size() == 2 )
    {
      // apparently some EPSG codes don't have the auth_name setup in cs_srs
      if ( !exec( qry, QString( "SELECT srid FROM mdsys.cs_srs WHERE coalesce(auth_name,'EPSG')=? AND auth_srid=?" ),
                  QVariantList() << parts[0] << parts[1] ) )
      {
        throw OracleException( tr( "Could not lookup authid %1:%2" ).arg( parts[0] ).arg( parts[1] ), qry );
      }

      if ( qry.next() )
      {
        srid = qry.value( 0 ).toInt();
      }
    }

    if ( srid == 0 )
    {
      QgsDebugMsgLevel( QStringLiteral( "%1:%2 not found in mdsys.cs_srs - trying WKT" ).arg( parts[0] ).arg( parts[1] ), 2 );

      QString wkt = srs.toWkt();
      if ( !exec( qry, QStringLiteral( "SELECT srid FROM mdsys.cs_srs WHERE wktext=?" ), QVariantList() << wkt ) )
      {
        throw OracleException( tr( "Could not lookup WKT." ), qry );
      }

      if ( qry.next() )
      {
        srid = qry.value( 0 ).toInt();
      }
      else
      {
        if ( !exec( qry, QStringLiteral( "SELECT max(srid)+1 FROM sdo_coord_ref_system" ), QVariantList() ) || !qry.next() )
        {
          throw OracleException( tr( "Could not determine new srid." ), qry );
        }

        srid = qry.value( 0 ).toInt();

        if ( !exec( qry, QStringLiteral( "INSERT"
                                         " INTO sdo_coord_ref_system(srid,coord_ref_sys_name,coord_ref_sys_kind,legacy_wktext,is_valid,is_legacy,information_source)"
                                         " VALUES (?,?,?,?,'TRUE','TRUE','GDAL/OGR via QGIS')" ),
                    QVariantList() << srid << srs.description() << ( srs.isGeographic() ? "GEOGRAPHIC2D" : "PROJECTED" ) << wkt ) )
        {
          throw OracleException( tr( "CRS not found and could not be created." ), qry );
        }
      }
    }

    if ( !exec( qry, QString( "INSERT INTO mdsys.user_sdo_geom_metadata(table_name,column_name,srid,diminfo) VALUES (?,?,?,?)" ),
                QVariantList() << tableName.toUpper() << geometryColumn.toUpper() << srid << diminfo ) )
    {
      throw OracleException( tr( "Could not insert metadata." ), qry );
    }

    if ( !conn->commit( db ) )
    {
      QgsMessageLog::logMessage( tr( "Could not commit transaction" ), tr( "Oracle" ) );
    }
  }
  catch ( OracleException &e )
  {
    errorMessage = QObject::tr( "Creation of data source %1 failed: \n%2" )
                   .arg( ownerTableName )
                   .arg( e.errorMessage() );

    if ( !conn->rollback( db ) )
    {
      QgsMessageLog::logMessage( tr( "Could not rollback transaction" ), tr( "Oracle" ) );
    }

    if ( created )
    {
      if ( !exec( qry, QString( "DROP TABLE %1" ).arg( ownerTableName ), QVariantList() ) )
      {
        QgsMessageLog::logMessage( tr( "Drop created table %1 failed.\nSQL: %2\nError: %3" )
                                   .arg( qry.lastQuery() )
                                   .arg( qry.lastError().text() ), tr( "Oracle" ) );
      }
    }

    conn->disconnect();

    return QgsVectorLayerExporter::ErrCreateLayer;
  }

  conn->disconnect();

  QgsDebugMsgLevel( QStringLiteral( "layer %1 created" ).arg( ownerTableName ), 2 );

  // use the provider to edit the table1
  dsUri.setDataSource( ownerName, tableName, geometryColumn, QString(), primaryKey );

  QgsDataProvider::ProviderOptions providerOptions;
  QgsOracleProvider *provider = new QgsOracleProvider( dsUri.uri( false ), providerOptions );
  if ( !provider->isValid() )
  {
    errorMessage = QObject::tr( "Loading of the layer %1 failed" ).arg( ownerTableName );

    delete provider;
    return QgsVectorLayerExporter::ErrInvalidLayer;
  }

  QgsDebugMsgLevel( QStringLiteral( "layer loaded" ), 2 );

  // add fields to the layer
  oldToNewAttrIdxMap.clear();

  if ( fields.size() > 0 )
  {
    int offset = 0;

    QSet<QString> names;
    QList<QgsField> launderedFields;
    for ( int i = 0; i < fields.size(); i++ )
    {
      QgsField fld = fields.at( i );

      QString name = fld.name().left( 30 ).toUpper();

      if ( names.contains( name ) )
      {
        int j;
        int n;
        for ( j = 1, n = 10; j < 3; j++, n *= 10 )
        {
          int k;
          for ( k = 0; k < n && names.contains( name ); k++ )
          {
            name = QString( "%1%2" ).arg( name.left( 30 - j ) ).arg( k, j, 10, QChar( '0' ) );
          }

          if ( k < n )
            break;
        }

        if ( j == 3 )
        {
          errorMessage = QObject::tr( "Field name clash found (%1 not remappable)" ).arg( fld.name() );

          delete provider;
          return QgsVectorLayerExporter::ErrAttributeTypeUnsupported;
        }
      }

      if ( fld.name() == geometryColumn )
        geometryColumn = name;

      fld.setName( name );
      launderedFields << fld;
      names << name;
    }

    // get the list of fields
    QList<QgsField> flist;
    for ( int i = 0; i < launderedFields.size(); i++ )
    {
      QgsField fld = launderedFields[i];

      if ( fld.name() == primaryKey )
      {
        oldToNewAttrIdxMap.insert( i, 0 );
        continue;
      }

      if ( fld.name() == geometryColumn )
      {
        QgsDebugMsgLevel( QStringLiteral( "Found a field with the same name of the geometry column. Skip it!" ), 2 );
        continue;
      }

      if ( !( options && options->value( QStringLiteral( "skipConvertFields" ), false ).toBool() ) && ! convertField( fld ) )
      {
        errorMessage = QObject::tr( "Unsupported type for field %1" ).arg( fld.name() );

        delete provider;
        return QgsVectorLayerExporter::ErrAttributeTypeUnsupported;
      }

      QgsDebugMsgLevel( QStringLiteral( "Field #%1 name %2 type %3 typename %4 width %5 precision %6" )
                        .arg( i )
                        .arg( fld.name() ).arg( QVariant::typeToName( fld.type() ) ).arg( fld.typeName() )
                        .arg( fld.length() ).arg( fld.precision() ), 2 );

      flist.append( fld );
      oldToNewAttrIdxMap.insert( i, offset++ );
    }

    if ( !provider->addAttributes( flist ) )
    {
      errorMessage = QObject::tr( "Creation of fields failed" );

      delete provider;
      return QgsVectorLayerExporter::ErrAttributeCreationFailed;
    }

    QgsDebugMsgLevel( QStringLiteral( "Done creating fields" ), 2 );
  }
  else
  {
    QgsDebugMsgLevel( QStringLiteral( "No fields created." ), 2 );
  }

  delete provider;

  return QgsVectorLayerExporter::NoError;
}

QgsCoordinateReferenceSystem QgsOracleProvider::crs() const
{
  QgsCoordinateReferenceSystem srs;
  QgsOracleConn *conn = connectionRO();
  if ( !conn )
    return srs;

  QSqlQuery qry( *conn );

  // apparently some EPSG codes don't have the auth_name setup in cs_srs
  if ( exec( qry, QString( "SELECT coalesce(auth_name,'EPSG'),auth_srid,wktext FROM mdsys.cs_srs WHERE srid=?" ), QVariantList() << mSrid ) )
  {
    if ( qry.next() )
    {
      if ( qry.value( 0 ).toString() == "EPSG" )
      {
        srs.createFromOgcWmsCrs( QString( "EPSG:%1" ).arg( qry.value( 1 ).toString() ) );
      }
      else
      {
        srs.createFromWkt( qry.value( 2 ).toString() );
      }
    }
    else
    {
      QgsMessageLog::logMessage( tr( "Oracle SRID %1 not found." ).arg( mSrid ), tr( "Oracle" ) );
    }
  }
  else
  {
    QgsMessageLog::logMessage( tr( "Lookup of Oracle SRID %1 failed.\nSQL: %2\nError: %3" )
                               .arg( mSrid )
                               .arg( qry.lastQuery() )
                               .arg( qry.lastError().text() ),
                               tr( "Oracle" ) );
  }

  return srs;
}

QString QgsOracleProvider::subsetString() const
{
  return mSqlWhereClause;
}

QString QgsOracleProvider::getTableName()
{
  return mTableName;
}

size_t QgsOracleProvider::layerCount() const
{
  return 1;                   // XXX need to return actual number of layers
} // QgsOracleProvider::layerCount()


QString  QgsOracleProvider::name() const
{
  return ORACLE_KEY;
} //  QgsOracleProvider::name()

QString  QgsOracleProvider::description() const
{
  return ORACLE_DESCRIPTION;
} //  QgsOracleProvider::description()


QgsOracleProvider *QgsOracleProviderMetadata::createProvider(
  const QString &uri,
  const QgsDataProvider::ProviderOptions &options,
  QgsDataProvider::ReadFlags flags )
{
  return new QgsOracleProvider( uri, options, flags );
}

QList< QgsDataItemProvider * > QgsOracleProviderMetadata::dataItemProviders() const
{
  return QList< QgsDataItemProvider * >() << new QgsOracleDataItemProvider;
}

QgsTransaction *QgsOracleProviderMetadata::createTransaction( const QString &connString )
{
  return new QgsOracleTransaction( connString );
}

// ---------------------------------------------------------------------------

QgsVectorLayerExporter::ExportError QgsOracleProviderMetadata::createEmptyLayer( const QString &uri,
    const QgsFields &fields,
    QgsWkbTypes::Type wkbType,
    const QgsCoordinateReferenceSystem &srs,
    bool overwrite,
    QMap<int, int> &oldToNewAttrIdxMap,
    QString &errorMessage,
    const QMap<QString, QVariant> *options )
{
  return QgsOracleProvider::createEmptyLayer(
           uri, fields, wkbType, srs, overwrite,
           oldToNewAttrIdxMap, errorMessage, options
         );
}

void QgsOracleProviderMetadata::cleanupProvider()
{
  QgsOracleConnPool::cleanupInstance();
}

// ----------

QgsFeatureId QgsOracleSharedData::lookupFid( const QVariantList &v )
{
  QMutexLocker locker( &mMutex );

  QMap<QVariantList, QgsFeatureId>::const_iterator it = mKeyToFid.constFind( v );

  if ( it != mKeyToFid.constEnd() )
  {
    return it.value();
  }

  mFidToKey.insert( ++mFidCounter, v );
  mKeyToFid.insert( v, mFidCounter );

  return mFidCounter;
}

QVariant QgsOracleSharedData::removeFid( QgsFeatureId fid )
{
  QMutexLocker locker( &mMutex );

  QVariantList v = mFidToKey[ fid ];
  mFidToKey.remove( fid );
  mKeyToFid.remove( v );
  return v;
}

void QgsOracleSharedData::insertFid( QgsFeatureId fid, const QVariantList &k )
{
  QMutexLocker locker( &mMutex );

  mFidToKey.insert( fid, k );
  mKeyToFid.insert( k, fid );
}

QVariantList QgsOracleSharedData::lookupKey( QgsFeatureId featureId )
{
  QMutexLocker locker( &mMutex );

  QMap<QgsFeatureId, QVariantList>::const_iterator it = mFidToKey.find( featureId );
  if ( it != mFidToKey.constEnd() )
    return it.value();
  return QVariantList();
}

bool QgsOracleProviderMetadata::saveStyle( const QString &uri,
    const QString &qmlStyle,
    const QString &sldStyle,
    const QString &styleName,
    const QString &styleDescription,
    const QString &uiFileContent,
    bool useAsDefault,
    QString &errCause )
{
  QgsDataSourceUri dsUri( uri );

  QgsOracleConn *conn = QgsOracleConn::connectDb( dsUri, false );
  if ( !conn )
  {
    errCause = QObject::tr( "Could not connect to database" );
    return false;
  }

  QSqlQuery qry = QSqlQuery( *conn );
  if ( !qry.exec( "SELECT COUNT(*) FROM user_tables WHERE table_name='LAYER_STYLES'" ) || !qry.next() )
  {
    errCause = QObject::tr( "Unable to check layer style existence [%1]" ).arg( qry.lastError().text() );
    conn->disconnect();
    return false;
  }
  else if ( qry.value( 0 ).toInt() == 0 )
  {
    QgsDebugMsgLevel( QStringLiteral( "Creating layer style table." ), 2 );

    if ( !qry.exec( "CREATE TABLE layer_styles("
                    "id INTEGER PRIMARY KEY,"
                    "f_table_catalog VARCHAR2(30) NOT NULL,"
                    "f_table_schema VARCHAR2(30) NOT NULL,"
                    "f_table_name VARCHAR2(30) NOT NULL,"
                    "f_geometry_column VARCHAR2(30) NOT NULL,"
                    "stylename VARCHAR2(2047),"
                    "styleqml CLOB,"
                    "stylesld CLOB,"
                    "useasdefault INTEGER,"
                    "description VARCHAR2(2047),"
                    "owner VARCHAR2(30),"
                    "ui CLOB,"
                    "update_time timestamp"
                    ")" ) )
    {
      errCause = QObject::tr( "Unable to create layer style table [%1]" ).arg( qry.lastError().text() );
      conn->disconnect();
      return false;
    }
  }

  int id;
  QString sql;

  if ( !qry.prepare( QStringLiteral( "SELECT id,stylename FROM layer_styles"
                                     " WHERE f_table_catalog=?"
                                     " AND f_table_schema=?"
                                     " AND f_table_name=?"
                                     " AND f_geometry_column=?"
                                     " AND styleName=?" ) ) ||
       !(
         qry.addBindValue( dsUri.database() ),
         qry.addBindValue( dsUri.schema() ),
         qry.addBindValue( dsUri.table() ),
         qry.addBindValue( dsUri.geometryColumn() ),
         qry.addBindValue( styleName.isEmpty() ? dsUri.table() : styleName ),
         qry.exec( sql )
       ) )
  {
    errCause = QObject::tr( "Unable to check style existence [%1]" ).arg( qry.lastError().text() );
    conn->disconnect();
    return false;
  }
  else if ( qry.next() )
  {
    if ( QMessageBox::question( nullptr, QObject::tr( "Save style in database" ),
                                QObject::tr( "A style named \"%1\" already exists in the database for this layer. Do you want to overwrite it?" )
                                .arg( styleName.isEmpty() ? dsUri.table() : styleName ),
                                QMessageBox::Yes | QMessageBox::No ) == QMessageBox::No )
    {
      errCause = QObject::tr( "Operation aborted. No changes were made in the database" );
      conn->disconnect();
      return false;
    }

    id = qry.value( 0 ).toInt();

    sql = QString( "UPDATE layer_styles"
                   " SET update_time=(select current_timestamp from dual),"
                   "f_table_catalog=?,"
                   "f_table_schema=?,"
                   "f_table_name=?,"
                   "f_geometry_column=?,"
                   "styleName=?,"
                   "styleQML=?,"
                   "styleSLD=?,"
                   "useAsDefault=?,"
                   "description=?,"
                   "owner=?"
                   "%1"
                   " WHERE id=%2" )
          .arg( uiFileContent.isEmpty() ? "" : ",ui=?" )
          .arg( id );
  }
  else if ( qry.exec( "select coalesce(max(id)+1,0) FROM layer_styles" ) && qry.next() )
  {
    id = qry.value( 0 ).toInt();

    sql = QString( "INSERT INTO layer_styles("
                   "id,update_time,f_table_catalog,f_table_schema,f_table_name,f_geometry_column,styleName,styleQML,styleSLD,useAsDefault,description,owner%1"
                   ") VALUES ("
                   "%2,"
                   "(select current_timestamp from dual)"
                   "%3"
                   ")" )
          .arg( uiFileContent.isEmpty() ? "" : ",ui" )
          .arg( id )
          .arg( QString( ",?" ).repeated( uiFileContent.isEmpty() ? 10 : 11 ) );
  }
  else
  {
    errCause = QObject::tr( "Cannot fetch new layer style id." );
    conn->disconnect();
    return false;
  }

  if ( !qry.prepare( sql ) )
  {
    errCause = QObject::tr( "Could not prepare insert/update [%1]" ).arg( qry.lastError().text() );
    QgsDebugMsg( QStringLiteral( "prepare insert/update failed" ) );
    conn->disconnect();
    return false;
  }

  qry.addBindValue( dsUri.database() );
  qry.addBindValue( dsUri.schema() );
  qry.addBindValue( dsUri.table() );
  qry.addBindValue( dsUri.geometryColumn() );
  qry.addBindValue( styleName.isEmpty() ? dsUri.table() : styleName );
  qry.addBindValue( qmlStyle );
  qry.addBindValue( sldStyle );
  qry.addBindValue( useAsDefault ? 1 : 0 );
  qry.addBindValue( styleDescription.isEmpty() ? QDateTime::currentDateTime().toString() : styleDescription );
  qry.addBindValue( dsUri.username() );
  if ( !uiFileContent.isEmpty() )
    qry.addBindValue( uiFileContent );

  if ( !qry.exec() )
  {
    errCause = QObject::tr( "Could not execute insert/update [%1]" ).arg( qry.lastError().text() );
    QgsDebugMsg( QStringLiteral( "execute insert/update failed" ) );
    conn->disconnect();
    return false;
  }

  if ( useAsDefault )
  {
    if ( !qry.prepare( QStringLiteral( "UPDATE layer_styles"
                                       " SET useasdefault=0,update_time=(select current_timestamp from dual)"
                                       " WHERE f_table_catalog=?"
                                       " AND f_table_schema=?"
                                       " AND f_table_name=?"
                                       " AND f_geometry_column=?"
                                       " AND id<>?" ) ) ||
         !(
           qry.addBindValue( dsUri.database() ),
           qry.addBindValue( dsUri.schema() ),
           qry.addBindValue( dsUri.table() ),
           qry.addBindValue( dsUri.geometryColumn() ),
           qry.addBindValue( id ),
           qry.exec()
         ) )
    {
      errCause = QObject::tr( "Could not reset default status [%1]" ).arg( qry.lastError().text() );
      QgsDebugMsg( QStringLiteral( "execute update failed" ) );
      conn->disconnect();
      return false;
    }
  }

  conn->disconnect();

  return true;
}

QString QgsOracleProviderMetadata::loadStyle( const QString &uri, QString &errCause )
{
  QgsDataSourceUri dsUri( uri );

  QgsOracleConn *conn = QgsOracleConn::connectDb( dsUri, false );
  if ( !conn )
  {
    errCause = QObject::tr( "Could not connect to database" );
    return QString();
  }

  QSqlQuery qry( *conn );

  QString style;
  if ( !qry.exec( "SELECT COUNT(*) FROM user_tables WHERE table_name='LAYER_STYLES'" ) || !qry.next() || qry.value( 0 ).toInt() == 0 )
  {
    errCause = QObject::tr( "Unable to find layer style table [%1]" ).arg( qry.lastError().text() );
    conn->disconnect();
    return QString();
  }
  else if ( !qry.prepare( QStringLiteral( "SELECT styleQML FROM ("
                                          "SELECT styleQML"
                                          " FROM layer_styles"
                                          " WHERE f_table_catalog=?"
                                          " AND f_table_schema=?"
                                          " AND f_table_name=?"
                                          " AND f_geometry_column=?"
                                          " ORDER BY useAsDefault DESC"
                                          ") WHERE rownum=1" ) ) ||
            !(
              qry.addBindValue( dsUri.database() ),
              qry.addBindValue( dsUri.schema() ),
              qry.addBindValue( dsUri.table() ),
              qry.addBindValue( dsUri.geometryColumn() ),
              qry.exec() ) )
  {
    errCause = QObject::tr( "Could not retrieve style [%1]" ).arg( qry.lastError().text() );
  }
  else if ( !qry.next() )
  {
    errCause = QObject::tr( "Style not found" );
  }
  else
  {
    style = qry.value( 0 ).toString();
  }

  conn->disconnect();

  return style;
}

int QgsOracleProviderMetadata::listStyles( const QString &uri,
    QStringList &ids,
    QStringList &names,
    QStringList &descriptions,
    QString &errCause )
{
  QgsDataSourceUri dsUri( uri );

  QgsOracleConn *conn = QgsOracleConn::connectDb( dsUri, false );
  if ( !conn )
  {
    errCause = QObject::tr( "Could not connect to database" );
    return -1;
  }

  QSqlQuery qry( *conn );

  int res = -1;
  if ( !qry.exec( "SELECT count(*) FROM user_tables WHERE table_name='LAYER_STYLES'" ) || !qry.next() )
  {
    errCause = QObject::tr( "Could not verify existence of layer style table [%1]" ).arg( qry.lastError().text() );
  }
  else if ( qry.value( 0 ).toInt() == 0 )
  {
    errCause = QObject::tr( "Layer style table does not exist [%1]" ).arg( qry.value( 0 ).toString() );
  }
  else
  {
    if ( !qry.prepare( QStringLiteral( "SELECT id,styleName,description FROM layer_styles WHERE f_table_catalog=? AND f_table_schema=? AND f_table_name=? AND f_geometry_column=?" ) ) ||
         !(
           qry.addBindValue( dsUri.database() ),
           qry.addBindValue( dsUri.schema() ),
           qry.addBindValue( dsUri.table() ),
           qry.addBindValue( dsUri.geometryColumn() ),
           qry.exec() ) )
    {
      errCause = QObject::tr( "No style for layer found" );
    }
    else
    {
      res = 0;
      while ( qry.next() )
      {
        ids << qry.value( 0 ).toString();
        names << qry.value( 1 ).toString();
        descriptions << qry.value( 2 ).toString();
        res++;
      }

      qry.finish();

      if ( qry.prepare( QStringLiteral( "SELECT id,styleName,description FROM layer_styles WHERE NOT (f_table_catalog=? AND f_table_schema=? AND f_table_name=? AND f_geometry_column=?) ORDER BY update_time DESC" ) ) &&
           (
             qry.addBindValue( dsUri.database() ),
             qry.addBindValue( dsUri.schema() ),
             qry.addBindValue( dsUri.table() ),
             qry.addBindValue( dsUri.geometryColumn() ),
             qry.exec() ) )
      {
        while ( qry.next() )
        {
          ids << qry.value( 0 ).toString();
          names << qry.value( 1 ).toString();
          descriptions << qry.value( 2 ).toString();
        }
      }
    }
  }

  conn->disconnect();

  return res;
}

QString QgsOracleProviderMetadata::getStyleById( const QString &uri, QString styleId, QString &errCause )
{
  QString style;
  QgsDataSourceUri dsUri( uri );

  QgsOracleConn *conn = QgsOracleConn::connectDb( dsUri, false );
  if ( !conn )
  {
    errCause = QObject::tr( "Could not connect to database" );
    return style;
  }

  QSqlQuery qry( *conn );

  if ( !qry.prepare( QStringLiteral( "SELECT styleQml FROM layer_styles WHERE id=?" ) ) ||
       !(
         qry.addBindValue( styleId ),
         qry.exec() ) )
  {
    errCause = QObject::tr( "Could not load layer style table [%1]" ).arg( qry.lastError().text() );
  }
  else if ( !qry.next() )
  {
    errCause = QObject::tr( "No styles found in layer table [%1]" ).arg( qry.lastError().text() );
  }
  else
  {
    style = qry.value( 0 ).toString();
  }

  conn->disconnect();

  return style;
}


#ifdef HAVE_GUI

//! Provider for Oracle source select
class QgsOracleSourceSelectProvider : public QgsSourceSelectProvider
{
  public:

    QString providerKey() const override { return QStringLiteral( "oracle" ); }
    QString text() const override { return QObject::tr( "Oracle" ); }
    int ordering() const override { return QgsSourceSelectProvider::OrderDatabaseProvider + 40; }
    QIcon icon() const override { return QgsApplication::getThemeIcon( QStringLiteral( "/mActionAddOracleLayer.svg" ) ); }
    QgsAbstractDataSourceWidget *createDataSourceWidget( QWidget *parent = nullptr,
        Qt::WindowFlags fl = Qt::Widget,
        QgsProviderRegistry::WidgetMode widgetMode = QgsProviderRegistry::WidgetMode::Embedded ) const override
    {
      return new QgsOracleSourceSelect( parent, fl, widgetMode );
    }
};

QgsOracleProviderGuiMetadata::QgsOracleProviderGuiMetadata()
  : QgsProviderGuiMetadata( ORACLE_KEY )
{

}

QList<QgsSourceSelectProvider *> QgsOracleProviderGuiMetadata::sourceSelectProviders()
{
  return QList<QgsSourceSelectProvider *>() << new QgsOracleSourceSelectProvider;
}

void QgsOracleProviderGuiMetadata::registerGui( QMainWindow *mainWindow )
{
  QgsOracleRootItem::sMainWindow = mainWindow;
}

#endif

QgsOracleProviderMetadata::QgsOracleProviderMetadata():
  QgsProviderMetadata( ORACLE_KEY, ORACLE_DESCRIPTION )
{
}

QGISEXTERN QgsProviderMetadata *providerMetadataFactory()
{
  return QSqlDatabase::isDriverAvailable( "QOCISPATIAL" ) ? new QgsOracleProviderMetadata() : nullptr;
}

#ifdef HAVE_GUI
QGISEXTERN QgsProviderGuiMetadata *providerGuiMetadataFactory()
{
  return QSqlDatabase::isDriverAvailable( "QOCISPATIAL" ) ? new QgsOracleProviderGuiMetadata() : nullptr;
}
#endif

// vim: set sw=2<|MERGE_RESOLUTION|>--- conflicted
+++ resolved
@@ -991,7 +991,6 @@
   QString primaryKey = mUri.keyColumn();
   mPrimaryKeyType = PktUnknown;
 
-<<<<<<< HEAD
   mValid = true;
   // check to see if there is an unique index on the relation, which
   // can be used as a key into the table. Primary keys are always
@@ -1001,9 +1000,6 @@
 
   QString sql = QStringLiteral( "SELECT VERSION FROM PRODUCT_COMPONENT_VERSION" );
   if ( exec( qry, sql, QVariantList() ) && qry.next() )
-=======
-  if ( !primaryKey.isEmpty() )
->>>>>>> 04ae0ca2
   {
     int idx = fieldNameIndex( primaryKey );
 
