/***************************************************************************
  qgsoracleprovider.cpp  -  QGIS data provider for Oracle layers
                             -------------------
    begin                : August 2012
    copyright            : (C) 2012 by Juergen E. Fischer
    email                : jef at norbit dot de
 ***************************************************************************/

/***************************************************************************
 *                                                                         *
 *   This program is free software; you can redistribute it and/or modify  *
 *   it under the terms of the GNU General Public License as published by  *
 *   the Free Software Foundation; either version 2 of the License, or     *
 *   (at your option) any later version.                                   *
 *                                                                         *
 ***************************************************************************/

#include "qgsfeature.h"
#include "qgsfields.h"
#include "qgsgeometry.h"
#include "qgscurve.h"
#include "qgscompoundcurve.h"
#include "qgspolygon.h"
#include "qgsmultipolygon.h"
#include "qgsmultisurface.h"
#include "qgsmessageoutput.h"
#include "qgsmessagelog.h"
#include "qgsrectangle.h"
#include "qgscoordinatereferencesystem.h"
#include "qgsvectorlayerexporter.h"
#include "qgslogger.h"

#include "qgsoracleprovider.h"
#include "qgsoracletablemodel.h"
#include "qgsoracledataitems.h"
#include "qgsoraclefeatureiterator.h"
#include "qgsoracleconnpool.h"
#include "qgsoracletransaction.h"

#ifdef HAVE_GUI
#include "qgsoraclesourceselect.h"
#include "qgssourceselectprovider.h"
#endif

#include <QSqlRecord>
#include <QSqlField>
#include <QMessageBox>

#include "ocispatial/wkbptr.h"

const QString ORACLE_KEY = "oracle";
const QString ORACLE_DESCRIPTION = "Oracle data provider";

QgsOracleProvider::QgsOracleProvider( QString const &uri, const ProviderOptions &options )
  : QgsVectorDataProvider( uri, options )
  , mValid( false )
  , mIsQuery( false )
  , mPrimaryKeyType( PktUnknown )
  , mFeaturesCounted( -1 )
  , mDetectedGeomType( QgsWkbTypes::Unknown )
  , mRequestedGeomType( QgsWkbTypes::Unknown )
  , mHasSpatialIndex( false )
  , mSpatialIndexName( QString() )
  , mShared( new QgsOracleSharedData )
{
  static int geomMetaType = -1;
  if ( geomMetaType < 0 )
    geomMetaType = qRegisterMetaType<QOCISpatialGeometry>();

  QgsDebugMsg( QStringLiteral( "URI: %1 " ).arg( uri ) );

  mUri = QgsDataSourceUri( uri );

  // populate members from the uri structure
  mOwnerName = mUri.schema();
  mTableName = mUri.table();
  mGeometryColumn = mUri.geometryColumn();
  mSqlWhereClause = mUri.sql();
  mSrid = mUri.srid().toInt();
  mRequestedGeomType = mUri.wkbType();
  mUseEstimatedMetadata = mUri.useEstimatedMetadata();
  mIncludeGeoAttributes = mUri.hasParam( "includegeoattributes" ) ? mUri.param( "includegeoattributes" ) == "true" : false;

  QgsOracleConn *conn = connectionRO();
  if ( !conn )
  {
    return;
  }

  if ( mOwnerName.isEmpty() && mTableName.startsWith( "(" ) && mTableName.endsWith( ")" ) )
  {
    mIsQuery = true;
    mQuery = mTableName;
    mTableName = "";
  }
  else
  {
    mIsQuery = false;

    if ( mOwnerName.isEmpty() )
    {
      mOwnerName = conn->currentUser();
    }

    if ( !mOwnerName.isEmpty() )
    {
      mQuery += quotedIdentifier( mOwnerName ) + ".";
    }

    if ( !mTableName.isEmpty() )
    {
      mQuery += quotedIdentifier( mTableName );
    }
  }

  QgsDebugMsg( QStringLiteral( "Connection info is %1" ).arg( mUri.connectionInfo( false ) ) );
  QgsDebugMsg( QStringLiteral( "Geometry column is: %1" ).arg( mGeometryColumn ) );
  QgsDebugMsg( QStringLiteral( "Owner is: %1" ).arg( mOwnerName ) );
  QgsDebugMsg( QStringLiteral( "Table name is: %1" ).arg( mTableName ) );
  QgsDebugMsg( QStringLiteral( "Query is: %1" ).arg( mQuery ) );
  QgsDebugMsg( QStringLiteral( "Where clause is: %1" ).arg( mSqlWhereClause ) );
  QgsDebugMsg( QStringLiteral( "SRID is: %1" ).arg( mSrid ) );
  QgsDebugMsg( QStringLiteral( "Using estimated metadata: %1" ).arg( mUseEstimatedMetadata ? "yes" : "no" ) );

  // no table/query passed, the provider could be used to get tables
  if ( mQuery.isEmpty() )
  {
    return;
  }

  if ( !hasSufficientPermsAndCapabilities() )
  {
    return;
  }

  // get geometry details
  if ( !getGeometryDetails() ) // gets srid, geometry and data type
  {
    // the table is not a geometry table
    mValid = false;
    disconnectDb();
    return;
  }

  mLayerExtent.setMinimal();

  // get always generated key
  if ( !determineAlwaysGeneratedKeys() )
  {
    mValid = false;
    disconnectDb();
    return;
  }

  // set the primary key
  if ( !determinePrimaryKey() )
  {
    mValid = false;
    disconnectDb();
    return;
  }

  //fill type names into sets
  setNativeTypes( QList<NativeType>()
                  // integer types
                  << QgsVectorDataProvider::NativeType( tr( "Whole number" ), "number(10,0)", QVariant::Int )
                  << QgsVectorDataProvider::NativeType( tr( "Whole big number" ), "number(20,0)", QVariant::LongLong )
                  << QgsVectorDataProvider::NativeType( tr( "Decimal number (numeric)" ), "number", QVariant::Double, 1, 38, 0, 38 )
                  << QgsVectorDataProvider::NativeType( tr( "Decimal number (decimal)" ), "double precision", QVariant::Double )

                  // floating point
                  << QgsVectorDataProvider::NativeType( tr( "Decimal number (real)" ), "binary_float", QVariant::Double )
                  << QgsVectorDataProvider::NativeType( tr( "Decimal number (double)" ), "binary_double", QVariant::Double )

                  // string types
                  << QgsVectorDataProvider::NativeType( tr( "Text, fixed length (char)" ), "CHAR", QVariant::String, 1, 255 )
                  << QgsVectorDataProvider::NativeType( tr( "Text, limited variable length (varchar2)" ), "VARCHAR2", QVariant::String, 1, 255 )
                  << QgsVectorDataProvider::NativeType( tr( "Text, unlimited length (long)" ), "LONG", QVariant::String )

                  // date type
                  << QgsVectorDataProvider::NativeType( tr( "Date" ), "DATE", QVariant::Date, 38, 38, 0, 0 )
                  << QgsVectorDataProvider::NativeType( tr( "Date & Time" ), "TIMESTAMP(6)", QVariant::DateTime, 38, 38, 6, 6 )
                );

  QString key;
  switch ( mPrimaryKeyType )
  {
    case PktRowId:
      key = "ROWID";
      break;

    case PktInt:
    case PktFidMap:
    {
      Q_ASSERT( mPrimaryKeyType != PktInt || mPrimaryKeyAttrs.size() == 1 );

      QString delim;
      const auto constMPrimaryKeyAttrs = mPrimaryKeyAttrs;
      for ( int idx : constMPrimaryKeyAttrs )
      {
        Q_ASSERT( idx >= 0 && idx < mAttributeFields.size() );
        key += delim + mAttributeFields.at( idx ).name();
        delim = ",";
      }
    }
    break;
    case PktUnknown:
      mValid = false;
      break;
  }

  if ( mValid )
  {
    mUri.setKeyColumn( key );
    setDataSourceUri( mUri.uri( false ) );
  }
  else
  {
    disconnectDb();
  }

  // if ( QgsWkbTypes::isMultiType( mRequestedGeomType ) )
  // {
  //   castSingleGeomToMulti();
  // }
}

QgsOracleProvider::~QgsOracleProvider()
{
  QgsDebugMsg( QStringLiteral( "deconstructing." ) );

  disconnectDb();
}

QString QgsOracleProvider::getWorkspace() const
{
  return mUri.param( "dbworkspace" );
}

void QgsOracleProvider::setWorkspace( const QString &workspace )
{
  QgsDataSourceUri prevUri( mUri );

  disconnectDb();

  if ( workspace.isEmpty() )
    mUri.removeParam( "dbworkspace" );
  else
    mUri.setParam( "dbworkspace", workspace );

  QgsOracleConn *conn = connectionRO();
  if ( !conn )
  {
    mUri = prevUri;
    QgsDebugMsg( QStringLiteral( "restoring previous uri:%1" ).arg( mUri.uri( false ) ) );
    conn = connectionRO();
  }
  else
  {
    setDataSourceUri( mUri.uri( false ) );
  }
}

QgsAbstractFeatureSource *QgsOracleProvider::featureSource() const
{
  return new QgsOracleFeatureSource( this );
}

void QgsOracleProvider::disconnectDb()
{
  QgsOracleConn *conn = QgsOracleConn::connectDb( mUri, false );
  if ( conn )
    conn->disconnect();
}

QgsOracleConn *QgsOracleProvider::connectionRW()
{
  return mTransaction ? mTransaction->connection() : QgsOracleConn::connectDb( mUri, false );
}

QgsOracleConn *QgsOracleProvider::connectionRO() const
{
  return mTransaction ? mTransaction->connection() : QgsOracleConn::connectDb( mUri, false );
}

bool QgsOracleProvider::exec( QSqlQuery &qry, QString sql, const QVariantList &args )
{
  QgsDebugMsgLevel( QStringLiteral( "SQL: %1" ).arg( sql ), 4 );

  qry.setForwardOnly( true );

  bool res = qry.prepare( sql );
  if ( res )
  {
    for ( const auto &arg : args )
    {
      QgsDebugMsgLevel( QStringLiteral( " ARG: %1 [%2]" ).arg( arg.toString() ).arg( arg.typeName() ), 4 );
      qry.addBindValue( arg );
    }
    res = qry.exec();
  }

  if ( !res )
  {
    QgsDebugMsg( QStringLiteral( "SQL: %1\nERROR: %2" )
                 .arg( qry.lastQuery() )
                 .arg( qry.lastError().text() ) );
  }

  return res;
}

void QgsOracleProvider::setTransaction( QgsTransaction *transaction )
{
  // static_cast since layers cannot be added to a transaction of a non-matching provider
  mTransaction = static_cast<QgsOracleTransaction *>( transaction );
}

QgsTransaction *QgsOracleProvider::transaction() const
{
  return mTransaction;
}

QString QgsOracleProvider::storageType() const
{
  return "Oracle database with locator/spatial extension";
}

QString QgsOracleProvider::pkParamWhereClause() const
{
  QgsOracleConn *conn = connectionRO();
  QString whereClause;

  switch ( mPrimaryKeyType )
  {
    case PktInt:
    case PktFidMap:
    {
      Q_ASSERT( mPrimaryKeyAttrs.size() >= 1 );

      QString delim = "";
      for ( int i = 0; i < mPrimaryKeyAttrs.size(); i++ )
      {
        int idx = mPrimaryKeyAttrs[i];
        QgsField fld = field( idx );

        whereClause += delim + QString( "%1=?" ).arg( conn->fieldExpression( fld ) );
        delim = " AND ";
      }
    }
    break;

    case PktRowId:
      return "ROWID=?";
      break;

    case PktUnknown:
      Q_ASSERT( !"FAILURE: Primary key unknown" );
      whereClause = "NULL IS NOT NULL";
      break;
  }

  if ( !mSqlWhereClause.isEmpty() )
  {
    if ( !whereClause.isEmpty() )
      whereClause += " AND ";

    whereClause += "(" + mSqlWhereClause + ")";
  }

  return whereClause;
}

void QgsOracleProvider::appendPkParams( QgsFeatureId fid, QSqlQuery &qry ) const
{
  switch ( mPrimaryKeyType )
  {
    case PktInt:
      QgsDebugMsgLevel( QStringLiteral( "addBindValue pk %1" ).arg( FID_TO_STRING( fid ) ), 4 );
      qry.addBindValue( FID_TO_STRING( fid ) );
      break;

    case PktRowId:
    case PktFidMap:
    {
      QVariant pkValsVariant = mShared->lookupKey( fid );
      if ( !pkValsVariant.isNull() )
      {
        const auto constToList = pkValsVariant.toList();
        for ( const QVariant &v : constToList )
        {
          QgsDebugMsgLevel( QStringLiteral( "addBindValue pk %1" ).arg( FID_TO_STRING( fid ) ), 4 );
          qry.addBindValue( v );
        }
      }
      else
      {
        QgsDebugMsg( QStringLiteral( "key values for fid %1 not found." ).arg( fid ) );
        for ( int i = 0; i < mPrimaryKeyAttrs.size(); i++ )
        {
          QgsDebugMsgLevel( QStringLiteral( "addBindValue pk NULL" ).arg( fid ), 4 );
          qry.addBindValue( QVariant() );
        }
      }
      break;
    }
    break;

    case PktUnknown:
      QgsDebugMsg( QStringLiteral( "Unknown key type" ) );
      break;
  }
}


QString QgsOracleUtils::whereClause( QgsFeatureId featureId, const QgsFields &fields, QgsOraclePrimaryKeyType primaryKeyType, const QList<int> &primaryKeyAttrs, std::shared_ptr<QgsOracleSharedData> sharedData, QVariantList &args )
{
  QString whereClause;

  switch ( primaryKeyType )
  {
    case PktInt:
      Q_ASSERT( primaryKeyAttrs.size() == 1 );
      whereClause = QString( "%1=?" ).arg( QgsOracleConn::quotedIdentifier( fields.at( primaryKeyAttrs[0] ).name() ) );
      args << featureId;
      break;

    case PktRowId:
    case PktFidMap:
    {
      QVariantList pkVals = sharedData->lookupKey( featureId );
      if ( !pkVals.isEmpty() )
      {
        if ( primaryKeyType == PktFidMap )
        {
          Q_ASSERT( pkVals.size() == primaryKeyAttrs.size() );

          QString delim = "";
          for ( int i = 0; i < primaryKeyAttrs.size(); i++ )
          {
            int idx = primaryKeyAttrs[i];
            QgsField fld = fields.at( idx );

            whereClause += delim + QString( "%1=?" ).arg( QgsOracleConn::fieldExpression( fld ) );
            args << pkVals[i];
            delim = " AND ";
          }
        }
        else
        {
          whereClause += QString( "ROWID=?" );
          args << pkVals[0];
        }
      }
      else
      {
        QgsDebugMsg( QStringLiteral( "FAILURE: Key values for feature %1 not found." ).arg( featureId ) );
        whereClause = "NULL IS NOT NULL";
      }
    }
    break;

    case PktUnknown:
      Q_ASSERT( !"FAILURE: Primary key unknown" );
      whereClause = "NULL IS NOT NULL";
      break;
  }

  return whereClause;
}

QString QgsOracleUtils::whereClause( QgsFeatureIds featureIds, const QgsFields &fields, QgsOraclePrimaryKeyType primaryKeyType, const QList<int> &primaryKeyAttrs, std::shared_ptr<QgsOracleSharedData> sharedData, QVariantList &args )
{
  QStringList whereClauses;
  const auto constFeatureIds = featureIds;
  for ( const QgsFeatureId featureId : constFeatureIds )
  {
    whereClauses << whereClause( featureId, fields, primaryKeyType, primaryKeyAttrs, sharedData, args );
  }
  return whereClauses.isEmpty() ? "" : whereClauses.join( " OR " ).prepend( "(" ).append( ")" );
}

QString QgsOracleUtils::andWhereClauses( const QString &c1, const QString &c2 )
{
  if ( c1.isEmpty() )
    return c2;
  if ( c2.isEmpty() )
    return c1;

  return QString( "(%1) AND (%2)" ).arg( c1 ).arg( c2 );
}

QString QgsOracleProvider::whereClause( QgsFeatureId featureId, QVariantList &args ) const
{
  return QgsOracleUtils::whereClause( featureId, mAttributeFields, mPrimaryKeyType, mPrimaryKeyAttrs, mShared, args );
}

void QgsOracleProvider::setExtent( QgsRectangle &newExtent )
{
  mLayerExtent.setXMaximum( newExtent.xMaximum() );
  mLayerExtent.setXMinimum( newExtent.xMinimum() );
  mLayerExtent.setYMaximum( newExtent.yMaximum() );
  mLayerExtent.setYMinimum( newExtent.yMinimum() );
}

/**
 * Returns the feature type
 */
QgsWkbTypes::Type QgsOracleProvider::wkbType() const
{
  return mRequestedGeomType != QgsWkbTypes::Unknown ? mRequestedGeomType : mDetectedGeomType;
}

QgsField QgsOracleProvider::field( int index ) const
{
  if ( index < 0 || index >= mAttributeFields.size() )
  {
    QgsMessageLog::logMessage( tr( "FAILURE: Field %1 not found." ).arg( index ), tr( "Oracle" ) );
    throw OracleFieldNotFound();
  }

  return mAttributeFields.at( index );
}

QgsFeatureIterator QgsOracleProvider::getFeatures( const QgsFeatureRequest &request ) const
{
  if ( !mValid )
  {
    QgsMessageLog::logMessage( tr( "Read attempt on an invalid oracle data source" ), tr( "Oracle" ) );
    return QgsFeatureIterator();
  }

  return QgsFeatureIterator( new QgsOracleFeatureIterator( new QgsOracleFeatureSource( this ), true, request ) );
}

/**
 * Returns the number of fields
 */
uint QgsOracleProvider::fieldCount() const
{
  return mAttributeFields.size();
}

QgsFields QgsOracleProvider::fields() const
{
  return mAttributeFields;
}

QString QgsOracleProvider::dataComment() const
{
  return mDataComment;
}

bool QgsOracleProvider::loadFields()
{
  mAttributeFields.clear();
  mDefaultValues.clear();

  QgsOracleConn *conn = connectionRO();
  QSqlQuery qry( *conn );

  QMap<QString, QString> comments;
  QMap<QString, QString> types;
  QMap<QString, QVariant> defvalues;

  if ( !mIsQuery )
  {
    QgsDebugMsg( QStringLiteral( "Loading fields for table %1" ).arg( mTableName ) );

    if ( exec( qry, QString( "SELECT comments FROM all_tab_comments WHERE owner=? AND table_name=?" ),
               QVariantList() << mOwnerName << mTableName ) )
    {
      if ( qry.next() )
        mDataComment = qry.value( 0 ).toString();
      else if ( exec( qry, QString( "SELECT comments FROM all_mview_comments WHERE owner=? AND mview_name=?" ),
                      QVariantList() << mOwnerName << mTableName ) )
      {
        if ( qry.next() )
          mDataComment = qry.value( 0 ).toString();
      }
    }
    else
    {
      QgsMessageLog::logMessage( tr( "Loading comment for table %1.%2 failed [%3]" )
                                 .arg( mOwnerName )
                                 .arg( mTableName )
                                 .arg( qry.lastError().text() ),
                                 tr( "Oracle" ) );
    }

    qry.finish();

    if ( exec( qry, QString( "SELECT column_name,comments FROM all_col_comments t WHERE t.owner=? AND t.table_name=?" ),
               QVariantList() << mOwnerName << mTableName ) )
    {
      while ( qry.next() )
      {
        if ( qry.value( 0 ).toString() == mGeometryColumn )
          continue;
        comments.insert( qry.value( 0 ).toString(), qry.value( 1 ).toString() );
      }
    }
    else
    {
      QgsMessageLog::logMessage( tr( "Loading comment for columns of table %1.%2 failed [%3]" ).arg( mOwnerName ).arg( mTableName ).arg( qry.lastError().text() ), tr( "Oracle" ) );
    }

    qry.finish();

    QVariantList args;
    QString sql( "SELECT"
                 " t.column_name"
                 ",CASE WHEN t.data_type_owner IS NULL THEN t.data_type ELSE t.data_type_owner||'.'||t.data_type END"
                 ",t.data_precision"
                 ",t.data_scale"
                 ",t.char_length"
                 ",t.char_used"
                 ",t.data_default"
                 " FROM all_tab_columns t"
                 " WHERE t.owner=? AND t.table_name=?" ) ;
    args << mOwnerName << mTableName;

    if ( !mGeometryColumn.isEmpty() )
    {
      sql += " AND t.column_name<>?";
      args << mGeometryColumn;
    }

    if ( !mIncludeGeoAttributes )
    {
      sql += " AND (t.data_type_owner<>'MDSYS' OR t.data_type<>'SDO_GEOMETRY')";
    }

    sql += " ORDER BY t.column_id";

    if ( exec( qry, sql, args ) )
    {
      while ( qry.next() )
      {
        QString name      = qry.value( 0 ).toString();
        QString type      = qry.value( 1 ).toString();
        int prec          = qry.value( 2 ).toInt();
        int scale         = qry.value( 3 ).toInt();
        int clength       = qry.value( 4 ).toInt();
        bool cused        = qry.value( 5 ).toString() == "C";
        QVariant defValue = qry.value( 6 );

        if ( type == "CHAR" || type == "VARCHAR2" || type == "VARCHAR" )
        {
          types.insert( name, QString( "%1(%2 %3)" ).arg( type ).arg( clength ).arg( cused ? "CHAR" : "BYTE" ) );
        }
        else if ( type == "NCHAR" || type == "NVARCHAR2" || type == "NVARCHAR" )
        {
          types.insert( name, QString( "%1(%2)" ).arg( type ).arg( clength ) );
        }
        else if ( type == "NUMBER" )
        {
          if ( scale == 0 )
          {
            types.insert( name, QString( "%1(%2)" ).arg( type ).arg( prec ) );
          }
          else
          {
            types.insert( name, QString( "%1(%2,%3)" ).arg( type ).arg( prec ).arg( scale ) );
          }
        }
        else
        {
          types.insert( name, type );
        }

        defvalues.insert( name, defValue );
      }
    }
    else
    {
      QgsMessageLog::logMessage( tr( "Loading field types for table %1.%2 failed [%3]" )
                                 .arg( mOwnerName )
                                 .arg( mTableName )
                                 .arg( qry.lastError().text() ),
                                 tr( "Oracle" ) );
    }

    if ( !mGeometryColumn.isEmpty() )
    {
      if ( exec( qry, QString( "SELECT i.index_name,i.domidx_opstatus"
                               " FROM all_indexes i"
                               " JOIN all_ind_columns c ON i.owner=c.index_owner AND i.index_name=c.index_name AND c.column_name=?"
                               " WHERE i.table_owner=? AND i.table_name=? AND i.ityp_owner='MDSYS' AND i.ityp_name='SPATIAL_INDEX'" ),
                 QVariantList() << mGeometryColumn << mOwnerName << mTableName ) )
      {
        if ( qry.next() )
        {
          mSpatialIndexName = qry.value( 0 ).toString();
          if ( qry.value( 1 ).toString() != "VALID" )
          {
            QgsMessageLog::logMessage( tr( "Invalid spatial index %1 on column %2.%3.%4 found - expect poor performance." )
                                       .arg( mSpatialIndexName )
                                       .arg( mOwnerName )
                                       .arg( mTableName )
                                       .arg( mGeometryColumn ),
                                       tr( "Oracle" ) );
          }
          else
          {
            QgsDebugMsg( QStringLiteral( "Valid spatial index %1 found" ).arg( mSpatialIndexName ) );
            mHasSpatialIndex = true;
          }
        }
      }
      else
      {
        QgsMessageLog::logMessage( tr( "Probing for spatial index on column %1.%2.%3 failed [%4]" )
                                   .arg( mOwnerName )
                                   .arg( mTableName )
                                   .arg( mGeometryColumn )
                                   .arg( qry.lastError().text() ),
                                   tr( "Oracle" ) );
      }
    }

    mEnabledCapabilities |= QgsVectorDataProvider::CreateSpatialIndex;
  }

  if ( !mGeometryColumn.isEmpty() )
  {
    if ( !mHasSpatialIndex )
    {
      mHasSpatialIndex = qry.exec( QString( "SELECT %2 FROM %1 WHERE sdo_filter(%2,mdsys.sdo_geometry(2003,%3,NULL,mdsys.sdo_elem_info_array(1,1003,3),mdsys.sdo_ordinate_array(-1,-1,1,1)))='TRUE'" )
                                   .arg( mQuery )
                                   .arg( quotedIdentifier( mGeometryColumn ) )
                                   .arg( mSrid < 1 ? "NULL" : QString::number( mSrid ) ) );
    }

    if ( !mHasSpatialIndex )
    {
      QgsMessageLog::logMessage( tr( "No spatial index on column %1.%2.%3 found - expect poor performance." )
                                 .arg( mOwnerName )
                                 .arg( mTableName )
                                 .arg( mGeometryColumn ),
                                 tr( "Oracle" ) );
    }
  }

  qry.finish();

  if ( !exec( qry, QString( "SELECT * FROM %1 WHERE 1=0" ).arg( mQuery ), QVariantList() ) )
  {
    QgsMessageLog::logMessage( tr( "Retrieving fields from '%1' failed [%2]" ).arg( mQuery ).arg( qry.lastError().text() ), tr( "Oracle" ) );
    return false;
  }

  QSqlRecord record = qry.record();

  for ( int i = 0; i < record.count(); i++ )
  {
    QSqlField field = record.field( i );

    if ( field.name() == mGeometryColumn )
      continue;

    if ( !mIsQuery && !types.contains( field.name() ) )
      continue;

    QVariant::Type type = field.type();

    if ( types.value( field.name() ) == "DATE" )
    {
      // date types are incorrectly detected as datetime
      type = QVariant::Date;
    }

    QgsField newField( field.name(), type, types.value( field.name() ), field.length(), field.precision(), comments.value( field.name() ) );

    QgsFieldConstraints constraints;
    if ( mPrimaryKeyAttrs.contains( i ) )
      constraints.setConstraint( QgsFieldConstraints::ConstraintNotNull, QgsFieldConstraints::ConstraintOriginProvider );
    if ( mPrimaryKeyAttrs.contains( i ) )
      constraints.setConstraint( QgsFieldConstraints::ConstraintUnique, QgsFieldConstraints::ConstraintOriginProvider );
    newField.setConstraints( constraints );

    mAttributeFields.append( newField );
    mDefaultValues.append( defvalues.value( field.name(), QVariant() ) );
  }

  return true;
}

bool QgsOracleProvider::hasSufficientPermsAndCapabilities()
{
  QgsDebugMsg( QStringLiteral( "Checking for permissions on the relation" ) );

  mEnabledCapabilities = QgsVectorDataProvider::SelectAtId | QgsVectorDataProvider::TransactionSupport;

  QgsOracleConn *conn = connectionRO();
  QSqlQuery qry( *conn );
  if ( !mIsQuery )
  {
    if ( conn->currentUser() == mOwnerName )
    {
      // full set of privileges for the owner
      mEnabledCapabilities |= QgsVectorDataProvider::DeleteFeatures
                              |  QgsVectorDataProvider::ChangeAttributeValues
                              |  QgsVectorDataProvider::AddFeatures
                              |  QgsVectorDataProvider::AddAttributes
                              |  QgsVectorDataProvider::DeleteAttributes
                              |  QgsVectorDataProvider::ChangeGeometries
                              |  QgsVectorDataProvider::RenameAttributes
                              ;
    }
    else if ( exec( qry, QString( "SELECT privilege FROM all_tab_privs WHERE table_schema=? AND table_name=? AND privilege IN ('DELETE','UPDATE','INSERT','ALTER TABLE')" ),
                    QVariantList() << mOwnerName << mTableName ) )
    {
      // check grants
      while ( qry.next() )
      {
        QString priv = qry.value( 0 ).toString();

        if ( priv == "DELETE" )
        {
          mEnabledCapabilities |= QgsVectorDataProvider::DeleteFeatures;
        }
        else if ( priv == "UPDATE" )
        {
          mEnabledCapabilities |= QgsVectorDataProvider::ChangeAttributeValues;
        }
        else if ( priv == "INSERT" )
        {
          mEnabledCapabilities |= QgsVectorDataProvider::AddFeatures;
        }
        else if ( priv == "ALTER TABLE" )
        {
          mEnabledCapabilities |= QgsVectorDataProvider::AddAttributes | QgsVectorDataProvider::DeleteAttributes | QgsVectorDataProvider::RenameAttributes;
        }
      }

      if ( !mGeometryColumn.isNull() )
      {
        if ( exec( qry, QString( "SELECT 1 FROM all_col_privs WHERE table_schema=? AND table_name=? AND column_name=? AND privilege='UPDATE'" ),
                   QVariantList() << mOwnerName << mTableName << mGeometryColumn ) )
        {
          if ( qry.next() )
            mEnabledCapabilities |= QgsVectorDataProvider::ChangeGeometries;
        }
        else
        {
          QgsMessageLog::logMessage( tr( "Unable to determine geometry column access privileges for column %1.%2.\nThe error message from the database was:\n%3.\nSQL: %4" )
                                     .arg( mQuery )
                                     .arg( mGeometryColumn )
                                     .arg( qry.lastError().text() )
                                     .arg( qry.lastQuery() ),
                                     tr( "Oracle" ) );
        }
      }
    }
    else
    {
      QgsMessageLog::logMessage( tr( "Unable to determine table access privileges for the table %1.\nThe error message from the database was:\n%2.\nSQL: %3" )
                                 .arg( mQuery )
                                 .arg( qry.lastError().text() )
                                 .arg( qry.lastQuery() ),
                                 tr( "Oracle" ) );
    }
  }
  else
  {
    // Check if the sql is a select query
    if ( !mQuery.startsWith( "(" ) && !mQuery.endsWith( ")" ) )
    {
      QgsMessageLog::logMessage( tr( "The custom query is not a select query." ), tr( "Oracle" ) );
      return false;
    }

    if ( !exec( qry, QString( "SELECT * FROM %1 WHERE 1=0" ).arg( mQuery ), QVariantList() ) )
    {
      QgsMessageLog::logMessage( tr( "Unable to execute the query.\nThe error message from the database was:\n%1.\nSQL: %2" )
                                 .arg( qry.lastError().text() )
                                 .arg( qry.lastQuery() ), tr( "Oracle" ) );
      return false;
    }
  }

  qry.finish();

  return true;
}

bool QgsOracleProvider::determinePrimaryKey()
{
  if ( !loadFields() )
  {
    return false;
  }

  // check to see if there is an unique index on the relation, which
  // can be used as a key into the table. Primary keys are always
  // unique indices, so we catch them as well.
  QgsOracleConn *conn = connectionRO();
  QSqlQuery qry( *conn );
  if ( !mIsQuery )
  {
    if ( !exec( qry, QString( "SELECT column_name"
                              " FROM all_ind_columns a"
                              " JOIN all_constraints b ON a.index_name=constraint_name AND a.index_owner=b.owner"
                              " WHERE b.constraint_type='P' AND b.owner=? AND b.table_name=?" ),
                QVariantList() << mOwnerName << mTableName ) )
    {
      QgsMessageLog::logMessage( tr( "Unable to execute the query.\nThe error message from the database was:\n%1.\nSQL: %2" )
                                 .arg( qry.lastError().text() )
                                 .arg( qry.lastQuery() ), tr( "Oracle" ) );
      return false;
    }

    bool isInt = true;

    while ( qry.next() )
    {
      QString name = qry.value( 0 ).toString();

      int idx = mAttributeFields.indexFromName( name );
      if ( idx < 0 )
      {
        QgsMessageLog::logMessage( tr( "Primary key field %1 not found in %2" ).arg( name ).arg( mQuery ), tr( "Oracle" ) );
        return false;
      }

      QgsField fld = mAttributeFields.at( idx );

      if ( isInt &&
           fld.type() != QVariant::Int &&
           fld.type() != QVariant::LongLong &&
           !( fld.type() == QVariant::Double && fld.precision() == 0 ) )
        isInt = false;

      mPrimaryKeyAttrs << idx;
    }

    if ( mPrimaryKeyAttrs.size() > 0 )
    {
      mPrimaryKeyType = ( mPrimaryKeyAttrs.size() == 1 && isInt ) ? PktInt : PktFidMap;
    }
    else if ( !exec( qry, QString( "SELECT 1 FROM all_tables WHERE owner=? AND table_name=?" ), QVariantList() << mOwnerName << mTableName ) )
    {
      QgsMessageLog::logMessage( tr( "Unable to execute the query.\nThe error message from the database was:\n%1.\nSQL: %2" )
                                 .arg( qry.lastError().text() )
                                 .arg( qry.lastQuery() ), tr( "Oracle" ) );
    }
    else if ( qry.next() )
    {
      // is table
      QgsMessageLog::logMessage( tr( "No primary key found, using ROWID." ), tr( "Oracle" ) );
      mPrimaryKeyType = PktRowId;
    }
    else
    {
      QString primaryKey = mUri.keyColumn();
      mPrimaryKeyType = PktUnknown;

      if ( !primaryKey.isEmpty() )
      {
        int idx = fieldNameIndex( primaryKey );

        if ( idx >= 0 )
        {
          QgsField fld = mAttributeFields.at( idx );

          if ( mUseEstimatedMetadata || uniqueData( mQuery, primaryKey ) )
          {
            mPrimaryKeyType = ( fld.type() == QVariant::Int || fld.type() == QVariant::LongLong || ( fld.type() == QVariant::Double && fld.precision() == 0 ) ) ? PktInt : PktFidMap;
            mPrimaryKeyAttrs << idx;
          }
          else
          {
            QgsMessageLog::logMessage( tr( "Primary key field '%1' for view not unique." ).arg( primaryKey ), tr( "Oracle" ) );
          }
        }
        else
        {
          QgsMessageLog::logMessage( tr( "Key field '%1' for view not found." ).arg( primaryKey ), tr( "Oracle" ) );
        }
      }
      else
      {
        QgsMessageLog::logMessage( tr( "No key field for view given." ), tr( "Oracle" ) );
      }
    }
  }
  else
  {
    QString primaryKey = mUri.keyColumn();
    int idx = fieldNameIndex( mUri.keyColumn() );

    if ( idx >= 0 && (
           mAttributeFields.at( idx ).type() == QVariant::Int ||
           mAttributeFields.at( idx ).type() == QVariant::LongLong ||
           mAttributeFields.at( idx ).type() == QVariant::Double
         ) )
    {
      if ( mUseEstimatedMetadata || uniqueData( mQuery, primaryKey ) )
      {
        mPrimaryKeyType = PktInt;
        mPrimaryKeyAttrs << idx;
      }
    }
    else
    {
      QgsMessageLog::logMessage( tr( "No key field for query given." ), tr( "Oracle" ) );
      mPrimaryKeyType = PktUnknown;
    }
  }

  qry.finish();

  mValid = mPrimaryKeyType != PktUnknown;

  const auto constMPrimaryKeyAttrs = mPrimaryKeyAttrs;
  for ( int fieldIdx : constMPrimaryKeyAttrs )
  {
    //primary keys are unique, not null
    QgsFieldConstraints constraints = mAttributeFields.at( fieldIdx ).constraints();
    constraints.setConstraint( QgsFieldConstraints::ConstraintUnique, QgsFieldConstraints::ConstraintOriginProvider );
    constraints.setConstraint( QgsFieldConstraints::ConstraintNotNull, QgsFieldConstraints::ConstraintOriginProvider );
    mAttributeFields[ fieldIdx ].setConstraints( constraints );
  }

  return mValid;
}

bool QgsOracleProvider::determineAlwaysGeneratedKeys()
{
  if ( !loadFields() )
  {
    return false;
  }

  mValid = true;
  // check to see if there is an unique index on the relation, which
  // can be used as a key into the table. Primary keys are always
  // unique indices, so we catch them as well.
  QgsOracleConn *conn = connectionRO();
  QSqlQuery qry( *conn );
<<<<<<< HEAD
  QString sql = QStringLiteral( "SELECT a.column_name "
                                "FROM all_tab_identity_cols a "
                                "WHERE a.owner = '%1' "
                                "AND a.table_name = '%2' "
                                "AND a.generation_type = 'ALWAYS'" ).arg( mOwnerName ).arg( mTableName );

  if ( exec( qry, sql, QVariantList() ) )
=======
  QString sql = QStringLiteral( "SELECT VERSION FROM PRODUCT_COMPONENT_VERSION" );
  if ( exec( qry, sql, QVariantList() ) && qry.next() )
>>>>>>> fad20170
  {
    // Identity type is a feature since Oracle 12 version, otherwise all_tab_identity_cols table doesn't exist
    if ( qry.value( 0 ).toString().split( '.' ).at( 0 ).toInt() >= 12 )
    {
      QgsDebugMsg( QStringLiteral( "Oracle version : %1" ).arg( qry.value( 0 ).toString().split( '.' ).at( 0 ) ) );
      QString sql = QStringLiteral( "SELECT a.column_name "
                                    "FROM all_tab_identity_cols a "
                                    "WHERE a.owner = '%1' "
                                    "AND a.table_name = '%2' "
                                    "AND a.generation_type = 'ALWAYS'" ).arg( mOwnerName ).arg( mTableName );

      if ( exec( qry, sql, QVariantList() ) )
      {
        while ( qry.next() )
        {
          if ( mAttributeFields.names().contains( qry.value( 0 ).toString() ) )
          {
            mAlwaysGeneratedKeyAttrs.append( mAttributeFields.indexOf( qry.value( 0 ).toString() ) );
          }
        }
      }
      else
      {
        QgsMessageLog::logMessage( tr( "Unable to execute the query.\nThe error message from the database was:\n%1.\nSQL: %2" )
                                   .arg( qry.lastError().text() )
                                   .arg( qry.lastQuery() ), tr( "Oracle" ) );
        mValid = false;
      }
    }
  }
  else
  {
    QgsMessageLog::logMessage( tr( "Unable to execute the query.\nThe error message from the database was:\n%1.\nSQL: %2" )
                               .arg( qry.lastError().text() )
                               .arg( qry.lastQuery() ), tr( "Oracle" ) );
    mValid = false;
  }
  return mValid;
}

bool QgsOracleProvider::uniqueData( QString query, QString colName )
{
  Q_UNUSED( query )
  // Check to see if the given column contains unique data
  QgsOracleConn *conn = connectionRO();
  QSqlQuery qry( *conn );

  QString table = mQuery;
  if ( !mSqlWhereClause.isEmpty() )
  {
    table += " WHERE " + mSqlWhereClause;
  }

  QString sql = QString( "SELECT (SELECT count(distinct %1) FROM %2)-(SELECT count(%1) FROM %2) FROM dual" )
                .arg( quotedIdentifier( colName ) )
                .arg( mQuery );

  if ( !exec( qry, sql, QVariantList() ) || !qry.next() )
  {
    QgsMessageLog::logMessage( tr( "Unable to execute the query.\nThe error message from the database was:\n%1.\nSQL: %2" )
                               .arg( qry.lastError().text() )
                               .arg( qry.lastQuery() ), tr( "Oracle" ) );
    return false;
  }

  return qry.value( 0 ).toInt() == 0;
}

// Returns the minimum value of an attribute
QVariant QgsOracleProvider::minimumValue( int index ) const
{
  QgsOracleConn *conn = connectionRO();
  if ( !conn )
    return QVariant( QString() );

  try
  {
    // get the field name
    QgsField fld = field( index );
    QString sql = QString( "SELECT min(%1) FROM %2" )
                  .arg( quotedIdentifier( fld.name() ) )
                  .arg( mQuery );

    if ( !mSqlWhereClause.isEmpty() )
    {
      sql += QString( " WHERE %1" ).arg( mSqlWhereClause );
    }

    QSqlQuery qry( *conn );

    if ( !exec( qry, sql, QVariantList() ) )
    {
      QgsMessageLog::logMessage( tr( "Unable to execute the query.\nThe error message from the database was:\n%1.\nSQL: %2" )
                                 .arg( qry.lastError().text() )
                                 .arg( qry.lastQuery() ), tr( "Oracle" ) );
      return QVariant( QString() );
    }

    if ( qry.next() )
    {
      return qry.value( 0 );
    }
  }
  catch ( OracleFieldNotFound )
  {
    ;
  }
  return QVariant( QString() );
}

// Returns the list of unique values of an attribute
QSet<QVariant> QgsOracleProvider::uniqueValues( int index, int limit ) const
{
  QSet<QVariant> uniqueValues;

  QgsOracleConn *conn = connectionRO();
  if ( !conn )
    return uniqueValues;

  try
  {
    // get the field name
    QgsField fld = field( index );
    QString sql = QString( "SELECT DISTINCT %1 FROM %2" )
                  .arg( quotedIdentifier( fld.name() ) )
                  .arg( mQuery );

    if ( !mSqlWhereClause.isEmpty() )
    {
      sql += QString( " WHERE %1" ).arg( mSqlWhereClause );
    }

    sql +=  QString( " ORDER BY %1" )
            .arg( quotedIdentifier( fld.name() ) );

    if ( limit >= 0 )
    {
      sql = QString( "SELECT * FROM (%1) WHERE rownum<=%2" ).arg( sql ).arg( limit );
    }

    QSqlQuery qry( *conn );

    if ( !exec( qry, sql, QVariantList() ) )
    {
      QgsMessageLog::logMessage( tr( "Unable to execute the query.\nThe error message from the database was:\n%1.\nSQL: %2" )
                                 .arg( qry.lastError().text() )
                                 .arg( qry.lastQuery() ), tr( "Oracle" ) );
      return QSet<QVariant>();
    }

    while ( qry.next() )
    {
      uniqueValues << qry.value( 0 );
    }
  }
  catch ( OracleFieldNotFound )
  {
    return QSet<QVariant>();
  }

  return uniqueValues;
}

// Returns the maximum value of an attribute
QVariant QgsOracleProvider::maximumValue( int index ) const
{
  QgsOracleConn *conn = connectionRO();
  if ( !conn )
    return QVariant();

  try
  {
    // get the field name
    QgsField fld = field( index );
    QString sql = QString( "SELECT max(%1) FROM %2" )
                  .arg( quotedIdentifier( fld.name() ) )
                  .arg( mQuery );

    if ( !mSqlWhereClause.isEmpty() )
    {
      sql += QString( " WHERE %1" ).arg( mSqlWhereClause );
    }

    QSqlQuery qry( *conn );

    if ( !exec( qry, sql, QVariantList() ) )
    {
      QgsMessageLog::logMessage( tr( "Unable to execute the query.\nThe error message from the database was:\n%1.\nSQL: %2" )
                                 .arg( qry.lastError().text() )
                                 .arg( qry.lastQuery() ), tr( "Oracle" ) );
      return QVariant( QString() );
    }

    if ( qry.next() )
    {
      return qry.value( 0 );
    }
  }
  catch ( OracleFieldNotFound )
  {
    ;
  }

  return QVariant( QString() );
}


bool QgsOracleProvider::isValid() const
{
  return mValid;
}

QVariant QgsOracleProvider::defaultValue( int fieldId ) const
{
  QString defVal = mDefaultValues.value( fieldId, QString() ).toString();

  if ( providerProperty( EvaluateDefaultValues, false ).toBool() && !defVal.isEmpty() )
  {
    QgsField fld = field( fieldId );
    return evaluateDefaultExpression( defVal, fld.type() );
  }

  return defVal;
}

QString QgsOracleProvider::defaultValueClause( int fieldId ) const
{
  QString defVal = mDefaultValues.value( fieldId, QString() ).toString();

  if ( !providerProperty( EvaluateDefaultValues, false ).toBool() && !defVal.isEmpty() )
  {
    return defVal;
  }

  return QString();
}


bool QgsOracleProvider::skipConstraintCheck( int fieldIndex, QgsFieldConstraints::Constraint constraint, const QVariant &value ) const
{
  Q_UNUSED( constraint );
  if ( providerProperty( EvaluateDefaultValues, false ).toBool() )
  {
    return !mDefaultValues.value( fieldIndex ).toString().isEmpty();
  }
  else
  {
    // stricter check - if we are evaluating default values only on commit then we can only bypass the check
    // if the attribute values matches the original default clause
    return mDefaultValues.value( fieldIndex ) == value.toString() && !value.isNull();
  }
}

QVariant QgsOracleProvider::evaluateDefaultExpression( const QString &value, const QVariant::Type &fieldType ) const
{
  if ( value.isEmpty() )
  {
    return QVariant( fieldType );
  }

  QgsOracleConn *conn = connectionRO();
  QSqlQuery qry( *conn );
  if ( !exec( qry, QString( "SELECT %1 FROM dual" ).arg( value ), QVariantList() ) || !qry.next() )
  {
    throw OracleException( tr( "Evaluation of default value failed" ), qry );
  }

  // return the evaluated value
  return convertValue( fieldType, qry.value( 0 ).toString() );
}


bool QgsOracleProvider::addFeatures( QgsFeatureList &flist, QgsFeatureSink::Flags flags )
{
  if ( flist.size() == 0 )
    return true;

  QgsOracleConn *conn = connectionRW();
  if ( mIsQuery || !conn )
    return false;

  bool returnvalue = true;

  if ( !( flags & QgsFeatureSink::FastInsert ) && !getWorkspace().isEmpty() && getWorkspace().compare( QStringLiteral( "LIVE" ), Qt::CaseInsensitive ) != 0 )
  {
    static bool warn = true;
    if ( warn )
    {
      QgsMessageLog::logMessage( tr( "Retrieval of updated primary keys from versioned tables not supported" ), tr( "Oracle" ) );
      warn = false;
    }
    flags |= QgsFeatureSink::FastInsert;
  }

  QSqlDatabase db( *conn );

  try
  {
    QSqlQuery ins( db ), getfid( db ), identitytype( db );

    if ( !conn->begin( db ) )
    {
      throw OracleException( tr( "Could not start transaction" ), db );
    }

    // Prepare the INSERT statement
    QString insert = QStringLiteral( "INSERT INTO %1(" ).arg( mQuery );
    QString values = QStringLiteral( ") VALUES (" );
    QString delim;

    QStringList defaultValues;
    QList<int> fieldId;

    if ( !mGeometryColumn.isNull() )
    {
      insert += quotedIdentifier( mGeometryColumn );
      values += '?';
      delim = ',';
    }

    if ( mPrimaryKeyType == PktInt || mPrimaryKeyType == PktFidMap )
    {
      QString keys, kdelim;

      const auto constMPrimaryKeyAttrs = mPrimaryKeyAttrs;
      for ( int idx : constMPrimaryKeyAttrs )
      {
        QgsField fld = field( idx );
        keys += kdelim + quotedIdentifier( fld.name() );
        if ( mAlwaysGeneratedKeyAttrs.contains( idx ) )
          continue;
        insert += delim + quotedIdentifier( fld.name() );
        values += delim + '?';
        delim = ',';
        kdelim = ',';
        fieldId << idx;
        defaultValues << defaultValue( idx ).toString();
      }

      if ( !getfid.prepare( QStringLiteral( "SELECT %1 FROM %2 WHERE ROWID=?" ).arg( keys ).arg( mQuery ) ) )
      {
        throw OracleException( tr( "Could not prepare get feature id statement" ), getfid );
      }
    }

    QgsAttributes attributevec = flist[0].attributes();

    // look for unique attribute values to place in statement instead of passing as parameter
    // e.g. for defaults
    for ( int idx = 0; idx < std::min( attributevec.size(), mAttributeFields.size() ); ++idx )
    {
      QVariant v = attributevec[idx];
      if ( mAlwaysGeneratedKeyAttrs.contains( idx ) )
        continue;
      if ( !v.isValid() )
        continue;

      if ( fieldId.contains( idx ) )
        continue;

      QgsField fld = mAttributeFields.at( idx );

      QgsDebugMsgLevel( "Checking field against: " + fld.name(), 4 );

      if ( fld.name().isEmpty() || fld.name() == mGeometryColumn )
        continue;

      insert += delim + quotedIdentifier( fld.name() );

      QString defVal = defaultValue( idx ).toString();

      values += delim + '?';
      defaultValues.append( defVal );
      fieldId.append( idx );

      delim = ',';
    }

    insert += values + ")";

    QgsDebugMsgLevel( QStringLiteral( "SQL prepare: %1" ).arg( insert ), 4 );
    if ( !ins.prepare( insert ) )
    {
      throw OracleException( tr( "Could not prepare insert statement" ), ins );
    }

    for ( QgsFeatureList::iterator features = flist.begin(); features != flist.end(); ++features )
    {
      QgsAttributes attributevec = features->attributes();

      QgsDebugMsgLevel( QStringLiteral( "insert feature %1" ).arg( features->id() ), 4 );

      if ( !mGeometryColumn.isNull() )
      {
        appendGeomParam( features->geometry(), ins );
      }

      for ( int i = 0; i < fieldId.size(); i++ )
      {
        QVariant value = attributevec.value( fieldId[i], QVariant() );

        QgsField fld = field( fieldId[i] );
        if ( ( value.isNull() && mPrimaryKeyAttrs.contains( i ) && !defaultValues.at( i ).isEmpty() ) ||
             ( value.toString() == defaultValues[i] ) )
        {
          value = evaluateDefaultExpression( defaultValues[i], fld.type() );
        }
        features->setAttribute( fieldId[i], value );

        QgsDebugMsgLevel( QStringLiteral( "addBindValue: %1" ).arg( value.toString() ), 4 );
        ins.addBindValue( value );
      }

      if ( !ins.exec() )
        throw OracleException( tr( "Could not insert feature %1" ).arg( features->id() ), ins );

      if ( !( flags & QgsFeatureSink::FastInsert ) )
      {
        if ( mPrimaryKeyType == PktRowId )
        {
          features->setId( mShared->lookupFid( QList<QVariant>() << QVariant( ins.lastInsertId() ) ) );
          QgsDebugMsgLevel( QStringLiteral( "new fid=%1" ).arg( features->id() ), 4 );
        }
        else if ( mPrimaryKeyType == PktInt || mPrimaryKeyType == PktFidMap )
        {
          if ( ins.lastInsertId().isValid() )
          {
            getfid.addBindValue( QVariant( ins.lastInsertId() ) );
            if ( !getfid.exec() || !getfid.next() )
              throw OracleException( tr( "Could not retrieve feature id %1" ).arg( features->id() ), getfid );

            int col = 0;
            const auto constMPrimaryKeyAttrs = mPrimaryKeyAttrs;
            for ( int idx : constMPrimaryKeyAttrs )
            {
              QgsField fld = field( idx );

              QVariant v = getfid.value( col++ );
              if ( v.type() != fld.type() )
                v = QgsVectorDataProvider::convertValue( fld.type(), v.toString() );
              features->setAttribute( idx, v );
            }
          }
        }
      }
    }

    ins.finish();

    if ( !conn->commit( db ) )
    {
      throw OracleException( tr( "Could not commit transaction" ), db );
    }

    if ( !( flags & QgsFeatureSink::FastInsert ) )
    {
      // update feature ids
      if ( mPrimaryKeyType == PktInt || mPrimaryKeyType == PktFidMap )
      {
        for ( QgsFeatureList::iterator features = flist.begin(); features != flist.end(); ++features )
        {
          QgsAttributes attributevec = features->attributes();

          if ( mPrimaryKeyType == PktInt )
          {
            features->setId( STRING_TO_FID( attributevec[ mPrimaryKeyAttrs[0] ] ) );
          }
          else
          {
            QVariantList primaryKeyVals;

            const auto constMPrimaryKeyAttrs = mPrimaryKeyAttrs;
            for ( int idx : constMPrimaryKeyAttrs )
            {
              primaryKeyVals << attributevec[ idx ];
            }

            features->setId( mShared->lookupFid( primaryKeyVals ) );
          }
          QgsDebugMsgLevel( QStringLiteral( "new fid=%1" ).arg( features->id() ), 4 );
        }
      }
    }

    if ( mFeaturesCounted >= 0 )
      mFeaturesCounted += flist.size();

    if ( mTransaction )
      mTransaction->dirtyLastSavePoint();
  }
  catch ( OracleException &e )
  {
    QgsDebugMsg( QStringLiteral( "Oracle error: %1" ).arg( e.errorMessage() ) );
    pushError( tr( "Oracle error while adding features: %1" ).arg( e.errorMessage() ) );
    if ( !conn->rollback( db ) )
    {
      QgsMessageLog::logMessage( tr( "Could not rollback transaction" ), tr( "Oracle" ) );
    }
    returnvalue = false;
  }

  return returnvalue;
}

bool QgsOracleProvider::deleteFeatures( const QgsFeatureIds &id )
{
  bool returnvalue = true;

  QgsOracleConn *conn = connectionRW();
  if ( mIsQuery || !conn )
    return false;

  QSqlDatabase db( *conn );

  try
  {
    QSqlQuery qry( db );

    if ( !conn->begin( db ) )
    {
      throw OracleException( tr( "Could not start transaction" ), db );
    }

    for ( QgsFeatureIds::const_iterator it = id.begin(); it != id.end(); ++it )
    {
      QVariantList args;
      QString sql = QString( "DELETE FROM %1 WHERE %2" )
                    .arg( mQuery ).arg( whereClause( *it, args ) );
      QgsDebugMsg( "delete sql: " + sql );

      if ( !exec( qry, sql, args ) )
        throw OracleException( tr( "Deletion of feature %1 failed" ).arg( *it ), qry );

      mShared->removeFid( *it );
    }

    qry.finish();

    if ( !conn->commit( db ) )
    {
      throw OracleException( tr( "Could not commit transaction" ), db );
    }

    if ( mTransaction )
      mTransaction->dirtyLastSavePoint();

    mFeaturesCounted -= id.size();
  }
  catch ( OracleException &e )
  {
    pushError( tr( "Oracle error while deleting features: %1" ).arg( e.errorMessage() ) );
    if ( !conn->rollback( db ) )
      QgsMessageLog::logMessage( tr( "Could not rollback transaction" ), tr( "Oracle" ) );
    returnvalue = false;
  }

  return returnvalue;
}

bool QgsOracleProvider::addAttributes( const QList<QgsField> &attributes )
{
  bool returnvalue = true;

  QgsOracleConn *conn = connectionRW();
  if ( mIsQuery || !conn )
    return false;

  QSqlDatabase db( *conn );

  try
  {
    QSqlQuery qry( db );

    if ( !conn->begin( db ) )
    {
      throw OracleException( tr( "Could not start transaction" ), db );
    }

    for ( QList<QgsField>::const_iterator iter = attributes.begin(); iter != attributes.end(); ++iter )
    {
      QString type = iter->typeName().toLower();
      if ( type == "char" || type == "varchar2" )
      {
        type = QString( "%1(%2 char)" ).arg( type ).arg( iter->length() );
      }
      else if ( type == "number" )
      {
        if ( iter->precision() > 0 )
        {
          type = QString( "%1(%2,%3)" ).arg( type ).arg( iter->length() ).arg( iter->precision() );
        }
        else
        {
          type = QString( "%1(%2,%3)" ).arg( type ).arg( iter->length() );
        }
      }

      QString sql = QString( "ALTER TABLE %1 ADD %2 %3" )
                    .arg( mQuery )
                    .arg( quotedIdentifier( iter->name() ) )
                    .arg( type );
      QgsDebugMsg( sql );

      if ( !exec( qry, sql, QVariantList() ) )
        throw OracleException( tr( "Adding attribute %1 failed" ).arg( iter->name() ), qry );

      if ( !iter->comment().isEmpty() )
      {
        sql = QString( "COMMENT ON COLUMN %1.%2 IS ?" )
              .arg( mQuery )
              .arg( quotedIdentifier( iter->name() ) );
        if ( !exec( qry, sql, QVariantList() << iter->comment() ) )
          throw OracleException( tr( "Setting comment on %1 failed" ).arg( iter->name() ), qry );
      }

      qry.finish();

    }

    if ( !conn->commit( db ) )
    {
      throw OracleException( tr( "Could not commit transaction" ), db );
    }

    if ( mTransaction )
      mTransaction->dirtyLastSavePoint();
  }
  catch ( OracleException &e )
  {
    pushError( tr( "Oracle error while adding attributes: %1" ).arg( e.errorMessage() ) );
    if ( !conn->rollback( db ) )
      QgsMessageLog::logMessage( tr( "Could not rollback transaction" ), tr( "Oracle" ) );
    returnvalue = false;
  }

  if ( !loadFields() )
  {
    QgsMessageLog::logMessage( tr( "Could not reload fields." ), tr( "Oracle" ) );
  }

  return returnvalue;
}

bool QgsOracleProvider::deleteAttributes( const QgsAttributeIds &ids )
{
  bool returnvalue = true;

  QgsOracleConn *conn = connectionRW();
  if ( mIsQuery || !conn )
    return false;

  QSqlDatabase db( *conn );

  try
  {
    QSqlQuery qry( db );

    if ( !conn->begin( db ) )
    {
      throw OracleException( tr( "Could not start transaction" ), db );
    }

    qry.finish();

    QList<int> idsList = ids.values();
    std::sort( idsList.begin(), idsList.end(), std::greater<int>() );

    const auto constIdsList = idsList;
    for ( int id : constIdsList )
    {
      QgsField fld = mAttributeFields.at( id );

      QString sql = QString( "ALTER TABLE %1 DROP COLUMN %2" )
                    .arg( mQuery )
                    .arg( quotedIdentifier( fld.name() ) );

      //send sql statement and do error handling
      if ( !exec( qry, sql, QVariantList() ) )
        throw OracleException( tr( "Dropping column %1 failed" ).arg( fld.name() ), qry );

      //delete the attribute from mAttributeFields
      mAttributeFields.remove( id );
      mDefaultValues.removeAt( id );
    }

    if ( !conn->commit( db ) )
    {
      throw OracleException( tr( "Could not commit transaction" ), db );
    }

    if ( mTransaction )
      mTransaction->dirtyLastSavePoint();
  }
  catch ( OracleException &e )
  {
    pushError( tr( "Oracle error while deleting attributes: %1" ).arg( e.errorMessage() ) );
    if ( !conn->rollback( db ) )
    {
      QgsMessageLog::logMessage( tr( "Could not rollback transaction" ), tr( "Oracle" ) );
    }
    returnvalue = false;
  }

  if ( !loadFields() )
  {
    QgsMessageLog::logMessage( tr( "Could not reload fields." ), tr( "Oracle" ) );
  }

  return returnvalue;
}

bool QgsOracleProvider::renameAttributes( const QgsFieldNameMap &renamedAttributes )
{
  QgsOracleConn *conn = connectionRW();
  if ( mIsQuery || !conn )
    return false;

  QgsFieldNameMap::const_iterator renameIt = renamedAttributes.constBegin();
  for ( ; renameIt != renamedAttributes.constEnd(); ++renameIt )
  {
    int fieldIndex = renameIt.key();
    if ( fieldIndex < 0 || fieldIndex >= mAttributeFields.count() )
    {
      pushError( tr( "Invalid attribute index: %1" ).arg( fieldIndex ) );
      return false;
    }
    if ( mAttributeFields.indexFromName( renameIt.value() ) >= 0 )
    {
      //field name already in use
      pushError( tr( "Error renaming field %1: name '%2' already exists" ).arg( fieldIndex ).arg( renameIt.value() ) );
      return false;
    }
  }

  QSqlDatabase db( *conn );

  bool returnvalue = true;

  try
  {
    QSqlQuery qry( db );

    if ( !conn->begin( db ) )
    {
      throw OracleException( tr( "Could not start transaction" ), db );
    }

    qry.finish();

    for ( renameIt = renamedAttributes.constBegin(); renameIt != renamedAttributes.constEnd(); ++renameIt )
    {
      QString src( mAttributeFields.at( renameIt.key() ).name() );

      if ( !exec( qry, QString( "ALTER TABLE %1 RENAME COLUMN %2 TO %3" )
                  .arg( mQuery,
                        quotedIdentifier( src ),
                        quotedIdentifier( renameIt.value() ) ), QVariantList() ) )
      {
        throw OracleException( tr( "Renaming column %1 to %2 failed" )
                               .arg( quotedIdentifier( src ),
                                     quotedIdentifier( renameIt.value() ) ),
                               qry );
      }
    }

    if ( !conn->commit( db ) )
    {
      throw OracleException( tr( "Could not commit transaction" ), db );
    }

    if ( mTransaction )
      mTransaction->dirtyLastSavePoint();
  }
  catch ( OracleException &e )
  {
    pushError( tr( "Oracle error while renaming attributes: %1" ).arg( e.errorMessage() ) );
    if ( !conn->rollback( db ) )
    {
      QgsMessageLog::logMessage( tr( "Could not rollback transaction" ), tr( "Oracle" ) );
    }
    returnvalue = false;
  }

  if ( !loadFields() )
  {
    QgsMessageLog::logMessage( tr( "Could not reload fields." ), tr( "Oracle" ) );
    returnvalue = false;
  }

  return returnvalue;
}


bool QgsOracleProvider::changeAttributeValues( const QgsChangedAttributesMap &attr_map )
{
  bool returnvalue = true;

  QgsOracleConn *conn = connectionRW();
  if ( mIsQuery || !conn )
    return false;

  if ( attr_map.isEmpty() )
    return true;

  QSqlDatabase db( *conn );

  try
  {
    QSqlQuery qry( db );
    if ( !conn->begin( db ) )
    {
      throw OracleException( tr( "Could not start transaction" ), db );
    }

    // cycle through the features
    for ( QgsChangedAttributesMap::const_iterator iter = attr_map.begin(); iter != attr_map.end(); ++iter )
    {
      QgsFeatureId fid = iter.key();

      // skip added features
      if ( FID_IS_NEW( fid ) )
        continue;

      const QgsAttributeMap &attrs = iter.value();
      if ( attrs.isEmpty() )
        continue;

      QString sql = QString( "UPDATE %1 SET " ).arg( mQuery );

      bool pkChanged = false;
      QList<int> params;

      // cycle through the changed attributes of the feature
      QString delim;
      for ( QgsAttributeMap::const_iterator siter = attrs.begin(); siter != attrs.end(); ++siter )
      {
        try
        {
          QgsField fld = field( siter.key() );

          pkChanged = pkChanged || mPrimaryKeyAttrs.contains( siter.key() );

          sql += delim + QString( "%1=?" ).arg( quotedIdentifier( fld.name() ) );
          delim = ",";

          params << siter.key();
        }
        catch ( OracleFieldNotFound )
        {
          // Field was missing - shouldn't happen
        }
      }

      QVariantList args;
      sql += QString( " WHERE %1" ).arg( whereClause( fid, args ) );

      if ( !qry.prepare( sql ) )
      {
        throw OracleException( tr( "Could not prepare update statement." ), qry );
      }

      const auto constParams = params;
      for ( int idx : constParams )
      {
        const QgsField &fld = field( idx );

        if ( fld.typeName().endsWith( ".SDO_GEOMETRY" ) )
        {
          QgsGeometry g;
          if ( !attrs[idx].isNull() )
          {
            g = QgsGeometry::fromWkt( attrs[ idx ].toString() );
          }
          appendGeomParam( g, qry );
        }
        else
        {
          qry.addBindValue( attrs[ idx ] );
        }
      }

      for ( const auto &arg : args )
        qry.addBindValue( arg );

      if ( !qry.exec() )
        throw OracleException( tr( "Update of feature %1 failed" ).arg( iter.key() ), qry );

      qry.finish();

      // update feature id map if key was changed
      if ( pkChanged && mPrimaryKeyType == PktFidMap )
      {
        QVariant v = mShared->removeFid( fid );

        QList<QVariant> k = v.toList();

        for ( int i = 0; i < mPrimaryKeyAttrs.size(); i++ )
        {
          int idx = mPrimaryKeyAttrs[i];
          if ( !attrs.contains( idx ) )
            continue;

          k[i] = attrs[ idx ];
        }

        mShared->insertFid( fid, k );
      }
    }

    if ( !conn->commit( db ) )
    {
      throw OracleException( tr( "Could not commit transaction" ), db );
    }

    if ( mTransaction )
      mTransaction->dirtyLastSavePoint();
  }
  catch ( OracleException &e )
  {
    pushError( tr( "Oracle error while changing attributes: %1" ).arg( e.errorMessage() ) );
    if ( !conn->rollback( db ) )
    {
      QgsMessageLog::logMessage( tr( "Could not rollback transaction" ), tr( "Oracle" ) );
    }
    returnvalue = false;
  }

  return returnvalue;
}


void QgsOracleProvider::appendGeomParam( const QgsGeometry &geom, QSqlQuery &qry ) const
{
  QOCISpatialGeometry g;

  QgsGeometry convertedGeom;
  convertedGeom = convertToProviderType( geom );
  if ( convertedGeom.isNull() )
    convertedGeom = geom;
  QByteArray wkb( convertedGeom.asWkb() );

  wkbPtr ptr;
  ptr.ucPtr = !geom.isEmpty() ? reinterpret_cast< unsigned char * >( const_cast<char *>( wkb.constData() ) ) : nullptr;
  g.isNull = !ptr.ucPtr;
  g.gtype = -1;
  g.srid  = mSrid < 1 ? -1 : mSrid;

  if ( !g.isNull )
  {
    ptr.ucPtr++;  // skip endianness

    g.eleminfo.clear();
    g.ordinates.clear();

    int iOrdinate = 1;
    QgsWkbTypes::Type type = ( QgsWkbTypes::Type ) * ptr.iPtr++;
    int dim = 2;

    switch ( type )
    {
      case QgsWkbTypes::Point25D:
      case QgsWkbTypes::PointZ:
        dim = 3;
        FALLTHROUGH

      case QgsWkbTypes::Point:
        g.srid  = mSrid;
        g.gtype = SDO_GTYPE( dim, GtPoint );
        g.x = *ptr.dPtr++;
        g.y = *ptr.dPtr++;
        g.z = dim == 3 ? *ptr.dPtr++ : 0.0;
        break;

      case QgsWkbTypes::LineString25D:
      case QgsWkbTypes::MultiLineString25D:
      case QgsWkbTypes::LineStringZ:
      case QgsWkbTypes::MultiLineStringZ:
        dim = 3;
        FALLTHROUGH

      case QgsWkbTypes::LineString:
      case QgsWkbTypes::MultiLineString:
      {
        g.gtype = SDO_GTYPE( dim, GtLine );
        int nLines = 1;
        if ( type == QgsWkbTypes::MultiLineString25D || type == QgsWkbTypes::MultiLineString || type == QgsWkbTypes::MultiLineStringZ )
        {
          g.gtype = SDO_GTYPE( dim, GtMultiLine );
          nLines = *ptr.iPtr++;
          ptr.ucPtr++; // Skip endianness of first linestring
          ptr.iPtr++;  // Skip type of first linestring
        }

        for ( int iLine = 0; iLine < nLines; iLine++ )
        {
          g.eleminfo << iOrdinate << 2 << 1;

          for ( int i = 0, n = *ptr.iPtr++; i < n; i++ )
          {
            g.ordinates << *ptr.dPtr++;
            g.ordinates << *ptr.dPtr++;
            if ( dim == 3 )
              g.ordinates << *ptr.dPtr++;
            iOrdinate  += dim;
          }

          ptr.ucPtr++; // Skip endianness of next linestring
          ptr.iPtr++;  // Skip type of next linestring
        }
      }
      break;

      case QgsWkbTypes::Polygon25D:
      case QgsWkbTypes::MultiPolygon25D:
      case QgsWkbTypes::PolygonZ:
      case QgsWkbTypes::MultiPolygonZ:
        dim = 3;
        FALLTHROUGH

      case QgsWkbTypes::Polygon:
      case QgsWkbTypes::MultiPolygon:
      {
        g.gtype = SDO_GTYPE( dim, GtPolygon );
        int nPolygons = 1;
        const QgsMultiPolygon *multipoly =
          ( QgsWkbTypes::flatType( type ) == QgsWkbTypes::MultiPolygon ) ?
          dynamic_cast<const QgsMultiPolygon *>( convertedGeom.constGet() ) : nullptr;
        if ( multipoly )
        {
          g.gtype = SDO_GTYPE( dim, GtMultiPolygon );
          nPolygons = *ptr.iPtr++;

          ptr.ucPtr++; // Skip endianness of first polygon
          ptr.iPtr++;  // Skip type of first polygon
        }

        for ( int iPolygon = 0; iPolygon < nPolygons; iPolygon++ )
        {
          const QgsPolygon *poly = multipoly ?
                                   dynamic_cast<const QgsPolygon *>( multipoly->geometryN( iPolygon ) ) :
                                   dynamic_cast<const QgsPolygon *>( convertedGeom.constGet() );
          for ( int iRing = 0, nRings = *ptr.iPtr++; iRing < nRings; iRing++ )
          {
            g.eleminfo << iOrdinate << ( iRing == 0 ? 1003 : 2003 ) << 1;

            // Oracle polygons must have their exterior ring in counterclockwise
            // order, and the interior ring(s) in clockwise order.
            const bool reverseRing =
              iRing == 0 ? poly->exteriorRing()->orientation() == QgsCurve::Orientation::Clockwise :
              poly->interiorRing( iRing - 1 )->orientation() == QgsCurve::Orientation::CounterClockwise;

            const int n = *ptr.iPtr++;
            if ( reverseRing )
            {
              const double *dPtr = ptr.dPtr + n * dim;
              for ( int i = 0; i < n; i++ )
              {
                dPtr -= dim;
                g.ordinates << dPtr[0];
                g.ordinates << dPtr[1];
                if ( dim == 3 )
                  g.ordinates << dPtr[2];
              }
              ptr.dPtr += n * dim;
            }
            else
            {
              for ( int i = 0; i < n; i++ )
              {
                g.ordinates << *ptr.dPtr++;
                g.ordinates << *ptr.dPtr++;
                if ( dim == 3 )
                  g.ordinates << *ptr.dPtr++;
              }
            }
            iOrdinate  += n * dim;
          }

          ptr.ucPtr++; // Skip endianness of next polygon
          ptr.iPtr++;  // Skip type of next polygon
        }
      }
      break;

      case QgsWkbTypes::MultiPoint25D:
      case QgsWkbTypes::MultiPointZ:
        dim = 3;
        FALLTHROUGH

      case QgsWkbTypes::MultiPoint:
      {
        g.gtype = SDO_GTYPE( dim, GtMultiPoint );
        int n = *ptr.iPtr++;

        g.eleminfo << 1 << 1 << n;

        for ( int i = 0; i < n; i++ )
        {
          ptr.ucPtr++; // Skip endianness of point
          ptr.iPtr++;  // Skip type of point

          g.ordinates << *ptr.dPtr++;
          g.ordinates << *ptr.dPtr++;
          if ( dim == 3 )
            g.ordinates << *ptr.dPtr++;
        }
      }
      break;

      case QgsWkbTypes::CircularStringZ:
      case QgsWkbTypes::CompoundCurveZ:
      case QgsWkbTypes::MultiCurveZ:
        dim = 3;
        FALLTHROUGH

      case QgsWkbTypes::CircularString:
      case QgsWkbTypes::CompoundCurve:
      case QgsWkbTypes::MultiCurve:
      {
        g.gtype = SDO_GTYPE( dim, GtLine );
        int nCurves = 1;
        if ( type == QgsWkbTypes::MultiCurve || type == QgsWkbTypes::MultiCurveZ )
        {
          g.gtype = SDO_GTYPE( dim, GtMultiLine );
          nCurves = *ptr.iPtr++;
        }

        for ( int iCurve = 0; iCurve < nCurves; iCurve++ )
        {
          QgsWkbTypes::Type curveType = type;
          if ( type == QgsWkbTypes::MultiCurve || type == QgsWkbTypes::MultiCurveZ )
          {
            ptr.ucPtr++; // Skip endianness of curve
            curveType = ( QgsWkbTypes::Type ) * ptr.iPtr++; // type of curve
          }

          int nLines = 1;
          QgsWkbTypes::Type lineType = curveType;
          if ( curveType == QgsWkbTypes::CompoundCurve || curveType == QgsWkbTypes::CompoundCurveZ )
          {
            g.gtype = SDO_GTYPE( dim, GtMultiLine );
            nLines = *ptr.iPtr++;

            // Oracle don't store compound curve with only one line
            if ( nLines > 1 )
            {
              g.eleminfo << iOrdinate << 4 << nLines;
            }

            ptr.ucPtr++; // Skip endianness of first linestring
            lineType = ( QgsWkbTypes::Type ) * ptr.iPtr++; // type of first linestring
          }

          for ( int iLine = 0; iLine < nLines; iLine++ )
          {
            if ( iLine > 0 )
            {
              ptr.ucPtr++; // Skip endianness of linestring
              lineType = ( QgsWkbTypes::Type ) * ptr.iPtr++; // type of linestring
            }
            bool circularString = lineType == QgsWkbTypes::CircularString || lineType == QgsWkbTypes::CircularStringZ;

            g.eleminfo << iOrdinate << 2 << ( circularString ? 2 : 1 );

            for ( int i = 0, n = *ptr.iPtr++; i < n; i++ )
            {
              // Inside a compound curve, two consecutives lines share start/end points
              // We don't repeat this point in ordinates, so we skip the last point (except for last line)
              if ( ( curveType == QgsWkbTypes::CompoundCurve || curveType == QgsWkbTypes::CompoundCurveZ )
                   && i == n - 1 && iLine < nLines - 1 )
              {
                ptr.dPtr += dim;
                continue;
              }

              g.ordinates << *ptr.dPtr++;
              g.ordinates << *ptr.dPtr++;
              if ( dim == 3 )
                g.ordinates << *ptr.dPtr++;

              iOrdinate  += dim;
            }
          }
        }
      }
      break;


      case QgsWkbTypes::CurvePolygonZ:
      case QgsWkbTypes::MultiSurfaceZ:
        dim = 3;
        FALLTHROUGH

      case QgsWkbTypes::CurvePolygon:
      case QgsWkbTypes::MultiSurface:
      {
        g.gtype = SDO_GTYPE( dim, GtPolygon );
        int nSurfaces = 1;
        const QgsMultiSurface *multisurface =
          ( QgsWkbTypes::flatType( type ) == QgsWkbTypes::MultiSurface ) ?
          dynamic_cast<const QgsMultiSurface *>( convertedGeom.constGet() ) : nullptr;
        if ( multisurface )
        {
          g.gtype = SDO_GTYPE( dim, GtMultiPolygon );
          nSurfaces = multisurface->numGeometries();
        }

        for ( int iSurface = 0; iSurface < nSurfaces; iSurface++ )
        {
          const QgsCurvePolygon *curvepoly = multisurface ?
                                             dynamic_cast<const QgsCurvePolygon *>( multisurface->geometryN( iSurface ) ) :
                                             dynamic_cast<const QgsCurvePolygon *>( convertedGeom.constGet() );

          const int nRings = ( curvepoly->exteriorRing() ? 1 : 0 ) + curvepoly->numInteriorRings();

          for ( int iRing = 0; iRing < nRings; iRing++ )
          {
            const QgsCurve *ring = iRing == 0 ? curvepoly->exteriorRing() : curvepoly->interiorRing( iRing - 1 );
            const QgsWkbTypes::Type ringType = ring->wkbType();

            // Oracle polygons must have their exterior ring in counterclockwise
            // order, and the interior ring(s) in clockwise order.
            const bool reverseRing =
              iRing == 0 ? ring->orientation() == QgsCurve::Orientation::Clockwise :
              ring->orientation() == QgsCurve::Orientation::CounterClockwise;
            std::unique_ptr<QgsCurve> reversedRing( reverseRing ? ring->reversed() : nullptr );
            const QgsCurve *correctedRing = reversedRing ? reversedRing.get() : ring;
            const QgsCompoundCurve *compound = dynamic_cast<const QgsCompoundCurve *>( correctedRing );
            int nLines = 1;
            QgsWkbTypes::Type lineType = ringType;
            if ( compound )
            {
              nLines = compound->nCurves();
              if ( nLines )
                lineType = compound->curveAt( 0 )->wkbType();
            }

            // Oracle don't store compound curve with only one line
            g.eleminfo << iOrdinate
                       << ( iRing == 0 ? 1000 : 2000 ) + ( nLines > 1 ? 5 : 3 )
                       << ( nLines > 1 ? nLines : ( QgsWkbTypes::flatType( lineType ) == QgsWkbTypes::CircularString ? 2 : 1 ) );

            for ( int iLine = 0; iLine < nLines; iLine++ )
            {
              if ( iLine > 0 )
              {
                lineType = compound->curveAt( iLine )->wkbType();
              }
              if ( nLines > 1 )
              {
                g.eleminfo << iOrdinate << 2 << ( QgsWkbTypes::flatType( lineType ) == QgsWkbTypes::CircularString ? 2 : 1 );
              }
              const QgsCurve *lineCurve = compound ? compound->curveAt( iLine ) : correctedRing;

              for ( int i = 0, n = lineCurve->numPoints(); i < n; i++ )
              {
                // Inside a compound polygon, two consecutives lines share start/end points
                // We don't repeat this point in ordinates, so we skip the last point (except for last line)
                if ( compound
                     && i == n - 1 && iLine < nLines - 1 )
                {
                  break;
                }

                QgsPoint p;
                QgsVertexId::VertexType ignored;
                lineCurve->pointAt( i, p, ignored );
                g.ordinates << p.x();
                g.ordinates << p.y();
                if ( dim == 3 )
                  g.ordinates << p.z();

                iOrdinate  += dim;
              }
            }
          }
        }
      }
      break;

      // unsupported M values
      case QgsWkbTypes::PointM:
      case QgsWkbTypes::PointZM:
      case QgsWkbTypes::LineStringM:
      case QgsWkbTypes::LineStringZM:
      case QgsWkbTypes::PolygonM:
      case QgsWkbTypes::PolygonZM:
      case QgsWkbTypes::MultiPointM:
      case QgsWkbTypes::MultiPointZM:
      case QgsWkbTypes::MultiLineStringM:
      case QgsWkbTypes::MultiLineStringZM:
      case QgsWkbTypes::MultiPolygonM:
      case QgsWkbTypes::MultiPolygonZM:
      case QgsWkbTypes::CircularStringM:
      case QgsWkbTypes::CircularStringZM:
      case QgsWkbTypes::CompoundCurveM:
      case QgsWkbTypes::CompoundCurveZM:
      case QgsWkbTypes::MultiCurveM:
      case QgsWkbTypes::MultiCurveZM:
      case QgsWkbTypes::CurvePolygonM:
      case QgsWkbTypes::CurvePolygonZM:
      case QgsWkbTypes::MultiSurfaceM:
      case QgsWkbTypes::MultiSurfaceZM:

      // other unsupported or missing geometry types
      case QgsWkbTypes::GeometryCollection:
      case QgsWkbTypes::GeometryCollectionZ:
      case QgsWkbTypes::GeometryCollectionM:
      case QgsWkbTypes::GeometryCollectionZM:
      case QgsWkbTypes::Triangle:
      case QgsWkbTypes::TriangleZ:
      case QgsWkbTypes::TriangleM:
      case QgsWkbTypes::TriangleZM:
      case QgsWkbTypes::Unknown:
      case QgsWkbTypes::NoGeometry:

        g.isNull = true;
        break;
    }
  }

  QgsDebugMsgLevel( QStringLiteral( "addBindValue geometry: isNull=%1 gtype=%2 srid=%3 p=%4,%5,%6 eleminfo=%7 ordinates=%8" )
                    .arg( g.isNull )
                    .arg( g.gtype )
                    .arg( g.srid )
                    .arg( g.x ).arg( g.y ).arg( g.z )
                    .arg( g.eleminfo.size() )
                    .arg( g.ordinates.size() )
                    , 4 );
  qry.addBindValue( QVariant::fromValue( g ) );
}

bool QgsOracleProvider::changeGeometryValues( const QgsGeometryMap &geometry_map )
{
  QgsOracleConn *conn = connectionRW();
  if ( mIsQuery || mGeometryColumn.isNull() || !conn )
    return false;

  QSqlDatabase db( *conn );

  bool returnvalue = true;

  try
  {
    QSqlQuery qry( db );
    if ( !conn->begin( db ) )
    {
      throw OracleException( tr( "Could not start transaction" ), db );
    }

    QString update = QString( "UPDATE %1 SET %2=? WHERE %3" )
                     .arg( mQuery )
                     .arg( quotedIdentifier( mGeometryColumn ) )
                     .arg( pkParamWhereClause() );
    QgsDebugMsgLevel( QStringLiteral( "SQL prepare: %1" ).arg( update ), 4 );
    if ( !qry.prepare( update ) )
    {
      throw OracleException( tr( "Could not prepare update statement." ), qry );
    }

    for ( QgsGeometryMap::const_iterator iter = geometry_map.constBegin();
          iter != geometry_map.constEnd();
          ++iter )
    {
      appendGeomParam( iter.value(), qry );
      appendPkParams( iter.key(), qry );

      if ( !qry.exec() )
        throw OracleException( tr( "Update of feature %1 failed" ).arg( iter.key() ), qry );
    }

    qry.finish();

    if ( !conn->commit( db ) )
    {
      throw OracleException( tr( "Could not commit transaction" ), db );
    }

    if ( mTransaction )
      mTransaction->dirtyLastSavePoint();
  }
  catch ( OracleException &e )
  {
    pushError( tr( "Oracle error while changing geometry values: %1" ).arg( e.errorMessage() ) );
    if ( !conn->rollback( db ) )
    {
      QgsMessageLog::logMessage( tr( "Could not rollback transaction" ), tr( "Oracle" ) );
    }
    returnvalue = false;
  }

  QgsDebugMsg( QStringLiteral( "exiting." ) );

  return returnvalue;
}

QgsVectorDataProvider::Capabilities QgsOracleProvider::capabilities() const
{
  return mEnabledCapabilities;
}

bool QgsOracleProvider::setSubsetString( const QString &theSQL, bool updateFeatureCount )
{
  QgsOracleConn *conn = connectionRO();
  if ( !conn )
    return false;

  if ( theSQL.trimmed() == mSqlWhereClause )
    return true;

  QString prevWhere = mSqlWhereClause;

  mSqlWhereClause = theSQL.trimmed();

  QString sql = QString( "SELECT * FROM %1 WHERE " ).arg( mQuery );

  if ( !mSqlWhereClause.isEmpty() )
  {
    sql += "(" + mSqlWhereClause + ") AND ";
  }

  sql += "1=0";

  QSqlQuery qry( *conn );
  if ( !exec( qry, sql, QVariantList() ) )
  {
    pushError( qry.lastError().text() );
    mSqlWhereClause = prevWhere;
    qry.finish();
    return false;
  }
  qry.finish();

  if ( mPrimaryKeyType == PktInt && !mUseEstimatedMetadata && !uniqueData( mQuery, mAttributeFields.at( mPrimaryKeyAttrs[0] ).name() ) )
  {
    mSqlWhereClause = prevWhere;
    return false;
  }

  // Update datasource uri too
  mUri.setSql( theSQL );
  // Update yet another copy of the uri. Why are there 3 copies of the
  // uri? Perhaps this needs some rationalisation.....
  setDataSourceUri( mUri.uri( false ) );

  if ( updateFeatureCount )
  {
    mFeaturesCounted = -1;
  }
  mLayerExtent.setMinimal();

  emit dataChanged();

  return true;
}

/**
 * Returns the feature count
 */
long QgsOracleProvider::featureCount() const
{
  QgsOracleConn *conn = connectionRO();
  if ( mFeaturesCounted >= 0 || !conn )
    return mFeaturesCounted;

  // get total number of features
  QString sql;

  // use estimated metadata even when there is a where clause,
  // although we get an incorrect feature count for the subset
  // - but make huge dataset usable.
  QVariantList args;
  if ( !mIsQuery && mUseEstimatedMetadata )
  {
    sql = QString( "SELECT num_rows FROM all_tables WHERE owner=? AND table_name=?" );
    args << mOwnerName << mTableName;
  }
  else
  {
    sql = QString( "SELECT count(*) FROM %1 FEATUREREQUEST" ).arg( mQuery );

    if ( !mSqlWhereClause.isEmpty() )
    {
      sql += " WHERE " + mSqlWhereClause;
    }
    if ( mRequestedGeomType != mDetectedGeomType )
    {
      if ( mSqlWhereClause.isEmpty() )
      {
        sql += " WHERE ";
      }
      else
      {
        sql += " AND ";
      }
      sql += conn->databaseTypeFilter( QStringLiteral( "FEATUREREQUEST" ), mGeometryColumn, mRequestedGeomType, mUri.keyColumn(), mQuery );
    }
  }

  QSqlQuery qry( *conn );
  if ( exec( qry, sql, args ) && qry.next() )
  {
    mFeaturesCounted = qry.value( 0 ).toInt();
  }
  qry.finish();

  QgsDebugMsg( "number of features: " + QString::number( mFeaturesCounted ) );

  return mFeaturesCounted;
}

QgsRectangle QgsOracleProvider::extent() const
{
  QgsOracleConn *conn = connectionRO();
  if ( mGeometryColumn.isNull() || !conn )
    return QgsRectangle();

  if ( mLayerExtent.isEmpty() )
  {
    QString sql;
    QSqlQuery qry( *conn );
    bool ok = false;

    if ( !mIsQuery )
    {
      if ( mUseEstimatedMetadata )
      {
        // TODO: make SDO_DIMNAME values configurable (#16252)
        if ( exec( qry, QStringLiteral( "SELECT sdo_lb,sdo_ub FROM mdsys.all_sdo_geom_metadata m, table(m.diminfo) WHERE owner=? AND table_name=? AND column_name=? AND sdo_dimname='X'" ),
                   QVariantList() << mOwnerName << mTableName << mGeometryColumn ) &&
             qry.next() )
        {
          mLayerExtent.setXMinimum( qry.value( 0 ).toDouble() );
          mLayerExtent.setXMaximum( qry.value( 1 ).toDouble() );

          if ( exec( qry, QStringLiteral( "SELECT sdo_lb,sdo_ub FROM mdsys.all_sdo_geom_metadata m, table(m.diminfo) WHERE owner=? AND table_name=? AND column_name=? AND sdo_dimname='Y'" ),
                     QVariantList() << mOwnerName << mTableName << mGeometryColumn ) &&
               qry.next() )
          {
            mLayerExtent.setYMinimum( qry.value( 0 ).toDouble() );
            mLayerExtent.setYMaximum( qry.value( 1 ).toDouble() );
            return mLayerExtent;
          }
        }
      }

      if ( mHasSpatialIndex && mUseEstimatedMetadata )
      {
        ok = exec( qry,
                   QStringLiteral( "SELECT SDO_TUNE.EXTENT_OF(?,?) FROM dual" ),
                   QVariantList() << QString( "%1.%2" ).arg( mOwnerName ).arg( mTableName ) << mGeometryColumn );
      }
    }

    if ( !ok )
    {
      sql = QString( "SELECT SDO_AGGR_MBR(%1) FROM %2" ).arg( quotedIdentifier( mGeometryColumn ) ).arg( mQuery );

      if ( !mSqlWhereClause.isEmpty() )
        sql += QString( " WHERE %1" ).arg( mSqlWhereClause );

      ok = exec( qry, sql, QVariantList() );
    }

    if ( ok && qry.next() )
    {
      QByteArray ba( qry.value( 0 ).toByteArray() );
      QgsGeometry g;
      g.fromWkb( ba );
      mLayerExtent = g.boundingBox();
      QgsDebugMsg( "extent: " + mLayerExtent.toString() );
    }
    else
    {
      QgsMessageLog::logMessage( tr( "Could not retrieve extents: %1\nSQL: %2" ).arg( qry.lastError().text() ).arg( qry.lastQuery() ), tr( "Oracle" ) );
    }
  }

  return mLayerExtent;
}

void QgsOracleProvider::updateExtents()
{
  mLayerExtent.setMinimal();
}

bool QgsOracleProvider::getGeometryDetails()
{
  if ( mGeometryColumn.isNull() )
  {
    mDetectedGeomType = QgsWkbTypes::NoGeometry;
    mRequestedGeomType = QgsWkbTypes::NoGeometry;
    mValid = true;
    return true;
  }

  QString ownerName = mOwnerName;
  QString tableName = mTableName;
  QString geomCol = mGeometryColumn;

  QgsOracleConn *conn = connectionRO();
  QSqlQuery qry( *conn );
  if ( mIsQuery )
  {
    if ( !exec( qry, QString( "SELECT %1 FROM %2 WHERE 1=0" ).arg( quotedIdentifier( mGeometryColumn ) ).arg( mQuery ), QVariantList() ) )
    {
      QgsMessageLog::logMessage( tr( "Could not execute query.\nThe error message from the database was:\n%1.\nSQL: %2" )
                                 .arg( qry.lastError().text() )
                                 .arg( qry.lastQuery() ), tr( "Oracle" ) );
      mValid = false;
      return false;
    }

    ownerName = "";
    tableName = mQuery;
  }

  int detectedSrid = -1;
  QgsWkbTypes::Type detectedType = QgsWkbTypes::Unknown;
  mHasSpatialIndex = false;

  if ( mIsQuery )
  {
    detectedSrid = mSrid;
    detectedType = mRequestedGeomType;
  }

  if ( !ownerName.isEmpty() )
  {
    if ( exec( qry, QString( "SELECT srid FROM mdsys.all_sdo_geom_metadata WHERE owner=? AND table_name=? AND column_name=?" ),
               QVariantList() << ownerName << tableName << geomCol ) )
    {
      if ( qry.next() )
      {
        detectedSrid = qry.value( 0 ).toInt();
      }
      else
      {
        QgsMessageLog::logMessage( tr( "Could not retrieve SRID of %1.\nThe error message from the database was:\n%2.\nSQL: %3" )
                                   .arg( mQuery )
                                   .arg( qry.lastError().text() )
                                   .arg( qry.lastQuery() ), tr( "Oracle" ) );
      }
    }
    else
    {
      QgsMessageLog::logMessage( tr( "Could not determine SRID of %1.\nThe error message from the database was:\n%2.\nSQL: %3" )
                                 .arg( mQuery )
                                 .arg( qry.lastError().text() )
                                 .arg( qry.lastQuery() ), tr( "Oracle" ) );
    }

    // The use of rownum was wrong here, explained here : https://github.com/qgis/QGIS/pull/34358#discussion_r390160872
    if ( exec( qry, QString( "SELECT DISTINCT t.%1.sdo_gtype FROM %2 t WHERE t.%1 IS NOT NULL GROUP BY t.%1.sdo_gtype" ).arg( quotedIdentifier( geomCol ) ).arg( mQuery ), QVariantList() ) )
    {
      if ( qry.next() )
      {
        detectedType = QgsOracleConn::wkbTypeFromDatabase( qry.value( 0 ).toInt() );
        if ( qry.next() )
        {
          detectedType = QgsWkbTypes::Unknown;
        }
      }
      else
      {
        detectedType = QgsWkbTypes::Unknown;
        QgsMessageLog::logMessage( tr( "%1 has no valid geometry types.\nSQL: %2" )
                                   .arg( mQuery )
                                   .arg( qry.lastQuery() ), tr( "Oracle" ) );
      }
    }
    else
    {
      QgsMessageLog::logMessage( tr( "Could not determine geometry type of %1.\nThe error message from the database was:\n%2.\nSQL: %3" )
                                 .arg( mQuery )
                                 .arg( qry.lastError().text() )
                                 .arg( qry.lastQuery() ), tr( "Oracle" ) );
    }
  }

  if ( detectedType == QgsWkbTypes::Unknown || detectedSrid <= 0 )
  {
    QgsOracleLayerProperty layerProperty;

    if ( !mIsQuery )
    {
      layerProperty.ownerName = ownerName;
      layerProperty.tableName = tableName;
      layerProperty.geometryColName = mGeometryColumn;
      layerProperty.types << detectedType;
      layerProperty.srids << detectedSrid;

      QString delim = "";

      if ( !mSqlWhereClause.isEmpty() )
      {
        layerProperty.sql += delim + "(" + mSqlWhereClause + ")";
        delim = " AND ";
      }

      conn->retrieveLayerTypes( layerProperty, mUseEstimatedMetadata, false );

      Q_ASSERT( layerProperty.types.size() == layerProperty.srids.size() );
    }

    if ( layerProperty.types.isEmpty() )
    {
      // no data - so take what's requested
      if ( mRequestedGeomType == QgsWkbTypes::Unknown )
      {
        QgsMessageLog::logMessage( tr( "Geometry type and srid for empty column %1 of %2 undefined." ).arg( mGeometryColumn ).arg( mQuery ) );
      }

      detectedType = QgsWkbTypes::Unknown;
      detectedSrid = -1;
    }
    else
    {
      // requested type && srid is available
      if ( mRequestedGeomType == QgsWkbTypes::Unknown || layerProperty.types.contains( mRequestedGeomType ) )
      {
        if ( layerProperty.size() == 1 )
        {
          // only what we requested is available
          detectedType = layerProperty.types.at( 0 );
          detectedSrid = layerProperty.srids.at( 0 );
        }
        else
        {
          // we need to filter
          detectedType = QgsWkbTypes::Unknown;
          detectedSrid = -1;
        }
      }
      else
      {
        // geometry type undetermined or not unrequested
        QgsMessageLog::logMessage( tr( "Feature type or srid for %1 of %2 could not be determined or was not requested." ).arg( mGeometryColumn ).arg( mQuery ) );
        detectedType = QgsWkbTypes::Unknown;
        detectedSrid = -1;
      }
    }
  }

  mDetectedGeomType = detectedType;
  if ( detectedSrid != -1 )
    mSrid = detectedSrid;

  QgsDebugMsg( QStringLiteral( "Detected Oracle SRID is %1" ).arg( mSrid ) );
  QgsDebugMsg( QStringLiteral( "Detected type is %1" ).arg( mDetectedGeomType ) );
  QgsDebugMsg( QStringLiteral( "Requested type is %1" ).arg( mRequestedGeomType ) );

  mValid = ( mDetectedGeomType != QgsWkbTypes::Unknown || mRequestedGeomType != QgsWkbTypes::Unknown );

  if ( !mValid )
    return false;

  QgsDebugMsg( QStringLiteral( "Feature type name is %1" ).arg( QgsWkbTypes::displayString( wkbType() ) ) );

  return mValid;
}

bool QgsOracleProvider::createSpatialIndex()
{
  QgsOracleConn *conn = connectionRW();
  if ( !conn )
    return false;

  QSqlQuery qry( *conn );

  if ( !crs().isGeographic() )
  {
    // TODO: make precision configurable
    // TODO: make SDO_DIMNAME values configurable (#16252)
    QgsRectangle r( extent() );
    if ( !exec( qry, QString( "UPDATE mdsys.user_sdo_geom_metadata SET diminfo=mdsys.sdo_dim_array("
                              "mdsys.sdo_dim_element('X', ?, ?, 0.001),"
                              "mdsys.sdo_dim_element('Y', ?, ?, 0.001)"
                              ") WHERE table_name=? AND column_name=?" ),
                QVariantList() << r.xMinimum() << r.xMaximum() << r.yMinimum() << r.yMaximum() << mTableName << mGeometryColumn )
       )
    {
      QgsMessageLog::logMessage( tr( "Could not update metadata for %1.%2.\nSQL: %3\nError: %4" )
                                 .arg( mTableName )
                                 .arg( mGeometryColumn )
                                 .arg( qry.lastQuery() )
                                 .arg( qry.lastError().text() ),
                                 tr( "Oracle" ) );
      return false;
    }

    if ( qry.numRowsAffected() == 0 )
    {
      if ( !exec( qry, QString( "INSERT INTO mdsys.user_sdo_geom_metadata(table_name,column_name,srid,diminfo) VALUES (?,?,?,mdsys.sdo_dim_array("
                                "mdsys.sdo_dim_element('X', ?, ?, 0.001),"
                                "mdsys.sdo_dim_element('Y', ?, ?, 0.001)"
                                "))" ),
                  QVariantList() << mTableName << mGeometryColumn << ( mSrid < 1 ? QVariant( QVariant::Int ) : mSrid )
                  << r.xMinimum() << r.xMaximum() << r.yMinimum() << r.yMaximum() )
         )
      {
        QgsMessageLog::logMessage( tr( "Could not insert metadata for %1.%2.\nSQL: %3\nError: %4" )
                                   .arg( quotedValue( mTableName ) )
                                   .arg( quotedValue( mGeometryColumn ) )
                                   .arg( qry.lastQuery() )
                                   .arg( qry.lastError().text() ),
                                   tr( "Oracle" ) );
        return false;
      }
    }
  }
  else
  {
    QgsDebugMsg( QStringLiteral( "geographic CRS" ) );
  }

  if ( !mHasSpatialIndex )
  {
    int n = 0;
    if ( exec( qry, QString( "SELECT coalesce(substr(max(index_name),10),'0') FROM all_indexes WHERE index_name LIKE 'QGIS_IDX_%' ESCAPE '#' ORDER BY index_name" ), QVariantList() ) &&
         qry.next() )
    {
      n = qry.value( 0 ).toInt() + 1;
    }

    if ( !exec( qry, QString( "CREATE INDEX QGIS_IDX_%1 ON %2.%3(%4) INDEXTYPE IS MDSYS.SPATIAL_INDEX PARALLEL" )
                .arg( n, 10, 10, QChar( '0' ) )
                .arg( quotedIdentifier( mOwnerName ) )
                .arg( quotedIdentifier( mTableName ) )
                .arg( quotedIdentifier( mGeometryColumn ) ), QVariantList() ) )
    {
      QgsMessageLog::logMessage( tr( "Creation spatial index failed.\nSQL: %1\nError: %2" )
                                 .arg( qry.lastQuery() )
                                 .arg( qry.lastError().text() ),
                                 tr( "Oracle" ) );
      return false;
    }

    mSpatialIndexName = QString( "QGIS_IDX_%1" ).arg( n, 10, 10, QChar( '0' ) );
  }
  else
  {
    if ( !exec( qry, QString( "ALTER INDEX %1 REBUILD" ).arg( mSpatialIndexName ), QVariantList() ) )
    {
      QgsMessageLog::logMessage( tr( "Rebuild of spatial index failed.\nSQL: %1\nError: %2" )
                                 .arg( qry.lastQuery() )
                                 .arg( qry.lastError().text() ),
                                 tr( "Oracle" ) );
      return false;
    }
  }

  return true;
}

bool QgsOracleProvider::convertField( QgsField &field )
{
  QString fieldType = "VARCHAR2(2047)"; //default to string
  int fieldSize = field.length();
  int fieldPrec = field.precision();
  switch ( field.type() )
  {
    case QVariant::LongLong:
      fieldType = "NUMBER(20,0)";
      fieldSize = -1;
      fieldPrec = 0;
      break;

    case QVariant::DateTime:
      fieldType = "TIMESTAMP";
      fieldPrec = -1;
      break;


    case QVariant::Time:
    case QVariant::String:
      fieldType = "VARCHAR2(2047)";
      fieldPrec = -1;
      break;

    case QVariant::Date:
      fieldType = "DATE";
      fieldPrec = -1;
      break;

    case QVariant::Int:
      fieldType = "NUMBER(10,0)";
      fieldSize = -1;
      fieldPrec = 0;
      break;

    case QVariant::Double:
      if ( fieldSize <= 0 || fieldPrec <= 0 )
      {
        fieldType = "BINARY_DOUBLE";
        fieldSize = -1;
        fieldPrec = -1;
      }
      else
      {
        fieldType = QString( "NUMBER(%1,%2)" ).arg( fieldSize ).arg( fieldPrec );
      }
      break;

    default:
      return false;
  }

  field.setTypeName( fieldType );
  field.setLength( fieldSize );
  field.setPrecision( fieldPrec );
  return true;
}

QgsVectorLayerExporter::ExportError QgsOracleProvider::createEmptyLayer(
  const QString &uri,
  const QgsFields &fields,
  QgsWkbTypes::Type wkbType,
  const QgsCoordinateReferenceSystem &srs,
  bool overwrite,
  QMap<int, int> &oldToNewAttrIdxMap,
  QString &errorMessage,
  const QMap<QString, QVariant> *options )
{
  Q_UNUSED( wkbType )
  Q_UNUSED( options )

  // populate members from the uri structure
  QgsDataSourceUri dsUri( uri );
  QString ownerName = dsUri.schema();

  QgsDebugMsg( QStringLiteral( "Connection info is: %1" ).arg( dsUri.connectionInfo( false ) ) );

  // create the table
  QgsOracleConn *conn = QgsOracleConn::connectDb( dsUri, false );
  if ( !conn )
  {
    errorMessage = QObject::tr( "Connection to database failed" );
    return QgsVectorLayerExporter::ErrConnectionFailed;
  }

  if ( ownerName.isEmpty() )
  {
    ownerName = conn->currentUser();
  }

  if ( ownerName.isEmpty() )
  {
    errorMessage = QObject::tr( "No owner name found" );
    return QgsVectorLayerExporter::ErrInvalidLayer;
  }

  QString tableName = dsUri.table();
  QString geometryColumn = dsUri.geometryColumn();

  QString primaryKey = dsUri.keyColumn();
  QString primaryKeyType;

  QString ownerTableName = quotedIdentifier( ownerName ) + "." + quotedIdentifier( tableName );

  QgsDebugMsg( QStringLiteral( "Geometry column is: %1" ).arg( geometryColumn ) );
  QgsDebugMsg( QStringLiteral( "Owner is: %1" ).arg( ownerName ) );
  QgsDebugMsg( QStringLiteral( "Table name is: %1" ).arg( tableName ) );

  // get the pk's name and type

  // if no pk name was passed, define the new pk field name
  if ( primaryKey.isEmpty() )
  {
    int index = 0;
    QString pk = primaryKey = "id";
    while ( fields.indexFromName( primaryKey ) >= 0 )
    {
      primaryKey = QString( "%1_%2" ).arg( pk ).arg( index++ );
    }
  }
  else
  {
    int idx = fields.indexFromName( primaryKey );
    if ( idx >= 0 )
    {
      QgsField fld = fields.at( idx );
      if ( convertField( fld ) )
      {
        primaryKeyType = fld.typeName();
      }
    }
  }

  QSqlDatabase db( *conn );
  QSqlQuery qry( db );
  bool created = false;
  try
  {
    if ( !conn->begin( db ) )
    {
      throw OracleException( tr( "Could not start transaction" ), db );
    }

    if ( !exec( qry, QString( "SELECT 1 FROM all_tables WHERE owner=? AND table_name=?" ),
                QVariantList() << ownerName << tableName
              ) )
    {
      throw OracleException( tr( "Could not determine table existence." ), qry );
    }

    bool exists = qry.next();

    if ( exists )
    {
      if ( overwrite )
      {
        // delete the table if exists, then re-create it
        if ( !exec( qry, QString( "DROP TABLE %1" ).arg( ownerTableName ), QVariantList() ) )
        {
          throw OracleException( tr( "Table %1 could not be dropped." ).arg( ownerTableName ), qry );
        }
      }
      else
      {
        throw OracleException( tr( "Table %1 already exists." ).arg( ownerTableName ), qry );
      }
    }

    QString sql = QString( "CREATE TABLE %1(" ).arg( ownerTableName );
    QString delim;

    if ( !primaryKey.isEmpty() && !primaryKeyType.isEmpty() )
    {
      sql += QString( "%1 %2 PRIMARY KEY" ).arg( quotedIdentifier( primaryKey ) ).arg( primaryKeyType );
      delim = ",";
    }

    // create geometry column
    sql += QString( "%1%2 MDSYS.SDO_GEOMETRY)" ).arg( delim ).arg( quotedIdentifier( geometryColumn ) );
    delim = ",";

    if ( !exec( qry, sql, QVariantList() ) )
    {
      throw OracleException( tr( "Table creation failed." ), qry );
    }

    created = true;

    // TODO: make precision configurable
    QString diminfo;
    if ( srs.isGeographic() )
    {
      diminfo = "mdsys.sdo_dim_array("
                "mdsys.sdo_dim_element('Longitude', -180, 180, 0.001),"
                "mdsys.sdo_dim_element('Latitude', -90, 90, 0.001)"
                ")";
    }
    else
    {
      diminfo = "mdsys.sdo_dim_array("
                "mdsys.sdo_dim_element('X', NULL, NULL, 0.001),"
                "mdsys.sdo_dim_element('Y', NULL, NULL, 0.001)"
                ")";
    }

    int srid = 0;
    QStringList parts = srs.authid().split( ":" );
    if ( parts.size() == 2 )
    {
      // apparently some EPSG codes don't have the auth_name setup in cs_srs
      if ( !exec( qry, QString( "SELECT srid FROM mdsys.cs_srs WHERE coalesce(auth_name,'EPSG')=? AND auth_srid=?" ),
                  QVariantList() << parts[0] << parts[1] ) )
      {
        throw OracleException( tr( "Could not lookup authid %1:%2" ).arg( parts[0] ).arg( parts[1] ), qry );
      }

      if ( qry.next() )
      {
        srid = qry.value( 0 ).toInt();
      }
    }

    if ( srid == 0 )
    {
      QgsDebugMsg( QStringLiteral( "%1:%2 not found in mdsys.cs_srs - trying WKT" ).arg( parts[0] ).arg( parts[1] ) );

      QString wkt = srs.toWkt();
      if ( !exec( qry, QStringLiteral( "SELECT srid FROM mdsys.cs_srs WHERE wktext=?" ), QVariantList() << wkt ) )
      {
        throw OracleException( tr( "Could not lookup WKT." ), qry );
      }

      if ( qry.next() )
      {
        srid = qry.value( 0 ).toInt();
      }
      else
      {
        if ( !exec( qry, QStringLiteral( "SELECT max(srid)+1 FROM sdo_coord_ref_system" ), QVariantList() ) || !qry.next() )
        {
          throw OracleException( tr( "Could not determine new srid." ), qry );
        }

        srid = qry.value( 0 ).toInt();

        QString sql;

        if ( !exec( qry, QStringLiteral( "INSERT"
                                         " INTO sdo_coord_ref_system(srid,coord_ref_sys_name,coord_ref_sys_kind,legacy_wktext,is_valid,is_legacy,information_source)"
                                         " VALUES (?,?,?,?,'TRUE','TRUE','GDAL/OGR via QGIS')" ),
                    QVariantList() << srid << srs.description() << ( srs.isGeographic() ? "GEOGRAPHIC2D" : "PROJECTED" ) << wkt ) )
        {
          throw OracleException( tr( "CRS not found and could not be created." ), qry );
        }
      }
    }

    if ( !exec( qry, QString( "INSERT INTO mdsys.user_sdo_geom_metadata(table_name,column_name,srid,diminfo) VALUES (?,?,?,?)" ),
                QVariantList() << tableName.toUpper() << geometryColumn.toUpper() << srid << diminfo ) )
    {
      throw OracleException( tr( "Could not insert metadata." ), qry );
    }

    if ( !conn->commit( db ) )
    {
      QgsMessageLog::logMessage( tr( "Could not commit transaction" ), tr( "Oracle" ) );
    }
  }
  catch ( OracleException &e )
  {
    errorMessage = QObject::tr( "Creation of data source %1 failed: \n%2" )
                   .arg( ownerTableName )
                   .arg( e.errorMessage() );

    if ( !conn->rollback( db ) )
    {
      QgsMessageLog::logMessage( tr( "Could not rollback transaction" ), tr( "Oracle" ) );
    }

    if ( created )
    {
      if ( !exec( qry, QString( "DROP TABLE %1" ).arg( ownerTableName ), QVariantList() ) )
      {
        QgsMessageLog::logMessage( tr( "Drop created table %1 failed.\nSQL: %2\nError: %3" )
                                   .arg( qry.lastQuery() )
                                   .arg( qry.lastError().text() ), tr( "Oracle" ) );
      }
    }

    conn->disconnect();

    return QgsVectorLayerExporter::ErrCreateLayer;
  }

  conn->disconnect();

  QgsDebugMsg( QStringLiteral( "layer %1 created" ).arg( ownerTableName ) );

  // use the provider to edit the table1
  dsUri.setDataSource( ownerName, tableName, geometryColumn, QString(), primaryKey );

  QgsDataProvider::ProviderOptions providerOptions;
  QgsOracleProvider *provider = new QgsOracleProvider( dsUri.uri( false ), providerOptions );
  if ( !provider->isValid() )
  {
    errorMessage = QObject::tr( "Loading of the layer %1 failed" ).arg( ownerTableName );

    delete provider;
    return QgsVectorLayerExporter::ErrInvalidLayer;
  }

  QgsDebugMsg( QStringLiteral( "layer loaded" ) );

  // add fields to the layer
  oldToNewAttrIdxMap.clear();

  if ( fields.size() > 0 )
  {
    int offset = 0;

    QSet<QString> names;
    QList<QgsField> launderedFields;
    for ( int i = 0; i < fields.size(); i++ )
    {
      QgsField fld = fields.at( i );

      QString name = fld.name().left( 30 ).toUpper();

      if ( names.contains( name ) )
      {
        int j;
        int n;
        for ( j = 1, n = 10; j < 3; j++, n *= 10 )
        {
          int k;
          for ( k = 0; k < n && names.contains( name ); k++ )
          {
            name = QString( "%1%2" ).arg( name.left( 30 - j ) ).arg( k, j, 10, QChar( '0' ) );
          }

          if ( k < n )
            break;
        }

        if ( j == 3 )
        {
          errorMessage = QObject::tr( "Field name clash found (%1 not remappable)" ).arg( fld.name() );

          delete provider;
          return QgsVectorLayerExporter::ErrAttributeTypeUnsupported;
        }
      }

      if ( fld.name() == geometryColumn )
        geometryColumn = name;

      fld.setName( name );
      launderedFields << fld;
      names << name;
    }

    // get the list of fields
    QList<QgsField> flist;
    for ( int i = 0; i < launderedFields.size(); i++ )
    {
      QgsField fld = launderedFields[i];

      if ( fld.name() == primaryKey )
      {
        oldToNewAttrIdxMap.insert( i, 0 );
        continue;
      }

      if ( fld.name() == geometryColumn )
      {
        QgsDebugMsg( QStringLiteral( "Found a field with the same name of the geometry column. Skip it!" ) );
        continue;
      }

      if ( !convertField( fld ) )
      {
        errorMessage = QObject::tr( "Unsupported type for field %1" ).arg( fld.name() );

        delete provider;
        return QgsVectorLayerExporter::ErrAttributeTypeUnsupported;
      }

      QgsDebugMsg( QStringLiteral( "Field #%1 name %2 type %3 typename %4 width %5 precision %6" )
                   .arg( i )
                   .arg( fld.name() ).arg( QVariant::typeToName( fld.type() ) ).arg( fld.typeName() )
                   .arg( fld.length() ).arg( fld.precision() ) );

      flist.append( fld );
      oldToNewAttrIdxMap.insert( i, offset++ );
    }

    if ( !provider->addAttributes( flist ) )
    {
      errorMessage = QObject::tr( "Creation of fields failed" );

      delete provider;
      return QgsVectorLayerExporter::ErrAttributeCreationFailed;
    }

    QgsDebugMsg( QStringLiteral( "Done creating fields" ) );
  }
  else
  {
    QgsDebugMsg( QStringLiteral( "No fields created." ) );
  }

  delete provider;

  return QgsVectorLayerExporter::NoError;
}

QgsCoordinateReferenceSystem QgsOracleProvider::crs() const
{
  QgsCoordinateReferenceSystem srs;
  QgsOracleConn *conn = connectionRO();
  if ( !conn )
    return srs;

  QSqlQuery qry( *conn );

  // apparently some EPSG codes don't have the auth_name setup in cs_srs
  if ( exec( qry, QString( "SELECT coalesce(auth_name,'EPSG'),auth_srid,wktext FROM mdsys.cs_srs WHERE srid=?" ), QVariantList() << mSrid ) )
  {
    if ( qry.next() )
    {
      if ( qry.value( 0 ).toString() == "EPSG" )
      {
        srs.createFromOgcWmsCrs( QString( "EPSG:%1" ).arg( qry.value( 1 ).toString() ) );
      }
      else
      {
        srs.createFromWkt( qry.value( 2 ).toString() );
      }
    }
    else
    {
      QgsMessageLog::logMessage( tr( "Oracle SRID %1 not found." ).arg( mSrid ), tr( "Oracle" ) );
    }
  }
  else
  {
    QgsMessageLog::logMessage( tr( "Lookup of Oracle SRID %1 failed.\nSQL: %2\nError: %3" )
                               .arg( mSrid )
                               .arg( qry.lastQuery() )
                               .arg( qry.lastError().text() ),
                               tr( "Oracle" ) );
  }

  return srs;
}

QString QgsOracleProvider::subsetString() const
{
  return mSqlWhereClause;
}

QString QgsOracleProvider::getTableName()
{
  return mTableName;
}

size_t QgsOracleProvider::layerCount() const
{
  return 1;                   // XXX need to return actual number of layers
} // QgsOracleProvider::layerCount()


QString  QgsOracleProvider::name() const
{
  return ORACLE_KEY;
} //  QgsOracleProvider::name()

QString  QgsOracleProvider::description() const
{
  return ORACLE_DESCRIPTION;
} //  QgsOracleProvider::description()


QgsOracleProvider *QgsOracleProviderMetadata::createProvider(
  const QString &uri,
  const QgsDataProvider::ProviderOptions &options )
{
  return new QgsOracleProvider( uri, options );
}

QList< QgsDataItemProvider * > QgsOracleProviderMetadata::dataItemProviders() const
{
  return QList< QgsDataItemProvider * >() << new QgsOracleDataItemProvider;
}

QgsTransaction *QgsOracleProviderMetadata::createTransaction( const QString &connString )
{
  return new QgsOracleTransaction( connString );
}

// ---------------------------------------------------------------------------

QgsVectorLayerExporter::ExportError QgsOracleProviderMetadata::createEmptyLayer( const QString &uri,
    const QgsFields &fields,
    QgsWkbTypes::Type wkbType,
    const QgsCoordinateReferenceSystem &srs,
    bool overwrite,
    QMap<int, int> &oldToNewAttrIdxMap,
    QString &errorMessage,
    const QMap<QString, QVariant> *options )
{
  return QgsOracleProvider::createEmptyLayer(
           uri, fields, wkbType, srs, overwrite,
           oldToNewAttrIdxMap, errorMessage, options
         );
}

void QgsOracleProviderMetadata::cleanupProvider()
{
  QgsOracleConnPool::cleanupInstance();
}

// ----------

QgsFeatureId QgsOracleSharedData::lookupFid( const QVariantList &v )
{
  QMutexLocker locker( &mMutex );

  QMap<QVariantList, QgsFeatureId>::const_iterator it = mKeyToFid.constFind( v );

  if ( it != mKeyToFid.constEnd() )
  {
    return it.value();
  }

  mFidToKey.insert( ++mFidCounter, v );
  mKeyToFid.insert( v, mFidCounter );

  return mFidCounter;
}

QVariant QgsOracleSharedData::removeFid( QgsFeatureId fid )
{
  QMutexLocker locker( &mMutex );

  QVariantList v = mFidToKey[ fid ];
  mFidToKey.remove( fid );
  mKeyToFid.remove( v );
  return v;
}

void QgsOracleSharedData::insertFid( QgsFeatureId fid, const QVariantList &k )
{
  QMutexLocker locker( &mMutex );

  mFidToKey.insert( fid, k );
  mKeyToFid.insert( k, fid );
}

QVariantList QgsOracleSharedData::lookupKey( QgsFeatureId featureId )
{
  QMutexLocker locker( &mMutex );

  QMap<QgsFeatureId, QVariantList>::const_iterator it = mFidToKey.find( featureId );
  if ( it != mFidToKey.constEnd() )
    return it.value();
  return QVariantList();
}

bool QgsOracleProviderMetadata::saveStyle( const QString &uri,
    const QString &qmlStyle,
    const QString &sldStyle,
    const QString &styleName,
    const QString &styleDescription,
    const QString &uiFileContent,
    bool useAsDefault,
    QString &errCause )
{
  QgsDataSourceUri dsUri( uri );

  QgsOracleConn *conn = QgsOracleConn::connectDb( dsUri, false );
  if ( !conn )
  {
    errCause = QObject::tr( "Could not connect to database" );
    return false;
  }

  QSqlQuery qry = QSqlQuery( *conn );
  if ( !qry.exec( "SELECT COUNT(*) FROM user_tables WHERE table_name='LAYER_STYLES'" ) || !qry.next() )
  {
    errCause = QObject::tr( "Unable to check layer style existence [%1]" ).arg( qry.lastError().text() );
    conn->disconnect();
    return false;
  }
  else if ( qry.value( 0 ).toInt() == 0 )
  {
    QgsDebugMsg( QStringLiteral( "Creating layer style table." ) );

    if ( !qry.exec( "CREATE TABLE layer_styles("
                    "id INTEGER PRIMARY KEY,"
                    "f_table_catalog VARCHAR2(30) NOT NULL,"
                    "f_table_schema VARCHAR2(30) NOT NULL,"
                    "f_table_name VARCHAR2(30) NOT NULL,"
                    "f_geometry_column VARCHAR2(30) NOT NULL,"
                    "stylename VARCHAR2(2047),"
                    "styleqml CLOB,"
                    "stylesld CLOB,"
                    "useasdefault INTEGER,"
                    "description VARCHAR2(2047),"
                    "owner VARCHAR2(30),"
                    "ui CLOB,"
                    "update_time timestamp"
                    ")" ) )
    {
      errCause = QObject::tr( "Unable to create layer style table [%1]" ).arg( qry.lastError().text() );
      conn->disconnect();
      return false;
    }
  }

  int id;
  QString sql;

  if ( !qry.prepare( QStringLiteral( "SELECT id,stylename FROM layer_styles"
                                     " WHERE f_table_catalog=?"
                                     " AND f_table_schema=?"
                                     " AND f_table_name=?"
                                     " AND f_geometry_column=?"
                                     " AND styleName=?" ) ) ||
       !(
         qry.addBindValue( dsUri.database() ),
         qry.addBindValue( dsUri.schema() ),
         qry.addBindValue( dsUri.table() ),
         qry.addBindValue( dsUri.geometryColumn() ),
         qry.addBindValue( styleName.isEmpty() ? dsUri.table() : styleName ),
         qry.exec( sql )
       ) )
  {
    errCause = QObject::tr( "Unable to check style existence [%1]" ).arg( qry.lastError().text() );
    conn->disconnect();
    return false;
  }
  else if ( qry.next() )
  {
    if ( QMessageBox::question( nullptr, QObject::tr( "Save style in database" ),
                                QObject::tr( "A style named \"%1\" already exists in the database for this layer. Do you want to overwrite it?" )
                                .arg( styleName.isEmpty() ? dsUri.table() : styleName ),
                                QMessageBox::Yes | QMessageBox::No ) == QMessageBox::No )
    {
      errCause = QObject::tr( "Operation aborted. No changes were made in the database" );
      conn->disconnect();
      return false;
    }

    id = qry.value( 0 ).toInt();

    sql = QString( "UPDATE layer_styles"
                   " SET update_time=(select current_timestamp from dual),"
                   "f_table_catalog=?,"
                   "f_table_schema=?,"
                   "f_table_name=?,"
                   "f_geometry_column=?,"
                   "styleName=?,"
                   "styleQML=?,"
                   "styleSLD=?,"
                   "useAsDefault=?,"
                   "description=?,"
                   "owner=?"
                   "%1"
                   " WHERE id=%2" )
          .arg( uiFileContent.isEmpty() ? "" : ",ui=?" )
          .arg( id );
  }
  else if ( qry.exec( "select coalesce(max(id)+1,0) FROM layer_styles" ) && qry.next() )
  {
    id = qry.value( 0 ).toInt();

    sql = QString( "INSERT INTO layer_styles("
                   "id,update_time,f_table_catalog,f_table_schema,f_table_name,f_geometry_column,styleName,styleQML,styleSLD,useAsDefault,description,owner%1"
                   ") VALUES ("
                   "%2,"
                   "(select current_timestamp from dual)"
                   "%3"
                   ")" )
          .arg( uiFileContent.isEmpty() ? "" : ",ui" )
          .arg( id )
          .arg( QString( ",?" ).repeated( uiFileContent.isEmpty() ? 10 : 11 ) );
  }
  else
  {
    errCause = QObject::tr( "Cannot fetch new layer style id." );
    conn->disconnect();
    return false;
  }

  if ( !qry.prepare( sql ) )
  {
    errCause = QObject::tr( "Could not prepare insert/update [%1]" ).arg( qry.lastError().text() );
    QgsDebugMsg( QStringLiteral( "prepare insert/update failed" ) );
    conn->disconnect();
    return false;
  }

  qry.addBindValue( dsUri.database() );
  qry.addBindValue( dsUri.schema() );
  qry.addBindValue( dsUri.table() );
  qry.addBindValue( dsUri.geometryColumn() );
  qry.addBindValue( styleName.isEmpty() ? dsUri.table() : styleName );
  qry.addBindValue( qmlStyle );
  qry.addBindValue( sldStyle );
  qry.addBindValue( useAsDefault ? 1 : 0 );
  qry.addBindValue( styleDescription.isEmpty() ? QDateTime::currentDateTime().toString() : styleDescription );
  qry.addBindValue( dsUri.username() );
  if ( !uiFileContent.isEmpty() )
    qry.addBindValue( uiFileContent );

  if ( !qry.exec() )
  {
    errCause = QObject::tr( "Could not execute insert/update [%1]" ).arg( qry.lastError().text() );
    QgsDebugMsg( QStringLiteral( "execute insert/update failed" ) );
    conn->disconnect();
    return false;
  }

  if ( useAsDefault )
  {
    if ( !qry.prepare( QStringLiteral( "UPDATE layer_styles"
                                       " SET useasdefault=0,update_time=(select current_timestamp from dual)"
                                       " WHERE f_table_catalog=?"
                                       " AND f_table_schema=?"
                                       " AND f_table_name=?"
                                       " AND f_geometry_column=?"
                                       " AND id<>?" ) ) ||
         !(
           qry.addBindValue( dsUri.database() ),
           qry.addBindValue( dsUri.schema() ),
           qry.addBindValue( dsUri.table() ),
           qry.addBindValue( dsUri.geometryColumn() ),
           qry.addBindValue( id ),
           qry.exec()
         ) )
    {
      errCause = QObject::tr( "Could not reset default status [%1]" ).arg( qry.lastError().text() );
      QgsDebugMsg( QStringLiteral( "execute update failed" ) );
      conn->disconnect();
      return false;
    }
  }

  conn->disconnect();

  return true;
}

QString QgsOracleProviderMetadata::loadStyle( const QString &uri, QString &errCause )
{
  QgsDataSourceUri dsUri( uri );

  QgsOracleConn *conn = QgsOracleConn::connectDb( dsUri, false );
  if ( !conn )
  {
    errCause = QObject::tr( "Could not connect to database" );
    return QString();
  }

  QSqlQuery qry( *conn );

  QString style;
  if ( !qry.exec( "SELECT COUNT(*) FROM user_tables WHERE table_name='LAYER_STYLES'" ) || !qry.next() || qry.value( 0 ).toInt() == 0 )
  {
    errCause = QObject::tr( "Unable to find layer style table [%1]" ).arg( qry.lastError().text() );
    conn->disconnect();
    return QString();
  }
  else if ( !qry.prepare( QStringLiteral( "SELECT styleQML FROM ("
                                          "SELECT styleQML"
                                          " FROM layer_styles"
                                          " WHERE f_table_catalog=?"
                                          " AND f_table_schema=?"
                                          " AND f_table_name=?"
                                          " AND f_geometry_column=?"
                                          " ORDER BY useAsDefault DESC"
                                          ") WHERE rownum=1" ) ) ||
            !(
              qry.addBindValue( dsUri.database() ),
              qry.addBindValue( dsUri.schema() ),
              qry.addBindValue( dsUri.table() ),
              qry.addBindValue( dsUri.geometryColumn() ),
              qry.exec() ) )
  {
    errCause = QObject::tr( "Could not retrieve style [%1]" ).arg( qry.lastError().text() );
  }
  else if ( !qry.next() )
  {
    errCause = QObject::tr( "Style not found" );
  }
  else
  {
    style = qry.value( 0 ).toString();
  }

  conn->disconnect();

  return style;
}

int QgsOracleProviderMetadata::listStyles( const QString &uri,
    QStringList &ids,
    QStringList &names,
    QStringList &descriptions,
    QString &errCause )
{
  QgsDataSourceUri dsUri( uri );

  QgsOracleConn *conn = QgsOracleConn::connectDb( dsUri, false );
  if ( !conn )
  {
    errCause = QObject::tr( "Could not connect to database" );
    return -1;
  }

  QSqlQuery qry( *conn );

  int res = -1;
  if ( !qry.exec( "SELECT count(*) FROM user_tables WHERE table_name='LAYER_STYLES'" ) || !qry.next() )
  {
    errCause = QObject::tr( "Could not verify existence of layer style table [%1]" ).arg( qry.lastError().text() );
  }
  else if ( qry.value( 0 ).toInt() == 0 )
  {
    errCause = QObject::tr( "Layer style table does not exist [%1]" ).arg( qry.value( 0 ).toString() );
  }
  else
  {
    if ( !qry.prepare( QStringLiteral( "SELECT id,styleName,description FROM layer_styles WHERE f_table_catalog=? AND f_table_schema=? AND f_table_name=? AND f_geometry_column=?" ) ) ||
         !(
           qry.addBindValue( dsUri.database() ),
           qry.addBindValue( dsUri.schema() ),
           qry.addBindValue( dsUri.table() ),
           qry.addBindValue( dsUri.geometryColumn() ),
           qry.exec() ) )
    {
      errCause = QObject::tr( "No style for layer found" );
    }
    else
    {
      res = 0;
      while ( qry.next() )
      {
        ids << qry.value( 0 ).toString();
        names << qry.value( 1 ).toString();
        descriptions << qry.value( 2 ).toString();
        res++;
      }

      qry.finish();

      if ( qry.prepare( QStringLiteral( "SELECT id,styleName,description FROM layer_styles WHERE NOT (f_table_catalog=? AND f_table_schema=? AND f_table_name=? AND f_geometry_column=?) ORDER BY update_time DESC" ) ) &&
           (
             qry.addBindValue( dsUri.database() ),
             qry.addBindValue( dsUri.schema() ),
             qry.addBindValue( dsUri.table() ),
             qry.addBindValue( dsUri.geometryColumn() ),
             qry.exec() ) )
      {
        while ( qry.next() )
        {
          ids << qry.value( 0 ).toString();
          names << qry.value( 1 ).toString();
          descriptions << qry.value( 2 ).toString();
        }
      }
    }
  }

  conn->disconnect();

  return res;
}

QString QgsOracleProviderMetadata::getStyleById( const QString &uri, QString styleId, QString &errCause )
{
  QString style;
  QgsDataSourceUri dsUri( uri );

  QgsOracleConn *conn = QgsOracleConn::connectDb( dsUri, false );
  if ( !conn )
  {
    errCause = QObject::tr( "Could not connect to database" );
    return style;
  }

  QSqlQuery qry( *conn );

  if ( !qry.prepare( QStringLiteral( "SELECT styleQml FROM layer_styles WHERE id=?" ) ) ||
       !(
         qry.addBindValue( styleId ),
         qry.exec() ) )
  {
    errCause = QObject::tr( "Could not load layer style table [%1]" ).arg( qry.lastError().text() );
  }
  else if ( !qry.next() )
  {
    errCause = QObject::tr( "No styles found in layer table [%1]" ).arg( qry.lastError().text() );
  }
  else
  {
    style = qry.value( 0 ).toString();
  }

  conn->disconnect();

  return style;
}


#ifdef HAVE_GUI

//! Provider for Oracle source select
class QgsOracleSourceSelectProvider : public QgsSourceSelectProvider
{
  public:

    QString providerKey() const override { return QStringLiteral( "oracle" ); }
    QString text() const override { return QObject::tr( "Oracle" ); }
    int ordering() const override { return QgsSourceSelectProvider::OrderDatabaseProvider + 40; }
    QIcon icon() const override { return QgsApplication::getThemeIcon( QStringLiteral( "/mActionAddOracleLayer.svg" ) ); }
    QgsAbstractDataSourceWidget *createDataSourceWidget( QWidget *parent = nullptr,
        Qt::WindowFlags fl = Qt::Widget,
        QgsProviderRegistry::WidgetMode widgetMode = QgsProviderRegistry::WidgetMode::Embedded ) const override
    {
      return new QgsOracleSourceSelect( parent, fl, widgetMode );
    }
};

QgsOracleProviderGuiMetadata::QgsOracleProviderGuiMetadata()
  : QgsProviderGuiMetadata( ORACLE_KEY )
{

}

QList<QgsSourceSelectProvider *> QgsOracleProviderGuiMetadata::sourceSelectProviders()
{
  return QList<QgsSourceSelectProvider *>() << new QgsOracleSourceSelectProvider;
}

void QgsOracleProviderGuiMetadata::registerGui( QMainWindow *mainWindow )
{
  QgsOracleRootItem::sMainWindow = mainWindow;
}

#endif

QgsOracleProviderMetadata::QgsOracleProviderMetadata():
  QgsProviderMetadata( ORACLE_KEY, ORACLE_DESCRIPTION )
{
}

QGISEXTERN QgsProviderMetadata *providerMetadataFactory()
{
  return QSqlDatabase::isDriverAvailable( "QOCISPATIAL" ) ? new QgsOracleProviderMetadata() : nullptr;
}

#ifdef HAVE_GUI
QGISEXTERN QgsProviderGuiMetadata *providerGuiMetadataFactory()
{
  return QSqlDatabase::isDriverAvailable( "QOCISPATIAL" ) ? new QgsOracleProviderGuiMetadata() : nullptr;
}
#endif

// vim: set sw=2<|MERGE_RESOLUTION|>--- conflicted
+++ resolved
@@ -1039,18 +1039,9 @@
   // unique indices, so we catch them as well.
   QgsOracleConn *conn = connectionRO();
   QSqlQuery qry( *conn );
-<<<<<<< HEAD
-  QString sql = QStringLiteral( "SELECT a.column_name "
-                                "FROM all_tab_identity_cols a "
-                                "WHERE a.owner = '%1' "
-                                "AND a.table_name = '%2' "
-                                "AND a.generation_type = 'ALWAYS'" ).arg( mOwnerName ).arg( mTableName );
-
-  if ( exec( qry, sql, QVariantList() ) )
-=======
+
   QString sql = QStringLiteral( "SELECT VERSION FROM PRODUCT_COMPONENT_VERSION" );
   if ( exec( qry, sql, QVariantList() ) && qry.next() )
->>>>>>> fad20170
   {
     // Identity type is a feature since Oracle 12 version, otherwise all_tab_identity_cols table doesn't exist
     if ( qry.value( 0 ).toString().split( '.' ).at( 0 ).toInt() >= 12 )
