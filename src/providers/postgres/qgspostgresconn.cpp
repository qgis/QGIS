/***************************************************************************
  qgspostgresconn.cpp  -  connection class to PostgreSQL/PostGIS
                             -------------------
    begin                : 2011/01/28
    copyright            : (C) 2011 by Juergen E. Fischer
    email                : jef at norbit dot de
 ***************************************************************************/

/***************************************************************************
 *                                                                         *
 *   This program is free software; you can redistribute it and/or modify  *
 *   it under the terms of the GNU General Public License as published by  *
 *   the Free Software Foundation; either version 2 of the License, or     *
 *   (at your option) any later version.                                   *
 *                                                                         *
 ***************************************************************************/

#include "qgspostgresconn.h"
#include "qgsauthmanager.h"
#include "qgslogger.h"
#include "qgsdatasourceuri.h"
#include "qgsmessagelog.h"
#include "qgscredentials.h"
#include "qgsfields.h"
#include "qgspgtablemodel.h"
#include "qgsproviderregistry.h"
#include "qgsvectordataprovider.h"
#include "qgswkbtypes.h"
#include "qgssettings.h"
#include "qgsjsonutils.h"
#include "qgspostgresstringutils.h"
#include "qgspostgresconnpool.h"
#include "qgsvariantutils.h"

#include <QApplication>
#include <QStringList>
#include <QThread>

#include <climits>

#include <nlohmann/json.hpp>

// for htonl
#ifdef Q_OS_WIN
#include <winsock.h>
#else
#include <netinet/in.h>
#endif

const int PG_DEFAULT_TIMEOUT = 30;

QgsPostgresResult::~QgsPostgresResult()
{
  if ( mRes )
    ::PQclear( mRes );
  mRes = nullptr;
}

QgsPostgresResult &QgsPostgresResult::operator=( PGresult *result )
{
  if ( mRes )
    ::PQclear( mRes );
  mRes = result;
  return *this;
}

QgsPostgresResult &QgsPostgresResult::operator=( const QgsPostgresResult &src )
{
  if ( mRes )
    ::PQclear( mRes );
  mRes = src.result();
  return *this;
}

ExecStatusType QgsPostgresResult::PQresultStatus()
{
  return mRes ? ::PQresultStatus( mRes ) : PGRES_FATAL_ERROR;
}

QString QgsPostgresResult::PQresultErrorMessage()
{
  return mRes ? QString::fromUtf8( ::PQresultErrorMessage( mRes ) ) : QObject::tr( "no result buffer" );
}

int QgsPostgresResult::PQntuples()
{
  Q_ASSERT( mRes );
  return ::PQntuples( mRes );
}

QString QgsPostgresResult::PQgetvalue( int row, int col )
{
  Q_ASSERT( mRes );
  return PQgetisnull( row, col )
         ? QString()
         : QString::fromUtf8( ::PQgetvalue( mRes, row, col ) );
}

bool QgsPostgresResult::PQgetisnull( int row, int col )
{
  Q_ASSERT( mRes );
  return ::PQgetisnull( mRes, row, col );
}

int QgsPostgresResult::PQnfields()
{
  Q_ASSERT( mRes );
  return ::PQnfields( mRes );
}

QString QgsPostgresResult::PQfname( int col )
{
  Q_ASSERT( mRes );
  return QString::fromUtf8( ::PQfname( mRes, col ) );
}

Oid QgsPostgresResult::PQftable( int col )
{
  Q_ASSERT( mRes );
  return ::PQftable( mRes, col );
}

int QgsPostgresResult::PQftablecol( int col )
{
  Q_ASSERT( mRes );
  return ::PQftablecol( mRes, col );
}

Oid QgsPostgresResult::PQftype( int col )
{
  Q_ASSERT( mRes );
  return ::PQftype( mRes, col );
}

int QgsPostgresResult::PQfmod( int col )
{
  Q_ASSERT( mRes );
  return ::PQfmod( mRes, col );
}

Oid QgsPostgresResult::PQoidValue()
{
  Q_ASSERT( mRes );
  return ::PQoidValue( mRes );
}

QgsPoolPostgresConn::QgsPoolPostgresConn( const QString &connInfo )
  : mPgConn( QgsPostgresConnPool::instance()->acquireConnection( connInfo ) )
{
}

QgsPoolPostgresConn::~QgsPoolPostgresConn()
{
  if ( mPgConn )
    QgsPostgresConnPool::instance()->releaseConnection( mPgConn );
}


QMap<QString, QgsPostgresConn *> QgsPostgresConn::sConnectionsRO;
QMap<QString, QgsPostgresConn *> QgsPostgresConn::sConnectionsRW;

const int QgsPostgresConn::GEOM_TYPE_SELECT_LIMIT = 100;

QgsPostgresConn *QgsPostgresConn::connectDb( const QString &conninfo, bool readonly, bool shared, bool transaction )
{
  QMap<QString, QgsPostgresConn *> &connections =
    readonly ? QgsPostgresConn::sConnectionsRO : QgsPostgresConn::sConnectionsRW;

  // This is called from may places where shared parameter cannot be forced to false (QgsVectorLayerExporter)
  // and which is run in a different thread (drag and drop in browser)
  if ( QApplication::instance()->thread() != QThread::currentThread() )
  {
    shared = false;
  }

  if ( shared )
  {
    // sharing connection between threads is not safe
    // See https://github.com/qgis/QGIS/issues/21205
    Q_ASSERT( QApplication::instance()->thread() == QThread::currentThread() );

    if ( connections.contains( conninfo ) )
    {
      QgsDebugMsgLevel( QStringLiteral( "Using cached connection for %1" ).arg( conninfo ), 2 );
      connections[conninfo]->mRef++;
      return connections[conninfo];
    }
  }

  QgsPostgresConn *conn = new QgsPostgresConn( conninfo, readonly, shared, transaction );

  if ( conn->mRef == 0 )
  {
    delete conn;
    return nullptr;
  }

  if ( shared )
  {
    connections.insert( conninfo, conn );
  }

  return conn;
}

static void noticeProcessor( void *arg, const char *message )
{
  Q_UNUSED( arg )
  QString msg( QString::fromUtf8( message ) );
  msg.chop( 1 );
  QgsMessageLog::logMessage( QObject::tr( "NOTICE: %1" ).arg( msg ), QObject::tr( "PostGIS" ) );
}

QgsPostgresConn::QgsPostgresConn( const QString &conninfo, bool readOnly, bool shared, bool transaction )
  : mRef( 1 )
  , mOpenCursors( 0 )
  , mConnInfo( conninfo )
  , mGeosAvailable( false )
  , mProjAvailable( false )
  , mTopologyAvailable( false )
  , mGotPostgisVersion( false )
  , mPostgresqlVersion( 0 )
  , mPostgisVersionMajor( 0 )
  , mPostgisVersionMinor( 0 )
  , mPointcloudAvailable( false )
  , mRasterAvailable( false )
  , mUseWkbHex( false )
  , mReadOnly( readOnly )
  , mSwapEndian( false )
  , mNextCursorId( 0 )
  , mShared( shared )
  , mTransaction( transaction )
{

  QgsDebugMsgLevel( QStringLiteral( "New PostgreSQL connection for " ) + conninfo, 2 );

  // expand connectionInfo
  QgsDataSourceUri uri( conninfo );
  QString expandedConnectionInfo = uri.connectionInfo( true );

  auto addDefaultTimeoutAndClientEncoding = []( QString & connectString )
  {
    if ( !connectString.contains( QStringLiteral( "connect_timeout=" ) ) )
    {
      // add default timeout
      QgsSettings settings;
      int timeout = settings.value( QStringLiteral( "PostgreSQL/default_timeout" ), PG_DEFAULT_TIMEOUT, QgsSettings::Providers ).toInt();
      connectString += QStringLiteral( " connect_timeout=%1" ).arg( timeout );
    }

    connectString += QLatin1String( " client_encoding='UTF-8'" );
  };
  addDefaultTimeoutAndClientEncoding( expandedConnectionInfo );

  mConn = PQconnectdb( expandedConnectionInfo.toUtf8() );

  // remove temporary cert/key/CA if they exist
  QgsDataSourceUri expandedUri( expandedConnectionInfo );
  QStringList parameters;
  parameters << QStringLiteral( "sslcert" ) << QStringLiteral( "sslkey" ) << QStringLiteral( "sslrootcert" );
  const auto constParameters = parameters;
  for ( const QString &param : constParameters )
  {
    if ( expandedUri.hasParam( param ) )
    {
      QString fileName = expandedUri.param( param );
      fileName.remove( QStringLiteral( "'" ) );
      QFile file( fileName );
      // set minimal permission to allow removing on Win.
      // On linux and Mac if file is set with QFile::ReadUser
      // does not create problem removing certs
      if ( !file.setPermissions( QFile::WriteOwner ) )
      {
        QString errorMsg = tr( "Cannot set WriteOwner permission to cert: %0 to allow removing it" ).arg( file.fileName() );
        PQfinish();
        QgsMessageLog::logMessage( tr( "Client security failure" ) + '\n' + errorMsg, tr( "PostGIS" ) );
        mRef = 0;
        return;
      }
      if ( !file.remove() )
      {
        QString errorMsg = tr( "Cannot remove cert: %0" ).arg( file.fileName() );
        PQfinish();
        QgsMessageLog::logMessage( tr( "Client security failure" ) + '\n' + errorMsg, tr( "PostGIS" ) );
        mRef = 0;
        return;
      }
    }
  }

  // check the connection status
  if ( PQstatus() != CONNECTION_OK )
  {
    QString username = uri.username();
    QString password = uri.password();

    QgsCredentials::instance()->lock();

    int i = 0;
    while ( PQstatus() != CONNECTION_OK && i < 5 )
    {
      ++i;
      bool ok = QgsCredentials::instance()->get( conninfo, username, password, PQerrorMessage() );
      if ( !ok )
      {
        break;
      }

      PQfinish();

      if ( !username.isEmpty() )
        uri.setUsername( username );

      if ( !password.isEmpty() )
        uri.setPassword( password );

      QgsDebugMsgLevel( "Connecting to " + uri.connectionInfo( false ), 2 );
      QString connectString = uri.connectionInfo();
      addDefaultTimeoutAndClientEncoding( connectString );
      mConn = PQconnectdb( connectString.toUtf8() );
    }

    if ( PQstatus() == CONNECTION_OK )
      QgsCredentials::instance()->put( conninfo, username, password );

    QgsCredentials::instance()->unlock();
  }

  if ( PQstatus() != CONNECTION_OK )
  {
    QString errorMsg = PQerrorMessage();
    PQfinish();
    QgsMessageLog::logMessage( tr( "Connection to database failed" ) + '\n' + errorMsg, tr( "PostGIS" ) );
    mRef = 0;
    return;
  }

  QgsDebugMsgLevel( QStringLiteral( "Connection to the database was successful" ), 2 );

  deduceEndian();

  /* Check to see if we have working PostGIS support */
  if ( !postgisVersion().isNull() )
  {
    /* Check to see if we have GEOS support and if not, warn the user about
       the problems they will see :) */
    QgsDebugMsgLevel( QStringLiteral( "Checking for GEOS support" ), 3 );

    if ( !hasGEOS() )
    {
      QgsMessageLog::logMessage( tr( "Your PostGIS installation has no GEOS support. Feature selection and identification will not work properly. Please install PostGIS with GEOS support (http://geos.refractions.net)" ), tr( "PostGIS" ) );
    }
    else
    {
      QgsDebugMsgLevel( QStringLiteral( "GEOS support available!" ), 3 );
    }
  }

  if ( mPostgresqlVersion >= 90000 )
  {
    PQexecNR( QStringLiteral( "SET application_name='QGIS'" ) );
    PQexecNR( QStringLiteral( "SET extra_float_digits=3" ) );
  }

  PQsetNoticeProcessor( mConn, noticeProcessor, nullptr );
}

QgsPostgresConn::~QgsPostgresConn()
{
  Q_ASSERT( mRef == 0 );
  if ( mConn )
    ::PQfinish( mConn );
  mConn = nullptr;
}

void QgsPostgresConn::ref()
{
  QMutexLocker locker( &mLock );
  ++mRef;
}

void QgsPostgresConn::unref()
{
  QMutexLocker locker( &mLock );
  if ( --mRef > 0 )
    return;

  if ( mShared )
  {
    QMap<QString, QgsPostgresConn *> &connections = mReadOnly ? sConnectionsRO : sConnectionsRW;

    QString key = connections.key( this, QString() );

    Q_ASSERT( !key.isNull() );
    connections.remove( key );
  }

  // to avoid destroying locked mutex
  locker.unlock();
  delete this;
}

/* private */
QStringList QgsPostgresConn::supportedSpatialTypes() const
{
  QStringList supportedSpatialTypes;

  supportedSpatialTypes << quotedValue( "geometry" )
                        << quotedValue( "geography" );

  if ( hasPointcloud() )
  {
    supportedSpatialTypes << quotedValue( "pcpatch" );
    supportedSpatialTypes << quotedValue( "pcpoint" );
  }

  if ( hasRaster() )
    supportedSpatialTypes << quotedValue( "raster" );

  if ( hasTopology() )
    supportedSpatialTypes << quotedValue( "topogeometry" );

  return supportedSpatialTypes;
}

/* private */
// TODO: deprecate this function
void QgsPostgresConn::addColumnInfo( QgsPostgresLayerProperty &layerProperty, const QString &schemaName, const QString &viewName, bool fetchPkCandidates )
{
  // TODO: optimize this query when pk candidates aren't needed
  //       could use array_agg() and count()
  //       array output would look like this: "{One,tWo}"
  QString sql = QStringLiteral( "SELECT attname, CASE WHEN typname in (%1) THEN 1 ELSE null END AS isSpatial FROM pg_attribute JOIN pg_type ON atttypid=pg_type.oid WHERE attrelid=regclass('%2.%3') AND NOT attisdropped AND attnum>0 ORDER BY attnum" )
                .arg( supportedSpatialTypes().join( ',' ) )
                .arg( quotedIdentifier( schemaName ),
                      quotedIdentifier( viewName ) );
  QgsDebugMsgLevel( "getting column info: " + sql, 2 );
  QgsPostgresResult colRes( PQexec( sql ) );

  layerProperty.pkCols.clear();
  layerProperty.nSpCols = 0;

  if ( colRes.PQresultStatus() == PGRES_TUPLES_OK )
  {
    for ( int i = 0; i < colRes.PQntuples(); i++ )
    {
      if ( fetchPkCandidates )
      {
        layerProperty.pkCols << colRes.PQgetvalue( i, 0 );
      }

      if ( colRes.PQgetisnull( i, 1 ) == 0 )
      {
        ++layerProperty.nSpCols;
      }
    }
  }
  else
  {
    QgsMessageLog::logMessage( tr( "SQL: %1\nresult: %2\nerror: %3\n" ).arg( sql ).arg( colRes.PQresultStatus() ).arg( colRes.PQresultErrorMessage() ), tr( "PostGIS" ) );
  }

}

bool QgsPostgresConn::getTableInfo( bool searchGeometryColumnsOnly, bool searchPublicOnly, bool allowGeometrylessTables, const QString &schema )
{
  QMutexLocker locker( &mLock );
  int nColumns = 0;
  int foundInTables = 0;
  QgsPostgresResult result;
  QString query;

  mLayersSupported.clear();

  for ( int i = SctGeometry; i <= SctRaster; ++i )
  {
    QString sql, tableName, schemaName, columnName, typeName, sridName, gtableName, dimName;

    if ( i == SctGeometry )
    {
      tableName  = QStringLiteral( "l.f_table_name" );
      schemaName = QStringLiteral( "l.f_table_schema" );
      columnName = QStringLiteral( "l.f_geometry_column" );
      typeName   = QStringLiteral( "upper(l.type)" );
      sridName   = QStringLiteral( "l.srid" );
      dimName    = QStringLiteral( "l.coord_dimension" );
      gtableName = QStringLiteral( "geometry_columns" );
    }
    // Geography since postgis 1.5
    else if ( i == SctGeography
              && ( mPostgisVersionMajor >= 2
                   || ( mPostgisVersionMajor == 1 && mPostgisVersionMinor >= 5 ) ) )
    {
      tableName  = QStringLiteral( "l.f_table_name" );
      schemaName = QStringLiteral( "l.f_table_schema" );
      columnName = QStringLiteral( "l.f_geography_column" );
      typeName   = QStringLiteral( "upper(l.type)" );
      sridName   = QStringLiteral( "l.srid" );
      dimName    = QStringLiteral( "2" );
      gtableName = QStringLiteral( "geography_columns" );
    }
    else if ( i == SctTopoGeometry )
    {
      if ( !hasTopology() )
        continue;

      schemaName = QStringLiteral( "l.schema_name" );
      tableName  = QStringLiteral( "l.table_name" );
      columnName = QStringLiteral( "l.feature_column" );
      typeName   = "CASE "
                   "WHEN l.feature_type = 1 THEN 'MULTIPOINT' "
                   "WHEN l.feature_type = 2 THEN 'MULTILINESTRING' "
                   "WHEN l.feature_type = 3 THEN 'MULTIPOLYGON' "
                   "WHEN l.feature_type = 4 THEN 'GEOMETRYCOLLECTION' "
                   "END AS type";
      sridName   = QStringLiteral( "(SELECT srid FROM topology.topology t WHERE l.topology_id=t.id)" );
      dimName    = QStringLiteral( "2" );
      gtableName = QStringLiteral( "topology.layer" );
    }
    else if ( i == SctPcPatch )
    {
      if ( !hasPointcloud() )
        continue;

      tableName  = QStringLiteral( "l.\"table\"" );
      schemaName = QStringLiteral( "l.\"schema\"" );
      columnName = QStringLiteral( "l.\"column\"" );
      typeName   = QStringLiteral( "'POLYGON'" );
      sridName   = QStringLiteral( "l.srid" );
      dimName    = QStringLiteral( "2" );
      gtableName = QStringLiteral( "pointcloud_columns" );
    }
    else if ( i == SctRaster )
    {
      if ( !hasRaster() )
        continue;

      tableName  = QStringLiteral( "l.\"r_table_name\"" );
      schemaName = QStringLiteral( "l.\"r_table_schema\"" );
      columnName = QStringLiteral( "l.\"r_raster_column\"" );
      typeName   = QStringLiteral( "'RASTER'" );
      sridName   = QStringLiteral( "l.srid" );
      dimName    = QStringLiteral( "2" );
      gtableName = QStringLiteral( "raster_columns" );
    }
    else
    {
      QgsMessageLog::logMessage( tr( "Unsupported spatial column type %1" )
                                 .arg( displayStringForGeomType( ( QgsPostgresGeometryColumnType )i ) ) );
      continue;
    }

    // The following query returns only tables that exist and the user has SELECT privilege on.
    // Can't use regclass here because table must exist, else error occurs.
    sql = QString( "SELECT %1,%2,%3,%4,%5,%6,c.relkind,obj_description(c.oid),"
                   "%10, "
                   "count(CASE WHEN t.typname IN (%9) THEN 1 ELSE NULL END) "
                   ", %8 "
                   " FROM %7 l,pg_class c,pg_namespace n,pg_attribute a,pg_type t"
                   " WHERE c.relname=%1"
                   " AND %2=n.nspname"
                   " AND NOT a.attisdropped"
                   " AND a.attrelid=c.oid"
                   " AND a.atttypid=t.oid"
                   " AND a.attnum>0"
                   " AND n.oid=c.relnamespace"
                   " AND has_schema_privilege(n.nspname,'usage')"
                   " AND has_table_privilege(c.oid,'select')" // user has select privilege
                 )
          .arg( tableName, schemaName, columnName, typeName, sridName, dimName, gtableName )
          .arg( i )
          .arg( supportedSpatialTypes().join( ',' ) )
          .arg( mPostgresqlVersion >= 90000 ? "array_agg(a.attname ORDER BY a.attnum)" : "(SELECT array_agg(attname) FROM (SELECT unnest(array_agg(a.attname)) AS attname ORDER BY unnest(array_agg(a.attnum))) AS attname)" )
          ;

    if ( searchPublicOnly )
      sql += QLatin1String( " AND n.nspname='public'" );

    if ( !schema.isEmpty() )
      sql += QStringLiteral( " AND %1='%2'" ).arg( schemaName, schema );

    sql += QString( " GROUP BY 1,2,3,4,5,6,7,c.oid,11" );

    foundInTables |= 1 << i;

    if ( ! query.isEmpty() )
      query += " UNION ";

    query += sql;
  }

  query += QLatin1String( " ORDER BY 2,1,3" );


  QgsDebugMsgLevel( "getting table info from layer registries: " + query, 2 );
  result = PQexec( query, true );
  // NOTE: we intentionally continue if the query fails
  //       (for example because PostGIS is not installed)
  for ( int idx = 0; idx < result.PQntuples(); idx++ )
  {
    QString tableName = result.PQgetvalue( idx, 0 );
    QString schemaName = result.PQgetvalue( idx, 1 );
    QString column = result.PQgetvalue( idx, 2 );
    QString type = result.PQgetvalue( idx, 3 );
    QString ssrid = result.PQgetvalue( idx, 4 );
    int dim = result.PQgetvalue( idx, 5 ).toInt();
    QString relkind = result.PQgetvalue( idx, 6 );
    bool isView = relkind == QLatin1String( "v" ) || relkind == QLatin1String( "m" );
    bool isMaterializedView = relkind == QLatin1String( "m" );
    bool isForeignTable = relkind == QLatin1String( "f" );
    bool isRaster = type == QLatin1String( "RASTER" );
    QString comment = result.PQgetvalue( idx, 7 );
    QString attributes = result.PQgetvalue( idx, 8 );
    int nSpCols = result.PQgetvalue( idx, 9 ).toInt();
    QgsPostgresGeometryColumnType columnType = SctNone;

    int columnTypeInt = result.PQgetvalue( idx, 10 ).toInt();
    if ( columnTypeInt == SctGeometry )
      columnType = SctGeometry;
    else if ( columnTypeInt == SctGeography )
      columnType = SctGeography;
    else if ( columnTypeInt == SctTopoGeometry )
      columnType = SctTopoGeometry;
    else if ( columnTypeInt == SctPcPatch )
      columnType = SctPcPatch;
    else if ( columnTypeInt == SctRaster )
      columnType = SctRaster;
    else
    {
      QgsDebugMsg( QStringLiteral( "Unhandled columnType index %1" )
                   .  arg( columnTypeInt ) );
    }

    int srid = ssrid.isEmpty() ? std::numeric_limits<int>::min() : ssrid.toInt();

    if ( ! isRaster && majorVersion() >= 2 && srid == 0 )
    {
      // 0 doesn't constraint => detect
      srid = std::numeric_limits<int>::min();
    }

#if 0
    QgsDebugMsgLevel( QStringLiteral( "%1 : %2.%3.%4: %5 %6 %7 %8" )
                      .arg( gtableName )
                      .arg( schemaName ).arg( tableName ).arg( column )
                      .arg( type )
                      .arg( srid )
                      .arg( relkind )
                      .arg( dim ), 2 );
#endif

    QgsPostgresLayerProperty layerProperty;
    layerProperty.schemaName = schemaName;
    layerProperty.tableName = tableName;
    layerProperty.geometryColName = column;
    layerProperty.geometryColType = columnType;
    if ( dim == 3 && !type.endsWith( 'M' ) )
      type += QLatin1Char( 'Z' );
    else if ( dim == 4 )
      type += QLatin1String( "ZM" );
    layerProperty.types = QList<QgsWkbTypes::Type>() << ( QgsPostgresConn::wkbTypeFromPostgis( type ) );
    layerProperty.srids = QList<int>() << srid;
    layerProperty.sql.clear();
    layerProperty.relKind = relkind;
    layerProperty.isView = isView;
    layerProperty.isForeignTable = isForeignTable;
    layerProperty.isRaster = isRaster;
    layerProperty.isMaterializedView = isMaterializedView;
    layerProperty.tableComment = comment;
    layerProperty.nSpCols = nSpCols;
    if ( isView || isForeignTable )
    {
      // TODO: use std::transform
      for ( const auto &a : QgsPostgresStringUtils::parseArray( attributes ) )
      {
        layerProperty.pkCols << a.toString();
      }
    }

    if ( isView && layerProperty.pkCols.empty() )
    {
      //QgsDebugMsgLevel( QStringLiteral( "no key columns found." ), 2 );
      continue;
    }

    mLayersSupported << layerProperty;
    nColumns++;
  }

  //search for geometry columns in tables that are not in the geometry_columns metatable
  if ( !searchGeometryColumnsOnly )
  {
    // Now have a look for spatial columns that aren't in the geometry_columns table.
    QString sql = QStringLiteral( "SELECT"
                                  " c.relname"
                                  ",n.nspname"
                                  ",a.attname"
                                  ",c.relkind"
                                  ",CASE WHEN t.typname IN (%1) THEN t.typname ELSE b.typname END AS coltype"
                                  ",obj_description(c.oid)"
                                  " FROM pg_attribute a"
                                  " JOIN pg_class c ON c.oid=a.attrelid"
                                  " JOIN pg_namespace n ON n.oid=c.relnamespace"
                                  " JOIN pg_type t ON t.oid=a.atttypid"
                                  " LEFT JOIN pg_type b ON b.oid=t.typbasetype"
                                  " WHERE c.relkind IN ('v','r','m','p','f')"
                                  " AND has_schema_privilege( n.nspname, 'usage' )"
                                  " AND has_table_privilege( c.oid, 'select' )"
                                  " AND (t.typname IN (%1) OR b.typname IN (%1))" )
                  .arg( supportedSpatialTypes().join( ',' ) );

    // user has select privilege
    if ( searchPublicOnly )
      sql += QLatin1String( " AND n.nspname='public'" );

    if ( !schema.isEmpty() )
      sql += QStringLiteral( " AND n.nspname='%2'" ).arg( schema );

    // skip columns of which we already derived information from the metadata tables
    if ( nColumns > 0 )
    {
      if ( foundInTables & ( 1 << SctGeometry ) )
      {
        sql += QLatin1String( " AND NOT EXISTS (SELECT 1 FROM geometry_columns WHERE n.nspname=f_table_schema AND c.relname=f_table_name AND a.attname=f_geometry_column)" );
      }

      if ( foundInTables & ( 1 << SctGeography ) )
      {
        sql += QLatin1String( " AND NOT EXISTS (SELECT 1 FROM geography_columns WHERE n.nspname=f_table_schema AND c.relname=f_table_name AND a.attname=f_geography_column)" );
      }

      if ( foundInTables & ( 1 << SctPcPatch ) )
      {
        sql += QLatin1String( " AND NOT EXISTS (SELECT 1 FROM pointcloud_columns WHERE n.nspname=\"schema\" AND c.relname=\"table\" AND a.attname=\"column\")" );
      }

      if ( foundInTables & ( 1 << SctRaster ) )
      {
        sql += QLatin1String( " AND NOT EXISTS (SELECT 1 FROM raster_columns WHERE n.nspname=\"r_table_schema\" AND c.relname=\"r_table_name\" AND a.attname=\"r_raster_column\")" );
      }

      if ( foundInTables & ( 1 << SctTopoGeometry ) )
      {
        sql += QLatin1String( " AND NOT EXISTS (SELECT 1 FROM topology.layer WHERE n.nspname=\"schema_name\" AND c.relname=\"table_name\" AND a.attname=\"feature_column\")" );
      }
    }

    QgsDebugMsgLevel( "getting spatial table info from pg_catalog: " + sql, 2 );

    result = PQexec( sql );

    if ( result.PQresultStatus() != PGRES_TUPLES_OK )
    {
      QgsMessageLog::logMessage( tr( "Database connection was successful, but the accessible tables could not be determined. The error message from the database was:\n%1\n" )
                                 .arg( result.PQresultErrorMessage() ),
                                 tr( "PostGIS" ) );
      PQexecNR( QStringLiteral( "COMMIT" ) );
      return false;
    }

    for ( int i = 0; i < result.PQntuples(); i++ )
    {
      // Have the column name, schema name and the table name. The concept of a
      // catalog doesn't exist in PostgreSQL so we ignore that, but we
      // do need to get the geometry type.

      QString tableName  = result.PQgetvalue( i, 0 ); // relname
      QString schemaName = result.PQgetvalue( i, 1 ); // nspname
      QString column     = result.PQgetvalue( i, 2 ); // attname
      QString relkind    = result.PQgetvalue( i, 3 ); // relation kind
      QString coltype    = result.PQgetvalue( i, 4 ); // column type
      bool isView = relkind == QLatin1String( "v" ) || relkind == QLatin1String( "m" );
      bool isMaterializedView = relkind == QLatin1String( "m" );
      bool isForeignTable = relkind == QLatin1String( "f" );
      QString comment    = result.PQgetvalue( i, 5 ); // table comment

      QgsPostgresLayerProperty layerProperty;
      layerProperty.types = QList<QgsWkbTypes::Type>() << QgsWkbTypes::Unknown;
      layerProperty.srids = QList<int>() << std::numeric_limits<int>::min();
      layerProperty.schemaName = schemaName;
      layerProperty.tableName = tableName;
      layerProperty.geometryColName = column;
      layerProperty.relKind = relkind;
      layerProperty.isView = isView;
      layerProperty.isForeignTable = isForeignTable;
      layerProperty.isRaster = coltype == QLatin1String( "raster" );
      layerProperty.isMaterializedView = isMaterializedView;
      layerProperty.tableComment = comment;
      if ( coltype == QLatin1String( "geometry" ) )
      {
        layerProperty.geometryColType = SctGeometry;
      }
      else if ( coltype == QLatin1String( "geography" ) )
      {
        layerProperty.geometryColType = SctGeography;
      }
      else if ( coltype == QLatin1String( "topogeometry" ) )
      {
        layerProperty.geometryColType = SctTopoGeometry;
      }
      else if ( coltype == QLatin1String( "pcpatch" ) ||
                coltype == QLatin1String( "pcpoint" ) )
      {
        layerProperty.geometryColType = SctPcPatch;
      }
      else if ( coltype == QLatin1String( "raster" ) )
      {
        layerProperty.geometryColType = SctRaster;
      }
      else
      {
        Q_ASSERT( !"Unknown geometry type" );
      }

      // TODO: use knowledge from already executed query to count
      //       spatial fields and list attribute names...
      addColumnInfo( layerProperty, schemaName, tableName, isView || isForeignTable );

      if ( isView && layerProperty.pkCols.empty() )
      {
        //QgsDebugMsgLevel( QStringLiteral( "no key columns found." ), 2 );
        continue;
      }

      mLayersSupported << layerProperty;
      nColumns++;
    }
  }

  if ( allowGeometrylessTables )
  {
    QString sql = QStringLiteral( "SELECT "
                                  "pg_class.relname"
                                  ",pg_namespace.nspname"
                                  ",pg_class.relkind"
                                  ",obj_description(pg_class.oid)"
                                  ",%1"
                                  " FROM "
                                  " pg_class"
                                  ",pg_namespace"
                                  ",pg_attribute a"
                                  " WHERE pg_namespace.oid=pg_class.relnamespace"
                                  " AND has_schema_privilege(pg_namespace.nspname,'usage')"
                                  " AND has_table_privilege(pg_class.oid,'select')"
                                  " AND pg_class.relkind IN ('v','r','m','p','f')"
                                  " AND pg_class.oid = a.attrelid"
                                  " AND NOT a.attisdropped"
                                  " AND a.attnum > 0" )
                  .arg( mPostgresqlVersion >= 90000 ? "array_agg(a.attname ORDER BY a.attnum)" : "(SELECT array_agg(attname) FROM (SELECT unnest(array_agg(a.attname)) AS attname ORDER BY unnest(array_agg(a.attnum))) AS attname)" );

    // user has select privilege
    if ( searchPublicOnly )
      sql += QLatin1String( " AND pg_namespace.nspname='public'" );

    if ( !schema.isEmpty() )
      sql += QStringLiteral( " AND pg_namespace.nspname='%2'" ).arg( schema );

    sql += QLatin1String( " GROUP BY 1,2,3,4" );

    QgsDebugMsgLevel( "getting non-spatial table info: " + sql, 2 );

    result = PQexec( sql );

    if ( result.PQresultStatus() != PGRES_TUPLES_OK )
    {
      QgsMessageLog::logMessage( tr( "Database connection was successful, but the accessible tables could not be determined.\nThe error message from the database was:\n%1" )
                                 .arg( result.PQresultErrorMessage() ),
                                 tr( "PostGIS" ) );
      return false;
    }

    for ( int i = 0; i < result.PQntuples(); i++ )
    {
      QString table   = result.PQgetvalue( i, 0 ); // relname
      QString schema  = result.PQgetvalue( i, 1 ); // nspname
      QString relkind = result.PQgetvalue( i, 2 ); // relation kind
      QString comment = result.PQgetvalue( i, 3 ); // table comment
      QString attributes = result.PQgetvalue( i, 4 ); // attributes array
      bool isView = relkind == QLatin1String( "v" ) || relkind == QLatin1String( "m" );
      bool isMaterializedView = relkind == QLatin1String( "m" );
      bool isForeignTable = relkind == QLatin1String( "f" );

      QgsPostgresLayerProperty layerProperty;
      layerProperty.types = QList<QgsWkbTypes::Type>() << QgsWkbTypes::NoGeometry;
      layerProperty.srids = QList<int>() << std::numeric_limits<int>::min();
      layerProperty.schemaName = schema;
      layerProperty.tableName = table;
      layerProperty.geometryColName = QString();
      layerProperty.geometryColType = SctNone;
      layerProperty.nSpCols = 0;
      layerProperty.relKind = relkind;
      layerProperty.isView = isView;
      layerProperty.isForeignTable = isForeignTable;
      layerProperty.isRaster = false;
      layerProperty.isMaterializedView = isMaterializedView;
      layerProperty.tableComment = comment;

      //check if we've already added this layer in some form
      bool alreadyFound = false;
      const auto constMLayersSupported = mLayersSupported;
      for ( const QgsPostgresLayerProperty &foundLayer : constMLayersSupported )
      {
        if ( foundLayer.schemaName == schema && foundLayer.tableName == table )
        {
          //already found this table
          alreadyFound = true;
          break;
        }
      }
      if ( alreadyFound )
        continue;

      if ( isView || isForeignTable )
      {
        // TODO: use std::transform
        for ( const auto &a : QgsPostgresStringUtils::parseArray( attributes ) )
        {
          layerProperty.pkCols << a.toString();
        }
      }

      mLayersSupported << layerProperty;
      nColumns++;
    }
  }

  if ( nColumns == 0 && schema.isEmpty() )
  {
    QgsMessageLog::logMessage( tr( "Database connection was successful, but the accessible tables could not be determined." ), tr( "PostGIS" ) );
  }

  return true;
}

bool QgsPostgresConn::supportedLayers( QVector<QgsPostgresLayerProperty> &layers, bool searchGeometryColumnsOnly, bool searchPublicOnly, bool allowGeometrylessTables, const QString &schema )
{
  QMutexLocker locker( &mLock );

  // Get the list of supported tables
  if ( !getTableInfo( searchGeometryColumnsOnly, searchPublicOnly, allowGeometrylessTables, schema ) )
  {
    QgsMessageLog::logMessage( tr( "Unable to get list of spatially enabled tables from the database" ), tr( "PostGIS" ) );
    return false;
  }

  layers = mLayersSupported;

  return true;
}

bool QgsPostgresConn::getSchemas( QList<QgsPostgresSchemaProperty> &schemas )
{
  schemas.clear();
  QgsPostgresResult result;

  QString sql = QStringLiteral( "SELECT nspname, pg_get_userbyid(nspowner), pg_catalog.obj_description(oid) FROM pg_namespace WHERE nspname !~ '^pg_' AND nspname != 'information_schema' ORDER BY nspname" );

  result = PQexec( sql, true );
  if ( result.PQresultStatus() != PGRES_TUPLES_OK )
  {
    PQexecNR( QStringLiteral( "COMMIT" ) );
    return false;
  }

  for ( int idx = 0; idx < result.PQntuples(); idx++ )
  {
    QgsPostgresSchemaProperty schema;
    schema.name = result.PQgetvalue( idx, 0 );
    schema.owner = result.PQgetvalue( idx, 1 );
    schema.description = result.PQgetvalue( idx, 2 );
    schemas << schema;
  }
  return true;
}

/**
 * Check to see if GEOS is available
 */
bool QgsPostgresConn::hasGEOS() const
{
  // make sure info is up to date for the current connection
  postgisVersion();
  return mGeosAvailable;
}

/**
 * Check to see if topology is available
 */
bool QgsPostgresConn::hasTopology() const
{
  // make sure info is up to date for the current connection
  postgisVersion();
  return mTopologyAvailable;
}

/**
 * Check to see if pointcloud is available
 */
bool QgsPostgresConn::hasPointcloud() const
{
  // make sure info is up to date for the current connection
  postgisVersion();
  return mPointcloudAvailable;
}

/**
 * Check to see if raster is available
 */
bool QgsPostgresConn::hasRaster() const
{
  // make sure info is up to date for the current connection
  postgisVersion();
  return mRasterAvailable;
}
/* Functions for determining available features in postGIS */
QString QgsPostgresConn::postgisVersion() const
{
  QMutexLocker locker( &mLock );
  if ( mGotPostgisVersion )
    return mPostgisVersionInfo;

  mPostgresqlVersion = PQserverVersion( mConn );

  QgsPostgresResult result( PQexec( QStringLiteral( "SELECT postgis_version()" ), false ) );
  if ( result.PQntuples() != 1 )
  {
    QgsMessageLog::logMessage( tr( "No PostGIS support in the database." ), tr( "PostGIS" ) );
    mGotPostgisVersion = true;
    return QString();
  }

  mPostgisVersionInfo = result.PQgetvalue( 0, 0 );

  QgsDebugMsgLevel( "PostGIS version info: " + mPostgisVersionInfo, 2 );

#if QT_VERSION < QT_VERSION_CHECK(5, 14, 0)
  QStringList postgisParts = mPostgisVersionInfo.split( ' ', QString::SkipEmptyParts );

  // Get major and minor version
  QStringList postgisVersionParts = postgisParts[0].split( '.', QString::SkipEmptyParts );
#else
  QStringList postgisParts = mPostgisVersionInfo.split( ' ', Qt::SkipEmptyParts );

  // Get major and minor version
  QStringList postgisVersionParts = postgisParts[0].split( '.', Qt::SkipEmptyParts );
#endif
  if ( postgisVersionParts.size() < 2 )
  {
    QgsMessageLog::logMessage( tr( "Could not parse postgis version string '%1'" ).arg( mPostgisVersionInfo ), tr( "PostGIS" ) );
    return QString();
  }

  mPostgisVersionMajor = postgisVersionParts[0].toInt();
  mPostgisVersionMinor = postgisVersionParts[1].toInt();

  mUseWkbHex = mPostgisVersionMajor < 1;

  // apparently PostGIS 1.5.2 doesn't report capabilities in postgis_version() anymore
  if ( mPostgisVersionMajor > 1 || ( mPostgisVersionMajor == 1 && mPostgisVersionMinor >= 5 ) )
  {
    result = PQexec( QStringLiteral( "SELECT postgis_geos_version(), postgis_proj_version()" ) );
    mGeosAvailable = result.PQntuples() == 1 && !result.PQgetisnull( 0, 0 );
    mProjAvailable = result.PQntuples() == 1 && !result.PQgetisnull( 0, 1 );
    QgsDebugMsgLevel( QStringLiteral( "geos:%1 proj:%2" )
                      .arg( mGeosAvailable ? result.PQgetvalue( 0, 0 ) : "none" )
                      .arg( mProjAvailable ? result.PQgetvalue( 0, 1 ) : "none" ), 2 );
  }
  else
  {
    // assume no capabilities
    mGeosAvailable = false;

    // parse out the capabilities and store them
    QStringList geos = postgisParts.filter( QStringLiteral( "GEOS" ) );
    if ( geos.size() == 1 )
    {
      mGeosAvailable = ( geos[0].indexOf( QLatin1String( "=1" ) ) > -1 );
    }
  }

  // checking for topology support
  QgsDebugMsgLevel( QStringLiteral( "Checking for topology support" ), 2 );
  mTopologyAvailable = false;
  if ( mPostgisVersionMajor > 1 )
  {
    QgsPostgresResult result(
      PQexec(
        QStringLiteral(
          "SELECT has_schema_privilege(n.oid, 'usage')"
          " AND has_table_privilege(t.oid, 'select')"
          " AND has_table_privilege(l.oid, 'select')"
          " FROM pg_namespace n, pg_class t, pg_class l"
          " WHERE n.nspname = 'topology'"
          " AND t.relnamespace = n.oid"
          " AND l.relnamespace = n.oid"
          " AND t.relname = 'topology'"
          " AND l.relname = 'layer'"
        ) ) );
    if ( result.PQntuples() >= 1 && result.PQgetvalue( 0, 0 ) == QLatin1String( "t" ) )
    {
      mTopologyAvailable = true;
    }
  }

  if ( mTopologyAvailable )
  {
    QgsDebugMsgLevel( QStringLiteral( "Topology support available :)" ), 2 );
  }
  else
  {
    QgsDebugMsgLevel( QStringLiteral( "Topology support not available :(" ), 2 );
  }

  mGotPostgisVersion = true;

  if ( mPostgresqlVersion >= 90000 )
  {
    QgsDebugMsgLevel( QStringLiteral( "Checking for pointcloud support" ), 2 );
    result = PQexec( QStringLiteral(
                       "SELECT has_table_privilege(c.oid, 'select')"
                       " AND has_table_privilege(f.oid, 'select')"
                       " FROM pg_class c, pg_class f, pg_namespace n, pg_extension e"
                       " WHERE c.relnamespace = n.oid"
                       " AND c.relname = 'pointcloud_columns'"
                       " AND f.relnamespace = n.oid"
                       " AND f.relname = 'pointcloud_formats'"
                       " AND n.oid = e.extnamespace"
                       " AND e.extname = 'pointcloud'"
                     ), false );
    if ( result.PQntuples() >= 1 && result.PQgetvalue( 0, 0 ) == QLatin1String( "t" ) )
    {
      mPointcloudAvailable = true;
      QgsDebugMsgLevel( QStringLiteral( "Pointcloud support available!" ), 2 );
    }
  }

  QgsDebugMsgLevel( QStringLiteral( "Checking for raster support" ), 2 );
  if ( mPostgisVersionMajor >= 2 )
  {
    result = PQexec( QStringLiteral(
                       "SELECT has_table_privilege(c.oid, 'select')"
                       " FROM pg_class c, pg_namespace n, pg_type t"
                       " WHERE c.relnamespace = n.oid"
                       " AND n.oid = t.typnamespace"
                       " AND c.relname = 'raster_columns'"
                       " AND t.typname = 'raster'"
                     ), false );
    if ( result.PQntuples() >= 1 && result.PQgetvalue( 0, 0 ) == QLatin1String( "t" ) )
    {
      mRasterAvailable = true;
      QgsDebugMsgLevel( QStringLiteral( "Raster support available!" ), 2 );
    }
  }

  return mPostgisVersionInfo;
}

QString QgsPostgresConn::quotedIdentifier( const QString &ident )
{
  QString result = ident;
  result.replace( '"', QLatin1String( "\"\"" ) );
  return result.prepend( '\"' ).append( '\"' );
}

static QString quotedString( const QString &v )
{
  QString result = v;
  result.replace( '\'', QLatin1String( "''" ) );
  if ( result.contains( '\\' ) )
    return result.replace( '\\', QLatin1String( "\\\\" ) ).prepend( "E'" ).append( '\'' );
  else
    return result.prepend( '\'' ).append( '\'' );
}

static QString doubleQuotedMapValue( const QString &v )
{
  QString result = v;
  return "\"" + result.replace( '\\', QLatin1String( "\\\\\\\\" ) ).replace( '\"', QLatin1String( "\\\\\"" ) ).replace( '\'', QLatin1String( "\\'" ) ) + "\"";
}

static QString quotedMap( const QVariantMap &map )
{
  QString ret;
  for ( QVariantMap::const_iterator i = map.constBegin(); i != map.constEnd(); ++i )
  {
    if ( !ret.isEmpty() )
    {
      ret += QLatin1Char( ',' );
    }
    ret.append( doubleQuotedMapValue( i.key() ) + "=>" +
                doubleQuotedMapValue( i.value().toString() ) );
  }
  return "E'" + ret + "'::hstore";
}

static QString quotedList( const QVariantList &list )
{
  QString ret;
  for ( QVariantList::const_iterator i = list.constBegin(); i != list.constEnd(); ++i )
  {
    if ( !ret.isEmpty() )
    {
      ret += QLatin1Char( ',' );
    }

    QString inner = i->toString();
    if ( inner.startsWith( '{' ) || i->type() == QVariant::Int || i->type() == QVariant::LongLong )
    {
      ret.append( inner );
    }
    else
    {
      ret.append( doubleQuotedMapValue( i->toString() ) );
    }
  }
  return "E'{" + ret + "}'";
}

QString QgsPostgresConn::quotedValue( const QVariant &value )
{
  if ( value.isNull() )
    return QStringLiteral( "NULL" );

  switch ( value.type() )
  {
    case QVariant::Int:
    case QVariant::LongLong:
      return value.toString();

    case QVariant::DateTime:
      return quotedString( value.toDateTime().toString( Qt::ISODateWithMs ) );

    case QVariant::Bool:
      return value.toBool() ? "TRUE" : "FALSE";

    case QVariant::Map:
      return quotedMap( value.toMap() );

    case QVariant::StringList:
    case QVariant::List:
      return quotedList( value.toList() );

    case QVariant::Double:
    case QVariant::String:
    default:
      return quotedString( value.toString() );
  }
}

QString QgsPostgresConn::quotedJsonValue( const QVariant &value )
{
  if ( value.isNull() || !value.isValid() )
    return QStringLiteral( "null" );
  // where json is a string literal just construct it from that rather than dump
  if ( value.type() == QVariant::String )
  {
    QString valueStr = value.toString();
    if ( valueStr.at( 0 ) == '\"' && valueStr.at( valueStr.size() - 1 ) == '\"' )
    {
      return quotedString( value.toString() );
    }
  }
  const auto j = QgsJsonUtils::jsonFromVariant( value );
  return quotedString( QString::fromStdString( j.dump() ) );
}

PGresult *QgsPostgresConn::PQexec( const QString &query, bool logError, bool retry ) const
{
  QMutexLocker locker( &mLock );

  QgsDebugMsgLevel( QStringLiteral( "Executing SQL: %1" ).arg( query ), 3 );

  PGresult *res = ::PQexec( mConn, query.toUtf8() );

  // libpq may return a non null ptr with conn status not OK so we need to check for it to allow a retry below
  if ( res && PQstatus() == CONNECTION_OK )
  {
    int errorStatus = PQresultStatus( res );
    if ( errorStatus != PGRES_COMMAND_OK && errorStatus != PGRES_TUPLES_OK )
    {
      if ( logError )
      {
        QgsMessageLog::logMessage( tr( "Erroneous query: %1 returned %2 [%3]" )
                                   .arg( query ).arg( errorStatus ).arg( PQresultErrorMessage( res ) ),
                                   tr( "PostGIS" ) );
      }
      else
      {
        QgsDebugMsg( QStringLiteral( "Not logged erroneous query: %1 returned %2 [%3]" )
                     .arg( query ).arg( errorStatus ).arg( PQresultErrorMessage( res ) ) );
      }
    }
    return res;
  }
  if ( PQstatus() != CONNECTION_OK )
  {
    if ( logError )
    {
      QgsMessageLog::logMessage( tr( "Connection error: %1 returned %2 [%3]" )
                                 .arg( query ).arg( PQstatus() ).arg( PQerrorMessage() ),
                                 tr( "PostGIS" ) );
    }
    else
    {
      QgsDebugMsg( QStringLiteral( "Connection error: %1 returned %2 [%3]" )
                   .arg( query ).arg( PQstatus() ).arg( PQerrorMessage() ) );
    }
  }
  else
  {
    if ( logError )
    {
      QgsMessageLog::logMessage( tr( "Query failed: %1\nError: no result buffer" ).arg( query ), tr( "PostGIS" ) );
    }
    else
    {
      QgsDebugMsg( QStringLiteral( "Not logged query failed: %1\nError: no result buffer" ).arg( query ) );
    }
  }

  if ( retry )
  {
    QgsMessageLog::logMessage( tr( "resetting bad connection." ), tr( "PostGIS" ) );
    ::PQreset( mConn );
    res = PQexec( query, logError, false );
    if ( PQstatus() == CONNECTION_OK )
    {
      if ( res )
      {
        QgsMessageLog::logMessage( tr( "retry after reset succeeded." ), tr( "PostGIS" ) );
        return res;
      }
      else
      {
        QgsMessageLog::logMessage( tr( "retry after reset failed again." ), tr( "PostGIS" ) );
        return nullptr;
      }
    }
    else
    {
      QgsMessageLog::logMessage( tr( "connection still bad after reset." ), tr( "PostGIS" ) );
    }
  }
  else
  {
    QgsMessageLog::logMessage( tr( "bad connection, not retrying." ), tr( "PostGIS" ) );
  }
  return nullptr;

}

int QgsPostgresConn::PQCancel()
{
  // No locker: this is supposed to be thread safe
  int result = 0;
  auto cancel = ::PQgetCancel( mConn ) ;
  if ( cancel )
  {
    char errbuf[255];
    result = ::PQcancel( cancel, errbuf, 255 );
    if ( ! result )
      QgsDebugMsgLevel( QStringLiteral( "Error canceling the query:" ).arg( errbuf ), 3 );
  }
  ::PQfreeCancel( cancel );
  return result;
}

bool QgsPostgresConn::openCursor( const QString &cursorName, const QString &sql )
{
  QMutexLocker locker( &mLock ); // to protect access to mOpenCursors
  QString preStr;

  if ( mOpenCursors++ == 0 && !mTransaction )
  {
    QgsDebugMsgLevel( QStringLiteral( "Starting read-only transaction: %1" ).arg( mPostgresqlVersion ), 4 );
    if ( mPostgresqlVersion >= 80000 )
      preStr = QStringLiteral( "BEGIN READ ONLY;" );
    else
      preStr = QStringLiteral( "BEGIN;" );
  }
  QgsDebugMsgLevel( QStringLiteral( "Binary cursor %1 for %2" ).arg( cursorName, sql ), 3 );
  return PQexecNR( QStringLiteral( "%1DECLARE %2 BINARY CURSOR%3 FOR %4" ).
                   arg( preStr, cursorName, !mTransaction ? QString() : QStringLiteral( " WITH HOLD" ), sql ) );
}

bool QgsPostgresConn::closeCursor( const QString &cursorName )
{
  QMutexLocker locker( &mLock ); // to protect access to mOpenCursors
  QString postStr;

  if ( --mOpenCursors == 0 && !mTransaction )
  {
    QgsDebugMsgLevel( QStringLiteral( "Committing read-only transaction" ), 4 );
    postStr = QStringLiteral( ";COMMIT" );
  }

  if ( !PQexecNR( QStringLiteral( "CLOSE %1%2" ).arg( cursorName, postStr ) ) )
    return false;

  return true;
}

QString QgsPostgresConn::uniqueCursorName()
{
  QMutexLocker locker( &mLock ); // to protect access to mNextCursorId
  return QStringLiteral( "qgis_%1" ).arg( ++mNextCursorId );
}

bool QgsPostgresConn::PQexecNR( const QString &query )
{
  QMutexLocker locker( &mLock ); // to protect access to mOpenCursors

  QgsPostgresResult res( PQexec( query, false ) );

  ExecStatusType errorStatus = res.PQresultStatus();
  if ( errorStatus == PGRES_COMMAND_OK )
    return true;

  QgsMessageLog::logMessage( tr( "Query: %1 returned %2 [%3]" )
                             .arg( query )
                             .arg( errorStatus )
                             .arg( res.PQresultErrorMessage() ),
                             tr( "PostGIS" ) );

  if ( mOpenCursors )
  {
    QgsMessageLog::logMessage( tr( "%1 cursor states lost.\nSQL: %2\nResult: %3 (%4)" )
                               .arg( mOpenCursors ).arg( query ).arg( errorStatus )
                               .arg( res.PQresultErrorMessage() ), tr( "PostGIS" ) );
    mOpenCursors = 0;
  }

  if ( PQstatus() == CONNECTION_OK )
  {
    PQexecNR( QStringLiteral( "ROLLBACK" ) );
  }

  return false;
}

PGresult *QgsPostgresConn::PQgetResult()
{
  return ::PQgetResult( mConn );
}

PGresult *QgsPostgresConn::PQprepare( const QString &stmtName, const QString &query, int nParams, const Oid *paramTypes )
{
  QMutexLocker locker( &mLock );

  return ::PQprepare( mConn, stmtName.toUtf8(), query.toUtf8(), nParams, paramTypes );
}

PGresult *QgsPostgresConn::PQexecPrepared( const QString &stmtName, const QStringList &params )
{
  QMutexLocker locker( &mLock );

  const char **param = new const char *[ params.size()];
  QList<QByteArray> qparam;

  qparam.reserve( params.size() );
  for ( int i = 0; i < params.size(); i++ )
  {
    qparam << params[i].toUtf8();

    if ( params[i].isNull() )
      param[i] = nullptr;
    else
      param[i] = qparam[i];
  }

  PGresult *res = ::PQexecPrepared( mConn, stmtName.toUtf8(), params.size(), param, nullptr, nullptr, 0 );

  delete [] param;

  return res;
}

void QgsPostgresConn::PQfinish()
{
  QMutexLocker locker( &mLock );

  Q_ASSERT( mConn );
  ::PQfinish( mConn );
  mConn = nullptr;
}

int QgsPostgresConn::PQstatus() const
{
  QMutexLocker locker( &mLock );

  Q_ASSERT( mConn );
  return ::PQstatus( mConn );
}

QString QgsPostgresConn::PQerrorMessage() const
{
  QMutexLocker locker( &mLock );

  Q_ASSERT( mConn );
  return QString::fromUtf8( ::PQerrorMessage( mConn ) );
}

int QgsPostgresConn::PQsendQuery( const QString &query )
{
  QMutexLocker locker( &mLock );
  Q_ASSERT( mConn );
  return ::PQsendQuery( mConn, query.toUtf8() );
}

bool QgsPostgresConn::begin()
{
  QMutexLocker locker( &mLock );
  if ( mTransaction )
  {
    return PQexecNR( QStringLiteral( "SAVEPOINT transaction_savepoint" ) );
  }
  else
  {
    return PQexecNR( QStringLiteral( "BEGIN" ) );
  }
}

bool QgsPostgresConn::commit()
{
  QMutexLocker locker( &mLock );
  if ( mTransaction )
  {
    return PQexecNR( QStringLiteral( "RELEASE SAVEPOINT transaction_savepoint" ) );
  }
  else
  {
    return PQexecNR( QStringLiteral( "COMMIT" ) );
  }
}

bool QgsPostgresConn::rollback()
{
  QMutexLocker locker( &mLock );
  if ( mTransaction )
  {
    return PQexecNR( QStringLiteral( "ROLLBACK TO SAVEPOINT transaction_savepoint" ) )
           && PQexecNR( QStringLiteral( "RELEASE SAVEPOINT transaction_savepoint" ) );
  }
  else
  {
    return PQexecNR( QStringLiteral( "ROLLBACK" ) );
  }
}

qint64 QgsPostgresConn::getBinaryInt( QgsPostgresResult &queryResult, int row, int col )
{
  QMutexLocker locker( &mLock );
  quint64 oid;
  char *p = PQgetvalue( queryResult.result(), row, col );
  size_t s = PQgetlength( queryResult.result(), row, col );

#ifdef QGISDEBUG
  if ( QgsLogger::debugLevel() >= 4 )
  {
    QString buf;
    for ( size_t i = 0; i < s; i++ )
    {
      buf += QStringLiteral( "%1 " ).arg( *( unsigned char * )( p + i ), 0, 16, QLatin1Char( ' ' ) );
    }

    QgsDebugMsgLevel( QStringLiteral( "int in hex:%1" ).arg( buf ), 2 );
  }
#endif

  switch ( s )
  {
    case 2:
      oid = *( quint16 * )p;
      if ( mSwapEndian )
        oid = ntohs( oid );
      /* cast to signed 16bit
       * See https://github.com/qgis/QGIS/issues/22258 */
      oid = ( qint16 )oid;
      break;

    case 6:
    {
      quint64 block  = *( quint32 * ) p;
      quint64 offset = *( quint16 * )( p + sizeof( quint32 ) );

      if ( mSwapEndian )
      {
        block = ntohl( block );
        offset = ntohs( offset );
      }

      oid = ( block << 16 ) + offset;
    }
    break;

    case 8:
    {
      quint32 oid0 = *( quint32 * ) p;
      quint32 oid1 = *( quint32 * )( p + sizeof( quint32 ) );

      if ( mSwapEndian )
      {
        QgsDebugMsgLevel( QStringLiteral( "swap oid0:%1 oid1:%2" ).arg( oid0 ).arg( oid1 ), 4 );
        oid0 = ntohl( oid0 );
        oid1 = ntohl( oid1 );
      }

      QgsDebugMsgLevel( QStringLiteral( "oid0:%1 oid1:%2" ).arg( oid0 ).arg( oid1 ), 4 );
      oid   = oid0;
      QgsDebugMsgLevel( QStringLiteral( "oid:%1" ).arg( oid ), 4 );
      oid <<= 32;
      QgsDebugMsgLevel( QStringLiteral( "oid:%1" ).arg( oid ), 4 );
      oid  |= oid1;
      QgsDebugMsgLevel( QStringLiteral( "oid:%1" ).arg( oid ), 4 );
    }
    break;

    default:
      QgsDebugMsg( QStringLiteral( "unexpected size %1" ).arg( s ) );
      //intentional fall-through
      FALLTHROUGH
    case 4:
      oid = *( quint32 * )p;
      if ( mSwapEndian )
        oid = ntohl( oid );
      /* cast to signed 32bit
       * See https://github.com/qgis/QGIS/issues/22258 */
      oid = ( qint32 )oid;
      break;
  }

  return oid;
}

QString QgsPostgresConn::fieldExpressionForWhereClause( const QgsField &fld, QVariant::Type valueType, QString expr )
{
  QString out;
  const QString &type = fld.typeName();

  if ( type == QLatin1String( "timestamp" ) || type == QLatin1String( "time" ) || type == QLatin1String( "date" ) )
  {
    out = expr.arg( quotedIdentifier( fld.name() ) );
    // if field and value havev incompatible types, rollback to text cast
    if ( valueType !=  QVariant::LastType && valueType != QVariant::DateTime && valueType != QVariant::Date && valueType != QVariant::Time )
    {
      out = out + "::text";
    }
  }

  else if ( type == QLatin1String( "int8" ) || type == QLatin1String( "serial8" ) //
            || type == QLatin1String( "int2" ) || type == QLatin1String( "int4" ) || type == QLatin1String( "oid" ) || type == QLatin1String( "serial" ) //
            || type == QLatin1String( "real" ) || type == QLatin1String( "double precision" ) || type == QLatin1String( "float4" ) || type == QLatin1String( "float8" ) //
            || type == QLatin1String( "numeric" ) )
  {
    out = expr.arg( quotedIdentifier( fld.name() ) );
    // if field and value havev incompatible types, rollback to text cast
    if ( valueType !=  QVariant::LastType && valueType != QVariant::Int && valueType != QVariant::LongLong && valueType != QVariant::Double )
    {
      out = out + "::text";
    }
  }

  else
  {
    out = fieldExpression( fld, expr ); // same as fieldExpression by default
  }

  return out;
}

QString QgsPostgresConn::fieldExpression( const QgsField &fld, QString expr )
{
  const QString &type = fld.typeName();
  expr = expr.arg( quotedIdentifier( fld.name() ) );
  if ( type == QLatin1String( "money" ) )
  {
    return QStringLiteral( "cash_out(%1)::text" ).arg( expr );
  }
  else if ( type.startsWith( '_' ) )
  {
    //TODO: add native support for arrays
    return QStringLiteral( "array_out(%1)::text" ).arg( expr );
  }
  else if ( type == QLatin1String( "bool" ) )
  {
    return QStringLiteral( "boolout(%1)::text" ).arg( expr );
  }
  else if ( type == QLatin1String( "geometry" ) )
  {
    return QStringLiteral( "%1(%2)" )
           .arg( majorVersion() < 2 ? "asewkt" : "st_asewkt",
                 expr );
  }
  else if ( type == QLatin1String( "geography" ) )
  {
    return QStringLiteral( "st_astext(%1)" ).arg( expr );
  }
  else if ( type == QLatin1String( "int8" ) )
  {
    return expr;
  }
  //TODO: add support for hstore
  //TODO: add support for json/jsonb
  else
  {
    return expr + "::text";
  }
}

QList<QgsVectorDataProvider::NativeType> QgsPostgresConn::nativeTypes()
{
  QList<QgsVectorDataProvider::NativeType> types;

  types     // integer types
      << QgsVectorDataProvider::NativeType( tr( "Whole Number (smallint - 16bit)" ), QStringLiteral( "int2" ), QVariant::Int, -1, -1, 0, 0 )
      << QgsVectorDataProvider::NativeType( tr( "Whole Number (integer - 32bit)" ), QStringLiteral( "int4" ), QVariant::Int, -1, -1, 0, 0 )
      << QgsVectorDataProvider::NativeType( tr( "Whole Number (integer - 64bit)" ), QStringLiteral( "int8" ), QVariant::LongLong, -1, -1, 0, 0 )
      << QgsVectorDataProvider::NativeType( tr( "Decimal Number (numeric)" ), QStringLiteral( "numeric" ), QVariant::Double, 1, 20, 0, 20 )
      << QgsVectorDataProvider::NativeType( tr( "Decimal Number (decimal)" ), QStringLiteral( "decimal" ), QVariant::Double, 1, 20, 0, 20 )

      // floating point
      << QgsVectorDataProvider::NativeType( tr( "Decimal Number (real)" ), QStringLiteral( "real" ), QVariant::Double, -1, -1, -1, -1 )
      << QgsVectorDataProvider::NativeType( tr( "Decimal Number (double)" ), QStringLiteral( "double precision" ), QVariant::Double, -1, -1, -1, -1 )

      // string types
      << QgsVectorDataProvider::NativeType( tr( "Text, fixed length (char)" ), QStringLiteral( "char" ), QVariant::String, 1, 255, -1, -1 )
      << QgsVectorDataProvider::NativeType( tr( "Text, limited variable length (varchar)" ), QStringLiteral( "varchar" ), QVariant::String, 1, 255, -1, -1 )
      << QgsVectorDataProvider::NativeType( tr( "Text, unlimited length (text)" ), QStringLiteral( "text" ), QVariant::String, -1, -1, -1, -1 )
      << QgsVectorDataProvider::NativeType( tr( "Text, case-insensitive unlimited length (citext)" ), QStringLiteral( "citext" ), QVariant::String, -1, -1, -1, -1 )

      // date type
<<<<<<< HEAD
      << QgsVectorDataProvider::NativeType( tr( "Date" ), QStringLiteral( "date" ), QVariant::Date, -1, -1, -1, -1 )
      << QgsVectorDataProvider::NativeType( tr( "Time" ), QStringLiteral( "time" ), QVariant::Time, -1, -1, -1, -1 )
      << QgsVectorDataProvider::NativeType( tr( "Date & Time" ), QStringLiteral( "timestamp without time zone" ), QVariant::DateTime, -1, -1, -1, -1 )
      << QgsVectorDataProvider::NativeType( tr( "Interval" ), QStringLiteral( "interval" ), QVariant::UserType, -1, -1, -1, -1 )
=======
      << QgsVectorDataProvider::NativeType( QgsVariantUtils::typeToDisplayString( QVariant::Date ), QStringLiteral( "date" ), QVariant::Date, -1, -1, -1, -1 )
      << QgsVectorDataProvider::NativeType( QgsVariantUtils::typeToDisplayString( QVariant::Time ), QStringLiteral( "time" ), QVariant::Time, -1, -1, -1, -1 )
      << QgsVectorDataProvider::NativeType( QgsVariantUtils::typeToDisplayString( QVariant::DateTime ), QStringLiteral( "timestamp without time zone" ), QVariant::DateTime, -1, -1, -1, -1 )

>>>>>>> 65287ee4
      // complex types
      << QgsVectorDataProvider::NativeType( tr( "Map (hstore)" ), QStringLiteral( "hstore" ), QVariant::Map, -1, -1, -1, -1, QVariant::String )
      << QgsVectorDataProvider::NativeType( tr( "Array of Number (integer - 32bit)" ), QStringLiteral( "int4[]" ), QVariant::List, -1, -1, -1, -1, QVariant::Int )
      << QgsVectorDataProvider::NativeType( tr( "Array of Number (integer - 64bit)" ), QStringLiteral( "int8[]" ), QVariant::List, -1, -1, -1, -1, QVariant::LongLong )
      << QgsVectorDataProvider::NativeType( tr( "Array of Number (double)" ), QStringLiteral( "double precision[]" ), QVariant::List, -1, -1, -1, -1, QVariant::Double )
      << QgsVectorDataProvider::NativeType( tr( "Array of Text" ), QStringLiteral( "text[]" ), QVariant::StringList, -1, -1, -1, -1, QVariant::String )

      // boolean
      << QgsVectorDataProvider::NativeType( QgsVariantUtils::typeToDisplayString( QVariant::Bool ), QStringLiteral( "bool" ), QVariant::Bool, -1, -1, -1, -1 )

      // binary (bytea)
      << QgsVectorDataProvider::NativeType( tr( "Binary Object (bytea)" ), QStringLiteral( "bytea" ), QVariant::ByteArray, -1, -1, -1, -1 )
      ;

  if ( pgVersion() >= 90200 )
  {
    types << QgsVectorDataProvider::NativeType( tr( "JSON (json)" ), QStringLiteral( "json" ), QVariant::Map, -1, -1, -1, -1, QVariant::String );

    if ( pgVersion() >= 90400 )
    {
      types << QgsVectorDataProvider::NativeType( tr( "JSON (jsonb)" ), QStringLiteral( "jsonb" ), QVariant::Map, -1, -1, -1, -1, QVariant::String );
    }
  }
  return types;
}

void QgsPostgresConn::deduceEndian()
{
  QMutexLocker locker( &mLock );
  // need to store the PostgreSQL endian format used in binary cursors
  // since it appears that starting with
  // version 7.4, binary cursors return data in XDR whereas previous versions
  // return data in the endian of the server

  QgsPostgresResult resOID;
  int queryCounter = 0;
  int errorCounter = 0;
  int oidStatus = 0;
  int oidSelectSet = 1 << 0;
  int oidBinaryCursorSet = 1 << 1;
  qint64 oidSelect = 0;
  qint64 oidBinaryCursor = 0;

  if ( 0 == PQsendQuery( QStringLiteral(
                           "SELECT regclass('pg_class')::oid AS oidselect;"
                           "BEGIN;"
                           "DECLARE oidcursor BINARY CURSOR FOR SELECT regclass('pg_class')::oid AS oidbinarycursor;"
                           "FETCH FORWARD 1 FROM oidcursor;"
                           "CLOSE oidcursor;"
                           "COMMIT;" ) ) )
    QgsDebugMsgLevel( QStringLiteral( "PQsendQuery(...) error %1" ).arg( PQerrorMessage() ), 2 );

  for ( ;; )
  {
    // PQgetResult() must be called repeatedly until it returns a null pointer
    resOID = PQgetResult();

    if ( resOID.result() == nullptr )
      break;

    queryCounter++;
    if ( resOID.PQresultStatus() == PGRES_FATAL_ERROR )
    {
      errorCounter++;
      QgsDebugMsgLevel( QStringLiteral( "QUERY #%1 PGRES_FATAL_ERROR %2" )
                        .arg( queryCounter )
                        .arg( PQerrorMessage().trimmed() ), 2 );
      continue;
    }

    if ( resOID.PQresultStatus() == PGRES_TUPLES_OK && resOID.PQnfields() && resOID.PQntuples() )
    {
      if ( resOID.PQfname( 0 ) == QLatin1String( "oidselect" ) )
      {
        oidSelect = resOID.PQgetvalue( 0, 0 ).toLongLong();
        oidStatus |= oidSelectSet;
      }
      if ( resOID.PQfname( 0 ) == QLatin1String( "oidbinarycursor" ) )
      {
        oidBinaryCursor = getBinaryInt( resOID, 0, 0 );
        oidStatus |= oidBinaryCursorSet;
      }
    }
  }

  if ( errorCounter == 0 && oidStatus == ( oidSelectSet | oidBinaryCursorSet ) )
  {
    mSwapEndian = mSwapEndian == ( oidSelect == oidBinaryCursor );
    return;
  }

  QgsDebugMsgLevel( QStringLiteral( "Back to old deduceEndian(): PQstatus() - %1, queryCounter = %2, errorCounter = %3" )
                    .arg( PQstatus() )
                    .arg( queryCounter )
                    .arg( errorCounter ), 2 );

  QgsPostgresResult res( PQexec( QStringLiteral( "select regclass('pg_class')::oid" ) ) );
  QString oidValue = res.PQgetvalue( 0, 0 );

  QgsDebugMsgLevel( QStringLiteral( "Creating binary cursor" ), 2 );

  // get the same value using a binary cursor
  openCursor( QStringLiteral( "oidcursor" ), QStringLiteral( "select regclass('pg_class')::oid" ) );

  QgsDebugMsgLevel( QStringLiteral( "Fetching a record and attempting to get check endian-ness" ), 2 );

  res = PQexec( QStringLiteral( "fetch forward 1 from oidcursor" ) );

  mSwapEndian = true;
  if ( res.PQntuples() > 0 )
  {
    // get the oid value from the binary cursor
    qint64 oid = getBinaryInt( res, 0, 0 );

    QgsDebugMsgLevel( QStringLiteral( "Got oid of %1 from the binary cursor" ).arg( oid ), 2 );
    QgsDebugMsgLevel( QStringLiteral( "First oid is %1" ).arg( oidValue ), 2 );

    // compare the two oid values to determine if we need to do an endian swap
    if ( oid != oidValue.toLongLong() )
      mSwapEndian = false;
  }

  closeCursor( QStringLiteral( "oidcursor" ) );
}

void QgsPostgresConn::retrieveLayerTypes( QgsPostgresLayerProperty &layerProperty, bool useEstimatedMetadata )
{
  QVector<QgsPostgresLayerProperty *> vect;
  vect << &layerProperty;
  retrieveLayerTypes( vect, useEstimatedMetadata );
}

void QgsPostgresConn::retrieveLayerTypes( QVector<QgsPostgresLayerProperty *> &layerProperties, bool useEstimatedMetadata )
{
  QString table;
  QString query;

  // Limit table row scan if useEstimatedMetadata
  const QString tableScanLimit { useEstimatedMetadata ? QStringLiteral( " LIMIT %1" ).arg( GEOM_TYPE_SELECT_LIMIT ) : QString() };

  int i = 0;
  for ( auto *layerPropertyPtr : layerProperties )
  {
    QgsPostgresLayerProperty &layerProperty = *layerPropertyPtr;

    if ( i++ )
      query += " UNION ";

    if ( !layerProperty.schemaName.isEmpty() )
    {
      table = QStringLiteral( "%1.%2" )
              .arg( quotedIdentifier( layerProperty.schemaName ),
                    quotedIdentifier( layerProperty.tableName ) );
    }
    else
    {
      // Query
      table = layerProperty.tableName;
    }

    if ( layerProperty.geometryColName.isEmpty() )
      continue;

    if ( layerProperty.isRaster )
    {
      QString sql;

      int srid = layerProperty.srids.value( 0, std::numeric_limits<int>::min() );
      // SRID is already known
      if ( srid != std::numeric_limits<int>::min() )
      {
        sql += QStringLiteral( "SELECT %1, array_agg( '%2:RASTER:-1'::text )" )
               .arg( i - 1 )
               .arg( srid );
      }
      else
      {
        if ( useEstimatedMetadata )
        {
          sql = QStringLiteral( "SELECT %1, "
                                "array_agg(srid || ':RASTER:-1') "
                                "FROM raster_columns "
                                "WHERE r_raster_column = %2 AND r_table_schema = %3 AND r_table_name = %4" )
                .arg( i - 1 )
                .arg( quotedValue( layerProperty.geometryColName ) )
                .arg( quotedValue( layerProperty.schemaName ) )
                .arg( quotedValue( layerProperty.tableName ) );
        }
        else
        {
          sql = QStringLiteral( "SELECT %1, "
                                "array_agg(DISTINCT st_srid(%2) || ':RASTER:-1') "
                                "FROM %3 "
                                "%2 IS NOT NULL "
                                "%4"   // SQL clause
                                "%5" )
                .arg( i - 1 )
                .arg( quotedIdentifier( layerProperty.geometryColName ) )
                .arg( table )
                .arg( layerProperty.sql.isEmpty() ? QString() : QStringLiteral( " AND %1" ).arg( layerProperty.sql ) )
                .arg( tableScanLimit );
        }
      }

      QgsDebugMsgLevel( "Raster srids query: " + sql, 2 );
      query += sql;
    }
    else  // vectors
    {
      // our estimation ignores that a where clause might restrict the feature type or srid
      if ( useEstimatedMetadata )
      {
        table = QStringLiteral( "(SELECT %1 FROM %2 WHERE %3%1 IS NOT NULL%4) AS t" )
                .arg( quotedIdentifier( layerProperty.geometryColName ),
                      table,
                      layerProperty.sql.isEmpty() ? QString() : QStringLiteral( " (%1) AND " ).arg( layerProperty.sql ) )
                .arg( tableScanLimit );
      }
      else if ( !layerProperty.sql.isEmpty() )
      {
        table += QStringLiteral( " WHERE %1" ).arg( layerProperty.sql );
      }

      QString sql = QStringLiteral( "SELECT %1, " ).arg( i - 1 );

      bool castToGeometry = layerProperty.geometryColType == SctGeography ||
                            layerProperty.geometryColType == SctPcPatch;

      sql += QLatin1String( "array_agg(DISTINCT " );

      int srid = layerProperty.srids.value( 0, std::numeric_limits<int>::min() );
      if ( srid == std::numeric_limits<int>::min() )
      {
        sql += QStringLiteral( "%1(%2%3)::text" )
               .arg( majorVersion() < 2 ? "srid" : "st_srid",
                     quotedIdentifier( layerProperty.geometryColName ),
                     castToGeometry ?  "::geometry" : "" );
      }
      else
      {
        sql += QStringLiteral( "%1::text" )
               .arg( QString::number( srid ) );
      }

      sql += " || ':' || ";

      QgsWkbTypes::Type type = layerProperty.types.value( 0, QgsWkbTypes::Unknown );
      if ( type == QgsWkbTypes::Unknown )
      {
        // Note that we would like to apply a "LIMIT GEOM_TYPE_SELECT_LIMIT"
        // here, so that the previous "array_agg(DISTINCT" does not scan the
        // full table. However SQL does not allow that.
        // So we have to do a subselect on the table to add the LIMIT,
        // see comment in the following code.
        sql += QStringLiteral( "UPPER(geometrytype(%1%2))  || ':' || ST_Zmflag(%1%2)" )
               .arg( quotedIdentifier( layerProperty.geometryColName ),
                     castToGeometry ?  "::geometry" : "" );
      }
      else
      {
        sql += QStringLiteral( "%1::text  || ':-1'" )
               .arg( quotedValue( QgsPostgresConn::postgisWkbTypeName( type ) ) );
      }


      sql += QLatin1String( ") " );

      if ( type == QgsWkbTypes::Unknown )
      {
        // Subselect to limit the "array_agg(DISTINCT", see previous comment.
        sql += QStringLiteral( " FROM (SELECT %1 FROM %2%3) AS _unused" )
               .arg( quotedIdentifier( layerProperty.geometryColName ) )
               .arg( table )
               .arg( tableScanLimit );
      }
      else
      {
        sql += " FROM " + table;
      }

      QgsDebugMsgLevel( "Geometry types,srids and dims query: " + sql, 2 );

      query += sql;
    }
  }

  QgsDebugMsgLevel( "Layer types,srids and dims query: " + query, 3 );

  QgsPostgresResult res( PQexec( query ) );
  if ( res.PQresultStatus() != PGRES_TUPLES_OK )
  {
    // TODO: print some error here ?
    return;
  }

  for ( int i = 0; i < res.PQntuples(); i++ )
  {
    int idx = res.PQgetvalue( i, 0 ).toInt();
    auto srids_and_types = QgsPostgresStringUtils::parseArray( res.PQgetvalue( i, 1 ) );
    QgsPostgresLayerProperty &layerProperty = *layerProperties[idx];

    QgsDebugMsgLevel( QStringLiteral(
                        "Layer %1.%2.%3 has %4 srid/type combinations"
                      )
                      .arg( layerProperty.schemaName,
                            layerProperty.tableName,
                            layerProperty.geometryColName )
                      .arg( srids_and_types.length() )
                      , 3
                    );

    /* Gather found types */
    QList< std::pair<QgsWkbTypes::Type, int> > foundCombinations;
    for ( const auto &sridAndTypeVariant : srids_and_types )
    {
      QString sridAndTypeString = sridAndTypeVariant.toString();

      QgsDebugMsgLevel( QStringLiteral(
                          "Analyzing layer's %1.%2.%3 sridAndType %4"
                          " against %6 found combinations"
                        )
                        .arg( layerProperty.schemaName,
                              layerProperty.tableName,
                              layerProperty.geometryColName )
                        .arg( sridAndTypeString )
                        .arg( foundCombinations.length() )
                        , 3
                      );

      if ( sridAndTypeString == "NULL" )
        continue;

      const QStringList sridAndType = sridAndTypeString.split( ':' );
      Q_ASSERT( sridAndType.size() == 3 );
      const int srid = sridAndType[0].toInt();
      QString typeString = sridAndType[1];
      const int zmFlags = sridAndType[2].toInt();

      switch ( zmFlags )
      {
        case 1:
          typeString.append( 'M' );
          break;
        case 2:
          typeString.append( 'Z' );
          break;
        case 3:
          typeString.append( QStringLiteral( "ZM" ) );
          break;
        default:
        case 0:
        case -1:
          break;
      }

      auto type = QgsPostgresConn::wkbTypeFromPostgis( typeString );
      auto flatType = QgsWkbTypes::flatType( type );
      auto multiType = QgsWkbTypes::multiType( flatType );
      auto curveType = QgsWkbTypes::curveType( flatType );
      auto multiCurveType = QgsWkbTypes::multiType( curveType );

      // if both multi and single types exists, go for the multi type,
      // so that st_multi can be applied if necessary.

      // if both flat and curve types exists, go for the curve type,
      // so that st_multi can be applied if necessary.

      int j;
      for ( j = 0; j < foundCombinations.length(); j++ )
      {
        auto foundPair = foundCombinations.at( j );
        if ( foundPair.second != srid )
          continue; // srid must match

        auto knownType = foundPair.first;
        if ( type == knownType )
          break; // found

        auto knownMultiType = QgsWkbTypes::multiType( knownType );
        auto knownCurveType = QgsWkbTypes::curveType( knownType );
        auto knownMultiCurveType = QgsWkbTypes::multiType( knownCurveType );

        if ( multiCurveType == knownMultiCurveType )
        {
          QgsDebugMsgLevel( QStringLiteral(
                              "Upgrading type[%1] of layer %2.%3.%4 "
                              "to multiCurved type %5" )
                            .arg( j )
                            .arg( layerProperty.schemaName,
                                  layerProperty.tableName,
                                  layerProperty.geometryColName )
                            .arg( multiCurveType ), 3
                          );
          foundCombinations[j].first = multiCurveType;
          break;
        }
        else if ( multiType == knownMultiType )
        {
          QgsDebugMsgLevel( QStringLiteral(
                              "Upgrading type[%1] of layer %2.%3.%4 "
                              "to multi type %5" )
                            .arg( j )
                            .arg( layerProperty.schemaName,
                                  layerProperty.tableName,
                                  layerProperty.geometryColName )
                            .arg( multiType ), 3
                          );
          foundCombinations[j].first = multiType;
          break;
        }
        else if ( curveType == knownCurveType )
        {
          QgsDebugMsgLevel( QStringLiteral(
                              "Upgrading type[%1] of layer %2.%3.%4 "
                              "to curved type %5" )
                            .arg( j )
                            .arg( layerProperty.schemaName,
                                  layerProperty.tableName,
                                  layerProperty.geometryColName )
                            .arg( multiType ), 3
                          );
          foundCombinations[j].first = curveType;
          break;
        }
      }

      if ( j < foundCombinations.length() )
      {
        QgsDebugMsgLevel( QStringLiteral(
                            "Pre-existing compatible combination %1/%2 "
                            "found for layer %3.%4.%5 "
                          )
                          .arg( j ) .arg( foundCombinations.length() )
                          .arg( layerProperty.schemaName,
                                layerProperty.tableName,
                                layerProperty.geometryColName ), 3
                        );
        continue; // already found
      }

      QgsDebugMsgLevel( QStringLiteral(
                          "Setting typeSridCombination[%1] of layer %2.%3.%4 "
                          "to srid %5 and type %6" )
                        .arg( j )
                        .arg( layerProperty.schemaName,
                              layerProperty.tableName,
                              layerProperty.geometryColName )
                        .arg( srid )
                        .arg( type ), 3
                      );

      foundCombinations << std::make_pair( type, srid );
    }

    QgsDebugMsgLevel( QStringLiteral(
                        "Completed scan of %1 srid/type combinations "
                        "for layer of layer %2.%3.%4 " )
                      .arg( srids_and_types.length() )
                      .arg( layerProperty.schemaName,
                            layerProperty.tableName,
                            layerProperty.geometryColName ), 2
                    );

    /* Rewrite srids and types to match found combinations
     * of srids and types */
    layerProperty.srids.clear();
    layerProperty.types.clear();
    for ( const auto &comb : foundCombinations )
    {
      layerProperty.types << comb.first;
      layerProperty.srids << comb.second;
    }
    QgsDebugMsgLevel( QStringLiteral(
                        "Final layer %1.%2.%3 types: %4" )
                      .arg( layerProperty.schemaName,
                            layerProperty.tableName,
                            layerProperty.geometryColName )
                      .arg( layerProperty.types.length() ), 2
                    );
    QgsDebugMsgLevel( QStringLiteral(
                        "Final layer %1.%2.%3 srids: %4" )
                      .arg( layerProperty.schemaName,
                            layerProperty.tableName,
                            layerProperty.geometryColName )
                      .arg( layerProperty.srids.length() ), 2
                    );
  }
}

void QgsPostgresConn::postgisWkbType( QgsWkbTypes::Type wkbType, QString &geometryType, int &dim )
{
  dim = 2;
  QgsWkbTypes::Type flatType = QgsWkbTypes::flatType( wkbType );
  switch ( flatType )
  {
    case QgsWkbTypes::Point:
      geometryType = QStringLiteral( "POINT" );
      break;

    case QgsWkbTypes::LineString:
      geometryType = QStringLiteral( "LINESTRING" );
      break;

    case QgsWkbTypes::Polygon:
      geometryType = QStringLiteral( "POLYGON" );
      break;

    case QgsWkbTypes::MultiPoint:
      geometryType = QStringLiteral( "MULTIPOINT" );
      break;

    case QgsWkbTypes::MultiLineString:
      geometryType = QStringLiteral( "MULTILINESTRING" );
      break;

    case QgsWkbTypes::MultiPolygon:
      geometryType = QStringLiteral( "MULTIPOLYGON" );
      break;

    case QgsWkbTypes::CircularString:
      geometryType = QStringLiteral( "CIRCULARSTRING" );
      break;

    case QgsWkbTypes::CompoundCurve:
      geometryType = QStringLiteral( "COMPOUNDCURVE" );
      break;

    case QgsWkbTypes::CurvePolygon:
      geometryType = QStringLiteral( "CURVEPOLYGON" );
      break;

    case QgsWkbTypes::MultiCurve:
      geometryType = QStringLiteral( "MULTICURVE" );
      break;

    case QgsWkbTypes::MultiSurface:
      geometryType = QStringLiteral( "MULTISURFACE" );
      break;

    case QgsWkbTypes::Unknown:
      geometryType = QStringLiteral( "GEOMETRY" );
      break;

    case QgsWkbTypes::NoGeometry:
    default:
      dim = 0;
      break;
  }

  if ( QgsWkbTypes::hasZ( wkbType ) && QgsWkbTypes::hasM( wkbType ) )
  {
    geometryType += QLatin1String( "ZM" );
    dim = 4;
  }
  else if ( QgsWkbTypes::hasZ( wkbType ) )
  {
    geometryType += QLatin1Char( 'Z' );
    dim = 3;
  }
  else if ( QgsWkbTypes::hasM( wkbType ) )
  {
    geometryType += QLatin1Char( 'M' );
    dim = 3;
  }
  else if ( wkbType >= QgsWkbTypes::Point25D && wkbType <= QgsWkbTypes::MultiPolygon25D )
  {
    dim = 3;
  }
}

QString QgsPostgresConn::postgisWkbTypeName( QgsWkbTypes::Type wkbType )
{
  QString geometryType;
  int dim;

  postgisWkbType( wkbType, geometryType, dim );

  return geometryType;
}

QString QgsPostgresConn::postgisTypeFilter( QString geomCol, QgsWkbTypes::Type wkbType, bool castToGeometry )
{
  geomCol = quotedIdentifier( geomCol );
  if ( castToGeometry )
    geomCol += QLatin1String( "::geometry" );

  QgsWkbTypes::GeometryType geomType = QgsWkbTypes::geometryType( wkbType );
  switch ( geomType )
  {
    case QgsWkbTypes::PointGeometry:
      return QStringLiteral( "upper(geometrytype(%1)) IN ('POINT','POINTZ','POINTM','POINTZM','MULTIPOINT','MULTIPOINTZ','MULTIPOINTM','MULTIPOINTZM')" ).arg( geomCol );
    case QgsWkbTypes::LineGeometry:
      return QStringLiteral( "upper(geometrytype(%1)) IN ('LINESTRING','LINESTRINGZ','LINESTRINGM','LINESTRINGZM','CIRCULARSTRING','CIRCULARSTRINGZ','CIRCULARSTRINGM','CIRCULARSTRINGZM','COMPOUNDCURVE','COMPOUNDCURVEZ','COMPOUNDCURVEM','COMPOUNDCURVEZM','MULTILINESTRING','MULTILINESTRINGZ','MULTILINESTRINGM','MULTILINESTRINGZM','MULTICURVE','MULTICURVEZ','MULTICURVEM','MULTICURVEZM')" ).arg( geomCol );
    case QgsWkbTypes::PolygonGeometry:
      return QStringLiteral( "upper(geometrytype(%1)) IN ('POLYGON','POLYGONZ','POLYGONM','POLYGONZM','CURVEPOLYGON','CURVEPOLYGONZ','CURVEPOLYGONM','CURVEPOLYGONZM','MULTIPOLYGON','MULTIPOLYGONZ','MULTIPOLYGONM','MULTIPOLYGONZM','MULTIPOLYGONM','MULTISURFACE','MULTISURFACEZ','MULTISURFACEM','MULTISURFACEZM','POLYHEDRALSURFACE','TIN')" ).arg( geomCol );
    case QgsWkbTypes::NullGeometry:
      return QStringLiteral( "geometrytype(%1) IS NULL" ).arg( geomCol );
    default: //unknown geometry
      return QString();
  }
}

int QgsPostgresConn::postgisWkbTypeDim( QgsWkbTypes::Type wkbType )
{
  QString geometryType;
  int dim;

  postgisWkbType( wkbType, geometryType, dim );

  return dim;
}

QgsWkbTypes::Type QgsPostgresConn::wkbTypeFromPostgis( const QString &type )
{
  // Polyhedral surfaces and TIN are stored in PostGIS as geometry collections
  // of Polygons and Triangles.
  // So, since QGIS does not natively support PS and TIN, but we would like to open them if possible,
  // we consider them as multipolygons. WKB will be converted by the feature iterator
  if ( ( type == QLatin1String( "POLYHEDRALSURFACE" ) ) || ( type == QLatin1String( "TIN" ) ) )
  {
    return QgsWkbTypes::MultiPolygon;
  }
  else if ( ( type == QLatin1String( "POLYHEDRALSURFACEZ" ) ) || ( type == QLatin1String( "TINZ" ) ) )
  {
    return QgsWkbTypes::MultiPolygonZ;
  }
  else if ( ( type == QLatin1String( "POLYHEDRALSURFACEM" ) ) || ( type == QLatin1String( "TINM" ) ) )
  {
    return QgsWkbTypes::MultiPolygonM;
  }
  else if ( ( type == QLatin1String( "POLYHEDRALSURFACEZM" ) ) || ( type == QLatin1String( "TINZM" ) ) )
  {
    return QgsWkbTypes::MultiPolygonZM;
  }
  else if ( type == QLatin1String( "TRIANGLE" ) )
  {
    return QgsWkbTypes::Polygon;
  }
  else if ( type == QLatin1String( "TRIANGLEZ" ) )
  {
    return QgsWkbTypes::PolygonZ;
  }
  else if ( type == QLatin1String( "TRIANGLEM" ) )
  {
    return QgsWkbTypes::PolygonM;
  }
  else if ( type == QLatin1String( "TRIANGLEZM" ) )
  {
    return QgsWkbTypes::PolygonZM;
  }
  return QgsWkbTypes::parseType( type );
}

QgsWkbTypes::Type QgsPostgresConn::wkbTypeFromOgcWkbType( unsigned int wkbType )
{
  // PolyhedralSurface => MultiPolygon
  if ( wkbType % 1000 == 15 )
    return ( QgsWkbTypes::Type )( wkbType / 1000 * 1000 + QgsWkbTypes::MultiPolygon );
  // TIN => MultiPolygon
  if ( wkbType % 1000 == 16 )
    return ( QgsWkbTypes::Type )( wkbType / 1000 * 1000 + QgsWkbTypes::MultiPolygon );
  // Triangle => Polygon
  if ( wkbType % 1000 == 17 )
    return ( QgsWkbTypes::Type )( wkbType / 1000 * 1000 + QgsWkbTypes::Polygon );
  return ( QgsWkbTypes::Type ) wkbType;
}

QString QgsPostgresConn::displayStringForWkbType( QgsWkbTypes::Type type )
{
  return QgsWkbTypes::displayString( QgsWkbTypes::Type( type ) );
}

QString QgsPostgresConn::displayStringForGeomType( QgsPostgresGeometryColumnType type )
{
  switch ( type )
  {
    case SctNone:
      return tr( "None" );
    case SctGeometry:
      return tr( "Geometry" );
    case SctGeography:
      return tr( "Geography" );
    case SctTopoGeometry:
      return tr( "TopoGeometry" );
    case SctPcPatch:
      return tr( "PcPatch" );
    case SctRaster:
      return tr( "Raster" );
  }

  Q_ASSERT( !"unexpected geometry column type" );
  return QString();
}

QgsWkbTypes::Type QgsPostgresConn::wkbTypeFromGeomType( QgsWkbTypes::GeometryType geomType )
{
  switch ( geomType )
  {
    case QgsWkbTypes::PointGeometry:
      return QgsWkbTypes::Point;
    case QgsWkbTypes::LineGeometry:
      return QgsWkbTypes::LineString;
    case QgsWkbTypes::PolygonGeometry:
      return QgsWkbTypes::Polygon;
    case QgsWkbTypes::NullGeometry:
      return QgsWkbTypes::NoGeometry;
    case QgsWkbTypes::UnknownGeometry:
      return QgsWkbTypes::Unknown;
  }

  Q_ASSERT( !"unexpected geomType" );
  return QgsWkbTypes::Unknown;
}

QStringList QgsPostgresConn::connectionList()
{
  QgsSettings settings;
  settings.beginGroup( QStringLiteral( "PostgreSQL/connections" ) );
  return settings.childGroups();
}

QString QgsPostgresConn::selectedConnection()
{
  QgsSettings settings;
  return settings.value( QStringLiteral( "PostgreSQL/connections/selected" ) ).toString();
}

void QgsPostgresConn::setSelectedConnection( const QString &name )
{
  QgsSettings settings;
  return settings.setValue( QStringLiteral( "PostgreSQL/connections/selected" ), name );
}

QgsDataSourceUri QgsPostgresConn::connUri( const QString &connName )
{
  QgsDebugMsgLevel( "theConnName = " + connName, 2 );

  QgsSettings settings;

  QString key = "/PostgreSQL/connections/" + connName;

  QString service = settings.value( key + "/service" ).toString();
  QString host = settings.value( key + "/host" ).toString();
  QString port = settings.value( key + "/port" ).toString();
  if ( port.length() == 0 )
  {
    port = QStringLiteral( "5432" );
  }
  QString database = settings.value( key + "/database" ).toString();

  bool estimatedMetadata = useEstimatedMetadata( connName );
  QgsDataSourceUri::SslMode sslmode = settings.enumValue( key + "/sslmode", QgsDataSourceUri::SslPrefer );

  QString username;
  QString password;
  if ( settings.value( key + "/saveUsername" ).toString() == QLatin1String( "true" ) )
  {
    username = settings.value( key + "/username" ).toString();
  }

  if ( settings.value( key + "/savePassword" ).toString() == QLatin1String( "true" ) )
  {
    password = settings.value( key + "/password" ).toString();
  }

  // Old save setting
  if ( settings.contains( key + "/save" ) )
  {
    username = settings.value( key + "/username" ).toString();

    if ( settings.value( key + "/save" ).toString() == QLatin1String( "true" ) )
    {
      password = settings.value( key + "/password" ).toString();
    }
  }

  QString authcfg = settings.value( key + "/authcfg" ).toString();

  QgsDataSourceUri uri;
  if ( !service.isEmpty() )
  {
    uri.setConnection( service, database, username, password, sslmode, authcfg );
  }
  else
  {
    uri.setConnection( host, port, database, username, password, sslmode, authcfg );
  }
  uri.setUseEstimatedMetadata( estimatedMetadata );

  return uri;
}

bool QgsPostgresConn::publicSchemaOnly( const QString &connName )
{
  QgsSettings settings;
  return settings.value( "/PostgreSQL/connections/" + connName + "/publicOnly", false ).toBool();
}

bool QgsPostgresConn::geometryColumnsOnly( const QString &connName )
{
  QgsSettings settings;

  return settings.value( "/PostgreSQL/connections/" + connName + "/geometryColumnsOnly", false ).toBool();
}

bool QgsPostgresConn::dontResolveType( const QString &connName )
{
  QgsSettings settings;

  return settings.value( "/PostgreSQL/connections/" + connName + "/dontResolveType", false ).toBool();
}

bool QgsPostgresConn::useEstimatedMetadata( const QString &connName )
{
  QgsSettings settings;

  return settings.value( "/PostgreSQL/connections/" + connName + "/estimatedMetadata", false ).toBool();
}


bool QgsPostgresConn::allowGeometrylessTables( const QString &connName )
{
  QgsSettings settings;
  return settings.value( "/PostgreSQL/connections/" + connName + "/allowGeometrylessTables", false ).toBool();
}

bool QgsPostgresConn::allowProjectsInDatabase( const QString &connName )
{
  QgsSettings settings;
  return settings.value( "/PostgreSQL/connections/" + connName + "/projectsInDatabase", false ).toBool();
}

void QgsPostgresConn::deleteConnection( const QString &connName )
{
  QgsSettings settings;

  QString key = "/PostgreSQL/connections/" + connName;
  settings.remove( key + "/service" );
  settings.remove( key + "/host" );
  settings.remove( key + "/port" );
  settings.remove( key + "/database" );
  settings.remove( key + "/username" );
  settings.remove( key + "/password" );
  settings.remove( key + "/sslmode" );
  settings.remove( key + "/publicOnly" );
  settings.remove( key + "/geometryColumnsOnly" );
  settings.remove( key + "/allowGeometrylessTables" );
  settings.remove( key + "/estimatedMetadata" );
  settings.remove( key + "/saveUsername" );
  settings.remove( key + "/savePassword" );
  settings.remove( key + "/save" );
  settings.remove( key + "/authcfg" );
  settings.remove( key + "/keys" );
  settings.remove( key );
}

bool QgsPostgresConn::cancel()
{
  QMutexLocker locker( &mLock );
  PGcancel *c = ::PQgetCancel( mConn );
  if ( !c )
  {
    QgsMessageLog::logMessage( tr( "Query could not be canceled [%1]" ).arg( tr( "PQgetCancel failed" ) ),
                               tr( "PostGIS" ) );
    return false;
  }

  char errbuf[256];
  int res = ::PQcancel( c, errbuf, sizeof errbuf );
  ::PQfreeCancel( c );

  if ( !res )
    QgsMessageLog::logMessage( tr( "Query could not be canceled [%1]" ).arg( errbuf ), tr( "PostGIS" ) );

  return res == 0;
}

QString QgsPostgresConn::currentDatabase() const
{
  QMutexLocker locker( &mLock );
  QString database;
  QString sql = "SELECT current_database()";
  QgsPostgresResult res( PQexec( sql ) );

  if ( res.PQresultStatus() == PGRES_TUPLES_OK )
  {
    database = res.PQgetvalue( 0, 0 );
  }
  else
  {
    QgsMessageLog::logMessage( tr( "SQL: %1\nresult: %2\nerror: %3\n" ).arg( sql ).arg( res.PQresultStatus() ).arg( res.PQresultErrorMessage() ), tr( "PostGIS" ) );
  }

  return database;
}<|MERGE_RESOLUTION|>--- conflicted
+++ resolved
@@ -1729,17 +1729,11 @@
       << QgsVectorDataProvider::NativeType( tr( "Text, case-insensitive unlimited length (citext)" ), QStringLiteral( "citext" ), QVariant::String, -1, -1, -1, -1 )
 
       // date type
-<<<<<<< HEAD
-      << QgsVectorDataProvider::NativeType( tr( "Date" ), QStringLiteral( "date" ), QVariant::Date, -1, -1, -1, -1 )
-      << QgsVectorDataProvider::NativeType( tr( "Time" ), QStringLiteral( "time" ), QVariant::Time, -1, -1, -1, -1 )
-      << QgsVectorDataProvider::NativeType( tr( "Date & Time" ), QStringLiteral( "timestamp without time zone" ), QVariant::DateTime, -1, -1, -1, -1 )
-      << QgsVectorDataProvider::NativeType( tr( "Interval" ), QStringLiteral( "interval" ), QVariant::UserType, -1, -1, -1, -1 )
-=======
       << QgsVectorDataProvider::NativeType( QgsVariantUtils::typeToDisplayString( QVariant::Date ), QStringLiteral( "date" ), QVariant::Date, -1, -1, -1, -1 )
       << QgsVectorDataProvider::NativeType( QgsVariantUtils::typeToDisplayString( QVariant::Time ), QStringLiteral( "time" ), QVariant::Time, -1, -1, -1, -1 )
       << QgsVectorDataProvider::NativeType( QgsVariantUtils::typeToDisplayString( QVariant::DateTime ), QStringLiteral( "timestamp without time zone" ), QVariant::DateTime, -1, -1, -1, -1 )
-
->>>>>>> 65287ee4
+      << QgsVectorDataProvider::NativeType( tr( "Interval" ), QStringLiteral( "interval" ), QVariant::UserType, -1, -1, -1, -1 )
+
       // complex types
       << QgsVectorDataProvider::NativeType( tr( "Map (hstore)" ), QStringLiteral( "hstore" ), QVariant::Map, -1, -1, -1, -1, QVariant::String )
       << QgsVectorDataProvider::NativeType( tr( "Array of Number (integer - 32bit)" ), QStringLiteral( "int4[]" ), QVariant::List, -1, -1, -1, -1, QVariant::Int )
