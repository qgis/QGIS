/***************************************************************************
  qgspostgresdataitemguiprovider.cpp
  --------------------------------------
  Date                 : June 2019
  Copyright            : (C) 2019 by Martin Dobias
  Email                : wonder dot sk at gmail dot com
 ***************************************************************************
 *                                                                         *
 *   This program is free software; you can redistribute it and/or modify  *
 *   it under the terms of the GNU General Public License as published by  *
 *   the Free Software Foundation; either version 2 of the License, or     *
 *   (at your option) any later version.                                   *
 *                                                                         *
 ***************************************************************************/

#include "qgspostgresdataitemguiprovider.h"
#include "moc_qgspostgresdataitemguiprovider.cpp"

#include "qgsapplication.h"
#include "qgsmanageconnectionsdialog.h"
#include "qgspostgresdataitems.h"
#include "qgspgnewconnection.h"
#include "qgsnewnamedialog.h"
#include "qgspgsourceselect.h"
#include "qgsdataitemguiproviderutils.h"
#include "qgssettings.h"
#include "qgspostgresconn.h"
#include "qgspostgresutils.h"
#include "qgsvectorlayer.h"
#include "qgsapplication.h"
#include "qgsvectorlayerexporter.h"
#include "qgstaskmanager.h"
#include "qgsmessageoutput.h"
#include "qgsprovidermetadata.h"
#include "qgsabstractdatabaseproviderconnection.h"
#include "qgsdbimportvectorlayerdialog.h"
#include "qgsproject.h"
#include "qgsdatabaseschemaselectiondialog.h"
#include "qgspostgresimportprojectdialog.h"
#include "qgsmessagelog.h"
#include "qgspostgresprojectversionsdialog.h"

#include <QFileDialog>
#include <QInputDialog>
#include <QMessageBox>
#include <QPair>

void QgsPostgresDataItemGuiProvider::populateContextMenu( QgsDataItem *item, QMenu *menu, const QList<QgsDataItem *> &selection, QgsDataItemGuiContext context )
{
  if ( QgsPGRootItem *rootItem = qobject_cast<QgsPGRootItem *>( item ) )
  {
    QAction *actionNew = new QAction( tr( "New Connection…" ), menu );
    connect( actionNew, &QAction::triggered, this, [rootItem] { newConnection( rootItem ); } );
    menu->addAction( actionNew );

    QAction *actionSaveServers = new QAction( tr( "Save Connections…" ), menu );
    connect( actionSaveServers, &QAction::triggered, this, [] { saveConnections(); } );
    menu->addAction( actionSaveServers );

    QAction *actionLoadServers = new QAction( tr( "Load Connections…" ), menu );
    connect( actionLoadServers, &QAction::triggered, this, [rootItem] { loadConnections( rootItem ); } );
    menu->addAction( actionLoadServers );
  }

  if ( QgsPGConnectionItem *connItem = qobject_cast<QgsPGConnectionItem *>( item ) )
  {
    const QList<QgsPGConnectionItem *> pgConnectionItems = QgsDataItem::filteredItems<QgsPGConnectionItem>( selection );

    if ( pgConnectionItems.size() == 1 )
    {
      QAction *actionRefresh = new QAction( tr( "Refresh" ), menu );
      connect( actionRefresh, &QAction::triggered, this, [connItem] { refreshConnection( connItem ); } );
      menu->addAction( actionRefresh );

      menu->addSeparator();

      QAction *actionEdit = new QAction( tr( "Edit Connection…" ), menu );
      connect( actionEdit, &QAction::triggered, this, [connItem] { editConnection( connItem ); } );
      menu->addAction( actionEdit );

      QAction *actionDuplicate = new QAction( tr( "Duplicate Connection" ), menu );
      connect( actionDuplicate, &QAction::triggered, this, [connItem] { duplicateConnection( connItem ); } );
      menu->addAction( actionDuplicate );
    }

    QAction *actionDelete = new QAction( pgConnectionItems.size() > 1 ? tr( "Remove Connections…" ) : tr( "Remove Connection…" ), menu );
    connect( actionDelete, &QAction::triggered, this, [pgConnectionItems, context] {
      QgsDataItemGuiProviderUtils::deleteConnections( pgConnectionItems, []( const QString &connectionName ) {
        QgsProviderMetadata *md = QgsProviderRegistry::instance()->providerMetadata( QStringLiteral( "postgres" ) );
        md->deleteConnection( connectionName ); }, context );
    } );
    menu->addAction( actionDelete );

    if ( pgConnectionItems.size() == 1 )
    {
      menu->addSeparator();

      QAction *actionCreateSchema = new QAction( tr( "New Schema…" ), menu );
      connect( actionCreateSchema, &QAction::triggered, this, [connItem, context] { createSchema( connItem, context ); } );
      menu->addAction( actionCreateSchema );
    }
  }

  if ( QgsPGSchemaItem *schemaItem = qobject_cast<QgsPGSchemaItem *>( item ) )
  {
    QAction *importVectorAction = new QAction( QObject::tr( "Import Vector Layer…" ), menu );
    menu->addAction( importVectorAction );
    const QString destinationSchema = schemaItem->name();
    QgsPGConnectionItem *connItem = qobject_cast<QgsPGConnectionItem *>( schemaItem->parent() );
    QObject::connect( importVectorAction, &QAction::triggered, item, [connItem, context, destinationSchema, this] { handleImportVector( connItem, destinationSchema, context ); } );

    QAction *actionRefresh = new QAction( tr( "Refresh" ), menu );
    connect( actionRefresh, &QAction::triggered, this, [schemaItem] { schemaItem->refresh(); } );
    menu->addAction( actionRefresh );

    menu->addSeparator();

    QMenu *maintainMenu = new QMenu( tr( "Schema Operations" ), menu );

    QAction *actionRename = new QAction( tr( "Rename Schema…" ), menu );
    connect( actionRename, &QAction::triggered, this, [schemaItem, context] { renameSchema( schemaItem, context ); } );
    maintainMenu->addAction( actionRename );

    QAction *actionDelete = new QAction( tr( "Delete Schema…" ), menu );
    connect( actionDelete, &QAction::triggered, this, [schemaItem, context] { deleteSchema( schemaItem, context ); } );
    maintainMenu->addAction( actionDelete );

    menu->addMenu( maintainMenu );

    if ( QgsPostgresConn::allowProjectsInDatabase( schemaItem->connectionName() ) )
    {
      QMenu *projectMenu = new QMenu( tr( "Project" ), menu );
      menu->addMenu( projectMenu );

      QAction *actionSaveProject = new QAction( tr( "Save Current Project" ), projectMenu );
      connect( actionSaveProject, &QAction::triggered, this, [schemaItem, context] { saveCurrentProject( schemaItem, context ); } );
      projectMenu->addAction( actionSaveProject );

      QAction *actionImportProject = new QAction( tr( "Import Projects…" ), projectMenu );
      projectMenu->addAction( actionImportProject );
      connect( actionImportProject, &QAction::triggered, this, [schemaItem, context] { saveProjects( schemaItem, context ); } );

      QAction *enableAllowProjectVersioning = new QAction( tr( "Enable Projects Versioning…" ), projectMenu );
      projectMenu->addAction( enableAllowProjectVersioning );
      enableAllowProjectVersioning->setEnabled( !schemaItem->projectVersioning() );
      connect( enableAllowProjectVersioning, &QAction::triggered, this, [schemaItem, context] {
        allowProjectsVersioning( schemaItem->connectionName(), schemaItem->name(), context );
        schemaItem->setProjectVersioning( true );
      } );
    }
  }

  if ( QgsPGLayerItem *layerItem = qobject_cast<QgsPGLayerItem *>( item ) )
  {
    const QgsPostgresLayerProperty &layerInfo = layerItem->layerInfo();
    const QString typeName = typeNameFromLayer( layerInfo );

    QMenu *maintainMenu = new QMenu( tr( "%1 Operations" ).arg( typeName ), menu );

    QAction *actionRenameLayer = new QAction( tr( "Rename %1…" ).arg( typeName ), menu );
    connect( actionRenameLayer, &QAction::triggered, this, [layerItem, context] { renameLayer( layerItem, context ); } );
    maintainMenu->addAction( actionRenameLayer );

    if ( layerInfo.relKind != Qgis::PostgresRelKind::View && layerInfo.relKind != Qgis::PostgresRelKind::MaterializedView )
    {
      QAction *actionTruncateLayer = new QAction( tr( "Truncate %1…" ).arg( typeName ), menu );
      connect( actionTruncateLayer, &QAction::triggered, this, [layerItem, context] { truncateTable( layerItem, context ); } );
      maintainMenu->addAction( actionTruncateLayer );
    }

    if ( layerInfo.relKind == Qgis::PostgresRelKind::MaterializedView )
    {
      QAction *actionRefreshMaterializedView = new QAction( tr( "Refresh Materialized View…" ), menu );
      connect( actionRefreshMaterializedView, &QAction::triggered, this, [layerItem, context] { refreshMaterializedView( layerItem, context ); } );
      maintainMenu->addAction( actionRefreshMaterializedView );
    }
    menu->addMenu( maintainMenu );
  }

  if ( QgsPGProjectItem *projectItem = qobject_cast<QgsPGProjectItem *>( item ) )
  {
    if ( selection.count() == 1 )
    {
      QAction *exportProjectToFileAction = new QAction( tr( "Export Project to File…" ), menu );
      connect( exportProjectToFileAction, &QAction::triggered, this, [projectItem, context] { exportProjectToFile( projectItem, context ); } );
      menu->addAction( exportProjectToFileAction );

      QAction *renameProjectAction = new QAction( tr( "Rename Project…" ), menu );
      connect( renameProjectAction, &QAction::triggered, this, [projectItem, context] { renameProject( projectItem, context ); } );
      menu->addAction( renameProjectAction );

      QAction *deleteProjectAction = new QAction( tr( "Delete Project…" ), menu );
      connect( deleteProjectAction, &QAction::triggered, this, [projectItem, context] { deleteProject( projectItem, context ); } );
      menu->addAction( deleteProjectAction );

      QAction *duplicateProjectAction = new QAction( tr( "Duplicate Project…" ), menu );
      connect( duplicateProjectAction, &QAction::triggered, this, [projectItem, context] { duplicateProject( projectItem, context ); } );
      menu->addAction( duplicateProjectAction );

      QAction *moveProjectToSchemaAction = new QAction( tr( "Move Project to Schema…" ), menu );
      connect( moveProjectToSchemaAction, &QAction::triggered, this, [projectItem, context] { moveProjectsToSchema( { projectItem }, context ); } );
      menu->addAction( moveProjectToSchemaAction );

<<<<<<< HEAD
      QgsPGSchemaItem *parentSchemaItem = qobject_cast<QgsPGSchemaItem *>( item->parent() );

      if ( parentSchemaItem && parentSchemaItem->projectVersioning() )
      {
        QAction *showProjectVersions = new QAction( tr( "Show Project Versions…" ), menu );
        menu->addAction( showProjectVersions );
        connect( showProjectVersions, &QAction::triggered, this, [projectItem] {
          QgsPostgresProjectVersionsDialog dlg = QgsPostgresProjectVersionsDialog( projectItem->connectionName(), projectItem->schemaName(), projectItem->name(), nullptr );
          dlg.exec();
        } );
      }
      else
      {
        QAction *enableAllowProjectVersioning = new QAction( tr( "Enable Projects Versioning…" ), menu );
        menu->addAction( enableAllowProjectVersioning );
        connect( enableAllowProjectVersioning, &QAction::triggered, this, [projectItem, parentSchemaItem, context] {
          allowProjectsVersioning( projectItem->connectionName(), projectItem->schemaName(), context );
          if ( parentSchemaItem )
          {
            parentSchemaItem->setProjectVersioning( true );
          }
        } );
      }
=======
      // Set project comment
      QAction *setProjectCommentAction = new QAction( tr( "Set Comment…" ), menu );
      connect( setProjectCommentAction, &QAction::triggered, this, [projectItem, context] { setProjectComment( projectItem, context ); } );
      menu->addAction( setProjectCommentAction );
>>>>>>> d0cffafe
    }
    else
    {
      bool allCanBeCast = std::all_of( selection.begin(), selection.end(), []( QgsDataItem *item ) {
        return qobject_cast<QgsPGProjectItem *>( item ) != nullptr;
      } );

      if ( allCanBeCast )
      {
        const QString connectionName = projectItem->connectionName();

        bool allSameConnection = std::all_of( selection.begin() + 1, selection.end(), [&connectionName]( QgsDataItem *item ) {
          if ( QgsPGProjectItem *projItem = qobject_cast<QgsPGProjectItem *>( item ) )
          {
            return projItem->connectionName() == connectionName;
          }
          return false;
        } );

        if ( allSameConnection )
        {
          QList<QgsPGProjectItem *> listOfProjects;

          std::transform( selection.begin(), selection.end(), std::back_inserter( listOfProjects ), []( QgsDataItem *parent ) -> QgsPGProjectItem * {
            return qobject_cast<QgsPGProjectItem *>( parent );
          } );

          QAction *moveProjectsAction = new QAction( tr( "Move Projects to Schema…" ), menu );
          connect( moveProjectsAction, &QAction::triggered, this, [listOfProjects, context] { moveProjectsToSchema( listOfProjects, context ); } );
          menu->addAction( moveProjectsAction );
        }
      }
    }
  }
}


bool QgsPostgresDataItemGuiProvider::deleteLayer( QgsLayerItem *item, QgsDataItemGuiContext context )
{
  if ( QgsPGLayerItem *layerItem = qobject_cast<QgsPGLayerItem *>( item ) )
  {
    const QgsPostgresLayerProperty &layerInfo = layerItem->layerInfo();
    const QString typeName = typeNameFromLayer( layerInfo );

    if ( QMessageBox::question( nullptr, tr( "Delete %1" ).arg( typeName ), QObject::tr( "Are you sure you want to delete %1 '%2.%3'?" ).arg( typeName.toLower(), layerInfo.schemaName, layerInfo.tableName ), QMessageBox::Yes | QMessageBox::No, QMessageBox::No ) != QMessageBox::Yes )
      return false;

    QString errCause;
    const bool res = QgsPostgresUtils::deleteLayer( layerItem->uri(), errCause );
    if ( !res )
    {
      notify( tr( "Delete %1" ).arg( typeName ), errCause, context, Qgis::MessageLevel::Warning );
      return false;
    }
    else
    {
      notify( tr( "Delete %1" ).arg( typeName ), tr( "%1 '%2' deleted successfully." ).arg( typeName, layerInfo.tableName ), context, Qgis::MessageLevel::Success );
      if ( layerItem->parent() )
        layerItem->parent()->refresh();
      return true;
    }
  }
  return false;
}

bool QgsPostgresDataItemGuiProvider::acceptDrop( QgsDataItem *item, QgsDataItemGuiContext )
{
  if ( qobject_cast<QgsPGConnectionItem *>( item ) )
    return true;
  if ( qobject_cast<QgsPGSchemaItem *>( item ) )
    return true;

  return false;
}

bool QgsPostgresDataItemGuiProvider::handleDrop( QgsDataItem *item, QgsDataItemGuiContext context, const QMimeData *data, Qt::DropAction )
{
  if ( QgsPGConnectionItem *connItem = qobject_cast<QgsPGConnectionItem *>( item ) )
  {
    return handleDrop( connItem, data, QString(), context );
  }
  else if ( QgsPGSchemaItem *schemaItem = qobject_cast<QgsPGSchemaItem *>( item ) )
  {
    QgsPGConnectionItem *connItem = qobject_cast<QgsPGConnectionItem *>( schemaItem->parent() );
    if ( !connItem )
      return false;

    return handleDrop( connItem, data, schemaItem->name(), context );
  }
  return false;
}

QWidget *QgsPostgresDataItemGuiProvider::createParamWidget( QgsDataItem *root, QgsDataItemGuiContext )
{
  QgsPGRootItem *pgRootItem = qobject_cast<QgsPGRootItem *>( root );
  if ( pgRootItem )
  {
    QgsPgSourceSelect *select = new QgsPgSourceSelect( nullptr, QgsGuiUtils::ModalDialogFlags, QgsProviderRegistry::WidgetMode::Manager );
    connect( select, &QgsPgSourceSelect::connectionsChanged, pgRootItem, &QgsPGRootItem::onConnectionsChanged );
    return select;
  }
  else
  {
    return nullptr;
  }
}

QString QgsPostgresDataItemGuiProvider::typeNameFromLayer( const QgsPostgresLayerProperty &layer )
{
  switch ( layer.relKind )
  {
    case Qgis::PostgresRelKind::View:
      return tr( "View" );

    case Qgis::PostgresRelKind::MaterializedView:
      return tr( "Materialized View" );

    case Qgis::PostgresRelKind::NotSet:
    case Qgis::PostgresRelKind::Unknown:
    case Qgis::PostgresRelKind::OrdinaryTable:
    case Qgis::PostgresRelKind::Index:
    case Qgis::PostgresRelKind::Sequence:
    case Qgis::PostgresRelKind::CompositeType:
    case Qgis::PostgresRelKind::ToastTable:
    case Qgis::PostgresRelKind::ForeignTable:
    case Qgis::PostgresRelKind::PartitionedTable:
      return tr( "Table" );
  }

  BUILTIN_UNREACHABLE
}

void QgsPostgresDataItemGuiProvider::newConnection( QgsDataItem *item )
{
  QgsPgNewConnection nc( QgsApplication::instance()->activeWindow() );
  if ( nc.exec() )
  {
    item->refresh();
  }
}

void QgsPostgresDataItemGuiProvider::editConnection( QgsDataItem *item )
{
  QgsPgNewConnection nc( nullptr, item->name() );
  nc.setWindowTitle( tr( "Edit PostgreSQL Connection" ) );
  if ( nc.exec() )
  {
    // the parent should be updated
    if ( item->parent() )
      item->parent()->refreshConnections();
  }
}

void QgsPostgresDataItemGuiProvider::duplicateConnection( QgsDataItem *item )
{
  const QString connectionName = item->name();
  QgsSettings settings;
  settings.beginGroup( QStringLiteral( "/PostgreSQL/connections" ) );
  const QStringList connections = settings.childGroups();
  settings.endGroup();

  const QString newConnectionName = QgsDataItemGuiProviderUtils::uniqueName( connectionName, connections );

  QgsPostgresConn::duplicateConnection( connectionName, newConnectionName );

  if ( item->parent() )
  {
    item->parent()->refreshConnections();
  }
}


void QgsPostgresDataItemGuiProvider::refreshConnection( QgsDataItem *item )
{
  item->refresh();
  // the parent should be updated
  if ( item->parent() )
    item->parent()->refreshConnections();
}

void QgsPostgresDataItemGuiProvider::createSchema( QgsDataItem *item, QgsDataItemGuiContext context )
{
  const QString schemaName = QInputDialog::getText( nullptr, tr( "Create Schema" ), tr( "Schema name:" ) );
  if ( schemaName.isEmpty() )
    return;

  const QgsDataSourceUri uri = QgsPostgresConn::connUri( item->name() );
  QgsPostgresConn *conn = QgsPostgresConn::connectDb( uri, false );
  if ( !conn )
  {
    notify( tr( "New Schema" ), tr( "Unable to create schema." ), context, Qgis::MessageLevel::Warning );
    return;
  }

  //create the schema
  const QString sql = QStringLiteral( "CREATE SCHEMA %1" ).arg( QgsPostgresConn::quotedIdentifier( schemaName ) );

  QgsPostgresResult result( conn->LoggedPQexec( "QgsPostgresDataItemGuiProvider", sql ) );
  if ( result.PQresultStatus() != PGRES_COMMAND_OK )
  {
    notify( tr( "New Schema" ), tr( "Unable to create schema '%1'\n%2" ).arg( schemaName, result.PQresultErrorMessage() ), context, Qgis::MessageLevel::Warning );
    conn->unref();
    return;
  }

  conn->unref();

  notify( tr( "New Schema" ), tr( "Schema '%1' created successfully." ).arg( schemaName ), context, Qgis::MessageLevel::Success );

  item->refresh();
  // the parent should be updated
  if ( item->parent() )
    item->parent()->refreshConnections();
}


void QgsPostgresDataItemGuiProvider::deleteSchema( QgsPGSchemaItem *schemaItem, QgsDataItemGuiContext context )
{
  // check if schema contains tables/views
  const QgsDataSourceUri uri = QgsPostgresConn::connUri( schemaItem->connectionName() );
  QgsPostgresConn *conn = QgsPostgresConn::connectDb( uri, false );
  if ( !conn )
  {
    notify( tr( "Delete Schema" ), tr( "Unable to delete schema." ), context, Qgis::MessageLevel::Warning );
    return;
  }

  const QString sql = QStringLiteral( "SELECT table_name FROM information_schema.tables WHERE table_schema=%1" ).arg( QgsPostgresConn::quotedValue( schemaItem->name() ) );
  QgsPostgresResult result( conn->LoggedPQexec( "QgsPostgresDataItemGuiProvider", sql ) );
  if ( result.PQresultStatus() != PGRES_TUPLES_OK )
  {
    notify( tr( "Delete Schema" ), tr( "Unable to delete schema." ), context, Qgis::MessageLevel::Warning );
    conn->unref();
    return;
  }

  QStringList childObjects;
  const int maxListed = 10;
  for ( int idx = 0; idx < result.PQntuples(); idx++ )
  {
    childObjects << result.PQgetvalue( idx, 0 );
    const QgsPostgresSchemaProperty schema;
    if ( idx == maxListed - 1 )
      break;
  }

  const int count = result.PQntuples();
  if ( count > 0 )
  {
    QString objects = childObjects.join( QLatin1Char( '\n' ) );
    if ( count > maxListed )
    {
      objects += QStringLiteral( "\n[%1 additional objects not listed]" ).arg( count - maxListed );
    }
    if ( QMessageBox::question( nullptr, QObject::tr( "Delete Schema" ), QObject::tr( "Schema '%1' contains objects:\n\n%2\n\nAre you sure you want to delete the schema and all these objects?" ).arg( schemaItem->name(), objects ), QMessageBox::Yes | QMessageBox::No, QMessageBox::No ) != QMessageBox::Yes )
    {
      conn->unref();
      return;
    }
  }
  else
  {
    if ( QMessageBox::question( nullptr, QObject::tr( "Delete Schema" ), QObject::tr( "Are you sure you want to delete schema '%1'?" ).arg( schemaItem->name() ), QMessageBox::Yes | QMessageBox::No, QMessageBox::No ) != QMessageBox::Yes )
      return;
  }

  QString errCause;
  const bool res = QgsPostgresUtils::deleteSchema( schemaItem->name(), uri, errCause, count > 0 );
  if ( !res )
  {
    notify( tr( "Delete Schema" ), tr( "Unable to delete schema: '%1'." ).arg( errCause ), context, Qgis::MessageLevel::Warning );
  }
  else
  {
    notify( tr( "Delete Schema" ), tr( "Schema '%1' deleted successfully." ).arg( schemaItem->name() ), context, Qgis::MessageLevel::Success );
    if ( schemaItem->parent() )
      schemaItem->parent()->refresh();
  }
}

void QgsPostgresDataItemGuiProvider::renameSchema( QgsPGSchemaItem *schemaItem, QgsDataItemGuiContext context )
{
  QgsNewNameDialog dlg( tr( "schema '%1'" ).arg( schemaItem->name() ), schemaItem->name() );
  dlg.setWindowTitle( tr( "Rename Schema" ) );
  if ( dlg.exec() != QDialog::Accepted || dlg.name() == schemaItem->name() )
    return;

  const QString schemaName = QgsPostgresConn::quotedIdentifier( schemaItem->name() );
  const QgsDataSourceUri uri = QgsPostgresConn::connUri( schemaItem->connectionName() );
  QgsPostgresConn *conn = QgsPostgresConn::connectDb( uri, false );
  if ( !conn )
  {
    notify( tr( "Rename Schema" ), tr( "Unable to rename schema." ), context, Qgis::MessageLevel::Warning );
    return;
  }

  //rename the schema
  const QString sql = QStringLiteral( "ALTER SCHEMA %1 RENAME TO %2" )
                        .arg( schemaName, QgsPostgresConn::quotedIdentifier( dlg.name() ) );

  QgsPostgresResult result( conn->LoggedPQexec( "QgsPostgresDataItemGuiProvider", sql ) );
  if ( result.PQresultStatus() != PGRES_COMMAND_OK )
  {
    notify( tr( "Rename Schema" ), tr( "Unable to rename schema '%1'\n%2" ).arg( schemaItem->name(), result.PQresultErrorMessage() ), context, Qgis::MessageLevel::Warning );
    conn->unref();
    return;
  }

  notify( tr( "Rename Schema" ), tr( "Schema '%1' renamed correctly to '%2'." ).arg( schemaItem->name(), dlg.name() ), context, Qgis::MessageLevel::Success );

  conn->unref();
  if ( schemaItem->parent() )
    schemaItem->parent()->refresh();
}

void QgsPostgresDataItemGuiProvider::renameLayer( QgsPGLayerItem *layerItem, QgsDataItemGuiContext context )
{
  const QgsPostgresLayerProperty &layerInfo = layerItem->layerInfo();
  const QString typeName = typeNameFromLayer( layerInfo );
  const QString lowerTypeName = ( layerInfo.relKind == Qgis::PostgresRelKind::View || layerInfo.relKind == Qgis::PostgresRelKind::MaterializedView )
                                  ? tr( "view" )
                                  : tr( "table" );

  QgsNewNameDialog dlg( tr( "%1 %2.%3" ).arg( lowerTypeName, layerInfo.schemaName, layerInfo.tableName ), layerInfo.tableName );
  dlg.setWindowTitle( tr( "Rename %1" ).arg( typeName ) );
  if ( dlg.exec() != QDialog::Accepted || dlg.name() == layerInfo.tableName )
    return;

  const QString schemaName = layerInfo.schemaName;
  const QString tableName = layerInfo.tableName;
  QString schemaTableName;
  if ( !schemaName.isEmpty() )
  {
    schemaTableName = QgsPostgresConn::quotedIdentifier( schemaName ) + '.';
  }
  const QString oldName = schemaTableName + QgsPostgresConn::quotedIdentifier( tableName );
  const QString newName = QgsPostgresConn::quotedIdentifier( dlg.name() );

  const QgsDataSourceUri dsUri( layerItem->uri() );
  QgsPostgresConn *conn = QgsPostgresConn::connectDb( dsUri, false );
  if ( !conn )
  {
    notify( tr( "Rename %1" ).arg( typeName ), tr( "Unable to rename '%1'." ).arg( lowerTypeName ), context, Qgis::MessageLevel::Warning );
    return;
  }

  //rename the layer
  QString sql;
  if ( layerInfo.relKind == Qgis::PostgresRelKind::View || layerInfo.relKind == Qgis::PostgresRelKind::MaterializedView )
  {
    sql = QStringLiteral( "ALTER %1 VIEW %2 RENAME TO %3" ).arg( layerInfo.relKind == Qgis::PostgresRelKind::MaterializedView ? QStringLiteral( "MATERIALIZED" ) : QString(), oldName, newName );
  }
  else
  {
    sql = QStringLiteral( "ALTER TABLE %1 RENAME TO %2" ).arg( oldName, newName );
  }

  QgsPostgresResult result( conn->LoggedPQexec( "QgsPostgresDataItemGuiProvider", sql ) );
  if ( result.PQresultStatus() != PGRES_COMMAND_OK )
  {
    notify( tr( "Rename %1" ).arg( typeName ), tr( "Unable to rename '%1' %2\n%3" ).arg( lowerTypeName, layerItem->name(), result.PQresultErrorMessage() ), context, Qgis::MessageLevel::Warning );
    conn->unref();
    return;
  }

  notify( tr( "Rename %1" ).arg( typeName ), tr( "%1 '%2' renamed correctly to '%3'." ).arg( typeName, oldName, newName ), context, Qgis::MessageLevel::Success );

  conn->unref();

  if ( layerItem->parent() )
    layerItem->parent()->refresh();
}

void QgsPostgresDataItemGuiProvider::truncateTable( QgsPGLayerItem *layerItem, QgsDataItemGuiContext context )
{
  const QgsPostgresLayerProperty &layerInfo = layerItem->layerInfo();
  if ( QMessageBox::question( nullptr, QObject::tr( "Truncate Table" ), QObject::tr( "Are you sure you want to truncate \"%1.%2\"?\n\nThis will delete all data within the table." ).arg( layerInfo.schemaName, layerInfo.tableName ), QMessageBox::Yes | QMessageBox::No, QMessageBox::No ) != QMessageBox::Yes )
    return;

  const QgsDataSourceUri dsUri( layerItem->uri() );
  QgsPostgresConn *conn = QgsPostgresConn::connectDb( dsUri, false );
  if ( !conn )
  {
    notify( tr( "Truncate Table" ), tr( "Unable to truncate table." ), context, Qgis::MessageLevel::Warning );
    return;
  }

  const QString schemaName = layerInfo.schemaName;
  const QString tableName = layerInfo.tableName;
  QString schemaTableName;
  if ( !schemaName.isEmpty() )
  {
    schemaTableName = QgsPostgresConn::quotedIdentifier( schemaName ) + '.';
  }
  const QString tableRef = schemaTableName + QgsPostgresConn::quotedIdentifier( tableName );

  const QString sql = QStringLiteral( "TRUNCATE TABLE %1" ).arg( tableRef );

  QgsPostgresResult result( conn->LoggedPQexec( "QgsPostgresDataItemGuiProvider", sql ) );
  if ( result.PQresultStatus() != PGRES_COMMAND_OK )
  {
    notify( tr( "Truncate Table" ), tr( "Unable to truncate '%1'\n%2" ).arg( tableName, result.PQresultErrorMessage() ), context, Qgis::MessageLevel::Warning );
    conn->unref();
    return;
  }

  conn->unref();
  notify( tr( "Truncate Table" ), tr( "Table '%1' truncated successfully." ).arg( tableName ), context, Qgis::MessageLevel::Success );
}

void QgsPostgresDataItemGuiProvider::refreshMaterializedView( QgsPGLayerItem *layerItem, QgsDataItemGuiContext context )
{
  const QgsPostgresLayerProperty &layerInfo = layerItem->layerInfo();
  if ( QMessageBox::question( nullptr, QObject::tr( "Refresh Materialized View" ), QObject::tr( "Are you sure you want to refresh the materialized view \"%1.%2\"?\n\nThis will update all data within the table." ).arg( layerInfo.schemaName, layerInfo.tableName ), QMessageBox::Yes | QMessageBox::No, QMessageBox::No ) != QMessageBox::Yes )
    return;

  const QgsDataSourceUri dsUri( layerItem->uri() );
  QgsPostgresConn *conn = QgsPostgresConn::connectDb( dsUri, false );
  if ( !conn )
  {
    notify( tr( "Refresh View" ), tr( "Unable to refresh the view." ), context, Qgis::MessageLevel::Warning );
    return;
  }

  const QString schemaName = layerInfo.schemaName;
  const QString tableName = layerInfo.tableName;
  QString schemaTableName;
  if ( !schemaName.isEmpty() )
  {
    schemaTableName = QgsPostgresConn::quotedIdentifier( schemaName ) + '.';
  }
  const QString tableRef = schemaTableName + QgsPostgresConn::quotedIdentifier( tableName );

  const QString sql = QStringLiteral( "REFRESH MATERIALIZED VIEW CONCURRENTLY %1" ).arg( tableRef );

  QgsPostgresResult result( conn->LoggedPQexec( "QgsPostgresDataItemGuiProvider", sql ) );
  if ( result.PQresultStatus() != PGRES_COMMAND_OK )
  {
    notify( tr( "Refresh View" ), tr( "Unable to refresh the view '%1'\n%2" ).arg( tableRef, result.PQresultErrorMessage() ), context, Qgis::MessageLevel::Warning );
    conn->unref();
    return;
  }

  conn->unref();
  notify( tr( "Refresh View" ), tr( "Materialized view '%1' refreshed successfully." ).arg( tableName ), context, Qgis::MessageLevel::Success );
}

void QgsPostgresDataItemGuiProvider::saveConnections()
{
  QgsManageConnectionsDialog dlg( nullptr, QgsManageConnectionsDialog::Export, QgsManageConnectionsDialog::PostGIS );
  dlg.exec();
}

void QgsPostgresDataItemGuiProvider::loadConnections( QgsDataItem *item )
{
  const QString fileName = QFileDialog::getOpenFileName( nullptr, tr( "Load Connections" ), QDir::homePath(), tr( "XML files (*.xml *.XML)" ) );
  if ( fileName.isEmpty() )
  {
    return;
  }

  QgsManageConnectionsDialog dlg( nullptr, QgsManageConnectionsDialog::Import, QgsManageConnectionsDialog::PostGIS, fileName );
  if ( dlg.exec() == QDialog::Accepted )
    item->refreshConnections();
}

bool QgsPostgresDataItemGuiProvider::handleDrop( QgsPGConnectionItem *connectionItem, const QMimeData *data, const QString &toSchema, QgsDataItemGuiContext context )
{
  if ( !QgsMimeDataUtils::isUriList( data ) || !connectionItem )
    return false;

  const QgsMimeDataUtils::UriList sourceUris = QgsMimeDataUtils::decodeUriList( data );
  if ( sourceUris.size() == 1 && sourceUris.at( 0 ).layerType == QLatin1String( "vector" ) )
  {
    return handleDropUri( connectionItem, sourceUris.at( 0 ), toSchema, context );
  }

  QPointer< QgsPGConnectionItem > connectionItemPointer( connectionItem );

  QgsDataSourceUri uri = connectionItem->connectionUri();

  // TODO: when dropping multiple layers, we need a dedicated "bulk import" dialog for settings which apply to ALL layers

  std::unique_ptr<QgsAbstractDatabaseProviderConnection> databaseConnection( connectionItem->databaseConnection() );
  if ( !databaseConnection )
    return false;

  QStringList importResults;
  bool hasError = false;

  for ( const QgsMimeDataUtils::Uri &u : sourceUris )
  {
    // open the source layer
    bool owner;
    QString error;
    QgsVectorLayer *srcLayer = u.vectorLayer( owner, error );
    if ( !srcLayer )
    {
      importResults.append( tr( "%1: %2" ).arg( u.name, error ) );
      hasError = true;
      continue;
    }

    if ( srcLayer->isValid() )
    {
      // Try to get source col from uri

      QString geomColumn { QStringLiteral( "geom" ) };
      if ( !srcLayer->dataProvider()->geometryColumnName().isEmpty() )
      {
        geomColumn = srcLayer->dataProvider()->geometryColumnName();
      }

      QgsAbstractDatabaseProviderConnection::VectorLayerExporterOptions exporterOptions;
      exporterOptions.layerName = u.name;
      exporterOptions.schema = toSchema;
      exporterOptions.wkbType = srcLayer->wkbType();
      exporterOptions.geometryColumn = geomColumn;

      QVariantMap providerOptions;
      const QString destUri = databaseConnection->createVectorLayerExporterDestinationUri( exporterOptions, providerOptions );

      QgsDebugMsgLevel( "URI " + destUri, 2 );

      auto exportTask = std::make_unique<QgsVectorLayerExporterTask>( srcLayer, destUri, QStringLiteral( "postgres" ), srcLayer->crs(), providerOptions, owner );

      // when export is successful:
      connect( exportTask.get(), &QgsVectorLayerExporterTask::exportComplete, this, [connectionItemPointer, toSchema]() {
        // this is gross - TODO - find a way to get access to messageBar from data items
        QMessageBox::information( nullptr, tr( "Import to PostgreSQL database" ), tr( "Import was successful." ) );
        if ( connectionItemPointer )
          connectionItemPointer->refreshSchema( toSchema );
      } );

      // when an error occurs:
      connect( exportTask.get(), &QgsVectorLayerExporterTask::errorOccurred, this, [connectionItemPointer, toSchema]( Qgis::VectorExportResult error, const QString &errorMessage ) {
        if ( error != Qgis::VectorExportResult::UserCanceled )
        {
          QgsMessageOutput *output = QgsMessageOutput::createMessageOutput();
          output->setTitle( tr( "Import to PostgreSQL database" ) );
          output->setMessage( tr( "Failed to import some layers!\n\n" ) + errorMessage, QgsMessageOutput::MessageText );
          output->showMessage();
        }
        if ( connectionItemPointer )
          connectionItemPointer->refreshSchema( toSchema );
      } );

      QgsApplication::taskManager()->addTask( exportTask.release() );
    }
    else
    {
      importResults.append( tr( "%1: Not a valid layer!" ).arg( u.name ) );
      hasError = true;
    }
  }

  if ( hasError )
  {
    QgsMessageOutput *output = QgsMessageOutput::createMessageOutput();
    output->setTitle( tr( "Import to PostgreSQL database" ) );
    output->setMessage( tr( "Failed to import some layers!\n\n" ) + importResults.join( QLatin1Char( '\n' ) ), QgsMessageOutput::MessageText );
    output->showMessage();
  }

  return true;
}

bool QgsPostgresDataItemGuiProvider::handleDropUri( QgsPGConnectionItem *connectionItem, const QgsMimeDataUtils::Uri &sourceUri, const QString &toSchema, QgsDataItemGuiContext context )
{
  QPointer< QgsPGConnectionItem > connectionItemPointer( connectionItem );
  std::unique_ptr<QgsAbstractDatabaseProviderConnection> databaseConnection( connectionItem->databaseConnection() );
  if ( !databaseConnection )
    return false;

  auto onSuccess = [connectionItemPointer, toSchema]() {
    if ( connectionItemPointer )
    {
      if ( connectionItemPointer )
        connectionItemPointer->refreshSchema( toSchema );
    }
  };

  auto onFailure = [connectionItemPointer = std::move( connectionItemPointer ), toSchema]( Qgis::VectorExportResult, const QString & ) {
    if ( connectionItemPointer )
    {
      if ( connectionItemPointer )
        connectionItemPointer->refreshSchema( toSchema );
    }
  };

  return QgsDataItemGuiProviderUtils::handleDropUriForConnection( std::move( databaseConnection ), sourceUri, toSchema, context, tr( "PostgreSQL Import" ), tr( "Import to PostgreSQL database" ), QVariantMap(), onSuccess, onFailure, this );
}

void QgsPostgresDataItemGuiProvider::handleImportVector( QgsPGConnectionItem *connectionItem, const QString &toSchema, QgsDataItemGuiContext context )
{
  if ( !connectionItem )
    return;

  QPointer< QgsPGConnectionItem > connectionItemPointer( connectionItem );
  std::unique_ptr<QgsAbstractDatabaseProviderConnection> databaseConnection( connectionItem->databaseConnection() );
  if ( !databaseConnection )
    return;

  auto onSuccess = [connectionItemPointer, toSchema]() {
    if ( connectionItemPointer )
    {
      if ( connectionItemPointer )
        connectionItemPointer->refreshSchema( toSchema );
    }
  };

  auto onFailure = [connectionItemPointer = std::move( connectionItemPointer ), toSchema]( Qgis::VectorExportResult, const QString & ) {
    if ( connectionItemPointer )
    {
      if ( connectionItemPointer )
        connectionItemPointer->refreshSchema( toSchema );
    }
  };

  QgsDataItemGuiProviderUtils::handleImportVectorLayerForConnection( std::move( databaseConnection ), toSchema, context, tr( "PostgreSQL Import" ), tr( "Import to PostgreSQL database" ), QVariantMap(), onSuccess, onFailure, this );
}

void QgsPostgresDataItemGuiProvider::exportProjectToFile( QgsPGProjectItem *projectItem, QgsDataItemGuiContext context )
{
  QgsSettings settings;
  const QString defaultPath = settings.value( QStringLiteral( "UI/lastProjectDir" ), QDir::homePath() ).toString();

  const Qgis::ProjectFileFormat defaultProjectFileFormat = settings.enumValue( QStringLiteral( "/qgis/defaultProjectFileFormat" ), Qgis::ProjectFileFormat::Qgz );
  const QString qgisProjectExt = tr( "QGIS Project Formats" ) + ( defaultProjectFileFormat == Qgis::ProjectFileFormat::Qgz ? " (*.qgz *.QGZ *.qgs *.QGS)" : " (*.qgs *.QGS *.qgz *.QGZ)" );
  const QString qgzProjectExt = tr( "QGIS Bundled Project Format" ) + " (*.qgz *.QGZ)";
  const QString qgsProjectExt = tr( "QGIS XML Project Format" ) + " (*.qgs *.QGS)";

  QString filter;
  const QString path = QFileDialog::getSaveFileName(
    nullptr,
    tr( "Save Project As" ),
    defaultPath,
    qgisProjectExt + QStringLiteral( ";;" ) + qgzProjectExt + QStringLiteral( ";;" ) + qgsProjectExt, &filter
  );

  if ( path.isEmpty() )
    return;

  QFileInfo fullPath( path );
  QgsSettings().setValue( QStringLiteral( "UI/lastProjectDir" ), fullPath.path() );

  const QString ext = fullPath.suffix().toLower();
  if ( filter == qgisProjectExt && ext != QLatin1String( "qgz" ) && ext != QLatin1String( "qgs" ) )
  {
    switch ( defaultProjectFileFormat )
    {
      case Qgis::ProjectFileFormat::Qgs:
      {
        fullPath.setFile( fullPath.filePath() + ".qgs" );
        break;
      }
      case Qgis::ProjectFileFormat::Qgz:
      {
        fullPath.setFile( fullPath.filePath() + ".qgz" );
        break;
      }
    }
  }
  else if ( filter == qgzProjectExt && ext != QLatin1String( "qgz" ) )
  {
    fullPath.setFile( fullPath.filePath() + ".qgz" );
  }
  else if ( filter == qgsProjectExt && ext != QLatin1String( "qgs" ) )
  {
    fullPath.setFile( fullPath.filePath() + ".qgs" );
  }

  QgsProject project;
  project.read( projectItem->path() );
  project.setFileName( fullPath.filePath() );
  const bool result = project.write();

  if ( !result && context.messageBar() )
  {
    context.messageBar()->pushWarning( tr( "Export Project to File" ), tr( "Could not save project file" ) );
  }
}

void QgsPostgresDataItemGuiProvider::renameProject( QgsPGProjectItem *projectItem, QgsDataItemGuiContext context )
{
  QgsNewNameDialog dlg( tr( "project “%1”" ).arg( projectItem->name() ), projectItem->name() );
  dlg.setWindowTitle( tr( "Rename Project" ) );
  if ( dlg.exec() != QDialog::Accepted || dlg.name() == projectItem->name() )
    return;

  QgsPostgresConn *conn = QgsPostgresConn::connectDb( projectItem->postgresProjectUri().connInfo, false );
  if ( !conn )
  {
    notify( tr( "Rename Project" ), tr( "Unable to rename project." ), context, Qgis::MessageLevel::Warning );
    return;
  }

  const QString newUri = projectItem->uriWithNewName( dlg.name() );

  // read the project, set title and new filename
  QgsProject project;
  project.read( projectItem->path() );
  project.setTitle( dlg.name() );
  project.setFileName( newUri );

  // write project to the database
  const bool success = project.write();
  if ( !success )
  {
    notify( tr( "Rename Project" ), tr( "Unable to rename project “%1” to “%2”" ).arg( projectItem->name(), dlg.name() ), context, Qgis::MessageLevel::Warning );
    conn->unref();
    return;
  }

  if ( !QgsPostgresUtils::deleteProjectFromSchema( conn, projectItem->name(), projectItem->schemaName() ) )
  {
    notify( tr( "Rename Project" ), tr( "Unable to rename project “%1” to “%2”" ).arg( projectItem->name(), dlg.name() ), context, Qgis::MessageLevel::Warning );
    conn->unref();
    return;
  }

  // refresh
  projectItem->parent()->refresh();

  conn->unref();
}

void QgsPostgresDataItemGuiProvider::deleteProject( QgsPGProjectItem *projectItem, QgsDataItemGuiContext context )
{
  if ( QMessageBox::question( nullptr, tr( "Delete Project" ), tr( "Are you sure you want to delete project “%1”?" ).arg( projectItem->name() ), QMessageBox::Yes | QMessageBox::No, QMessageBox::No ) != QMessageBox::Yes )
    return;

  QgsPostgresConn *conn = QgsPostgresConn::connectDb( projectItem->postgresProjectUri().connInfo, false );
  if ( !conn )
  {
    notify( tr( "Delete Project" ), tr( "Unable to delete project." ), context, Qgis::MessageLevel::Warning );
    return;
  }

  if ( !QgsPostgresUtils::deleteProjectFromSchema( conn, projectItem->name(), projectItem->schemaName() ) )
  {
    notify( tr( "Delete Project" ), tr( "Unable to delete project “%1” " ).arg( projectItem->name() ), context, Qgis::MessageLevel::Warning );
    conn->unref();
    return;
  }

  // refresh
  projectItem->parent()->refresh();

  conn->unref();
}

void QgsPostgresDataItemGuiProvider::duplicateProject( QgsPGProjectItem *projectItem, QgsDataItemGuiContext context )
{
  QgsNewNameDialog dlg( tr( "Project “%1”" ).arg( projectItem->name() ), projectItem->name() );
  dlg.setWindowTitle( tr( "Duplicate Project" ) );
  if ( dlg.exec() != QDialog::Accepted || dlg.name() == projectItem->name() )
    return;

  QgsPostgresConn *conn = QgsPostgresConn::connectDb( projectItem->postgresProjectUri().connInfo, false );
  if ( !conn )
  {
    notify( tr( "Duplicate Project" ), tr( "Unable to duplicate project." ), context, Qgis::MessageLevel::Warning );
    return;
  }

  const QString newUri = projectItem->uriWithNewName( dlg.name() );

  // read the project, set title and new filename
  QgsProject project;
  project.read( projectItem->path() );
  project.setTitle( dlg.name() );
  project.setFileName( newUri );

  // write project to the database
  const bool success = project.write();
  if ( !success )
  {
    notify( tr( "Duplicate Project" ), tr( "Unable to duplicate project “%1” to “%2”" ).arg( projectItem->name(), dlg.name() ), context, Qgis::MessageLevel::Warning );
    conn->unref();
    return;
  }

  // refresh
  projectItem->parent()->refresh();
}

void QgsPostgresDataItemGuiProvider::moveProjectsToSchema( const QList<QgsPGProjectItem *> &selection, QgsDataItemGuiContext context )
{
  QgsPGProjectItem *mainItem = selection.first();

  QgsPGSchemaItem *schemaItem = qobject_cast<QgsPGSchemaItem *>( mainItem->parent() );
  if ( !schemaItem )
  {
    notify( tr( "Move Projects to Another Schema" ), tr( "Unable to move projects to another schema." ), context, Qgis::MessageLevel::Warning );
    return;
  }

  std::unique_ptr<QgsAbstractDatabaseProviderConnection> conn( schemaItem->databaseConnection() );
  if ( !conn )
  {
    notify( tr( "Move Projects to Another Schema" ), tr( "Unable to move projects to another schema." ), context, Qgis::MessageLevel::Warning );
    return;
  }

  QgsDatabaseSchemaSelectionDialog dlg = QgsDatabaseSchemaSelectionDialog( conn.release() );

  if ( dlg.exec() == QDialog::Accepted )
  {
    const QString newSchemaName = dlg.selectedSchema();

    QgsPostgresConn *conn2 = QgsPostgresConn::connectDb( mainItem->postgresProjectUri().connInfo, false );

    if ( !conn2 )
    {
      notify( tr( "Move Projects to Another Schema" ), tr( "Unable to move projects to another schema." ), context, Qgis::MessageLevel::Warning );
      return;
    }

    if ( !QgsPostgresUtils::createProjectsTable( conn2, newSchemaName ) )
    {
      const QString errCause = tr( "Unable to move projects. It's not possible to create the destination table on the database. Maybe this is due to database permissions (user=%1). Please contact your database admin." ).arg( mainItem->postgresProjectUri().connInfo.username() );

      notify( tr( "Move Projects to Another Schema" ), errCause, context, Qgis::MessageLevel::Warning );
      conn2->unref();
      return;
    }

    if ( !QgsPostgresUtils::addCommentColumnToProjectsTable( conn2, newSchemaName ) )
    {
      const QString errCause = tr( "Unable to move projects. It's not possible to add the comment column to the destination table on the database. Maybe this is due to database permissions (user=%1). Please contact your database admin." ).arg( mainItem->postgresProjectUri().connInfo.username() );

      notify( tr( "Move Projects to Another Schema" ), errCause, context, Qgis::MessageLevel::Warning );
      conn2->unref();
      return;
    }

    int movedProjectCount = 0;
    for ( QgsPGProjectItem *projectItem : selection )
    {
      if ( !QgsPostgresUtils::moveProjectToSchema( conn2, projectItem->schemaName(), projectItem->name(), newSchemaName ) )
      {
        notify( tr( "Move Projects to Another Schema" ), tr( "Unable to move project “%1” to scheme “%2” " ).arg( projectItem->name(), newSchemaName ), context, Qgis::MessageLevel::Warning );
      }
      else
      {
        movedProjectCount++;
      }

      // refresh
      projectItem->parent()->refresh();

      const QVector<QgsDataItem *> children = projectItem->parent()->parent()->children();
      for ( QgsDataItem *item : children )
      {
        if ( QgsPGSchemaItem *schemaItem = qobject_cast<QgsPGSchemaItem *>( item ) )
        {
          if ( schemaItem->name() == newSchemaName )
          {
            schemaItem->refresh();
            break;
          }
        }
      }
    }

    conn2->unref();

    if ( selection.length() == 1 )
    {
      notify( tr( "Move Project to Another Schema" ), tr( "Project “%1” moved to schema “%2” successful." ).arg( mainItem->name(), newSchemaName ), context, Qgis::MessageLevel::Success );
    }
    else
    {
      notify( tr( "Move Projects to Another Schema" ), tr( "Move of %1 projects to schema “%2” successful." ).arg( movedProjectCount ).arg( newSchemaName ), context, Qgis::MessageLevel::Success );
    }
  }
}

void QgsPostgresDataItemGuiProvider::setProjectComment( QgsPGProjectItem *projectItem, QgsDataItemGuiContext context )
{
  QgsPostgresConn *conn = QgsPostgresConn::connectDb( projectItem->postgresProjectUri().connInfo, false );

  if ( !conn )
  {
    notify( tr( "Set Project Comment" ), tr( "Unable to connect to database." ), context, Qgis::MessageLevel::Warning );
    return;
  }

  const QString comment = QgsPostgresUtils::projectComment( conn, projectItem->schemaName(), projectItem->name() );
  bool ok = false;

  const QString newComment = QInputDialog::getMultiLineText( nullptr, tr( "Set Comment For Project %1" ).arg( projectItem->name() ), tr( "Comment" ), comment, &ok );
  if ( ok && newComment != comment )
  {
    const bool res = QgsPostgresUtils::setProjectComment( conn, projectItem->name(), projectItem->schemaName(), newComment );

    if ( !res )
    {
      notify( tr( "Set Project Comment" ), tr( "Failed to set project comment for '%1'" ).arg( projectItem->name() ), context, Qgis::MessageLevel::Warning );
    }
    else
    {
      notify( tr( "Set Project Comment" ), tr( "Comment updated for project '%1'" ).arg( projectItem->name() ), context, Qgis::MessageLevel::Success );
      projectItem->parent()->refresh();
    }
  }

  conn->unref();
}

void QgsPostgresDataItemGuiProvider::saveCurrentProject( QgsPGSchemaItem *schemaItem, QgsDataItemGuiContext context )
{
  const QgsDataSourceUri uri = QgsPostgresConn::connUri( schemaItem->connectionName() );
  QgsPostgresConn *conn = QgsPostgresConn::connectDb( uri, false );
  if ( !conn )
  {
    notify( tr( "Save Project" ), tr( "Unable to save project to database." ), context, Qgis::MessageLevel::Warning );
    return;
  }

  if ( !QgsPostgresUtils::projectsTableExists( conn, schemaItem->name() ) )
  {
    if ( !QgsPostgresUtils::createProjectsTable( conn, schemaItem->name() ) )
    {
      notify( tr( "Save Project" ), tr( "Unable to create table qgis_projects in schema %1." ).arg( schemaItem->name() ), context, Qgis::MessageLevel::Warning );
      conn->unref();
      return;
    }
  }

  QgsProject *project = QgsProject::instance();
  if ( !project )
  {
    notify( tr( "Save Project" ), tr( "Unable to save project to database." ), context, Qgis::MessageLevel::Warning );
    if ( conn )
      conn->unref();
    return;
  }

  QgsPostgresProjectUri pgProjectUri;
  pgProjectUri.connInfo = conn->uri();
  pgProjectUri.schemaName = schemaItem->name();
  pgProjectUri.projectName = project->title().isEmpty() ? project->baseName() : project->title();

  QString projectUri = QgsPostgresProjectStorage::encodeUri( pgProjectUri );
  const QString sqlProjectExist = QStringLiteral( "SELECT EXISTS( SELECT 1 FROM %1.qgis_projects WHERE name = %2);" )
                                    .arg( QgsPostgresConn::quotedIdentifier( schemaItem->name() ), QgsPostgresConn::quotedValue( pgProjectUri.projectName ) );
  QgsPostgresResult result( conn->LoggedPQexec( "QgsPostgresDataItemGuiProvider", sqlProjectExist ) );

  if ( !( result.PQresultStatus() == PGRES_COMMAND_OK || result.PQresultStatus() == PGRES_TUPLES_OK ) )
  {
    notify( tr( "Save Project" ), tr( "Unable to save project to database." ), context, Qgis::MessageLevel::Warning );
    conn->unref();
    return;
  }

  if ( result.PQgetvalue( 0, 0 ) == QLatin1String( "t" ) )
  {
    notify( tr( "Save Project" ), tr( "Project “%1” exist in the database. Overwriting it." ).arg( pgProjectUri.projectName ), context, Qgis::MessageLevel::Info );
  }

  // read the project, set title and new filename
  QgsProject savedProject;
  savedProject.read( project->fileName() );
  savedProject.setFileName( projectUri );

  // write project to the database
  const bool success = savedProject.write();
  if ( !success )
  {
    notify( tr( "Save Project" ), tr( "Unable to save project “%1” to “%2”." ).arg( savedProject.title(), schemaItem->name() ), context, Qgis::MessageLevel::Warning );
    conn->unref();
    return;
  }

  notify( tr( "Save Project" ), tr( "Project “%1” saved to schema “%2”." ).arg( savedProject.title(), schemaItem->name() ), context, Qgis::MessageLevel::Info );

  // refresh
  schemaItem->refresh();
  conn->unref();
}

void QgsPostgresDataItemGuiProvider::saveProjects( QgsPGSchemaItem *schemaItem, QgsDataItemGuiContext context )
{
  const QgsDataSourceUri uri = QgsPostgresConn::connUri( schemaItem->connectionName() );
  QgsPostgresConn *conn = QgsPostgresConn::connectDb( uri, false );
  if ( !conn )
  {
    notify( tr( "Save Project" ), tr( "Could not connect to database." ), context, Qgis::MessageLevel::Warning );
    return;
  }

  if ( !QgsPostgresUtils::projectsTableExists( conn, schemaItem->name() ) )
  {
    if ( !QgsPostgresUtils::createProjectsTable( conn, schemaItem->name() ) )
    {
      notify( tr( "Save Project" ), tr( "Unable to create table qgis_projects in schema %1." ).arg( schemaItem->name() ), context, Qgis::MessageLevel::Warning );
      conn->unref();
    }
  }

  QgsPostgresImportProjectDialog dlg( schemaItem->connectionName(), schemaItem->name() );
  if ( dlg.exec() == QDialog::Accepted )
  {
    QList<QPair<QString, QString>> projectsWithNames = dlg.projectsToSave();

    int projectsSaved = 0;
    int projectsNotSaved = 0;
    QStringList unsavedProjects;

    for ( const QPair<QString, QString> &projectWithName : projectsWithNames )
    {
      QgsPostgresProjectUri pgProjectUri;
      pgProjectUri.connInfo = QgsDataSourceUri( conn->uri() );
      pgProjectUri.schemaName = schemaItem->name();
      pgProjectUri.projectName = projectWithName.second;
      QString projectUri = QgsPostgresProjectStorage::encodeUri( pgProjectUri );

      // read the project and set new filename
      QgsProject savedProject;
      savedProject.read( projectWithName.first );
      savedProject.setFileName( projectUri );

      // write project to the database
      const bool success = savedProject.write();
      if ( success )
      {
        projectsSaved++;
      }
      else
      {
        projectsNotSaved++;
        unsavedProjects << projectWithName.second;
      }
    }

    notify( tr( "Save Projects" ), tr( "Number of projects saved “%1”." ).arg( projectsSaved ), context, Qgis::MessageLevel::Info );

    if ( projectsNotSaved > 0 )
    {
      notify( tr( "Save Projects" ), tr( "Number of projects that could not be saved “%1”." ).arg( projectsNotSaved ), context, Qgis::MessageLevel::Critical );
      QgsMessageLog::logMessage( tr( "Project that could not be imported: %1" ).arg( unsavedProjects.join( ", " ) ), QString(), Qgis::MessageLevel::Critical );
    }

    // refresh
    schemaItem->refresh();
  }

  conn->unref();
}


void QgsPostgresDataItemGuiProvider::allowProjectsVersioning( const QString connectionName, const QString schemaName, QgsDataItemGuiContext context )
{
  const QgsDataSourceUri uri = QgsPostgresConn::connUri( connectionName );
  QgsPostgresConn *conn = QgsPostgresConn::connectDb( uri, false );

  if ( QgsPostgresUtils::qgisProjectVersioningActive( conn, schemaName ) )
  {
    notify( tr( "QGIS Project Versioning" ), tr( "Versioning of QGIS projects already active in schema “%1”." ).arg( schemaName ), context, Qgis::MessageLevel::Info );
    conn->unref();
    return;
  }

  QMessageBox::StandardButton result = QMessageBox::question( nullptr, tr( "Enable versioning of QGIS projects" ), tr( "Do you want to enable versioning of QGIS projects in schema “%1”? This will create new table in the schema and store older versions of QGIS projects there." ).arg( schemaName ) );

  if ( result == QMessageBox::StandardButton::Yes )
  {
    if ( !QgsPostgresUtils::setupQgisProjectVersioning( conn, schemaName ) )
    {
      notify( tr( "QGIS Project Versioning" ), tr( "Cannot setup versioning of QGIS projects in schema “%1”." ).arg( schemaName ), context, Qgis::MessageLevel::Critical );
      conn->unref();
      return;
    }
  }

  notify( tr( "QGIS Project Versioning" ), tr( "Versioning of QGIS projects setup in schema “%1”." ).arg( schemaName ), context, Qgis::MessageLevel::Success );

  conn->unref();
}<|MERGE_RESOLUTION|>--- conflicted
+++ resolved
@@ -201,7 +201,12 @@
       connect( moveProjectToSchemaAction, &QAction::triggered, this, [projectItem, context] { moveProjectsToSchema( { projectItem }, context ); } );
       menu->addAction( moveProjectToSchemaAction );
 
-<<<<<<< HEAD
+      // Set project comment
+      QAction *setProjectCommentAction = new QAction( tr( "Set Comment…" ), menu );
+      connect( setProjectCommentAction, &QAction::triggered, this, [projectItem, context] { setProjectComment( projectItem, context ); } );
+      menu->addAction( setProjectCommentAction );
+
+      // Project versioning
       QgsPGSchemaItem *parentSchemaItem = qobject_cast<QgsPGSchemaItem *>( item->parent() );
 
       if ( parentSchemaItem && parentSchemaItem->projectVersioning() )
@@ -225,12 +230,6 @@
           }
         } );
       }
-=======
-      // Set project comment
-      QAction *setProjectCommentAction = new QAction( tr( "Set Comment…" ), menu );
-      connect( setProjectCommentAction, &QAction::triggered, this, [projectItem, context] { setProjectComment( projectItem, context ); } );
-      menu->addAction( setProjectCommentAction );
->>>>>>> d0cffafe
     }
     else
     {
