--- conflicted
+++ resolved
@@ -66,10 +66,7 @@
     static void moveProjectsToSchema( const QList<QgsPGProjectItem *> &selection, QgsDataItemGuiContext context );
     static void saveCurrentProject( QgsPGSchemaItem *schemaItem, QgsDataItemGuiContext context );
     static void saveProjects( QgsPGSchemaItem *schemaItem, QgsDataItemGuiContext context );
-<<<<<<< HEAD
-=======
     static void setProjectComment( QgsPGProjectItem *projectItem, QgsDataItemGuiContext context );
->>>>>>> a4021537
 };
 
 #endif // QGSPOSTGRESDATAITEMGUIPROVIDER_H