--- conflicted
+++ resolved
@@ -154,7 +154,33 @@
     static QString variantMapToHtml( const QVariantMap &variantMap, const QString &title = QString() );
 
     /*
-<<<<<<< HEAD
+    * Set comment for a project 
+    *
+    * \returns true on success
+    *
+    * \since QGIS 4.0
+    */
+    static bool setProjectComment( QgsPostgresConn *conn, const QString &schemaName, const QString &projectName, const QString &comment );
+
+    /*
+    * Comment for a project from the specified schema
+    *
+    * \returns project comment or empty string if not found
+    *
+    * \since QGIS 4.0
+    */
+    static QString projectComment( QgsPostgresConn *conn, const QString &schemaName, const QString &projectName );
+
+    /*
+    * Adds a comment column to the projects table in the specified schema
+    *
+    * \returns true on success
+    *
+    * \since QGIS 4.0
+    */
+    static bool addCommentColumnToProjectsTable( QgsPostgresConn *conn, const QString &schemaName );
+
+    /*
     * Sets up the necessary database structures for QGIS project versioning in \a schema.
     * 
     * \since QGIS 4.0
@@ -174,33 +200,6 @@
     * \since QGIS 4.0
     */
     static bool qgisProjectVersioningActive( QgsPostgresConn *conn, const QString &schema );
-=======
-    * Set comment for a project 
-    *
-    * \returns true on success
-    *
-    * \since QGIS 4.0
-    */
-    static bool setProjectComment( QgsPostgresConn *conn, const QString &schemaName, const QString &projectName, const QString &comment );
-
-    /*
-    * Comment for a project from the specified schema
-    *
-    * \returns project comment or empty string if not found
-    *
-    * \since QGIS 4.0
-    */
-    static QString projectComment( QgsPostgresConn *conn, const QString &schemaName, const QString &projectName );
-
-    /*
-    * Adds a comment column to the projects table in the specified schema
-    *
-    * \returns true on success
-    *
-    * \since QGIS 4.0
-    */
-    static bool addCommentColumnToProjectsTable( QgsPostgresConn *conn, const QString &schemaName );
->>>>>>> d0cffafe
 };
 
 #endif