--- conflicted
+++ resolved
@@ -85,11 +85,7 @@
     if ( mRequest.filterType() == QgsFeatureRequest::FilterRect && mRequest.flags() & QgsFeatureRequest::ExactIntersect )
     {
       // do exact check in case we're doing intersection
-<<<<<<< HEAD
-      if ( mSource->mFeatures[*mFeatureIdListIterator].geometry()->intersects( mSelectRectGeom ) )
-=======
-      if ( P->mFeatures[*mFeatureIdListIterator].geometry() && P->mFeatures[*mFeatureIdListIterator].geometry()->intersects( mSelectRectGeom ) )
->>>>>>> 4e3738a2
+      if (  mSource->mFeatures[*mFeatureIdListIterator].geometry() && mSource->mFeatures[*mFeatureIdListIterator].geometry()->intersects( mSelectRectGeom ) )
         hasFeature = true;
     }
     else
@@ -104,13 +100,8 @@
   // copy feature
   if ( hasFeature )
   {
-<<<<<<< HEAD
     feature = mSource->mFeatures[*mFeatureIdListIterator];
-    mFeatureIdListIterator++;
-=======
-    feature = P->mFeatures[*mFeatureIdListIterator];
     ++mFeatureIdListIterator;
->>>>>>> 4e3738a2
   }
   else
     close();
