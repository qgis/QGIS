/***************************************************************************
    qgswmscapabilities.h
    ---------------------
    begin                : January 2014
    copyright            : (C) 2014 by Martin Dobias
    email                : wonder dot sk at gmail dot com
 ***************************************************************************
 *                                                                         *
 *   This program is free software; you can redistribute it and/or modify  *
 *   it under the terms of the GNU General Public License as published by  *
 *   the Free Software Foundation; either version 2 of the License, or     *
 *   (at your option) any later version.                                   *
 *                                                                         *
 ***************************************************************************/
#ifndef QGSWMSCAPABILITIES_H
#define QGSWMSCAPABILITIES_H

#include <QHash>
#include <QMap>
#include <QNetworkRequest>
#include <QStringList>
#include <QVector>

#include "qgsauthmanager.h"
#include "qgsraster.h"
#include "qgsrectangle.h"
#include "qgsrasteriterator.h"
#include "qgsapplication.h"
#include "qgsdataprovider.h"


class QNetworkReply;

/*
 * The following structs reflect the WMS XML schema,
 * as illustrated in Appendix E of the Web Map Service standard, version 1.3, 2004-08-02.
 */

//! OnlineResource Attribute structure
// TODO: Fill to WMS specifications
struct QgsWmsOnlineResourceAttribute
{
  QString xlinkHref;
};

//! Gets Property structure
// TODO: Fill to WMS specifications
struct QgsWmsGetProperty
{
  QgsWmsOnlineResourceAttribute onlineResource;
};

//! Post Property structure
// TODO: Fill to WMS specifications
struct QgsWmsPostProperty
{
  QgsWmsOnlineResourceAttribute onlineResource;
};

//! HTTP Property structure
// TODO: Fill to WMS specifications
struct QgsWmsHttpProperty
{
  QgsWmsGetProperty    get;
  QgsWmsPostProperty   post;  // can be null
};

//! DCP Type Property structure
// TODO: Fill to WMS specifications
struct QgsWmsDcpTypeProperty
{
  QgsWmsHttpProperty http;
};

//! Operation Type structure (for GetMap and GetFeatureInfo)
// TODO: Fill to WMS specifications
struct QgsWmsOperationType
{
  QStringList                      format;
  QVector<QgsWmsDcpTypeProperty>   dcpType;
  QStringList                      allowedEncodings;
};

//! Request Property structure
// TODO: Fill to WMS specifications
struct QgsWmsRequestProperty
{
  // QgsWmsGetCapabilitiesProperty   ...
  // -- don't include since if we can get the capabilities,
  //    we already know what's in this part.
  QgsWmsOperationType     getMap;
  QgsWmsOperationType     getFeatureInfo;
  QgsWmsOperationType     getTile;
  QgsWmsOperationType     getLegendGraphic;
};

//! Exception Property structure
// TODO: Fill to WMS specifications
struct QgsWmsExceptionProperty
{
  QStringList        format;   // text formats supported.
};

//! Primary Contact Person Property structure
struct QgsWmsContactPersonPrimaryProperty
{
  QString            contactPerson;
  QString            contactOrganization;
};

//! Contact Address Property structure
struct QgsWmsContactAddressProperty
{
  QString            addressType;
  QString            address;
  QString            city;
  QString            stateOrProvince;
  QString            postCode;
  QString            country;
};

//! Contact Information Property structure
struct QgsWmsContactInformationProperty
{
  QgsWmsContactPersonPrimaryProperty contactPersonPrimary;
  QString                            contactPosition;
  QgsWmsContactAddressProperty       contactAddress;
  QString                            contactVoiceTelephone;
  QString                            contactFacsimileTelephone;
  QString                            contactElectronicMailAddress;
};

//! Service Property structure
// TODO: Fill to WMS specifications
struct QgsWmsServiceProperty
{
  QString                            title;
  QString                            abstract;
  QStringList                        keywordList;
  QgsWmsOnlineResourceAttribute      onlineResource;
  QgsWmsContactInformationProperty   contactInformation;
  QString                            fees;
  QString                            accessConstraints;
  uint                               layerLimit = 0;
  uint                               maxWidth = 0;
  uint                               maxHeight = 0;
};

//! Bounding Box Property structure
// TODO: Fill to WMS specifications
struct QgsWmsBoundingBoxProperty
{
  QString   crs;
  QgsRectangle   box;    // consumes minx, miny, maxx, maxy.
};

/**
 * \brief Dimension Property structure.
 *
 *  Contains the optional dimension element,
 *  the element can be present in Service or Layer metadata
 */
struct QgsWmsDimensionProperty
{
  //! Name of the dimensional axis eg. time
  QString   name;

  //! Units of the dimensional axis, defined from UCUM. Can be null.
  QString   units;

  //! Optional, unit symbol a 7-bit ASCII character string also defined from UCUM.
  QString   unitSymbol;

  //! Optional, default value to be used in GetMap request
  QString   defaultValue;   // plain "default" is a reserved word

  //! Text containing available value(s) for the dimension
  QString   extent;

  //! Optional, determines whether multiple values of the dimension can be requested
  bool      multipleValues = false;

  //! Optional, whether nearest value of the dimension will be returned, if requested.
  bool      nearestValue = false;

  //! Optional, valid only for temporal exents, determines whether data are normally kept current.
  bool      current = false;

  //! Parse the dimension extent to QgsDateTimeRange instance
  QgsDateTimeRange parseExtent() const
  {
    if ( extent.contains( '/' ) )
    {
      QStringList extentContent = extent.split( '/' );
      int extentSize = extentContent.size();

      QDateTime start = QDateTime::fromString( extentContent.at( 0 ), Qt::ISODateWithMs );
      QDateTime end = QDateTime::fromString( extentContent.at( extentSize - 2 ), Qt::ISODateWithMs );

      if ( start.isValid() & end.isValid() )
        return QgsDateTimeRange( start, end );
    }

    return QgsDateTimeRange();
  }
};

//! Logo URL Property structure
// TODO: Fill to WMS specifications
struct QgsWmsLogoUrlProperty
{
  QString                         format;
  QgsWmsOnlineResourceAttribute   onlineResource;

  int                             width;
  int                             height;
};

//! Attribution Property structure
// TODO: Fill to WMS specifications
struct QgsWmsAttributionProperty
{
  QString                         title;
  QgsWmsOnlineResourceAttribute   onlineResource;
  QgsWmsLogoUrlProperty           logoUrl;
};

//! Legend URL Property structure
// TODO: Fill to WMS specifications
struct QgsWmsLegendUrlProperty
{
  QString                         format;
  QgsWmsOnlineResourceAttribute   onlineResource;

  int                             width;
  int                             height;
};

//! StyleSheet URL Property structure
// TODO: Fill to WMS specifications
struct QgsWmsStyleSheetUrlProperty
{
  QString                         format;
  QgsWmsOnlineResourceAttribute   onlineResource;
};

//! Style URL Property structure
// TODO: Fill to WMS specifications
struct QgsWmsStyleUrlProperty
{
  QString                         format;
  QgsWmsOnlineResourceAttribute   onlineResource;
};

//! Style Property structure
// TODO: Fill to WMS specifications
struct QgsWmsStyleProperty
{
  QString                           name;
  QString                           title;
  QString                           abstract;
  QVector<QgsWmsLegendUrlProperty>  legendUrl;
  QgsWmsStyleSheetUrlProperty       styleSheetUrl;
  QgsWmsStyleUrlProperty            styleUrl;
};

//! Authority URL Property structure
// TODO: Fill to WMS specifications
struct QgsWmsAuthorityUrlProperty
{
  QgsWmsOnlineResourceAttribute   onlineResource;
  QString                         name;             // XML "NMTOKEN" type
};

//! Identifier Property structure
// TODO: Fill to WMS specifications
struct QgsWmsIdentifierProperty
{
  QString   authority;
};

//! Metadata URL Property structure
// TODO: Fill to WMS specifications
struct QgsWmsMetadataUrlProperty
{
  QString                         format;
  QgsWmsOnlineResourceAttribute   onlineResource;
  QString                         type;             // XML "NMTOKEN" type
};

//! Data List URL Property structure
// TODO: Fill to WMS specifications
struct QgsWmsDataListUrlProperty
{
  QString                         format;
  QgsWmsOnlineResourceAttribute   onlineResource;
};

//! Feature List URL Property structure
// TODO: Fill to WMS specifications
struct QgsWmsFeatureListUrlProperty
{
  QString                         format;
  QgsWmsOnlineResourceAttribute   onlineResource;
};

//! Layer Property structure
// TODO: Fill to WMS specifications
struct QgsWmsLayerProperty
{
  // WMS layer properties
  int                                     orderId;
  QString                                 name;
  QString                                 title;
  QString                                 abstract;
  QStringList                             keywordList;
  QStringList                             crs;        // coord ref sys
  QgsRectangle                            ex_GeographicBoundingBox;
  QVector<QgsWmsBoundingBoxProperty>      boundingBoxes;
  QgsWmsAttributionProperty               attribution;
  QVector<QgsWmsAuthorityUrlProperty>     authorityUrl;
  QVector<QgsWmsIdentifierProperty>       identifier;
  QVector<QgsWmsDimensionProperty>        dimensions;
  QVector<QgsWmsMetadataUrlProperty>      metadataUrl;
  QVector<QgsWmsDataListUrlProperty>      dataListUrl;
  QVector<QgsWmsFeatureListUrlProperty>   featureListUrl;
  QVector<QgsWmsStyleProperty>            style;
  double                                  minimumScaleDenominator;
  double                                  maximumScaleDenominator;
  QVector<QgsWmsLayerProperty>            layer;      // nested layers

  // WMS layer attributes
  bool               queryable;
  int                cascaded;
  bool               opaque;
  bool               noSubsets;
  int                fixedWidth;
  int                fixedHeight;

  // TODO need to expand this to cover more of layer properties
  bool equal( const QgsWmsLayerProperty &layerProperty )
  {
    if ( !( name == layerProperty.name ) )
      return false;
    if ( !( title == layerProperty.title ) )
      return false;
    if ( !( abstract == layerProperty.abstract ) )
      return false;

    return true;
  }

  /**
   * Returns true if it the struct has the dimension with the passed name
   */
  bool hasDimension( QString dimensionName ) const
  {
    if ( dimensions.isEmpty() )
      return false;

    for ( const QgsWmsDimensionProperty &dimension : qgis::as_const( dimensions ) )
    {
      if ( dimension.name == dimensionName )
        return true;
    }

    return false;
  }
};

/**
 * Stores the dates parts from the WMS-T dimension extent.
 *
 */
struct QgsWmstDates
{
  QgsWmstDates( QList< QDateTime > dates )
  {
    dateTimes = dates;
  }
  QgsWmstDates()
  {

  }

  bool operator== ( const QgsWmstDates &other )
  {
    return dateTimes == other.dateTimes;
  }

  QList< QDateTime > dateTimes;
};

/**
 * Stores resolution part of the WMS-T dimension extent.
 *
 * If resolution does not exist, active() will return false;
 */
struct QgsWmstResolution
{
  int year = -1;
  int month = -1;
  int day = -1;

  int hour = -1;
  int minutes = -1;
  int seconds = -1;

  bool active()
  {
<<<<<<< HEAD
    return year != -1 && month != -1 && day != -1 &&
           hour != -1 && minutes != -1 && seconds != -1;
=======
    return year != -1 || month != -1 || day != -1 ||
           hour != -1 || minutes != -1 || seconds != -1;
>>>>>>> c178276e
  }

  QString text()
  {
    QString text( "P" );

    if ( year != -1 )
    {
      text.append( QString::number( year ) );
      text.append( 'Y' );
    }
    if ( month != -1 )
    {
      text.append( QString::number( month ) );
      text.append( 'M' );
    }
    if ( day != -1 )
    {
      text.append( QString::number( day ) );
      text.append( 'D' );
    }

    if ( hour != -1 )
    {
      if ( !text.contains( 'T' ) )
        text.append( 'T' );
      text.append( QString::number( hour ) );
      text.append( 'H' );
    }
    if ( minutes != -1 )
    {
      if ( !text.contains( 'T' ) )
        text.append( 'T' );
      text.append( QString::number( minutes ) );
      text.append( 'M' );
    }
    if ( seconds != -1 )
    {
      if ( !text.contains( 'T' ) )
        text.append( 'T' );
      text.append( QString::number( seconds ) );
      text.append( 'S' );
    }
    return text;
  }

  bool operator== ( const QgsWmstResolution &other )
  {
    return year == other.year && month == other.month &&
           day == other.day && hour == other.hour &&
           minutes == other.minutes && seconds == other.seconds;
  }

};


/**
 * Stores dates and resolution structure pair.
 */
struct QgsWmstExtentPair
{
  QgsWmstExtentPair()
  {
  }

  QgsWmstExtentPair( QgsWmstDates otherDates, QgsWmstResolution otherResolution )
  {
    dates = otherDates;
    resolution = otherResolution;
  }

  bool operator ==( const QgsWmstExtentPair &other )
  {
    return dates == other.dates &&
           resolution == other.resolution;
  }

  QgsWmstDates dates;
  QgsWmstResolution resolution;
};


/**
 * Stores  the WMS-T dimension extent.
 */
struct QgsWmstDimensionExtent
{
  QList <QgsWmstExtentPair> datesResolutionList;
};

struct QgsWmtsTheme
{
  QString identifier;
  QString title, abstract;
  QStringList keywords;
  QgsWmtsTheme *subTheme = nullptr;
  QStringList layerRefs;

  QgsWmtsTheme() = default;
  ~QgsWmtsTheme() { delete subTheme; }
};

struct QgsWmtsTileMatrixLimits;

struct QgsWmtsTileMatrix
{
  QString identifier;
  QString title, abstract;
  QStringList keywords;
  double scaleDenom;
  QgsPointXY topLeft;  //!< Top-left corner of the tile matrix in map units
  int tileWidth;     //!< Width of a tile in pixels
  int tileHeight;    //!< Height of a tile in pixels
  int matrixWidth;   //!< Number of tiles horizontally
  int matrixHeight;  //!< Number of tiles vertically
  double tres;       //!< Pixel span in map units

  /**
   * Returns extent of a tile in map coordinates.
   * (same function as tileBBox() but returns QRectF instead of QgsRectangle)
   */
  QRectF tileRect( int col, int row ) const;

  /**
   * Returns extent of a tile in map coordinates
   * (same function as tileRect() but returns QgsRectangle instead of QRectF)
   */
  QgsRectangle tileBBox( int col, int row ) const;

  /**
   * Returns range of tiles that intersects with the view extent
   * (\a tml may be NULLPTR)
   */
  void viewExtentIntersection( const QgsRectangle &viewExtent, const QgsWmtsTileMatrixLimits *tml, int &col0, int &row0, int &col1, int &row1 ) const;

};

struct QgsWmtsTileMatrixSet
{
  QString identifier;   //!< Tile matrix set identifier
  QString title;        //!< Human readable tile matrix set name
  QString abstract;     //!< Brief description of the tile matrix set
  QStringList keywords; //!< List of words/phrases to describe the dataset
  QString crs;          //!< CRS of the tile matrix set
  QString wkScaleSet;   //!< Optional reference to a well-known scale set
  //! available tile matrixes (key = pixel span in map units)
  QMap<double, QgsWmtsTileMatrix> tileMatrices;

  //! Returns closest tile resolution to the requested one. (resolution = width [map units] / with [pixels])
  const QgsWmtsTileMatrix *findNearestResolution( double vres ) const;

  //! Returns the tile matrix for other near resolution from given tres (positive offset = lower resolution tiles)
  const QgsWmtsTileMatrix *findOtherResolution( double tres, int offset ) const;
};

enum QgsTileMode { WMTS, WMSC, XYZ };

struct QgsWmtsTileMatrixLimits
{
  QString tileMatrix;
  int minTileRow, maxTileRow;
  int minTileCol, maxTileCol;
};

struct QgsWmtsTileMatrixSetLink
{
  QString tileMatrixSet;
  QHash<QString, QgsWmtsTileMatrixLimits> limits;
};

struct QgsWmtsLegendURL
{
  QString format;
  double minScale, maxScale;
  QString href;
  int width, height;
};

struct QgsWmtsStyle
{
  QString identifier;
  QString title, abstract;
  QStringList keywords;
  bool isDefault;
  QList<QgsWmtsLegendURL> legendURLs;
};

/**
 * In case of multi-dimensional data, the service metadata can describe their multi-
 * dimensionality and tiles can be requested at specific values in these dimensions.
 * Examples of dimensions are Time, Elevation and Band.
 */
struct QgsWmtsDimension
{
  QString identifier;   //!< Name of the dimensional axis
  QString title;        //!< Human readable name
  QString abstract;     //!< Brief description of the dimension
  QStringList keywords; //!< List of words/phrases to describe the dataset
  QString UOM;          //!< Units of measure of dimensional axis
  QString unitSymbol;   //!< Symbol of the units
  QString defaultValue; //!< Default value to be used if value is not specified in request
  bool current;         //!< Indicates whether temporal data are normally kept current
  QStringList values;   //!< Available values for this dimension
};

struct QgsWmtsTileLayer
{
  enum QgsTileMode tileMode;
  QString identifier;
  QString title, abstract;
  QStringList keywords;
  QVector<QgsWmsBoundingBoxProperty> boundingBoxes;
  QStringList formats;
  QStringList infoFormats;
  QString defaultStyle;
  int dpi = -1;   //!< DPI of the tile layer (-1 for unknown DPI)
  //! available dimensions (optional, for multi-dimensional data)
  QHash<QString, QgsWmtsDimension> dimensions;
  QHash<QString, QgsWmtsStyle> styles;
  QHash<QString, QgsWmtsTileMatrixSetLink> setLinks;

  QHash<QString, QString> getTileURLs;
  QHash<QString, QString> getFeatureInfoURLs;
};

//! Capability Property structure
// TODO: Fill to WMS specifications
struct QgsWmsCapabilityProperty
{
  QgsWmsRequestProperty                request;
  QgsWmsExceptionProperty              exception;

  // Top level layer should normally be present max once
  // <element name="Capability">
  //    <element ref="wms:Layer" minOccurs="0"/>  - default maxOccurs=1
  // but there are a few non conformant capabilities around (#13762)
  QList<QgsWmsLayerProperty>           layers;

  QList<QgsWmtsTileLayer>              tileLayers;
  QHash<QString, QgsWmtsTileMatrixSet> tileMatrixSets;
};

//! Capabilities Property structure
// TODO: Fill to WMS specifications
struct QgsWmsCapabilitiesProperty
{
  QgsWmsServiceProperty         service;
  QgsWmsCapabilityProperty      capability;
  QString                       version;
};

//! Formats supported by QImageReader
struct QgsWmsSupportedFormat
{
  QString format;
  QString label;
};

enum QgsWmsTileAttribute
{
  TileReqNo = QNetworkRequest::User + 0,
  TileIndex = QNetworkRequest::User + 1,
  TileRect  = QNetworkRequest::User + 2,
  TileRetry = QNetworkRequest::User + 3,
};

enum QgsWmsDpiMode
{
  DpiNone = 0,
  DpiQGIS = 1,
  DpiUMN = 2,
  DpiGeoServer = 4,
  DpiAll = DpiQGIS | DpiUMN | DpiGeoServer,
};



struct QgsWmsParserSettings
{
  QgsWmsParserSettings( bool ignAxis = false, bool invAxis = false )
    : ignoreAxisOrientation( ignAxis )
    , invertAxisOrientation( invAxis )
  {}
  bool ignoreAxisOrientation;
  bool invertAxisOrientation;
};

struct QgsWmsAuthorization
{
  QgsWmsAuthorization( const QString &userName = QString(), const QString &password = QString(), const QString &referer = QString(), const QString &authcfg = QString() )
    : mUserName( userName )
    , mPassword( password )
    , mReferer( referer )
    , mAuthCfg( authcfg )
  {}

  bool setAuthorization( QNetworkRequest &request ) const
  {
    if ( !mAuthCfg.isEmpty() )
    {
      return QgsApplication::authManager()->updateNetworkRequest( request, mAuthCfg );
    }
    else if ( !mUserName.isEmpty() || !mPassword.isEmpty() )
    {
      request.setRawHeader( "Authorization", "Basic " + QStringLiteral( "%1:%2" ).arg( mUserName, mPassword ).toLatin1().toBase64() );
    }

    if ( !mReferer.isEmpty() )
    {
      request.setRawHeader( "Referer", QStringLiteral( "%1" ).arg( mReferer ).toLatin1() );
    }
    return true;
  }
  //! Sets authorization reply
  bool setAuthorizationReply( QNetworkReply *reply ) const
  {
    if ( !mAuthCfg.isEmpty() )
    {
      return QgsApplication::authManager()->updateNetworkReply( reply, mAuthCfg );
    }
    return true;
  }

  //! Username for basic http authentication
  QString mUserName;

  //! Password for basic http authentication
  QString mPassword;

  //! Referer for http requests
  QString mReferer;

  //! Authentication configuration ID
  QString mAuthCfg;
};


//! URI that gets passed to provider
class QgsWmsSettings
{
  public:

    bool parseUri( const QString &uriString );

    QString baseUrl() const { return mBaseUrl; }
    QgsWmsAuthorization authorization() const { return mAuth; }

    QgsWmsParserSettings parserSettings() const { return mParserSettings; }

    /**
     * Parse the given string extent into a well defined dates and resolution structures.
     * The string extent comes from WMS-T dimension capabilities.
     *
     * \since 3.14
     */
    QgsDateTimeRange parseTemporalExtent( QgsWmstDimensionExtent dimensionExtent, QString extent );

    /**
     * Parse the given string item into a resolution structure.
     *
     * \since 3.14
     */
    QgsWmstResolution parseWmstResolution( QString item );

    /**
     * Parse the given string item into QDateTime instant.
     *
     * \since 3.14
     */
    QDateTime parseWmstDateTimes( QString item );

  protected:
    QgsWmsParserSettings    mParserSettings;

    //! layer is tiled, tile layer and active matrix set
    bool                    mTiled;
    //! whether we actually work with XYZ tiles instead of WMS / WMTS
    bool mXyz;

    //! Whether we are dealing with WMS-T
    bool mIsTemporal = false;

    //! Whether we are dealing bi-temporal dimensional WMS-T
    bool mIsBiTemporal = false;

    //! Temporal extent from dimension property in WMS-T
    QString mTemporalExtent;

    //! Fixed temporal range for the data provider
    QgsDateTimeRange mFixedRange;

    //! Fixed reference temporal range for the data provider
    QgsDateTimeRange mFixedReferenceRange;

    //! Stores WMS-T time dimension extent dates
    QgsWmstDimensionExtent mTimeDimensionExtent;

    //! Stores WMS-T reference dimension extent dates
    QgsWmstDimensionExtent mReferenceTimeDimensionExtent;

    //! whether we are dealing with MBTiles file rather than using network-based tiles
    bool mIsMBTiles = false;
    //! chosen values for dimensions in case of multi-dimensional data (key=dim id, value=dim value)
    QHash<QString, QString>  mTileDimensionValues;
    //! name of the chosen tile matrix set
    QString                 mTileMatrixSetId;

    /**
     * Maximum width and height of getmap requests
     */
    int mMaxWidth;
    int mMaxHeight;

    /**
     * Step size when iterating the layer
     */
    int mStepWidth = QgsRasterIterator::DEFAULT_MAXIMUM_TILE_WIDTH;
    int mStepHeight = QgsRasterIterator::DEFAULT_MAXIMUM_TILE_HEIGHT;

    //! Data source URI of the WMS for this layer
    QString mHttpUri;

    //! URL part of URI (httpuri)
    QString mBaseUrl;

    QgsWmsAuthorization mAuth;

    bool mIgnoreGetMapUrl;
    bool mIgnoreGetFeatureInfoUrl;
    bool mIgnoreReportedLayerExtents = false;
    bool mSmoothPixmapTransform;
    enum QgsWmsDpiMode mDpiMode;

    /**
     * Active sublayers managed by this provider in a draw function, in order from bottom to top
     * (some may not be visible in a draw function, cf. activeSubLayerVisibility)
     */
    QStringList mActiveSubLayers;
    QStringList mActiveSubStyles;

    /**
     * Visibility status of the given active sublayer
     */
    QMap<QString, bool> mActiveSubLayerVisibility;

    //! FEATURE_COUNT for GetFeatureInfo
    int mFeatureCount;

    /**
     * MIME type of the image encoding used from the WMS server
     */
    QString mImageMimeType;

    QString mCrsId;

    bool mEnableContextualLegend;

    friend class QgsWmsProvider;
};


//! Keeps information about capabilities of particular URI
class QgsWmsCapabilities
{
  public:

    /**
     * Constructs a QgsWmsCapabilities object with the given \a coordinateTransformContext
     */
    QgsWmsCapabilities( const QgsCoordinateTransformContext &coordinateTransformContext = QgsCoordinateTransformContext() );

    bool isValid() const { return mValid; }

    bool parseResponse( const QByteArray &response, QgsWmsParserSettings settings );

    QString lastError() const { return mError; }
    QString lastErrorFormat() const { return mErrorFormat; }

    QgsWmsCapabilitiesProperty capabilitiesProperty() { return mCapabilities; }

    /**
     * \brief   Returns a list of the supported layers of the WMS server
     *
     * \returns The list of layers will be placed here.
     *
     * \todo Document this better
     */
    QVector<QgsWmsLayerProperty> supportedLayers() const { return mLayersSupported; }

    //! Gets raster image encodings supported by the WMS, expressed as MIME types
    QStringList supportedImageEncodings() const { return mCapabilities.capability.request.getMap.format; }

    /**
     * \brief   Returns a map for the hierarchy of layers
     */
    void layerParents( QMap<int, int> &parents, QMap<int, QStringList> &parentNames ) const { parents = mLayerParents; parentNames = mLayerParentNames; }

    /**
     * \brief   Returns a list of the supported tile layers of the WMS server
     *
     * \returns The list of tile sets will be placed here.
     */
    QList<QgsWmtsTileLayer> supportedTileLayers() const { return mTileLayersSupported; }

    /**
     * \brief   Returns a list of the available tile matrix sets
     */
    QHash<QString, QgsWmtsTileMatrixSet> supportedTileMatrixSets() const { return mTileMatrixSets; }

    //! Find out whether to invert axis orientation when parsing/writing coordinates
    bool shouldInvertAxisOrientation( const QString &ogcCrs );

    //! Find out identify capabilities
    int identifyCapabilities() const;

  protected:
    bool parseCapabilitiesDom( const QByteArray &xml, QgsWmsCapabilitiesProperty &capabilitiesProperty );

    void parseService( const QDomElement &element, QgsWmsServiceProperty &serviceProperty );
    void parseOnlineResource( const QDomElement &element, QgsWmsOnlineResourceAttribute &onlineResourceAttribute );
    void parseKeywordList( const QDomElement &element, QStringList &keywordListProperty );
    void parseContactInformation( const QDomElement &element, QgsWmsContactInformationProperty &contactInformationProperty );
    void parseContactPersonPrimary( const QDomElement &element, QgsWmsContactPersonPrimaryProperty &contactPersonPrimaryProperty );
    void parseContactAddress( const QDomElement &element, QgsWmsContactAddressProperty &contactAddressProperty );

    void parseCapability( const QDomElement &element, QgsWmsCapabilityProperty &capabilityProperty );
    void parseRequest( const QDomElement &element, QgsWmsRequestProperty &requestProperty );
    void parseDimension( const QDomElement &element, QgsWmsDimensionProperty &dimensionProperty );
    void parseLegendUrl( const QDomElement &element, QgsWmsLegendUrlProperty &legendUrlProperty );
    void parseMetadataUrl( const QDomElement &element, QgsWmsMetadataUrlProperty &metadataUrlProperty );
    void parseLayer( const QDomElement &element, QgsWmsLayerProperty &layerProperty, QgsWmsLayerProperty *parentProperty = nullptr );
    void parseStyle( const QDomElement &element, QgsWmsStyleProperty &styleProperty );

    void parseOperationType( const QDomElement &element, QgsWmsOperationType &operationType );
    void parseDcpType( const QDomElement &element, QgsWmsDcpTypeProperty &dcpType );
    void parseHttp( const QDomElement &element, QgsWmsHttpProperty &httpProperty );
    void parseGet( const QDomElement &element, QgsWmsGetProperty &getProperty );
    void parsePost( const QDomElement &element, QgsWmsPostProperty &postProperty );

    void parseTileSetProfile( const QDomElement &element );
    void parseWMTSContents( const QDomElement &element );
    void parseKeywords( const QDomNode &e, QStringList &keywords );
    void parseTheme( const QDomElement &e, QgsWmtsTheme &t );

    QString nodeAttribute( const QDomElement &element, const QString &name, const QString &defValue = QString() );

    /**
     * In case no bounding box is present in WMTS capabilities, try to estimate it from tile matrix sets.
     * Returns true if the detection went fine.
     */
    bool detectTileLayerBoundingBox( QgsWmtsTileLayer &l );

  protected:
    bool mValid = false;

    QString mError;
    QString mErrorCaption;
    QString mErrorFormat;

    QgsWmsParserSettings mParserSettings;

    //! number of layers and parents
    int mLayerCount = -1;
    QMap<int, int> mLayerParents;
    QMap<int, QStringList> mLayerParentNames;

    /**
     * WMS "queryable" per layer
     * Used in determining if the Identify map tool can be useful on the rendered WMS map layer.
     */
    QMap<QString, bool> mQueryableForLayer;

    /**
     * layers hosted by the WMS
     */
    QVector<QgsWmsLayerProperty> mLayersSupported;

    /**
     * tilesets hosted by the WMTS
     */
    QList<QgsWmtsTileLayer> mTileLayersSupported;

    /**
     * themes hosted by the WMTS
     */
    QList<QgsWmtsTheme> mTileThemes;

    /**
     * Parsed capabilities of the WMS
     */
    QgsWmsCapabilitiesProperty mCapabilities;

    //! Formats supported by server and provider
    QMap<QgsRaster::IdentifyFormat, QString> mIdentifyFormats;


    /**
     * tile matrix sets hosted by the WMS
     */
    QHash<QString, QgsWmtsTileMatrixSet> mTileMatrixSets;

    //temporarily caches invert axis setting for each crs
    QHash<QString, bool> mCrsInvertAxis;

  private:

    QgsCoordinateTransformContext mCoordinateTransformContext;

    friend class QgsWmsProvider;
};



/**
 * Class that handles download of capabilities.
 */
class QgsWmsCapabilitiesDownload : public QObject
{
    Q_OBJECT

  public:
    explicit QgsWmsCapabilitiesDownload( bool forceRefresh, QObject *parent = nullptr );

    QgsWmsCapabilitiesDownload( const QString &baseUrl, const QgsWmsAuthorization &auth, bool forceRefresh, QObject *parent = nullptr );

    ~QgsWmsCapabilitiesDownload() override;

    bool downloadCapabilities();

    bool downloadCapabilities( const QString &baseUrl, const QgsWmsAuthorization &auth );

    QString lastError() const { return mError; }

    QByteArray response() const { return mHttpCapabilitiesResponse; }

    //! Abort network request immediately
    void abort();

  signals:
    //! \brief emit a signal to be caught by qgisapp and display a msg on status bar
    void statusChanged( QString const   &statusQString );

    //! \brief emit a signal once the download is finished
    void downloadFinished();

  protected slots:
    void capabilitiesReplyFinished();
    void capabilitiesReplyProgress( qint64, qint64 );

  protected:
    //! URL part of URI (httpuri)
    QString mBaseUrl;

    QgsWmsAuthorization mAuth;

    //! The reply to the capabilities request
    QNetworkReply *mCapabilitiesReply = nullptr;

    //! The error message associated with the last WMS error.
    QString mError;

    //! The mime type of the message
    QString mErrorFormat;

    //! Capabilities of the WMS (raw)
    QByteArray mHttpCapabilitiesResponse;

    bool mIsAborted;
    bool mForceRefresh;
};



#endif // QGSWMSCAPABILITIES_H<|MERGE_RESOLUTION|>--- conflicted
+++ resolved
@@ -408,13 +408,8 @@
 
   bool active()
   {
-<<<<<<< HEAD
-    return year != -1 && month != -1 && day != -1 &&
-           hour != -1 && minutes != -1 && seconds != -1;
-=======
     return year != -1 || month != -1 || day != -1 ||
            hour != -1 || minutes != -1 || seconds != -1;
->>>>>>> c178276e
   }
 
   QString text()
