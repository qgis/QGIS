--- conflicted
+++ resolved
@@ -92,12 +92,7 @@
     QgsLogger::warning( QStringLiteral( "Duplicate shortcut registered: %1" ).arg( key ) );
 #endif
 
-<<<<<<< HEAD
-  mActions.insert( action, defaultSequence );
-  connect( action, &QObject::destroyed, this, [action, this]() { actionDestroyed( action ); } );
-=======
   const QString settingKey = mSettingsPath + section + key;
->>>>>>> 78b67b9c
 
   mActions.insert( action, {defaultSequence, settingKey} );
   connect( action, &QObject::destroyed, this, [action, this]() { actionDestroyed( action ); } );
@@ -134,12 +129,7 @@
     QgsLogger::warning( QStringLiteral( "Duplicate shortcut registered: %1" ).arg( shortcut->objectName() ) );
 #endif
 
-<<<<<<< HEAD
-  mShortcuts.insert( shortcut, defaultSequence );
-  connect( shortcut, &QObject::destroyed, this, [shortcut, this]() { shortcutDestroyed( shortcut ); } );
-=======
   const QString settingKey = mSettingsPath + section + shortcut->objectName();
->>>>>>> 78b67b9c
 
   mShortcuts.insert( shortcut, {defaultSequence, settingKey} );
   connect( shortcut, &QObject::destroyed, this, [shortcut, this]() { shortcutDestroyed( shortcut ); } );
@@ -338,49 +328,40 @@
 }
 
 void QgsShortcutsManager::actionDestroyed( QAction *action )
-<<<<<<< HEAD
 {
   mActions.remove( action );
 }
 
+QString QgsShortcutsManager::objectSettingKey( QObject *object ) const
+{
+  if ( auto action = qobject_cast< QAction * >( object ) )
+  {
+    return mActions.value( action ).second;
+  }
+  else if ( auto shortcut = qobject_cast< QShortcut * >( object ) )
+  {
+    return mShortcuts.value( shortcut ).second;
+  }
+  return QString();
+}
+
+QObject *QgsShortcutsManager::objectForSettingKey( const QString &settingKey ) const
+{
+  for ( ActionsHash::const_iterator it = mActions.constBegin(); it != mActions.constEnd(); ++it )
+  {
+    if ( it.value().second == settingKey )
+      return it.key();
+  }
+  for ( ShortcutsHash::const_iterator it = mShortcuts.constBegin(); it != mShortcuts.constEnd(); ++it )
+  {
+    if ( it.value().second == settingKey )
+      return it.key();
+  }
+  return nullptr;
+}
+
 void QgsShortcutsManager::shortcutDestroyed( QShortcut *shortcut )
 {
-=======
-{
-  mActions.remove( action );
-}
-
-QString QgsShortcutsManager::objectSettingKey( QObject *object ) const
-{
-  if ( auto action = qobject_cast< QAction * >( object ) )
-  {
-    return mActions.value( action ).second;
-  }
-  else if ( auto shortcut = qobject_cast< QShortcut * >( object ) )
-  {
-    return mShortcuts.value( shortcut ).second;
-  }
-  return QString();
-}
-
-QObject *QgsShortcutsManager::objectForSettingKey( const QString &settingKey ) const
-{
-  for ( ActionsHash::const_iterator it = mActions.constBegin(); it != mActions.constEnd(); ++it )
-  {
-    if ( it.value().second == settingKey )
-      return it.key();
-  }
-  for ( ShortcutsHash::const_iterator it = mShortcuts.constBegin(); it != mShortcuts.constEnd(); ++it )
-  {
-    if ( it.value().second == settingKey )
-      return it.key();
-  }
-  return nullptr;
-}
-
-void QgsShortcutsManager::shortcutDestroyed( QShortcut *shortcut )
-{
->>>>>>> 78b67b9c
   mShortcuts.remove( shortcut );
 }
 
