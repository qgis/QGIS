--- conflicted
+++ resolved
@@ -83,14 +83,6 @@
   QPair<QString, QString> GUI_EXPORT getSaveAsImageName( QWidget * theParent, QString theMessage, QString defaultFilename = QString::null );
 
   /**
-<<<<<<< HEAD
-   * Create file filters suitable for use with QFileDialog
-   *
-   * @param format extension e.g. "png"
-   * @return QString e.g. "PNG format (*.png, *.PNG)"
-   */
-  QString createFileFilter_( QString const &format );
-=======
     Convenience function for readily creating file filters.
 
     Given a long name for a file filter and a regular expression, return
@@ -99,7 +91,15 @@
     case versions added.
   */
   QString GUI_EXPORT createFileFilter_( QString const &longName, QString const &glob );
->>>>>>> 1cd7dc6a
+
+  /**
+   * Create file filters suitable for use with QFileDialog
+   *
+   * @param format extension e.g. "png"
+   * @return QString e.g. "PNG format (*.png, *.PNG)"
+   */
+  QString GUI_EXPORT createFileFilter_( QString const &format );
+
 }
 
 #endif