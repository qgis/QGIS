--- conflicted
+++ resolved
@@ -1868,21 +1868,14 @@
       QgsAttributeFormRelationEditorWidget *formWidget = new QgsAttributeFormRelationEditorWidget( rww, this );
       formWidget->createSearchWidgetWrappers( mContext );
 
-      rww->setShowLabel( relDef->showLabel() );
-
-<<<<<<< HEAD
-=======
-      QgsAttributeFormRelationEditorWidget *formWidget = new QgsAttributeFormRelationEditorWidget( rww, this );
-      formWidget->createSearchWidgetWrappers( mContext );
-
       // This needs to be after QgsAttributeFormRelationEditorWidget creation, because the widget
       // does not exists yet until QgsAttributeFormRelationEditorWidget is created and the setters
       // below directly alter the widget and check for it.
+      rww->setShowLabel( relDef->showLabel() );
       rww->setShowLinkButton( relDef->showLinkButton() );
       rww->setShowUnlinkButton( relDef->showUnlinkButton() );
       rww->setShowSaveChildEditsButton( relDef->showSaveChildEditsButton() );
-
->>>>>>> a180149a
+      
       mWidgets.append( rww );
       mFormWidgets.append( formWidget );
 
