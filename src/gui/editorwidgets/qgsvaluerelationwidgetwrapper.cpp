/***************************************************************************
    qgsvaluerelationwidgetwrapper.cpp
     --------------------------------------
    Date                 : 5.1.2014
    Copyright            : (C) 2014 Matthias Kuhn
    Email                : matthias at opengis dot ch
 ***************************************************************************
 *                                                                         *
 *   This program is free software; you can redistribute it and/or modify  *
 *   it under the terms of the GNU General Public License as published by  *
 *   the Free Software Foundation; either version 2 of the License, or     *
 *   (at your option) any later version.                                   *
 *                                                                         *
 ***************************************************************************/

#include "qgsvaluerelationwidgetwrapper.h"

#include "qgis.h"
#include "qgsfields.h"
#include "qgsproject.h"
#include "qgsvaluerelationwidgetfactory.h"
#include "qgsvectorlayer.h"
#include "qgsfilterlineedit.h"
#include "qgsfeatureiterator.h"
#include "qgsvaluerelationfieldformatter.h"
#include "qgslogger.h"

#include <QStringListModel>
#include <QCompleter>

QgsValueRelationWidgetWrapper::QgsValueRelationWidgetWrapper( QgsVectorLayer *vl, int fieldIdx, QWidget *editor, QWidget *parent )
  : QgsEditorWidgetWrapper( vl, fieldIdx, editor, parent )
{
}


QVariant QgsValueRelationWidgetWrapper::value() const
{
  QVariant v;

  if ( mComboBox )
  {
    int cbxIdx = mComboBox->currentIndex();
    if ( cbxIdx > -1 )
    {
      v = mComboBox->currentData();
    }
  }
  if ( mTableWidget )
  {
    QStringList selection;
    for ( int j = 0; j < mTableWidget->rowCount(); j++ )
    {
      for ( int i = 0; i < config( QStringLiteral( "NofColumns" ) ).toInt(); ++i )
      {
        QTableWidgetItem *item = mTableWidget->item( j, i );
        if ( item )
        {
          if ( item->checkState() == Qt::Checked )
            selection << item->data( Qt::UserRole ).toString();
        }
      }
    }
    v = selection.join( QStringLiteral( "," ) ).prepend( '{' ).append( '}' );
  }

  if ( mLineEdit )
  {
    Q_FOREACH ( const QgsValueRelationFieldFormatter::ValueRelationItem &item, mCache )
    {
      if ( item.value == mLineEdit->text() )
      {
        v = item.key;
        break;
      }
    }
  }

  return v;
}

QWidget *QgsValueRelationWidgetWrapper::createWidget( QWidget *parent )
{
  if ( config( QStringLiteral( "AllowMulti" ) ).toBool() )
  {
    return new QTableWidget( parent );
  }
  else if ( config( QStringLiteral( "UseCompleter" ) ).toBool() )
  {
    return new QgsFilterLineEdit( parent );
  }
  {
    return new QComboBox( parent );
  }
}

void QgsValueRelationWidgetWrapper::initWidget( QWidget *editor )
{
  mCache = QgsValueRelationFieldFormatter::createCache( config() );

  mComboBox = qobject_cast<QComboBox *>( editor );
  mTableWidget = qobject_cast<QTableWidget *>( editor );
  mLineEdit = qobject_cast<QLineEdit *>( editor );

  if ( mComboBox )
  {
    if ( config( QStringLiteral( "AllowNull" ) ).toBool() )
    {
      mComboBox->addItem( tr( "(no selection)" ), QVariant( field().type() ) );
    }

    Q_FOREACH ( const QgsValueRelationFieldFormatter::ValueRelationItem &element, mCache )
    {
      mComboBox->addItem( element.value, element.key );
    }

    connect( mComboBox, static_cast<void ( QComboBox::* )( int )>( &QComboBox::currentIndexChanged ),
             this, static_cast<void ( QgsEditorWidgetWrapper::* )()>( &QgsEditorWidgetWrapper::valueChanged ) );
  }
  else if ( mTableWidget )
  {
    mTableWidget->horizontalHeader()->setResizeMode( QHeaderView::Stretch );
    mTableWidget->horizontalHeader()->setVisible( false );
    mTableWidget->verticalHeader()->setResizeMode( QHeaderView::Stretch );
    mTableWidget->verticalHeader()->setVisible( false );
    mTableWidget->setShowGrid( false );
    mTableWidget->setEditTriggers( QAbstractItemView::NoEditTriggers );
    mTableWidget->setSelectionMode( QAbstractItemView::NoSelection );
    if ( mCache.size() > 0 )
      mTableWidget->setRowCount( ( mCache.size() + config( QStringLiteral( "NofColumns" ) ).toInt() - 1 ) / config( QStringLiteral( "NofColumns" ) ).toInt() );
    else
      mTableWidget->setRowCount( 1 );
    if ( config( QStringLiteral( "NofColumns" ) ).toInt() > 0 )
      mTableWidget->setColumnCount( config( QStringLiteral( "NofColumns" ) ).toInt() );
    else
      mTableWidget->setColumnCount( 1 );

    int row = 0, column = 0;
    for ( const QgsValueRelationFieldFormatter::ValueRelationItem &element : mCache )
    {
      if ( column == config( QStringLiteral( "NofColumns" ) ).toInt() )
      {
        row++;
        column = 0;
      }
      QTableWidgetItem *item = nullptr;
      item = new QTableWidgetItem( element.value );
      item->setData( Qt::UserRole, element.key );
      mTableWidget->setItem( row, column, item );
      column++;
    }
<<<<<<< HEAD
    connect( mTableWidget, &QTableWidget::itemChanged, this, static_cast<void ( QgsEditorWidgetWrapper::* )()>( &QgsEditorWidgetWrapper::valueChanged ) );
=======
    connect( mTableWidget, &QTableWidget::itemChanged, this, static_cast<void ( QgsEditorWidgetWrapper::* )()>( &QgsEditorWidgetWrapper::emitValueChanged ) );
>>>>>>> fc396ae2
  }
  else if ( mLineEdit )
  {
    QStringList values;
    values.reserve( mCache.size() );
    Q_FOREACH ( const QgsValueRelationFieldFormatter::ValueRelationItem &i,  mCache )
    {
      values << i.value;
    }

    QStringListModel *m = new QStringListModel( values, mLineEdit );
    QCompleter *completer = new QCompleter( m, mLineEdit );
    completer->setCaseSensitivity( Qt::CaseInsensitive );
    mLineEdit->setCompleter( completer );

    connect( mLineEdit, &QLineEdit::textChanged, this, static_cast<void ( QgsEditorWidgetWrapper::* )()>( &QgsEditorWidgetWrapper::valueChanged ) );
  }
}

bool QgsValueRelationWidgetWrapper::valid() const
{
  return mTableWidget || mLineEdit || mComboBox;
}

void QgsValueRelationWidgetWrapper::setValue( const QVariant &value )
{
  if ( mTableWidget )
  {
    QStringList checkList;
    if ( value.type() == QVariant::StringList )
      checkList = value.toStringList();
    else if ( value.type() == QVariant::String )
      checkList = value.toString().remove( QChar( '{' ) ).remove( QChar( '}' ) ).split( ',' );

    for ( int j = 0; j < mTableWidget->rowCount(); j++ )
    {
      for ( int i = 0; i < config( QStringLiteral( "NofColumns" ) ).toInt() ; ++i )
      {
        QTableWidgetItem *item = mTableWidget->item( j, i );
        if ( item )
        {
          item->setCheckState( checkList.contains( item->data( Qt::UserRole ).toString() ) ? Qt::Checked : Qt::Unchecked );
        }
      }
    }
  }
  else if ( mComboBox )
  {
    mComboBox->setCurrentIndex( mComboBox->findData( value ) );
  }
  else if ( mLineEdit )
  {
    Q_FOREACH ( QgsValueRelationFieldFormatter::ValueRelationItem i, mCache )
    {
      if ( i.key == value )
      {
        mLineEdit->setText( i.value );
        break;
      }
    }
  }
}

void QgsValueRelationWidgetWrapper::showIndeterminateState()
{
  if ( mTableWidget )
  {
    mTableWidget->blockSignals( true );
    for ( int j = 0; j < mTableWidget->rowCount(); j++ )
    {
      for ( int i = 0; i < config( QStringLiteral( "NofColumns" ) ).toInt(); ++i )
      {
        mTableWidget->item( j, i )->setCheckState( Qt::PartiallyChecked );
      }
    }
    mTableWidget->blockSignals( false );
  }
  else if ( mComboBox )
  {
    whileBlocking( mComboBox )->setCurrentIndex( -1 );
  }
  else if ( mLineEdit )
  {
    whileBlocking( mLineEdit )->clear();
  }
}

void QgsValueRelationWidgetWrapper::setEnabled( bool enabled )
{
  if ( mEnabled == enabled )
    return;

  mEnabled = enabled;

  if ( mTableWidget )
  {
    for ( int j = 0; j < mTableWidget->rowCount(); j++ )
    {
      for ( int i = 0; i < mTableWidget->columnCount(); ++i )
      {
        QTableWidgetItem *item = mTableWidget->item( j, i );
        if ( item )
        {
          if ( enabled )
            item->setFlags( item->flags() | Qt::ItemIsEnabled );
          else
            item->setFlags( item->flags() & ~Qt::ItemIsEnabled );
        }
      }
    }
  }
  else
    QgsEditorWidgetWrapper::setEnabled( enabled );
}<|MERGE_RESOLUTION|>--- conflicted
+++ resolved
@@ -61,6 +61,7 @@
         }
       }
     }
+
     v = selection.join( QStringLiteral( "," ) ).prepend( '{' ).append( '}' );
   }
 
@@ -149,11 +150,7 @@
       mTableWidget->setItem( row, column, item );
       column++;
     }
-<<<<<<< HEAD
     connect( mTableWidget, &QTableWidget::itemChanged, this, static_cast<void ( QgsEditorWidgetWrapper::* )()>( &QgsEditorWidgetWrapper::valueChanged ) );
-=======
-    connect( mTableWidget, &QTableWidget::itemChanged, this, static_cast<void ( QgsEditorWidgetWrapper::* )()>( &QgsEditorWidgetWrapper::emitValueChanged ) );
->>>>>>> fc396ae2
   }
   else if ( mLineEdit )
   {
