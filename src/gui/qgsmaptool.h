--- conflicted
+++ resolved
@@ -278,11 +278,7 @@
      */
     QgsPoint toMapCoordinates( const QgsMapLayer *layer, const QgsPoint &point ) SIP_PYNAME( toMapCoordinatesV2 );
 
-<<<<<<< HEAD
-    //! transformation of the rect from map coordinates to layer's coordinates
-=======
     //! Transforms a \a rect from map coordinates to \a layer coordinates.
->>>>>>> a4924b4b
     QgsRectangle toLayerCoordinates( const QgsMapLayer *layer, const QgsRectangle &rect );
 
     //! Transforms a \a point from map coordinates to screen coordinates.
