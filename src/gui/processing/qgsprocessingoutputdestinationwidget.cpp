/***************************************************************************
                             qgsprocessingmatrixparameterdialog.cpp
                             ------------------------------------
    Date                 : February 2019
    Copyright            : (C) 2019 Nyall Dawson
    Email                : nyall dot dawson at gmail dot com
 ***************************************************************************
 *                                                                         *
 *   This program is free software; you can redistribute it and/or modify  *
 *   it under the terms of the GNU General Public License as published by  *
 *   the Free Software Foundation; either version 2 of the License, or     *
 *   (at your option) any later version.                                   *
 *                                                                         *
 ***************************************************************************/

#include "qgsprocessingoutputdestinationwidget.h"

#include "qgsapplication.h"
#include "qgsdatasourceselectdialog.h"
#include "qgsdatasourceuri.h"
#include "qgsencodingfiledialog.h"
#include "qgsfieldmappingwidget.h"
<<<<<<< HEAD
#include "qgsapplication.h"
#include <QMenu>
=======
#include "qgsfileutils.h"
#include "qgsnewdatabasetablenamewidget.h"
#include "qgsprocessingalgorithm.h"
#include "qgsprocessingcontext.h"
#include "qgsprocessingparameters.h"
#include "qgssettings.h"

#include <QCheckBox>
>>>>>>> ac8f0a2f
#include <QFileDialog>
#include <QInputDialog>
#include <QLocale>
#include <QMenu>
#include <QTextCodec>
#include <QUrl>

#include "moc_qgsprocessingoutputdestinationwidget.cpp"

///@cond NOT_STABLE

QgsProcessingLayerOutputDestinationWidget::QgsProcessingLayerOutputDestinationWidget( const QgsProcessingDestinationParameter *param, bool defaultSelection, QWidget *parent )
  : QWidget( parent )
  , mParameter( param )
  , mDefaultSelection( defaultSelection )
{
  Q_ASSERT( mParameter );

  setupUi( this );

  mActionTemporaryOutputIcon = new QAction(
    QgsApplication::getThemeIcon( QStringLiteral( "/mActionCreateMemory.svg" ) ),
    tr( "Temporary Output" ),
    this
  );

  leText->setClearButtonEnabled( false );
  leText->addAction( mActionTemporaryOutputIcon, QLineEdit::LeadingPosition );

  connect( leText, &QLineEdit::textEdited, this, &QgsProcessingLayerOutputDestinationWidget::textChanged );
  connect( leText, &QgsHighlightableLineEdit::cleared, this, [this] { leText->addAction( mActionTemporaryOutputIcon, QLineEdit::LeadingPosition ); } );

  mMenu = new QMenu( this );
  connect( mMenu, &QMenu::aboutToShow, this, &QgsProcessingLayerOutputDestinationWidget::menuAboutToShow );
  mSelectButton->setMenu( mMenu );
  mSelectButton->setPopupMode( QToolButton::InstantPopup );

  QgsSettings settings;
  mEncoding = QgsProcessingUtils::resolveDefaultEncoding( settings.value( QStringLiteral( "/Processing/encoding" ), QStringLiteral( "System" ) ).toString() );
  settings.setValue( QStringLiteral( "/Processing/encoding" ), mEncoding );

  if ( !mParameter->defaultValueForGui().isValid() )
  {
    // no default value -- we default to either skipping the output or a temporary output, depending on the createByDefault value
    if ( mParameter->flags() & Qgis::ProcessingParameterFlag::Optional && !mParameter->createByDefault() )
      setValue( QVariant() );
    else
      setValue( QgsProcessing::TEMPORARY_OUTPUT );
  }
  else
  {
    setValue( mParameter->defaultValueForGui() );
  }

  setToolTip( mParameter->toolTip() );

  setAcceptDrops( true );
  leText->setAcceptDrops( false );
}

bool QgsProcessingLayerOutputDestinationWidget::outputIsSkipped() const
{
  return leText->text().isEmpty() && !mUseTemporary;
}

void QgsProcessingLayerOutputDestinationWidget::setValue( const QVariant &value )
{
  const bool prevSkip = outputIsSkipped();
  mUseRemapping = false;
  if ( !value.isValid() || ( value.userType() == QMetaType::Type::QString && couldBeTemporaryLayerName( value.toString() ) ) )
  {
    if ( mParameter->flags() & Qgis::ProcessingParameterFlag::Optional )
      skipOutput();
    else
      saveToTemporary( value.toString() );
  }
  else
  {
    if ( value.toString() == QLatin1String( "memory:" ) || value.toString() == QgsProcessing::TEMPORARY_OUTPUT )
    {
      saveToTemporary();
    }
    else if ( value.userType() == qMetaTypeId<QgsProcessingOutputLayerDefinition>() )
    {
      const QgsProcessingOutputLayerDefinition def = value.value<QgsProcessingOutputLayerDefinition>();
      if ( def.sink.staticValue().toString() == QLatin1String( "memory:" ) || def.sink.staticValue().toString() == QgsProcessing::TEMPORARY_OUTPUT || def.sink.staticValue().toString().isEmpty() )
      {
        saveToTemporary( def.destinationName );
      }
      else
      {
        const QVariant prev = QgsProcessingLayerOutputDestinationWidget::value();
        leText->setText( def.sink.staticValue().toString() );
        mUseTemporary = false;
        if ( prevSkip )
          emit skipOutputChanged( false );
        if ( prev != QgsProcessingLayerOutputDestinationWidget::value() )
          emit destinationChanged();
      }
      mUseRemapping = def.useRemapping();
      mRemapDefinition = def.remappingDefinition();
      mEncoding = def.createOptions.value( QStringLiteral( "fileEncoding" ) ).toString();
    }
    else
    {
      const QVariant prev = QgsProcessingLayerOutputDestinationWidget::value();
      leText->setText( value.toString() );
      mUseTemporary = false;
      if ( prevSkip )
        emit skipOutputChanged( false );

      if ( mParameter->type() == QgsProcessingParameterFolderDestination::typeName() || mParameter->type() == QgsProcessingParameterFileDestination::typeName() )
      {
        if ( prev.toString() != QgsProcessingLayerOutputDestinationWidget::value().toString() )
          emit destinationChanged();
      }
      else
      {
        if ( prev.userType() != qMetaTypeId<QgsProcessingOutputLayerDefinition>() || !( prev.value<QgsProcessingOutputLayerDefinition>() == QgsProcessingLayerOutputDestinationWidget::value().value<QgsProcessingOutputLayerDefinition>() ) )
          emit destinationChanged();
      }
    }
  }
}

QVariant QgsProcessingLayerOutputDestinationWidget::value() const
{
  QgsSettings settings;
  QString key;
  if ( mUseTemporary && mParameter->type() == QgsProcessingParameterFeatureSink::typeName() )
  {
    key = QgsProcessing::TEMPORARY_OUTPUT;
  }
  else if ( mUseTemporary && !mDefaultSelection )
  {
    key = QgsProcessing::TEMPORARY_OUTPUT;
  }
  else
  {
    key = leText->text();
  }

  if ( key.isEmpty() && mParameter->flags() & Qgis::ProcessingParameterFlag::Optional )
    return QVariant();

  QString provider;
  QString uri;
  if ( !key.isEmpty() && key != QgsProcessing::TEMPORARY_OUTPUT
       && !key.startsWith( QLatin1String( "memory:" ) )
       && !key.startsWith( QLatin1String( "ogr:" ) )
       && !key.startsWith( QLatin1String( "postgres:" ) )
       && !key.startsWith( QLatin1String( "postgis:" ) )
       && !QgsProcessingUtils::decodeProviderKeyAndUri( key, provider, uri ) )
  {
    // output should be a file path
    QString folder = QFileInfo( key ).path();
    if ( folder == '.' )
    {
      // output name does not include a folder - use default
      QString defaultFolder = settings.value( QStringLiteral( "/Processing/Configuration/OUTPUTS_FOLDER" ), QStringLiteral( "%1/processing" ).arg( QDir::homePath() ) ).toString();
      QDir destDir( defaultFolder );
      if ( !destDir.exists() && !QDir().mkpath( defaultFolder ) )
      {
        QgsDebugError( QStringLiteral( "Can't create output folder '%1'" ).arg( defaultFolder ) );
      }
      key = destDir.filePath( key );
    }
  }

  if ( mParameter->type() == QgsProcessingParameterFolderDestination::typeName() )
    return key;
  else if ( mParameter->type() == QgsProcessingParameterFileDestination::typeName() )
    return key;

  QgsProcessingOutputLayerDefinition value( key );
  value.createOptions.insert( QStringLiteral( "fileEncoding" ), mEncoding );
  if ( mUseRemapping )
    value.setRemappingDefinition( mRemapDefinition );
<<<<<<< HEAD

  // this marks named temporary layer
  if ( key == QgsProcessing::TEMPORARY_OUTPUT && !leText->text().isEmpty() && couldBeTemporaryLayerName( leText->text() ) )
  {
    QString memoryLayerName = memoryProviderLayerName( leText->text() );
    if ( !memoryLayerName.isEmpty() )
    {
      value.destinationName = memoryLayerName;
    }
    else
    {
      value.destinationName = leText->text();
    }
  }

=======
  if ( !mFormat.isEmpty() )
    value.setFormat( mFormat );
>>>>>>> ac8f0a2f
  return value;
}

void QgsProcessingLayerOutputDestinationWidget::setWidgetContext( const QgsProcessingParameterWidgetContext &context )
{
  mBrowserModel = context.browserModel();
}

void QgsProcessingLayerOutputDestinationWidget::setContext( QgsProcessingContext *context )
{
  mContext = context;
}

void QgsProcessingLayerOutputDestinationWidget::registerProcessingParametersGenerator( QgsProcessingParametersGenerator *generator )
{
  mParametersGenerator = generator;
}

void QgsProcessingLayerOutputDestinationWidget::addOpenAfterRunningOption()
{
  Q_ASSERT( mOpenAfterRunningCheck == nullptr );
  mOpenAfterRunningCheck = new QCheckBox( tr( "Open output file after running algorithm" ) );
  mOpenAfterRunningCheck->setChecked( !outputIsSkipped() );
  mOpenAfterRunningCheck->setEnabled( !outputIsSkipped() );
  gridLayout->addWidget( mOpenAfterRunningCheck, 1, 0, 1, 2 );

  connect( this, &QgsProcessingLayerOutputDestinationWidget::skipOutputChanged, this, [this]( bool skipped ) {
    bool enabled = !skipped;
    mOpenAfterRunningCheck->setEnabled( enabled );
    mOpenAfterRunningCheck->setChecked( enabled );
  } );
}

bool QgsProcessingLayerOutputDestinationWidget::openAfterRunning() const
{
  return mOpenAfterRunningCheck && mOpenAfterRunningCheck->isChecked();
}

void QgsProcessingLayerOutputDestinationWidget::menuAboutToShow()
{
  mMenu->clear();

  if ( !mDefaultSelection )
  {
    if ( mParameter->flags() & Qgis::ProcessingParameterFlag::Optional )
    {
      QAction *actionSkipOutput = new QAction( tr( "Skip Output" ), this );
      connect( actionSkipOutput, &QAction::triggered, this, &QgsProcessingLayerOutputDestinationWidget::skipOutput );
      mMenu->addAction( actionSkipOutput );
    }

    QAction *actionSaveToTemp = nullptr;
    if ( mParameter->type() == QgsProcessingParameterFeatureSink::typeName() && mParameter->supportsNonFileBasedOutput() )
    {
      // use memory layers for temporary layers if supported
      actionSaveToTemp = new QAction( tr( "Create Temporary Layer" ), this );
    }
    else if ( mParameter->type() == QgsProcessingParameterFolderDestination::typeName() )
    {
      actionSaveToTemp = new QAction( tr( "Save to a Temporary Directory" ), this );
    }
    else
    {
      actionSaveToTemp = new QAction( tr( "Save to a Temporary File" ), this );
    }

    connect( actionSaveToTemp, &QAction::triggered, this, [this]() { saveToTemporary(); } );
    mMenu->addAction( actionSaveToTemp );
  }

  QAction *actionSaveToFile = nullptr;
  if ( mParameter->type() == QgsProcessingParameterFolderDestination::typeName() )
  {
    actionSaveToFile = new QAction( tr( "Save to Directory…" ), this );
    connect( actionSaveToFile, &QAction::triggered, this, &QgsProcessingLayerOutputDestinationWidget::selectDirectory );
  }
  else
  {
    actionSaveToFile = new QAction( tr( "Save to File…" ), this );
    connect( actionSaveToFile, &QAction::triggered, this, &QgsProcessingLayerOutputDestinationWidget::selectFile );
  }
  mMenu->addAction( actionSaveToFile );

  if ( mParameter->type() == QgsProcessingParameterFeatureSink::typeName() && mParameter->supportsNonFileBasedOutput() )
  {
    QAction *actionSaveToGpkg = new QAction( tr( "Save to GeoPackage…" ), this );
    connect( actionSaveToGpkg, &QAction::triggered, this, &QgsProcessingLayerOutputDestinationWidget::saveToGeopackage );
    mMenu->addAction( actionSaveToGpkg );

    QAction *actionSaveToDatabase = new QAction( tr( "Save to Database Table…" ), this );
    connect( actionSaveToDatabase, &QAction::triggered, this, &QgsProcessingLayerOutputDestinationWidget::saveToDatabase );
    mMenu->addAction( actionSaveToDatabase );

    if ( mParameter->algorithm() && qgis::down_cast<const QgsProcessingParameterFeatureSink *>( mParameter )->supportsAppend() )
    {
      mMenu->addSeparator();
      QAction *actionAppendToLayer = new QAction( tr( "Append to Layer…" ), this );
      connect( actionAppendToLayer, &QAction::triggered, this, &QgsProcessingLayerOutputDestinationWidget::appendToLayer );
      mMenu->addAction( actionAppendToLayer );
      if ( mUseRemapping )
      {
        QAction *editMappingAction = new QAction( tr( "Edit Field Mapping…" ), this );
        connect( editMappingAction, &QAction::triggered, this, [this] {
          setAppendDestination( value().value<QgsProcessingOutputLayerDefinition>().sink.staticValue().toString(), mRemapDefinition.destinationFields() );
        } );
        mMenu->addAction( editMappingAction );
      }
    }
  }

  if ( mParameter->type() == QgsProcessingParameterFeatureSink::typeName() )
  {
    mMenu->addSeparator();
    QAction *actionSetEncoding = new QAction( tr( "Change File Encoding (%1)…" ).arg( mEncoding ), this );
    connect( actionSetEncoding, &QAction::triggered, this, &QgsProcessingLayerOutputDestinationWidget::selectEncoding );
    mMenu->addAction( actionSetEncoding );
  }
}

void QgsProcessingLayerOutputDestinationWidget::skipOutput()
{
  leText->setPlaceholderText( tr( "[Skip output]" ) );
  leText->clear();
  mUseTemporary = false;
  mUseRemapping = false;

  emit skipOutputChanged( true );
  emit destinationChanged();
}

void QgsProcessingLayerOutputDestinationWidget::saveToTemporary( const QString name )
{
  const bool prevSkip = outputIsSkipped();

  if ( mParameter->type() == QgsProcessingParameterFeatureSink::typeName() && mParameter->supportsNonFileBasedOutput() )
  {
    leText->setPlaceholderText( tr( "[Create temporary layer]" ) );
  }
  else if ( mParameter->type() == QgsProcessingParameterFolderDestination::typeName() )
  {
    leText->setPlaceholderText( tr( "[Save to temporary folder]" ) );
  }
  else
  {
    leText->setPlaceholderText( tr( "[Save to temporary file]" ) );
  }

  if ( name.isEmpty() )
    leText->clear();

  if ( mUseTemporary && leText->text() == name )
    return;

  leText->setText( name );

  mUseTemporary = true;
  mUseRemapping = false;
  if ( prevSkip )
    emit skipOutputChanged( false );
  emit destinationChanged();
}

void QgsProcessingLayerOutputDestinationWidget::selectDirectory()
{
  QString lastDir = leText->text();
  QgsSettings settings;
  if ( lastDir.isEmpty() )
    lastDir = settings.value( QStringLiteral( "/Processing/LastOutputPath" ), QDir::homePath() ).toString();

  const QString dirName = QFileDialog::getExistingDirectory( this, tr( "Select Directory" ), lastDir, QFileDialog::Options() );
  if ( !dirName.isEmpty() )
  {
    leText->setText( QDir::toNativeSeparators( dirName ) );
    settings.setValue( QStringLiteral( "/Processing/LastOutputPath" ), dirName );
    mUseTemporary = false;
    mUseRemapping = false;
    emit skipOutputChanged( false );
    emit destinationChanged();
  }
}

void QgsProcessingLayerOutputDestinationWidget::selectFile()
{
  const QString fileFilter = mParameter->createFileFilter();

  QgsSettings settings;

  QString lastExtPath;
  QString lastExt;
  QString lastFormatPath;
  QString lastFormat;
  if ( mParameter->type() == QgsProcessingParameterFeatureSink::typeName() || mParameter->type() == QgsProcessingParameterVectorDestination::typeName() )
  {
    lastExtPath = QStringLiteral( "/Processing/LastVectorOutputExt" );
    lastExt = settings.value( lastExtPath, QStringLiteral( ".%1" ).arg( mParameter->defaultFileExtension() ) ).toString();
  }
  else if ( mParameter->type() == QgsProcessingParameterRasterDestination::typeName() )
  {
    const QgsProcessingParameterRasterDestination *dest = dynamic_cast<const QgsProcessingParameterRasterDestination *>( mParameter );
    Q_ASSERT( dest );
    lastFormatPath = QStringLiteral( "/Processing/LastRasterOutputFormat" );
    lastFormat = settings.value( lastFormatPath, dest->defaultFileFormat() ).toString();
  }
  else if ( mParameter->type() == QgsProcessingParameterPointCloudDestination::typeName() )
  {
    lastExtPath = QStringLiteral( "/Processing/LastPointCloudOutputExt" );
    lastExt = settings.value( lastExtPath, QStringLiteral( ".%1" ).arg( mParameter->defaultFileExtension() ) ).toString();
  }
  else if ( mParameter->type() == QgsProcessingParameterVectorTileDestination::typeName() )
  {
    lastExtPath = QStringLiteral( "/Processing/LastVectorTileOutputExt" );
    lastExt = settings.value( lastExtPath, QStringLiteral( ".%1" ).arg( mParameter->defaultFileExtension() ) ).toString();
  }

  // get default filter
  const QStringList filters = fileFilter.split( QStringLiteral( ";;" ) );
  QString lastFilter;
  for ( const QString &f : filters )
  {
    if ( !lastFormat.isEmpty() && f.contains( lastFormat, Qt::CaseInsensitive ) )
    {
      lastFilter = f;
      break;
    }
    else if ( !lastExt.isEmpty() && f.contains( QStringLiteral( "*.%1" ).arg( lastExt ), Qt::CaseInsensitive ) )
    {
      lastFilter = f;
      break;
    }
  }

  QString path;
  if ( settings.contains( QStringLiteral( "/Processing/LastOutputPath" ) ) )
    path = settings.value( QStringLiteral( "/Processing/LastOutputPath" ) ).toString();
  else
    path = settings.value( QStringLiteral( "/Processing/Configuration/OUTPUTS_FOLDER" ) ).toString();

  const bool dontConfirmOverwrite = mParameter->metadata().value( QStringLiteral( "widget_wrapper" ) ).toMap().value( QStringLiteral( "dontconfirmoverwrite" ), false ).toBool();

  QString filename = QFileDialog::getSaveFileName( this, tr( "Save file" ), path, fileFilter, &lastFilter, dontConfirmOverwrite ? QFileDialog::Options( QFileDialog::DontConfirmOverwrite ) : QFileDialog::Options() );
  if ( !filename.isEmpty() )
  {
    mUseTemporary = false;
    mUseRemapping = false;
    if ( mParameter->type() == QgsProcessingParameterRasterDestination::typeName() )
    {
      int spacePos = static_cast<int>( lastFilter.indexOf( ' ' ) );
      if ( spacePos > 0 )
      {
        mFormat = lastFilter.left( spacePos );
      }
    }
    filename = QgsFileUtils::addExtensionFromFilter( filename, lastFilter );

    leText->setText( filename );
    settings.setValue( QStringLiteral( "/Processing/LastOutputPath" ), QFileInfo( filename ).path() );
    if ( !lastFormatPath.isEmpty() && !mFormat.isEmpty() )
      settings.setValue( lastFormatPath, mFormat );
    else if ( !lastExtPath.isEmpty() )
      settings.setValue( lastExtPath, QFileInfo( filename ).suffix().toLower() );

    emit skipOutputChanged( false );
    emit destinationChanged();
  }
  // return dialog focus on Mac
  activateWindow();
  raise();
}

void QgsProcessingLayerOutputDestinationWidget::saveToGeopackage()
{
  QgsSettings settings;
  QString lastPath = settings.value( QStringLiteral( "/Processing/LastOutputPath" ), QString() ).toString();
  if ( lastPath.isEmpty() )
    lastPath = settings.value( QStringLiteral( "/Processing/Configuration/OUTPUTS_FOLDER" ), QString() ).toString();

  QString filename = QFileDialog::getSaveFileName( this, tr( "Save to GeoPackage" ), lastPath, tr( "GeoPackage files (*.gpkg);;All files (*.*)" ), nullptr, QFileDialog::DontConfirmOverwrite );
  // return dialog focus on Mac
  activateWindow();
  raise();

  if ( filename.isEmpty() )
    return;

  const QString layerName = QInputDialog::getText( this, tr( "Save to GeoPackage" ), tr( "Layer name" ), QLineEdit::Normal, mParameter->name().toLower() );
  if ( layerName.isEmpty() )
    return;

  mUseTemporary = false;
  mUseRemapping = false;

  filename = QgsFileUtils::ensureFileNameHasExtension( filename, QStringList() << QStringLiteral( "gpkg" ) );

  settings.setValue( QStringLiteral( "/Processing/LastOutputPath" ), QFileInfo( filename ).path() );

  QgsDataSourceUri uri;
  uri.setTable( layerName );
  uri.setDatabase( filename );

  QString geomColumn;
  if ( const QgsProcessingParameterFeatureSink *sink = dynamic_cast<const QgsProcessingParameterFeatureSink *>( mParameter ) )
  {
    if ( sink->hasGeometry() )
      geomColumn = QStringLiteral( "geom" );
  }
  uri.setGeometryColumn( geomColumn );

  leText->setText( QStringLiteral( "ogr:%1" ).arg( uri.uri() ) );

  emit skipOutputChanged( false );
  emit destinationChanged();
}

void QgsProcessingLayerOutputDestinationWidget::saveToDatabase()
{
  if ( QgsPanelWidget *panel = QgsPanelWidget::findParentPanel( this ) )
  {
    QgsNewDatabaseTableNameWidget *widget = new QgsNewDatabaseTableNameWidget( mBrowserModel, QStringList() << QStringLiteral( "postgres" ) << QStringLiteral( "mssql" ) << QStringLiteral( "ogr" ) << QStringLiteral( "hana" ) << QStringLiteral( "spatialite" ) << QStringLiteral( "oracle" ), this );
    widget->setPanelTitle( tr( "Save “%1” to Database Table" ).arg( mParameter->description() ) );
    widget->setAcceptButtonVisible( true );

    panel->openPanel( widget );

    auto changed = [this, widget] {
      mUseTemporary = false;
      mUseRemapping = false;

      QString geomColumn;
      if ( const QgsProcessingParameterFeatureSink *sink = dynamic_cast<const QgsProcessingParameterFeatureSink *>( mParameter ) )
      {
        if ( sink->hasGeometry() )
          geomColumn = widget->dataProviderKey() == QLatin1String( "oracle" ) ? QStringLiteral( "GEOM" ) : QStringLiteral( "geom" );
      }

      if ( widget->dataProviderKey() == QLatin1String( "ogr" ) )
      {
        QgsDataSourceUri uri;
        uri.setTable( widget->table() );
        uri.setDatabase( widget->schema() );
        uri.setGeometryColumn( geomColumn );
        leText->setText( QStringLiteral( "ogr:%1" ).arg( uri.uri() ) );
      }
      else
      {
        QgsDataSourceUri uri( widget->uri() );
        uri.setGeometryColumn( geomColumn );
        leText->setText( QgsProcessingUtils::encodeProviderKeyAndUri( widget->dataProviderKey(), uri.uri() ) );
      }

      emit skipOutputChanged( false );
      emit destinationChanged();
    };

    connect( widget, &QgsNewDatabaseTableNameWidget::tableNameChanged, this, [changed] { changed(); } );
    connect( widget, &QgsNewDatabaseTableNameWidget::schemaNameChanged, this, [changed] { changed(); } );
    connect( widget, &QgsNewDatabaseTableNameWidget::validationChanged, this, [changed] { changed(); } );
    connect( widget, &QgsNewDatabaseTableNameWidget::providerKeyChanged, this, [changed] { changed(); } );
    connect( widget, &QgsNewDatabaseTableNameWidget::accepted, this, [changed, widget] {
      changed();
      widget->acceptPanel();
    } );
  }
}

void QgsProcessingLayerOutputDestinationWidget::appendToLayer()
{
  if ( QgsPanelWidget *panel = QgsPanelWidget::findParentPanel( this ) )
  {
    QgsDataSourceSelectWidget *widget = new QgsDataSourceSelectWidget( mBrowserModel, true, Qgis::LayerType::Vector );
    widget->setPanelTitle( tr( "Append \"%1\" to Layer" ).arg( mParameter->description() ) );

    panel->openPanel( widget );

    connect( widget, &QgsDataSourceSelectWidget::itemTriggered, this, [widget]( const QgsMimeDataUtils::Uri & ) {
      widget->acceptPanel();
    } );
    connect( widget, &QgsPanelWidget::panelAccepted, this, [this, widget]() {
      if ( widget->uri().uri.isEmpty() )
        setValue( QVariant() );
      else
      {
        // get fields for destination
        auto dest = std::make_unique<QgsVectorLayer>( widget->uri().uri, QString(), widget->uri().providerKey );
        if ( widget->uri().providerKey == QLatin1String( "ogr" ) )
          setAppendDestination( widget->uri().uri, dest->fields() );
        else
          setAppendDestination( QgsProcessingUtils::encodeProviderKeyAndUri( widget->uri().providerKey, widget->uri().uri ), dest->fields() );
      }
    } );
  }
}


void QgsProcessingLayerOutputDestinationWidget::setAppendDestination( const QString &uri, const QgsFields &destFields )
{
  const QgsProcessingAlgorithm *alg = mParameter->algorithm();
  QVariantMap props;
  if ( mParametersGenerator )
    props = mParametersGenerator->createProcessingParameters();
  props.insert( mParameter->name(), uri );

  const QgsProcessingAlgorithm::VectorProperties outputProps = alg->sinkProperties( mParameter->name(), props, *mContext, QMap<QString, QgsProcessingAlgorithm::VectorProperties>() );
  if ( outputProps.availability == Qgis::ProcessingPropertyAvailability::Available )
  {
    if ( QgsPanelWidget *panel = QgsPanelWidget::findParentPanel( this ) )
    {
      // get mapping from fields output by algorithm to destination fields
      QgsFieldMappingWidget *widget = new QgsFieldMappingWidget( nullptr, outputProps.fields, destFields );
      widget->setPanelTitle( tr( "Append \"%1\" to Layer" ).arg( mParameter->description() ) );
      if ( !mRemapDefinition.fieldMap().isEmpty() )
        widget->setFieldPropertyMap( mRemapDefinition.fieldMap() );

      panel->openPanel( widget );

      connect( widget, &QgsPanelWidget::panelAccepted, this, [this, outputProps, widget, destFields, uri]() {
        QgsProcessingOutputLayerDefinition def( uri );
        QgsRemappingSinkDefinition remap;
        remap.setSourceCrs( outputProps.crs );
        remap.setFieldMap( widget->fieldPropertyMap() );
        remap.setDestinationFields( destFields );
        def.setRemappingDefinition( remap );
        setValue( def );
      } );
    }
  }
}

void QgsProcessingLayerOutputDestinationWidget::selectEncoding()
{
  QgsEncodingSelectionDialog dialog( this, tr( "File encoding" ), mEncoding );
  if ( dialog.exec() )
  {
    mEncoding = QgsProcessingUtils::resolveDefaultEncoding( dialog.encoding() );

    QgsSettings settings;
    settings.setValue( QStringLiteral( "/Processing/encoding" ), mEncoding );

    emit destinationChanged();
  }
}

void QgsProcessingLayerOutputDestinationWidget::textChanged( const QString &text )
{
  mUseTemporary = text.isEmpty();
  mUseRemapping = false;

  if ( couldBeTemporaryLayerName( text ) || text == QLatin1String( "memory:" ) )
  {
    leText->addAction( mActionTemporaryOutputIcon, QLineEdit::LeadingPosition );
    mUseTemporary = true;
  }
  else
  {
    leText->removeAction( mActionTemporaryOutputIcon );
  }

  emit destinationChanged();
}


QString QgsProcessingLayerOutputDestinationWidget::mimeDataToPath( const QMimeData *data )
{
  const QgsMimeDataUtils::UriList uriList = QgsMimeDataUtils::decodeUriList( data );
  for ( const QgsMimeDataUtils::Uri &u : uriList )
  {
    if ( ( mParameter->type() == QgsProcessingParameterFeatureSink::typeName()
           || mParameter->type() == QgsProcessingParameterVectorDestination::typeName()
           || mParameter->type() == QgsProcessingParameterFileDestination::typeName() )
         && u.layerType == QLatin1String( "vector" ) && u.providerKey == QLatin1String( "ogr" ) )
    {
      return u.uri;
    }
    else if ( ( mParameter->type() == QgsProcessingParameterRasterDestination::typeName()
                || mParameter->type() == QgsProcessingParameterFileDestination::typeName() )
              && u.layerType == QLatin1String( "raster" ) && u.providerKey == QLatin1String( "gdal" ) )
    {
      return u.uri;
    }
    else if ( ( mParameter->type() == QgsProcessingParameterPointCloudDestination::typeName()
                || mParameter->type() == QgsProcessingParameterFileDestination::typeName() )
              && u.layerType == QLatin1String( "pointcloud" ) && ( u.providerKey == QLatin1String( "ept" ) || u.providerKey == QLatin1String( "pdal" ) ) )
    {
      return u.uri;
    }
#if 0
    else if ( ( mParameter->type() == QgsProcessingParameterMeshDestination::typeName()
                || mParameter->type() == QgsProcessingParameterFileDestination::typeName() )
              && u.layerType == QLatin1String( "mesh" ) && u.providerKey == QLatin1String( "mdal" ) )
      return u.uri;

#endif
    else if ( mParameter->type() == QgsProcessingParameterFolderDestination::typeName()
              && u.layerType == QLatin1String( "directory" ) )
    {
      return u.uri;
    }
  }
  if ( !uriList.isEmpty() )
    return QString();

  // files dragged from file explorer, outside of QGIS
  QStringList rawPaths;
  if ( data->hasUrls() )
  {
    const QList<QUrl> urls = data->urls();
    rawPaths.reserve( urls.count() );
    for ( const QUrl &url : urls )
    {
      const QString local = url.toLocalFile();
      if ( !rawPaths.contains( local ) )
        rawPaths.append( local );
    }
  }
  if ( !data->text().isEmpty() && !rawPaths.contains( data->text() ) )
    rawPaths.append( data->text() );

  for ( const QString &path : std::as_const( rawPaths ) )
  {
    QFileInfo file( path );
    if ( file.isFile() && ( mParameter->type() == QgsProcessingParameterFeatureSink::typeName() || mParameter->type() == QgsProcessingParameterVectorDestination::typeName() || mParameter->type() == QgsProcessingParameterRasterDestination::typeName() || mParameter->type() == QgsProcessingParameterVectorDestination::typeName() || mParameter->type() == QgsProcessingParameterFileDestination::typeName() || mParameter->type() == QgsProcessingParameterPointCloudDestination::typeName() ) )
    {
      // TODO - we should check to see if it's a valid extension for the parameter, but that's non-trivial
      return path;
    }
    else if ( file.isDir() && ( mParameter->type() == QgsProcessingParameterFolderDestination::typeName() ) )
      return path;
  }

  return QString();
}

void QgsProcessingLayerOutputDestinationWidget::dragEnterEvent( QDragEnterEvent *event )
{
  if ( !( event->possibleActions() & Qt::CopyAction ) )
    return;

  const QString path = mimeDataToPath( event->mimeData() );
  if ( !path.isEmpty() )
  {
    // dragged an acceptable path, phew
    event->setDropAction( Qt::CopyAction );
    event->accept();
    leText->setHighlighted( true );
  }
}

void QgsProcessingLayerOutputDestinationWidget::dragLeaveEvent( QDragLeaveEvent *event )
{
  QWidget::dragLeaveEvent( event );
  if ( leText->isHighlighted() )
  {
    event->accept();
    leText->setHighlighted( false );
  }
}

void QgsProcessingLayerOutputDestinationWidget::dropEvent( QDropEvent *event )
{
  if ( !( event->possibleActions() & Qt::CopyAction ) )
    return;

  const QString path = mimeDataToPath( event->mimeData() );
  if ( !path.isEmpty() )
  {
    // dropped an acceptable path, phew
    setFocus( Qt::MouseFocusReason );
    event->setDropAction( Qt::CopyAction );
    event->accept();
    setValue( path );
  }
  leText->setHighlighted( false );
}

QString QgsProcessingLayerOutputDestinationWidget::memoryProviderLayerName( const QString &value ) const
{
  if ( value == QLatin1String( "memory:" ) )
    return QString();

  QString provider;
  QString uri;
  bool hasProviderAndUri = QgsProcessingUtils::decodeProviderKeyAndUri( value, provider, uri );

  if ( hasProviderAndUri && provider == QLatin1String( "memory" ) )
  {
    return uri;
  }

  return QString();
}

bool QgsProcessingLayerOutputDestinationWidget::couldBeTemporaryLayerName( const QString &value ) const
{
  if ( value == QgsProcessing::TEMPORARY_OUTPUT || mParameter->type() != QgsProcessingParameterFeatureSink::typeName() || !mParameter->supportsNonFileBasedOutput() )
    return false;

  if ( value.isEmpty() )
    return true;

  if ( value == QLatin1String( "memory:" ) )
    return false;

  QString provider;
  QString uri;
  bool hasProviderAndUri = QgsProcessingUtils::decodeProviderKeyAndUri( value, provider, uri );

  if ( provider == QLatin1String( "memory" ) )
    return true;

  if ( hasProviderAndUri )
    return false;

  if ( QFileInfo( value ).isAbsolute() || !QFileInfo( value ).suffix().isEmpty() )
    return false;

  return true;
}

///@endcond<|MERGE_RESOLUTION|>--- conflicted
+++ resolved
@@ -20,10 +20,6 @@
 #include "qgsdatasourceuri.h"
 #include "qgsencodingfiledialog.h"
 #include "qgsfieldmappingwidget.h"
-<<<<<<< HEAD
-#include "qgsapplication.h"
-#include <QMenu>
-=======
 #include "qgsfileutils.h"
 #include "qgsnewdatabasetablenamewidget.h"
 #include "qgsprocessingalgorithm.h"
@@ -32,7 +28,7 @@
 #include "qgssettings.h"
 
 #include <QCheckBox>
->>>>>>> ac8f0a2f
+#include <QMenu>
 #include <QFileDialog>
 #include <QInputDialog>
 #include <QLocale>
@@ -211,7 +207,6 @@
   value.createOptions.insert( QStringLiteral( "fileEncoding" ), mEncoding );
   if ( mUseRemapping )
     value.setRemappingDefinition( mRemapDefinition );
-<<<<<<< HEAD
 
   // this marks named temporary layer
   if ( key == QgsProcessing::TEMPORARY_OUTPUT && !leText->text().isEmpty() && couldBeTemporaryLayerName( leText->text() ) )
@@ -227,10 +222,10 @@
     }
   }
 
-=======
+
   if ( !mFormat.isEmpty() )
     value.setFormat( mFormat );
->>>>>>> ac8f0a2f
+
   return value;
 }
 
