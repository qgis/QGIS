--- conflicted
+++ resolved
@@ -228,41 +228,6 @@
 }
 
 
-<<<<<<< HEAD
-QgsModelDesignerFeatureCountGraphicItem::QgsModelDesignerFeatureCountGraphicItem( QgsModelArrowItem *link, const QString &text )
-  : QGraphicsTextItem( text )
-  , mLink( link )
-{
-  connect( link, &QgsModelArrowItem::pathUpdated, this, &QgsModelDesignerFeatureCountGraphicItem::setPosition );
-
-  QFont font = this->font();
-  font.setPointSize( FONT_SIZE );
-  setFont( font );
-
-  setZValue( QgsModelGraphicsScene::ZValues::ArrowDecoration );
-  setPosition();
-}
-
-void QgsModelDesignerFeatureCountGraphicItem::paint( QPainter *painter, const QStyleOptionGraphicsItem *itemStyle, QWidget *widget )
-{
-  // First draw a rounded rectangle as background
-  painter->setBrush( QBrush( QColor( 255, 255, 255, 210 ) ) ); // White with some transparency
-  painter->setPen( Qt::PenStyle::NoPen );
-  double radius = 5;
-  painter->drawRoundedRect( boundingRect(), radius, radius );
-
-  // And finally draw the text on top
-  QGraphicsTextItem::paint( painter, itemStyle, widget );
-}
-
-void QgsModelDesignerFeatureCountGraphicItem::setPosition()
-{
-  QPointF middlePos = mLink->path().pointAtPercent( 0.5 );
-  QRectF rect = boundingRect();
-  QPointF offset = rect.center();
-  setPos( middlePos - offset );
-  update();
-=======
 QColor QgsModelDesignerSocketGraphicItem::socketColor() const
 {
   return mComponentItem->linkColor( mEdge, mIndex );
@@ -326,7 +291,42 @@
   }
 
   return isDefaultValue;
->>>>>>> 04228e08
+}
+
+
+QgsModelDesignerFeatureCountGraphicItem::QgsModelDesignerFeatureCountGraphicItem( QgsModelArrowItem *link, const QString &text )
+  : QGraphicsTextItem( text )
+  , mLink( link )
+{
+  connect( link, &QgsModelArrowItem::pathUpdated, this, &QgsModelDesignerFeatureCountGraphicItem::setPosition );
+
+  QFont font = this->font();
+  font.setPointSize( FONT_SIZE );
+  setFont( font );
+
+  setZValue( QgsModelGraphicsScene::ZValues::ArrowDecoration );
+  setPosition();
+}
+
+void QgsModelDesignerFeatureCountGraphicItem::paint( QPainter *painter, const QStyleOptionGraphicsItem *itemStyle, QWidget *widget )
+{
+  // First draw a rounded rectangle as background
+  painter->setBrush( QBrush( QColor( 255, 255, 255, 210 ) ) ); // White with some transparency
+  painter->setPen( Qt::PenStyle::NoPen );
+  double radius = 5;
+  painter->drawRoundedRect( boundingRect(), radius, radius );
+
+  // And finally draw the text on top
+  QGraphicsTextItem::paint( painter, itemStyle, widget );
+}
+
+void QgsModelDesignerFeatureCountGraphicItem::setPosition()
+{
+  QPointF middlePos = mLink->path().pointAtPercent( 0.5 );
+  QRectF rect = boundingRect();
+  QPointF offset = rect.center();
+  setPos( middlePos - offset );
+  update();
 }
 
 ///@endcond