--- conflicted
+++ resolved
@@ -35,10 +35,7 @@
 #include "qgspointcloudlayer3drenderer.h"
 #include "qgsrubberband3d.h"
 #include "qgs3dutils.h"
-<<<<<<< HEAD
 #include "qgsraycastcontext.h"
-=======
->>>>>>> 63a8d7b4
 
 #include "moc_qgs3dmapcanvas.cpp"
 
@@ -192,7 +189,6 @@
   return mScene ? mScene->cameraController() : nullptr;
 }
 
-<<<<<<< HEAD
 QgsRayCastResult Qgs3DMapCanvas::castRay( const QPoint &screenPoint, QgsRayCastContext context )
 {
   const QgsRay3D ray = Qgs3DUtils::rayFromScreenPoint( screenPoint, size(), camera() );
@@ -200,7 +196,8 @@
     context.setMaximumDistance( camera()->farPlane() );
   const QgsRayCastResult res = Qgs3DUtils::castRay( mScene, ray, context );
   return res;
-=======
+}
+
 void Qgs3DMapCanvas::enableCrossSection( const QgsPointXY &startPoint, const QgsPointXY &endPoint, double width, bool setSideView )
 {
   if ( !mScene )
@@ -251,7 +248,6 @@
 bool Qgs3DMapCanvas::crossSectionEnabled() const
 {
   return mScene ? !mScene->clipPlaneEquations().isEmpty() : false;
->>>>>>> 63a8d7b4
 }
 
 void Qgs3DMapCanvas::resetView()
