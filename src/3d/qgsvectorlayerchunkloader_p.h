/***************************************************************************
  qgsvectorlayerchunkloader_p.h
  --------------------------------------
  Date                 : July 2019
  Copyright            : (C) 2019 by Martin Dobias
  Email                : wonder dot sk at gmail dot com
 ***************************************************************************
 *                                                                         *
 *   This program is free software; you can redistribute it and/or modify  *
 *   it under the terms of the GNU General Public License as published by  *
 *   the Free Software Foundation; either version 2 of the License, or     *
 *   (at your option) any later version.                                   *
 *                                                                         *
 ***************************************************************************/

#ifndef QGSVECTORLAYERCHUNKLOADER_P_H
#define QGSVECTORLAYERCHUNKLOADER_P_H

///@cond PRIVATE

//
//  W A R N I N G
//  -------------
//
// This file is not part of the QGIS API.  It exists purely as an
// implementation detail.  This header file may change from version to
// version without notice, or even be removed.
//

#include "qgschunkedentity.h"
#include "qgschunkloader.h"
<<<<<<< HEAD
#include "qgs3drendercontext.h"
#include "qgschunkedentity.h"
=======
#include "qgsfeature3dhandler_p.h"
>>>>>>> 98cd11e5

#define SIP_NO_FILE

class QgsVectorLayer;
class QgsVectorLayer3DTilingSettings;
class QgsVectorLayerFeatureSource;
class QgsAbstract3DSymbol;
class QgsFeature3DHandler;

namespace Qt3DCore
{
  class QTransform;
}

#include <QFutureWatcher>


/**
 * \ingroup qgis_3d
 * \brief This loader factory is responsible for creation of loaders for individual tiles
 * of QgsVectorLayerChunkedEntity whenever a new tile is requested by the entity.
 *
 * \since QGIS 3.12
 */
class QgsVectorLayerChunkLoaderFactory : public QgsQuadtreeChunkLoaderFactory
{
    Q_OBJECT

  public:
    //! Constructs the factory
    QgsVectorLayerChunkLoaderFactory( const Qgs3DRenderContext &context, QgsVectorLayer *vl, QgsAbstract3DSymbol *symbol, double zMin, double zMax, int maxFeatures );

    //! Creates loader for the given chunk node. Ownership of the returned is passed to the caller.
<<<<<<< HEAD
    virtual QgsChunkLoader *createChunkLoader( QgsChunkNode *node ) const override;
    virtual bool canCreateChildren( QgsChunkNode *node ) override;
    virtual QVector<QgsChunkNode *> createChildren( QgsChunkNode *node ) const override;
=======
    QgsChunkLoader *createChunkLoader( QgsChunkNode *node ) const override;
>>>>>>> 98cd11e5

    Qgs3DRenderContext mRenderContext;
    QgsVectorLayer *mLayer;
    std::unique_ptr<QgsAbstract3DSymbol> mSymbol;
    //! Contains loaded nodes and whether they are leaf nodes or not
    mutable QHash< QString, bool > mNodesAreLeafs;
    int mMaxFeatures;
};


/**
 * \ingroup qgis_3d
 * \brief This loader class is responsible for async loading of data for a single tile
 * of QgsVectorLayerChunkedEntity and creation of final 3D entity from the data
 * previously prepared in a worker thread.
 *
 * \since QGIS 3.12
 */
class QgsVectorLayerChunkLoader : public QgsChunkLoader
{
    Q_OBJECT

  public:
    //! Constructs the loader
    QgsVectorLayerChunkLoader( const QgsVectorLayerChunkLoaderFactory *factory, QgsChunkNode *node );
    ~QgsVectorLayerChunkLoader() override;

    void start() override;
    void cancel() override;
    Qt3DCore::QEntity *createEntity( Qt3DCore::QEntity *parent ) override;

  private:
    const QgsVectorLayerChunkLoaderFactory *mFactory;
    std::unique_ptr<QgsFeature3DHandler> mHandler;
    Qgs3DRenderContext mRenderContext;
    std::unique_ptr<QgsVectorLayerFeatureSource> mSource;
    bool mCanceled = false;
    QFutureWatcher<void> *mFutureWatcher = nullptr;
    QString mLayerName;
    bool mNodeIsLeaf = false;
};


/**
 * \ingroup qgis_3d
 * \brief 3D entity used for rendering of vector layers with a single 3D symbol for all features.
 *
 * It is implemented using tiling approach with QgsChunkedEntity. Internally it uses
 * QgsVectorLayerChunkLoaderFactory and QgsVectorLayerChunkLoader to do the actual work
 * of loading and creating 3D sub-entities for each tile.
 *
 * \since QGIS 3.12
 */
class QgsVectorLayerChunkedEntity : public QgsChunkedEntity
{
    Q_OBJECT
  public:
    //! Constructs the entity. The argument maxLevel determines how deep the tree of tiles will be
    explicit QgsVectorLayerChunkedEntity( Qgs3DMapSettings *map, QgsVectorLayer *vl, double zMin, double zMax, const QgsVectorLayer3DTilingSettings &tilingSettings, QgsAbstract3DSymbol *symbol );

    QList<QgsRayCastHit> rayIntersection( const QgsRay3D &ray, const QgsRayCastContext &context ) const override;

    ~QgsVectorLayerChunkedEntity() override;
  private slots:
    void onTerrainElevationOffsetChanged();

  private:
    friend class QgsRuleBasedChunkedEntity;
    //! This implementation is shared between QgsVectorLayerChunkedEntity and QgsRuleBasedChunkedEntity
    static QList<QgsRayCastHit> rayIntersection( const QList<QgsChunkNode *> &activeNodes, const QMatrix4x4 &transformMatrix, const QgsRay3D &ray, const QgsRayCastContext &context, const QgsVector3D &origin );

    Qt3DCore::QTransform *mTransform = nullptr;

    bool applyTerrainOffset() const;

    friend class TestQgsChunkedEntity;
};

/// @endcond

#endif // QGSVECTORLAYERCHUNKLOADER_P_H<|MERGE_RESOLUTION|>--- conflicted
+++ resolved
@@ -27,14 +27,9 @@
 // version without notice, or even be removed.
 //
 
+#include "qgs3drendercontext.h"
 #include "qgschunkedentity.h"
 #include "qgschunkloader.h"
-<<<<<<< HEAD
-#include "qgs3drendercontext.h"
-#include "qgschunkedentity.h"
-=======
-#include "qgsfeature3dhandler_p.h"
->>>>>>> 98cd11e5
 
 #define SIP_NO_FILE
 
@@ -68,13 +63,9 @@
     QgsVectorLayerChunkLoaderFactory( const Qgs3DRenderContext &context, QgsVectorLayer *vl, QgsAbstract3DSymbol *symbol, double zMin, double zMax, int maxFeatures );
 
     //! Creates loader for the given chunk node. Ownership of the returned is passed to the caller.
-<<<<<<< HEAD
-    virtual QgsChunkLoader *createChunkLoader( QgsChunkNode *node ) const override;
-    virtual bool canCreateChildren( QgsChunkNode *node ) override;
-    virtual QVector<QgsChunkNode *> createChildren( QgsChunkNode *node ) const override;
-=======
     QgsChunkLoader *createChunkLoader( QgsChunkNode *node ) const override;
->>>>>>> 98cd11e5
+    bool canCreateChildren( QgsChunkNode *node ) override;
+    QVector<QgsChunkNode *> createChildren( QgsChunkNode *node ) const override;
 
     Qgs3DRenderContext mRenderContext;
     QgsVectorLayer *mLayer;
