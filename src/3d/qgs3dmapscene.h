--- conflicted
+++ resolved
@@ -58,12 +58,7 @@
 class QgsChunkNode;
 class QgsDoubleRange;
 
-<<<<<<< HEAD
-#define SIP_NO_FILE
-
-
-=======
->>>>>>> 913d8cc5
+
 /**
  * \ingroup 3d
  * \brief Entity that encapsulates our 3D scene - contains all other entities (such as terrain) as children.
@@ -128,14 +123,6 @@
     //! Returns the current state of the scene
     SceneState sceneState() const { return mSceneState; }
 
-<<<<<<< HEAD
-=======
-    //! Registers an object that will get results of pick events on 3D entities. Does not take ownership of the pick handler. Adds object picker components to 3D entities.
-    void registerPickHandler( Qgs3DMapScenePickHandler *pickHandler ) SIP_SKIP;
-    //! Unregisters previously registered pick handler. Pick handler is not deleted. Also removes object picker components from 3D entities.
-    void unregisterPickHandler( Qgs3DMapScenePickHandler *pickHandler ) SIP_SKIP;
-
->>>>>>> 913d8cc5
     /**
      * Given screen error (in pixels) and distance from camera (in 3D world coordinates), this function
      * estimates the error in world space. Takes into account camera's field of view and the screen (3D view) size.
