/***************************************************************************
  qgsrulebasedchunkloader_p.h
  --------------------------------------
  Date                 : November 2019
  Copyright            : (C) 2019 by Martin Dobias
  Email                : wonder dot sk at gmail dot com
 ***************************************************************************
 *                                                                         *
 *   This program is free software; you can redistribute it and/or modify  *
 *   it under the terms of the GNU General Public License as published by  *
 *   the Free Software Foundation; either version 2 of the License, or     *
 *   (at your option) any later version.                                   *
 *                                                                         *
 ***************************************************************************/

#ifndef QGSRULEBASEDCHUNKLOADER_H
#define QGSRULEBASEDCHUNKLOADER_H

///@cond PRIVATE

//
//  W A R N I N G
//  -------------
//
// This file is not part of the QGIS API.  It exists purely as an
// implementation detail.  This header file may change from version to
// version without notice, or even be removed.
//

#include "qgs3drendercontext.h"
#include "qgschunkedentity.h"
#include "qgschunkloader.h"
#include "qgsrulebased3drenderer.h"

#include <QFutureWatcher>

#define SIP_NO_FILE

class Qgs3DMapSettings;
class QgsVectorLayer;
class QgsVectorLayerFeatureSource;
class QgsAbstract3DSymbol;
class QgsFeature3DHandler;

namespace Qt3DCore
{
  class QTransform;
}

/**
 * \ingroup qgis_3d
 * \brief This loader factory is responsible for creation of loaders for individual tiles
 * of QgsRuleBasedChunkedEntity whenever a new tile is requested by the entity.
 *
 * \since QGIS 3.12
 */
class QgsRuleBasedChunkLoaderFactory : public QgsQuadtreeChunkLoaderFactory
{
    Q_OBJECT

  public:
    //! Constructs the factory (vl and rootRule must not be null)
    QgsRuleBasedChunkLoaderFactory( const Qgs3DRenderContext &context, QgsVectorLayer *vl, QgsRuleBased3DRenderer::Rule *rootRule, double zMin, double zMax, int maxFeatures );
    ~QgsRuleBasedChunkLoaderFactory() override;

    //! Creates loader for the given chunk node. Ownership of the returned is passed to the caller.
<<<<<<< HEAD
    virtual QgsChunkLoader *createChunkLoader( QgsChunkNode *node ) const override;
    virtual bool canCreateChildren( QgsChunkNode *node ) override;
    virtual QVector<QgsChunkNode *> createChildren( QgsChunkNode *node ) const override;
=======
    QgsChunkLoader *createChunkLoader( QgsChunkNode *node ) const override;
>>>>>>> 98cd11e5

    Qgs3DRenderContext mRenderContext;
    QgsVectorLayer *mLayer;
    std::unique_ptr<QgsRuleBased3DRenderer::Rule> mRootRule;
    //! Contains loaded nodes and whether they are leaf nodes or not
    mutable QHash< QString, bool > mNodesAreLeafs;
    int mMaxFeatures;
};


/**
 * \ingroup qgis_3d
 * \brief This loader class is responsible for async loading of data for a single tile
 * of QgsRuleBasedChunkedEntity and creation of final 3D entity from the data
 * previously prepared in a worker thread.
 *
 * \since QGIS 3.12
 */
class QgsRuleBasedChunkLoader : public QgsChunkLoader
{
    Q_OBJECT

  public:
    //! Constructs the loader (factory and node must not be null)
    QgsRuleBasedChunkLoader( const QgsRuleBasedChunkLoaderFactory *factory, QgsChunkNode *node );
    ~QgsRuleBasedChunkLoader() override;

    void start() override;
    void cancel() override;
    Qt3DCore::QEntity *createEntity( Qt3DCore::QEntity *parent ) override;

  private:
    const QgsRuleBasedChunkLoaderFactory *mFactory;
    QgsRuleBased3DRenderer::RuleToHandlerMap mHandlers;
    Qgs3DRenderContext mContext;
    std::unique_ptr<QgsVectorLayerFeatureSource> mSource;
    bool mCanceled = false;
    QFutureWatcher<void> *mFutureWatcher = nullptr;
    std::unique_ptr<QgsRuleBased3DRenderer::Rule> mRootRule;
    bool mNodeIsLeaf = false;
};


/**
 * \ingroup qgis_3d
 * \brief 3D entity used for rendering of vector layers using a hierarchy of rules (just like
 * in case of 2D rule-based rendering or labeling).
 *
 * It is implemented using tiling approach with QgsChunkedEntity. Internally it uses
 * QgsRuleBasedChunkLoaderFactory and QgsRuleBasedChunkLoader to do the actual work
 * of loading and creating 3D sub-entities for each tile.
 *
 * \since QGIS 3.12
 */
class QgsRuleBasedChunkedEntity : public QgsChunkedEntity
{
    Q_OBJECT
  public:
    //! Constructs the entity. The argument maxLevel determines how deep the tree of tiles will be
    explicit QgsRuleBasedChunkedEntity( Qgs3DMapSettings *map, QgsVectorLayer *vl, double zMin, double zMax, const QgsVectorLayer3DTilingSettings &tilingSettings, QgsRuleBased3DRenderer::Rule *rootRule );

    QList<QgsRayCastHit> rayIntersection( const QgsRay3D &ray, const QgsRayCastContext &context ) const override;

    ~QgsRuleBasedChunkedEntity() override;
  private slots:
    void onTerrainElevationOffsetChanged();

  private:
    Qt3DCore::QTransform *mTransform = nullptr;

    bool applyTerrainOffset() const;
};

/// @endcond

#endif // QGSRULEBASEDCHUNKLOADER_H<|MERGE_RESOLUTION|>--- conflicted
+++ resolved
@@ -64,13 +64,9 @@
     ~QgsRuleBasedChunkLoaderFactory() override;
 
     //! Creates loader for the given chunk node. Ownership of the returned is passed to the caller.
-<<<<<<< HEAD
-    virtual QgsChunkLoader *createChunkLoader( QgsChunkNode *node ) const override;
-    virtual bool canCreateChildren( QgsChunkNode *node ) override;
-    virtual QVector<QgsChunkNode *> createChildren( QgsChunkNode *node ) const override;
-=======
     QgsChunkLoader *createChunkLoader( QgsChunkNode *node ) const override;
->>>>>>> 98cd11e5
+    bool canCreateChildren( QgsChunkNode *node ) override;
+    QVector<QgsChunkNode *> createChildren( QgsChunkNode *node ) const override;
 
     Qgs3DRenderContext mRenderContext;
     QgsVectorLayer *mLayer;
