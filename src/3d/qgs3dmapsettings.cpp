--- conflicted
+++ resolved
@@ -634,14 +634,9 @@
 
   mTerrainGenerator.reset( gen );
   connect( mTerrainGenerator.get(), &QgsTerrainGenerator::extentChanged, this, &Qgs3DMapSettings::terrainGeneratorChanged );
-<<<<<<< HEAD
-  if ( mTerrainRenderingEnabled )
-    emit terrainGeneratorChanged();
-=======
   connect( mTerrainGenerator.get(), &QgsTerrainGenerator::terrainChanged, this, &Qgs3DMapSettings::terrainGeneratorChanged );
 
   emit terrainGeneratorChanged();
->>>>>>> f7646705
 }
 
 void Qgs3DMapSettings::setTerrainShadingEnabled( bool enabled )
