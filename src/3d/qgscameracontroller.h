/***************************************************************************
  qgscameracontroller.h
  --------------------------------------
  Date                 : July 2017
  Copyright            : (C) 2017 by Martin Dobias
  Email                : wonder dot sk at gmail dot com
 ***************************************************************************
 *                                                                         *
 *   This program is free software; you can redistribute it and/or modify  *
 *   it under the terms of the GNU General Public License as published by  *
 *   the Free Software Foundation; either version 2 of the License, or     *
 *   (at your option) any later version.                                   *
 *                                                                         *
 ***************************************************************************/

#ifndef QGSCAMERACONTROLLER_H
#define QGSCAMERACONTROLLER_H

#include "qgis_3d.h"

#include <QPointer>
#include <QRect>
#include <Qt3DCore/QEntity>
#include <Qt3DInput/QMouseEvent>
#include <QImage>

namespace Qt3DInput
{
  class QKeyEvent;
  class QKeyboardDevice;
  class QKeyboardHandler;
  class QMouseEvent;
  class QMouseDevice;
  class QMouseHandler;
  class QWheelEvent;
}

namespace Qt3DRender
{
  class QCamera;
  class QPickEvent;
}

#include "qgscamerapose.h"

class QDomDocument;
class QDomElement;

class QgsCameraPose;
class QgsTerrainEntity;
class QgsVector3D;

#define SIP_NO_FILE

/**
 * \ingroup 3d
 * \brief Object that controls camera movement based on user input
 * \note Not available in Python bindings
 * \since QGIS 3.0
 */
class _3D_EXPORT QgsCameraController : public Qt3DCore::QEntity
{
    Q_OBJECT
    Q_PROPERTY( Qt3DRender::QCamera *camera READ camera WRITE setCamera NOTIFY cameraChanged )
    Q_PROPERTY( QRect viewport READ viewport WRITE setViewport NOTIFY viewportChanged )
  public:

    //! The navigation mode used by the camera
    enum NavigationMode
    {
      TerrainBasedNavigation, //!< The default navigation based on the terrain
      WalkNavigation //!< Uses WASD keys or arrows to navigate in walking (first person) manner
    };
    Q_ENUM( NavigationMode )

    //! Vertical axis inversion options
    enum VerticalAxisInversion
    {
      Never, //!< Never invert vertical axis movements
      WhenDragging, //!< Invert vertical axis movements when dragging in first person modes
      Always, //!< Always invert vertical axis movements
    };
    Q_ENUM( VerticalAxisInversion )

  public:
    //! Constructs the camera controller with optional parent node that will take ownership
    QgsCameraController( Qt3DCore::QNode *parent = nullptr );

    //! Returns camera that is being controlled
    Qt3DRender::QCamera *camera() const { return mCamera; }
    //! Returns viewport rectangle
    QRect viewport() const { return mViewport; }

    /**
     * Returns the navigation mode used by the camera controller.
     * \since QGIS 3.18
     */
    QgsCameraController::NavigationMode cameraNavigationMode() const { return mCameraNavigationMode; }

    /**
     * Returns the camera movement speed
     * \since QGIS 3.18
     */
    double cameraMovementSpeed() const { return mCameraMovementSpeed; }

    /**
     * Sets the camera movement speed
     * \since QGIS 3.18
     */
    void setCameraMovementSpeed( double movementSpeed );

    /**
     * Returns the vertical axis inversion behavior.
     * \since QGIS 3.18
     */
    QgsCameraController::VerticalAxisInversion verticalAxisInversion() const { return mVerticalAxisInversion; }

    /**
     * Sets the vertical axis \a inversion behavior.
     * \since QGIS 3.18
     */
    void setVerticalAxisInversion( QgsCameraController::VerticalAxisInversion inversion );

    /**
     * Connects to object picker attached to terrain entity. Called internally from 3D scene.
     * This allows camera controller understand how far from the camera is the terrain under mouse cursor.
     * Also it allows adjustment of camera's view center to a point on terrain.
     */
    void setTerrainEntity( QgsTerrainEntity *te );

    //! Assigns camera that should be controlled by this class. Called internally from 3D scene.
    void setCamera( Qt3DRender::QCamera *camera );
    //! Sets viewport rectangle. Called internally from 3D canvas. Allows conversion of mouse coordinates.
    void setViewport( QRect viewport );
    //! Called internally from 3D scene when a new frame is generated. Updates camera according to keyboard/mouse input
    void frameTriggered( float dt );

    //! Move camera back to the initial position (looking down towards origin of world's coordinates)
    void resetView( float distance );

    //! Sets camera to look down towards given point in world coordinate, in given distance from plane with zero elevation
    void setViewFromTop( float worldX, float worldY, float distance, float yaw = 0 );

    //! Returns the point in the world coordinates towards which the camera is looking
    QgsVector3D lookingAtPoint() const;

    /**
     * Sets the complete camera configuration: the point towards it is looking (in 3D world coordinates), the distance
     * of the camera from the point, pitch angle in degrees (0 = looking from the top, 90 = looking from the side) and
     * yaw angle in degrees.
     * \since QGIS 3.4
     */
    void setLookingAtPoint( const QgsVector3D &point, float distance, float pitch, float yaw );

    /**
     * Sets camera pose
     * \since QGIS 3.4
     */
    void setCameraPose( const QgsCameraPose &camPose );

    /**
     * Returns camera pose
     * \since QGIS 3.4
     */
    QgsCameraPose cameraPose() const { return mCameraPose; }

    /**
     * Returns distance of the camera from the point it is looking at.
     * The value should not be smaller than 10.
     * \since QGIS 3.4
     */
    float distance() const { return mCameraPose.distanceFromCenterPoint(); }

    /**
     * Returns pitch angle in degrees (0 = looking from the top, 90 = looking from the side).
     * The angle should range from 0 to 180.
     * \since QGIS 3.4
     */
    float pitch() const { return mCameraPose.pitchAngle(); }

    /**
     * Returns yaw angle in degrees.  Yaw value of zero means the camera is pointing towards north.
     * The angle should range from 0 to 360.
     * \since QGIS 3.4
     */
    float yaw() const { return mCameraPose.headingAngle(); }

    //! Writes camera configuration to the given DOM element
    QDomElement writeXml( QDomDocument &doc ) const;
    //! Reads camera configuration from the given DOM element
    void readXml( const QDomElement &elem );

    //! Zoom the map by \a factor
    void zoom( float factor );
    //! Tilt up the view by \a deltaPitch around the view center (camera moves)
    void tiltUpAroundViewCenter( float deltaPitch );
    //! Rotate clockwise the view by \a deltaYaw around the view center (camera moves)
    void rotateAroundViewCenter( float deltaYaw );
    //! Set camera heading to \a angle (used for rotating the view)
    void setCameraHeadingAngle( float angle );
    //! Move the map by \a tx and \a ty
    void moveView( float tx, float ty );

    /**
     * Returns TRUE if the camera controller will handle the specified key \a event,
     * preventing it from being instead handled by parents of the 3D window before
     * the controller ever receives it.
     */
    bool willHandleKeyEvent( QKeyEvent *event );

  public slots:

    /**
     * Sets the navigation mode used by the camera controller.
     * \since QGIS 3.18
     */
    void setCameraNavigationMode( QgsCameraController::NavigationMode navigationMode );

    /**
     * Sets the depth buffer image used by the camera controller to calculate world position from a pixel's coordinates and depth
     * \since QGIS 3.24
     */
    void depthBufferCaptured( const QImage &depthImage );

  private:
    void rotateCamera( float diffPitch, float diffYaw );
    void updateCameraFromPose();
    void moveCameraPositionBy( const QVector3D &posDiff );

  signals:
    //! Emitted when camera has been updated
    void cameraChanged();
    //! Emitted when viewport rectangle has been updated
    void viewportChanged();
    //! Emitted when the navigation mode is changed using the hotkey ctrl + ~
    void navigationModeChanged( QgsCameraController::NavigationMode mode );

    /**
     * Emitted whenever the camera movement speed is changed by the controller.
     */
    void cameraMovementSpeedChanged( double speed );

    /**
     * Emitted when the mouse cursor position should be moved to the specified \a point
     * on the map viewport.
     */
    void setCursorPosition( QPoint point );

    /**
     * Emitted to ask for the depth buffer image
     * \since QGIS 3.24
     */
    void requestDepthBufferCapture();

    /**
     * Emitted when the camera rotation center changes
     * \since QGIS 3.24
     */
    void cameraRotationCenterChanged( QVector3D position );

  private slots:
    void onPositionChanged( Qt3DInput::QMouseEvent *mouse );
    void onWheel( Qt3DInput::QWheelEvent *wheel );
    void onMousePressed( Qt3DInput::QMouseEvent *mouse );
    void onMouseReleased( Qt3DInput::QMouseEvent *mouse );
    void onKeyPressed( Qt3DInput::QKeyEvent *event );
    void onKeyReleased( Qt3DInput::QKeyEvent *event );
    void onPickerMousePressed( Qt3DRender::QPickEvent *pick );
    void applyFlyModeKeyMovements();

  private:
    void onKeyPressedFlyNavigation( Qt3DInput::QKeyEvent *event );
    void onKeyPressedTerrainNavigation( Qt3DInput::QKeyEvent *event );
    void onPositionChangedFlyNavigation( Qt3DInput::QMouseEvent *mouse );
    void onPositionChangedTerrainNavigation( Qt3DInput::QMouseEvent *mouse );

    void handleTerrainNavigationWheelZoom();

    /**
     * Returns the minimum depth value in the square [px - 3, px + 3] * [py - 3, py + 3]
     * If the value is 1, the average depth of all non void pixels is returned instead.
     */
    double sampleDepthBuffer( const QImage &buffer, int px, int py );

<<<<<<< HEAD
    /**
     * Copies the orientation and position of camera \a from to camera \a to
     */
    void copyCameraSettings( Qt3DRender::QCamera *from, Qt3DRender::QCamera *to );
=======
    bool screenPointToWorldPos( QPoint position, Qt3DRender::QCamera *cameraBefore, double &depth, QVector3D &worldPosition );
>>>>>>> 751deda1

  private:
    //! Camera that is being controlled
    Qt3DRender::QCamera *mCamera = nullptr;
    //! used for computation of translation when dragging mouse
    QRect mViewport;
    //! height of terrain when mouse button was last pressed - for camera control
    float mLastPressedHeight = 0;

    QPointer<QgsTerrainEntity> mTerrainEntity;

    //! Keeps definition of the camera's position and towards where it is looking
    QgsCameraPose mCameraPose;

    //! Last mouse position recorded
    QPoint mMousePos;
    bool mMousePressed = false;
    Qt3DInput::QMouseEvent::Buttons mPressedButton = Qt3DInput::QMouseEvent::Buttons::NoButton;

    bool mDepthBufferIsReady = false;
    QImage mDepthBufferImage;

    // Rotation related
    QPoint mMiddleButtonClickPos;
    bool mRotationCenterCalculated = false;
    QVector3D mRotationCenter;
    double mRotationDistanceFromCenter;
    double mRotationPitch = 0;
    double mRotationYaw = 0;
    std::unique_ptr< Qt3DRender::QCamera > mCameraBeforeRotation;

    // Drag related
    QPoint mDragButtonClickPos;
    std::unique_ptr< Qt3DRender::QCamera > mCameraBeforeDrag;
    bool mDragPointCalculated = false;
    QVector3D mDragPoint;
    double mDragDepth;

    // Zoom related
    bool mIsInZoomInState = false;
    std::unique_ptr< Qt3DRender::QCamera > mCameraBeforeZoom;
    bool mZoomPointCalculated = false;
    QVector3D mZoomPoint;

    //! Delegates mouse events to the attached MouseHandler objects
    Qt3DInput::QMouseDevice *mMouseDevice = nullptr;
    Qt3DInput::QKeyboardDevice *mKeyboardDevice = nullptr;

    Qt3DInput::QMouseHandler *mMouseHandler = nullptr;
    Qt3DInput::QKeyboardHandler *mKeyboardHandler = nullptr;
    NavigationMode mCameraNavigationMode = NavigationMode::TerrainBasedNavigation;
    VerticalAxisInversion mVerticalAxisInversion = WhenDragging;
    double mCameraMovementSpeed = 5.0;

    QSet< int > mDepressedKeys;
    bool mCaptureFpsMouseMovements = false;
    bool mIgnoreNextMouseMove = false;
    QTimer *mFpsNavTimer = nullptr;

    double mCumulatedWheelY = 0;

};

#endif // QGSCAMERACONTROLLER_H<|MERGE_RESOLUTION|>--- conflicted
+++ resolved
@@ -282,14 +282,13 @@
      */
     double sampleDepthBuffer( const QImage &buffer, int px, int py );
 
-<<<<<<< HEAD
+
     /**
      * Copies the orientation and position of camera \a from to camera \a to
      */
     void copyCameraSettings( Qt3DRender::QCamera *from, Qt3DRender::QCamera *to );
-=======
+
     bool screenPointToWorldPos( QPoint position, Qt3DRender::QCamera *cameraBefore, double &depth, QVector3D &worldPosition );
->>>>>>> 751deda1
 
   private:
     //! Camera that is being controlled
