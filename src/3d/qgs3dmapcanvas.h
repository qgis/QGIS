/***************************************************************************
  qgs3dmapcanvas.h
  --------------------------------------
  Date                 : July 2017
  Copyright            : (C) 2017 by Martin Dobias
  Email                : wonder dot sk at gmail dot com
 ***************************************************************************
 *                                                                         *
 *   This program is free software; you can redistribute it and/or modify  *
 *   it under the terms of the GNU General Public License as published by  *
 *   the Free Software Foundation; either version 2 of the License, or     *
 *   (at your option) any later version.                                   *
 *                                                                         *
 ***************************************************************************/

#ifndef QGS3DMAPCANVAS_H
#define QGS3DMAPCANVAS_H

#include "qgis_3d.h"

#include "qgis.h"
#include "qgsrange.h"
#include "qgsraycastresult.h"

#include <QtGui/QWindow>

#ifndef SIP_RUN
namespace Qt3DCore
{
  class QAspectEngine;
  class QAbstractAspect;
  class QEntity;
} // namespace Qt3DCore

namespace Qt3DRender
{
  class QCamera;
  class QFrameGraphNode;
  class QRenderAspect;
  class QRenderSettings;
} // namespace Qt3DRender

namespace Qt3DExtras
{
  class QForwardRenderer;
}

namespace Qt3DInput
{
  class QInputAspect;
  class QInputSettings;
} // namespace Qt3DInput

namespace Qt3DLogic
{
  class QLogicAspect;
}
#endif

class QgsRectangle;
class QgsWindow3DEngine;
class Qgs3DMapTool;
class QgsPointXY;
class QgsCameraController;
class QgsTemporalController;
class Qgs3DMapScene;
class Qgs3DMapSettings;
class QgsFeature;
class QgsMapLayer;
class QgsRubberBand3D;
class QgsRayCastContext;


/**
 * \ingroup qgis_3d
 * \brief Convenience wrapper to simplify the creation of a 3D window ready to be used with QGIS.
 *
 * \note This is a port of qtwindow3d which does not set the default surface when initialized.
 * \note The default surface must be set before the construction of the QApplication when using shared OpenGL context.
 * \note This is required in order to use QT3d and QtWebEngine at the same time.
 *
 * \since QGIS 3.36
 */
class _3D_EXPORT Qgs3DMapCanvas : public QWindow
{
    Q_OBJECT
  public:
    Qgs3DMapCanvas();
    ~Qgs3DMapCanvas();

    //! Returns access to the 3D scene configuration
    Qgs3DMapSettings *mapSettings() { return mMapSettings; }

    //! Returns access to the 3D scene (root 3D entity)
    Qgs3DMapScene *scene() { return mScene; }

    //! Returns access to the view's camera controller. Returns NULLPTR if the scene has not been initialized yet with setMapSettings()
    QgsCameraController *cameraController();

    /**
<<<<<<< HEAD
     * Casts a ray towards the 3d scene and returns information about the intersected 3d entities.
     * \param screenPoint The ray starts from the current camera center and goes through this point (in pixel coordinates, originating at top left corner).
     * \param context A context object defining parameters for the ray casting.
     * \since QGIS 4.0
     */
    QgsRayCastResult castRay( const QPoint &screenPoint, QgsRayCastContext context );
=======
     * Sets the active map \a tool that will receive events from the 3D canvas. Does not transfer ownership.
     * If the tool is NULLPTR, events will be used for camera manipulation.
     * \since QGIS 4.0
     */
    void setMapTool( Qgs3DMapTool *tool );

    /**
     * Returns the active map tool that will receive events from the 3D canvas.
     * If the tool is NULLPTR, events will be used for camera manipulation.
     * \since QGIS 4.0
     */
    Qgs3DMapTool *mapTool() const { return mMapTool; }

    /**
     * Enables cross section mode for the 3D map canvas.
     * The 3D scene will be clipped by four clipping planes, defined by a cross section line segment from \a startPoint to \a endPoint and
     * two parallel segments at distance \a tolerance to each side.
     *
     * \param startPoint The start point of the cross section line in 3D map coordinates.
     * \param endPoint The end point of the cross section line in 3D map coordinates.
     * \param tolerance The distance in meters between the cross section line and the left and right clipping planes.
     * \param setSideView When TRUE, the camera will be moved to look at the scene from the right side of the cross section line.
     * \see disableCrossSection()
     * \since QGIS 4.0
     */
    void enableCrossSection( const QgsPointXY &startPoint, const QgsPointXY &endPoint, double tolerance, bool setSideView = true );

    /**
     * \brief disableCrossSection Disables the cross section mode and removes the scene's clipping planes
     * \see enableCrossSection()
     * \since QGIS 4.0
     */
    void disableCrossSection();

    /**
     * Returns TRUE if the cross section mode is enabled or the 3d scene has other clipping planes applied
     *
     * \see enableCrossSection()
     * \since QGIS 4.0
     */
    bool crossSectionEnabled() const;
>>>>>>> 63a8d7b4

#ifndef SIP_RUN

    /**
     * Sets the specified root entity of the scene.
     */
    void setRootEntity( Qt3DCore::QEntity *root );

    /**
     * Activates the specified activeFrameGraph.
     */
    void setActiveFrameGraph( Qt3DRender::QFrameGraphNode *activeFrameGraph );

    /**
     * Returns the node of the active frame graph.
     */
    Qt3DRender::QFrameGraphNode *activeFrameGraph() const;

    /**
     * Returns the default camera of the 3D Window.
     */
    Qt3DRender::QCamera *camera() const;

    /**
     * Returns the render settings of the 3D Window.
     */
    Qt3DRender::QRenderSettings *renderSettings() const;

    //! Configure map scene being displayed. Takes ownership.
    void setMapSettings( Qgs3DMapSettings *mapSettings );

    //! Resets camera position to the default: looking down at the origin of world coordinates
    void resetView();

    //! Sets camera position to look down at the given point (in map coordinates) in given distance from plane with zero elevation
    void setViewFromTop( const QgsPointXY &center, float distance, float rotation = 0 );

    //! Saves the current scene as an image
    void saveAsImage( const QString &fileName, const QString &fileFormat );

    /**
     * Returns the 3D engine.
     */
    QgsWindow3DEngine *engine() const { return mEngine; }

    /**
     * Sets the temporal controller
     */
    void setTemporalController( QgsTemporalController *temporalController );

    /**
     * Resets camera view to show the \a extent (top view)
     */
    void setViewFrom2DExtent( const QgsRectangle &extent );

    /**
     * Calculates the 2D extent viewed by the 3D camera as the vertices of the viewed trapezoid
     */
    QVector<QgsPointXY> viewFrustum2DExtent();

    /**
     * Highlights a \a feature from \a layer using a QgsRubberBand3D
     * \note Currently only supports point cloud layers with features generated by QgsIdentifyResultsDialog
     */
    void highlightFeature( const QgsFeature &feature, QgsMapLayer *layer );

    /**
     * Clears all QgsRubberBand3D highlights
     */
    void clearHighlights();

  signals:
    //! Emitted when the 3D map canvas was successfully saved as image
    void savedAsImage( const QString &fileName );

    //! Emitted when the the map setting is changed
    void mapSettingsChanged();

    //! Emitted when the FPS count changes (at most every frame)
    void fpsCountChanged( float fpsCount );

    //! Emitted when the FPS counter is enabled or disabeld
    void fpsCounterEnabledChanged( bool enabled );

    //! Emitted when the viewed 2D extent seen by the 3D camera has changed
    void viewed2DExtentFrom3DChanged( QVector<QgsPointXY> extent );

    //! Emitted when the camera navigation \a speed is changed.
    void cameraNavigationSpeedChanged( double speed );

#endif
    /**
     *  Emitted when the cross section mode is enabled or disabled
     *  \see enableCrossSection()
     *  \since QGIS 4.0
     */
    void crossSectionEnabledChanged( bool enabled );

  private slots:
    void captureDepthBuffer();
    void updateTemporalRange( const QgsDateTimeRange &timeRange );
    void onNavigationModeChanged( Qgis::NavigationMode mode );
    void updateHighlightSizes();

  protected:
    /**
     * Manages the display events specified in e.
     */
    void showEvent( QShowEvent *e ) override;

    /**
     * Resets the aspect ratio of the 3D window.
     */
    void resizeEvent( QResizeEvent * ) override;

    bool eventFilter( QObject *watched, QEvent *event ) override;

  private:
    Qt3DCore::QAspectEngine *m_aspectEngine;

    // Aspects
    Qt3DRender::QRenderAspect *m_renderAspect;
    Qt3DInput::QInputAspect *m_inputAspect;
    Qt3DLogic::QLogicAspect *m_logicAspect;

    // Renderer configuration
    Qt3DRender::QRenderSettings *m_renderSettings;
    Qt3DRender::QCamera *m_defaultCamera;

    // Input configuration
    Qt3DInput::QInputSettings *m_inputSettings;

    // Scene
    Qt3DCore::QEntity *m_root;
    Qt3DCore::QEntity *m_userRoot;

    bool m_initialized;

    QgsWindow3DEngine *mEngine = nullptr;

    //! Description of the 3D scene
    Qgs3DMapSettings *mMapSettings = nullptr;
    //! Root entity of the 3D scene
    Qgs3DMapScene *mScene = nullptr;

    //! Active map tool that receives events (if NULLPTR then mouse/keyboard events are used for camera manipulation)
    Qgs3DMapTool *mMapTool = nullptr;

    QString mCaptureFileName;
    QString mCaptureFileFormat;

    QgsTemporalController *mTemporalController = nullptr;

    //! This holds and owns the rubber bands for highlighting identified features
    QMap<QgsMapLayer *, QgsRubberBand3D *> mHighlights;
};

#endif //QGS3DMAPCANVAS_H<|MERGE_RESOLUTION|>--- conflicted
+++ resolved
@@ -97,27 +97,26 @@
     //! Returns access to the view's camera controller. Returns NULLPTR if the scene has not been initialized yet with setMapSettings()
     QgsCameraController *cameraController();
 
-    /**
-<<<<<<< HEAD
+     * Sets the active map \a tool that will receive events from the 3D canvas. Does not transfer ownership.
+     * If the tool is NULLPTR, events will be used for camera manipulation.
+     * \since QGIS 4.0
+     */
+    void setMapTool( Qgs3DMapTool *tool );
+
+    /**
+     * Returns the active map tool that will receive events from the 3D canvas.
+     * If the tool is NULLPTR, events will be used for camera manipulation.
+     * \since QGIS 4.0
+     */
+    Qgs3DMapTool *mapTool() const { return mMapTool; }
+
+    /**
      * Casts a ray towards the 3d scene and returns information about the intersected 3d entities.
      * \param screenPoint The ray starts from the current camera center and goes through this point (in pixel coordinates, originating at top left corner).
      * \param context A context object defining parameters for the ray casting.
      * \since QGIS 4.0
      */
     QgsRayCastResult castRay( const QPoint &screenPoint, QgsRayCastContext context );
-=======
-     * Sets the active map \a tool that will receive events from the 3D canvas. Does not transfer ownership.
-     * If the tool is NULLPTR, events will be used for camera manipulation.
-     * \since QGIS 4.0
-     */
-    void setMapTool( Qgs3DMapTool *tool );
-
-    /**
-     * Returns the active map tool that will receive events from the 3D canvas.
-     * If the tool is NULLPTR, events will be used for camera manipulation.
-     * \since QGIS 4.0
-     */
-    Qgs3DMapTool *mapTool() const { return mMapTool; }
 
     /**
      * Enables cross section mode for the 3D map canvas.
@@ -147,7 +146,6 @@
      * \since QGIS 4.0
      */
     bool crossSectionEnabled() const;
->>>>>>> 63a8d7b4
 
 #ifndef SIP_RUN
 
