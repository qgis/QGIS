--- conflicted
+++ resolved
@@ -321,8 +321,7 @@
          </layout>
         </widget>
        </item>
-<<<<<<< HEAD
-       <item row="2" column="0">
+       <item row="3" column="0">
         <widget class="QGroupBox" name="groupBox_2">
          <property name="title">
           <string>SVG paths</string>
@@ -365,50 +364,6 @@
           <item row="1" column="0" colspan="4">
            <widget class="QListWidget" name="mListSVGPaths"/>
           </item>
-=======
-       <item row="3" column="0">
-        <widget class="QGroupBox" name="groupBox_2">
-         <property name="title">
-          <string>SVG paths</string>
-         </property>
-         <layout class="QGridLayout">
-          <item row="0" column="0">
-           <widget class="QLabel" name="mSVGLabel">
-            <property name="text">
-             <string>Path(s) to search for Scalable Vector Graphic (SVG) symbols</string>
-            </property>
-           </widget>
-          </item>
-          <item row="0" column="1">
-           <spacer>
-            <property name="orientation">
-             <enum>Qt::Horizontal</enum>
-            </property>
-            <property name="sizeHint" stdset="0">
-             <size>
-              <width>31</width>
-              <height>20</height>
-             </size>
-            </property>
-           </spacer>
-          </item>
-          <item row="0" column="2">
-           <widget class="QPushButton" name="mBtnAddSVGPath">
-            <property name="text">
-             <string>Add</string>
-            </property>
-           </widget>
-          </item>
-          <item row="0" column="3">
-           <widget class="QPushButton" name="mBtnRemoveSVGPath">
-            <property name="text">
-             <string>Remove</string>
-            </property>
-           </widget>
-          </item>
-          <item row="1" column="0" colspan="4">
-           <widget class="QListWidget" name="mListSVGPaths"/>
-          </item>
          </layout>
         </widget>
        </item>
@@ -425,7 +380,6 @@
             </property>
            </widget>
           </item>
->>>>>>> 4b644b7a
          </layout>
         </widget>
        </item>
