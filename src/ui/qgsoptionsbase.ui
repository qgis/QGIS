--- conflicted
+++ resolved
@@ -4768,7 +4768,6 @@
            </item>
           </layout>
          </widget>
-<<<<<<< HEAD
          <widget class="QWidget" name="mOptionsPageLocale">
           <layout class="QVBoxLayout" name="verticalLayout_19">
            <property name="leftMargin">
@@ -4868,8 +4867,6 @@
            </item>
           </layout>
          </widget>
-=======
->>>>>>> 79bc5d4b
          <widget class="QWidget" name="mOptionsPageAuth">
           <layout class="QVBoxLayout" name="verticalLayout_45">
            <property name="bottomMargin">
