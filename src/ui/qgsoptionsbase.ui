<?xml version="1.0" encoding="UTF-8"?>
<ui version="4.0">
 <class>QgsOptionsBase</class>
 <widget class="QDialog" name="QgsOptionsBase">
  <property name="geometry">
   <rect>
    <x>0</x>
    <y>0</y>
    <width>1029</width>
    <height>726</height>
   </rect>
  </property>
  <property name="minimumSize">
   <size>
    <width>780</width>
    <height>0</height>
   </size>
  </property>
  <property name="windowTitle">
   <string>Options</string>
  </property>
  <property name="modal">
   <bool>true</bool>
  </property>
  <layout class="QVBoxLayout" name="verticalLayout_5">
   <item>
    <widget class="QSplitter" name="mOptionsSplitter">
     <property name="enabled">
      <bool>true</bool>
     </property>
     <property name="orientation">
      <enum>Qt::Horizontal</enum>
     </property>
     <property name="childrenCollapsible">
      <bool>false</bool>
     </property>
     <widget class="QFrame" name="mOptionsListFrame">
      <property name="frameShape">
       <enum>QFrame::NoFrame</enum>
      </property>
      <property name="frameShadow">
       <enum>QFrame::Raised</enum>
      </property>
      <layout class="QVBoxLayout" name="verticalLayout_15">
       <property name="spacing">
        <number>0</number>
       </property>
       <property name="leftMargin">
        <number>0</number>
       </property>
       <property name="topMargin">
        <number>0</number>
       </property>
       <property name="rightMargin">
        <number>0</number>
       </property>
       <property name="bottomMargin">
        <number>0</number>
       </property>
       <item>
        <widget class="QListWidget" name="mOptionsListWidget">
         <property name="minimumSize">
          <size>
           <width>58</width>
           <height>0</height>
          </size>
         </property>
         <property name="maximumSize">
          <size>
           <width>150</width>
           <height>16777215</height>
          </size>
         </property>
         <property name="horizontalScrollBarPolicy">
          <enum>Qt::ScrollBarAlwaysOff</enum>
         </property>
         <property name="editTriggers">
          <set>QAbstractItemView::NoEditTriggers</set>
         </property>
         <property name="iconSize">
          <size>
           <width>32</width>
           <height>32</height>
          </size>
         </property>
         <property name="textElideMode">
          <enum>Qt::ElideNone</enum>
         </property>
         <property name="resizeMode">
          <enum>QListView::Adjust</enum>
         </property>
         <property name="wordWrap">
          <bool>true</bool>
         </property>
         <item>
          <property name="text">
           <string>General</string>
          </property>
          <property name="toolTip">
           <string>General</string>
          </property>
          <property name="icon">
           <iconset resource="../../images/images.qrc">
            <normaloff>:/images/themes/default/propertyicons/general.svg</normaloff>:/images/themes/default/propertyicons/general.svg</iconset>
          </property>
         </item>
         <item>
          <property name="text">
           <string>System</string>
          </property>
          <property name="toolTip">
           <string>System</string>
          </property>
          <property name="icon">
           <iconset resource="../../images/images.qrc">
            <normaloff>:/images/themes/default/propertyicons/system.svg</normaloff>:/images/themes/default/propertyicons/system.svg</iconset>
          </property>
         </item>
         <item>
          <property name="text">
           <string>Data Sources</string>
          </property>
          <property name="toolTip">
           <string>Data sources</string>
          </property>
          <property name="icon">
           <iconset resource="../../images/images.qrc">
            <normaloff>:/images/themes/default/propertyicons/attributes.png</normaloff>:/images/themes/default/propertyicons/attributes.png</iconset>
          </property>
         </item>
         <item>
          <property name="text">
           <string>Rendering</string>
          </property>
          <property name="toolTip">
           <string>Rendering</string>
          </property>
          <property name="icon">
           <iconset resource="../../images/images.qrc">
            <normaloff>:/images/themes/default/propertyicons/rendering.png</normaloff>:/images/themes/default/propertyicons/rendering.png</iconset>
          </property>
         </item>
         <item>
          <property name="text">
           <string>Colors</string>
          </property>
          <property name="toolTip">
           <string>Colors</string>
          </property>
          <property name="icon">
           <iconset resource="../../images/images.qrc">
            <normaloff>:/images/themes/default/propertyicons/symbology.svg</normaloff>:/images/themes/default/propertyicons/symbology.svg</iconset>
          </property>
         </item>
         <item>
          <property name="text">
           <string>Canvas &amp; Legend</string>
          </property>
          <property name="toolTip">
           <string>Canvas and legend</string>
          </property>
          <property name="icon">
           <iconset resource="../../images/images.qrc">
            <normaloff>:/images/themes/default/propertyicons/overlay.png</normaloff>:/images/themes/default/propertyicons/overlay.png</iconset>
          </property>
         </item>
         <item>
          <property name="text">
           <string>Map Tools</string>
          </property>
          <property name="toolTip">
           <string>Map tools</string>
          </property>
          <property name="icon">
           <iconset resource="../../images/images.qrc">
            <normaloff>:/images/themes/default/propertyicons/map_tools.png</normaloff>:/images/themes/default/propertyicons/map_tools.png</iconset>
          </property>
         </item>
         <item>
          <property name="text">
           <string>Composer</string>
          </property>
          <property name="toolTip">
           <string>Composer</string>
          </property>
          <property name="icon">
           <iconset resource="../../images/images.qrc">
            <normaloff>:/images/themes/default/mActionNewComposer.svg</normaloff>:/images/themes/default/mActionNewComposer.svg</iconset>
          </property>
         </item>
         <item>
          <property name="text">
           <string>Digitizing</string>
          </property>
          <property name="toolTip">
           <string>Digitizing</string>
          </property>
          <property name="icon">
           <iconset resource="../../images/images.qrc">
            <normaloff>:/images/themes/default/propertyicons/digitising.png</normaloff>:/images/themes/default/propertyicons/digitising.png</iconset>
          </property>
         </item>
         <item>
          <property name="text">
           <string>GDAL</string>
          </property>
          <property name="toolTip">
           <string>GDAL</string>
          </property>
          <property name="icon">
           <iconset resource="../../images/images.qrc">
            <normaloff>:/images/themes/default/propertyicons/gdal.svg</normaloff>:/images/themes/default/propertyicons/gdal.svg</iconset>
          </property>
         </item>
         <item>
          <property name="text">
           <string>CRS</string>
          </property>
          <property name="toolTip">
           <string>CRS</string>
          </property>
          <property name="icon">
           <iconset resource="../../images/images.qrc">
            <normaloff>:/images/themes/default/propertyicons/CRS.svg</normaloff>:/images/themes/default/propertyicons/CRS.svg</iconset>
          </property>
         </item>
         <item>
          <property name="text">
           <string>Locale</string>
          </property>
          <property name="toolTip">
           <string>Locale</string>
          </property>
          <property name="icon">
           <iconset resource="../../images/images.qrc">
            <normaloff>:/images/themes/default/propertyicons/locale.png</normaloff>:/images/themes/default/propertyicons/locale.png</iconset>
          </property>
         </item>
         <item>
          <property name="text">
           <string>Authentication</string>
          </property>
          <property name="icon">
           <iconset resource="../../images/images.qrc">
            <normaloff>:/images/themes/default/locked.svg</normaloff>:/images/themes/default/locked.svg</iconset>
          </property>
         </item>
         <item>
          <property name="text">
           <string>Network</string>
          </property>
          <property name="toolTip">
           <string>Network</string>
          </property>
          <property name="icon">
           <iconset resource="../../images/images.qrc">
            <normaloff>:/images/themes/default/propertyicons/network_and_proxy.png</normaloff>:/images/themes/default/propertyicons/network_and_proxy.png</iconset>
          </property>
         </item>
         <item>
          <property name="text">
           <string>Variables</string>
          </property>
          <property name="icon">
           <iconset resource="../../images/images.qrc">
            <normaloff>:/images/themes/default/mIconExpression.svg</normaloff>:/images/themes/default/mIconExpression.svg</iconset>
          </property>
         </item>
         <item>
          <property name="text">
           <string>Advanced</string>
          </property>
          <property name="icon">
           <iconset resource="../../images/images.qrc">
            <normaloff>:/images/themes/default/mIconWarning.svg</normaloff>:/images/themes/default/mIconWarning.svg</iconset>
          </property>
         </item>
        </widget>
       </item>
      </layout>
     </widget>
     <widget class="QFrame" name="mOptionsFrame">
      <property name="sizePolicy">
       <sizepolicy hsizetype="Expanding" vsizetype="Preferred">
        <horstretch>1</horstretch>
        <verstretch>0</verstretch>
       </sizepolicy>
      </property>
      <property name="frameShape">
       <enum>QFrame::NoFrame</enum>
      </property>
      <property name="frameShadow">
       <enum>QFrame::Raised</enum>
      </property>
      <layout class="QVBoxLayout" name="verticalLayout">
       <property name="leftMargin">
        <number>0</number>
       </property>
       <property name="topMargin">
        <number>0</number>
       </property>
       <property name="rightMargin">
        <number>0</number>
       </property>
       <property name="bottomMargin">
        <number>0</number>
       </property>
       <item>
        <widget class="QStackedWidget" name="mOptionsStackedWidget">
         <property name="currentIndex">
          <number>1</number>
         </property>
         <widget class="QWidget" name="mOptionsPageGeneral">
          <layout class="QVBoxLayout" name="verticalLayout_3">
           <property name="leftMargin">
            <number>0</number>
           </property>
           <property name="topMargin">
            <number>0</number>
           </property>
           <property name="rightMargin">
            <number>0</number>
           </property>
           <property name="bottomMargin">
            <number>0</number>
           </property>
           <item>
            <widget class="QScrollArea" name="mOptionsScrollArea_01">
             <property name="frameShape">
              <enum>QFrame::NoFrame</enum>
             </property>
             <property name="widgetResizable">
              <bool>true</bool>
             </property>
             <widget class="QWidget" name="mOptionsScrollAreaContents_01">
              <property name="geometry">
               <rect>
                <x>0</x>
                <y>0</y>
                <width>651</width>
                <height>590</height>
               </rect>
              </property>
              <layout class="QVBoxLayout" name="verticalLayout_28">
               <item>
                <widget class="QgsCollapsibleGroupBox" name="groupBox">
                 <property name="title">
                  <string>Application</string>
                 </property>
                 <layout class="QVBoxLayout" name="verticalLayout_2">
                  <item>
                   <layout class="QHBoxLayout" name="horizontalLayout_9">
                    <property name="topMargin">
                     <number>0</number>
                    </property>
                    <item>
                     <widget class="QLabel" name="label_18">
                      <property name="text">
                       <string>Style &lt;i&gt;(QGIS restart required)&lt;/i&gt;</string>
                      </property>
                     </widget>
                    </item>
                    <item>
                     <spacer name="horizontalSpacer_7">
                      <property name="orientation">
                       <enum>Qt::Horizontal</enum>
                      </property>
                      <property name="sizeHint" stdset="0">
                       <size>
                        <width>40</width>
                        <height>20</height>
                       </size>
                      </property>
                     </spacer>
                    </item>
                    <item>
                     <widget class="QComboBox" name="cmbStyle"/>
                    </item>
                   </layout>
                  </item>
                  <item>
                   <layout class="QHBoxLayout" name="horizontalLayout_37">
                    <property name="topMargin">
                     <number>0</number>
                    </property>
                    <item>
                     <widget class="QLabel" name="label_42">
                      <property name="text">
                       <string>UI Theme</string>
                      </property>
                     </widget>
                    </item>
                    <item>
                     <spacer name="horizontalSpacer_47">
                      <property name="orientation">
                       <enum>Qt::Horizontal</enum>
                      </property>
                      <property name="sizeHint" stdset="0">
                       <size>
                        <width>40</width>
                        <height>20</height>
                       </size>
                      </property>
                     </spacer>
                    </item>
                    <item>
                     <widget class="QComboBox" name="cmbUITheme"/>
                    </item>
                   </layout>
                  </item>
                  <item>
                   <layout class="QHBoxLayout" name="horizontalLayout_7">
                    <item>
                     <widget class="QLabel" name="textLabel1_5">
                      <property name="sizePolicy">
                       <sizepolicy hsizetype="Fixed" vsizetype="Fixed">
                        <horstretch>0</horstretch>
                        <verstretch>0</verstretch>
                       </sizepolicy>
                      </property>
                      <property name="text">
                       <string>Icon size</string>
                      </property>
                     </widget>
                    </item>
                    <item>
                     <spacer name="horizontalSpacer_5">
                      <property name="orientation">
                       <enum>Qt::Horizontal</enum>
                      </property>
                      <property name="sizeHint" stdset="0">
                       <size>
                        <width>40</width>
                        <height>20</height>
                       </size>
                      </property>
                     </spacer>
                    </item>
                    <item>
                     <widget class="QComboBox" name="cmbIconSize">
                      <property name="duplicatesEnabled">
                       <bool>false</bool>
                      </property>
                      <item>
                       <property name="text">
                        <string>16</string>
                       </property>
                      </item>
                      <item>
                       <property name="text">
                        <string>24</string>
                       </property>
                      </item>
                      <item>
                       <property name="text">
                        <string>32</string>
                       </property>
                      </item>
                      <item>
                       <property name="text">
                        <string>48</string>
                       </property>
                      </item>
                      <item>
                       <property name="text">
                        <string>64</string>
                       </property>
                      </item>
                     </widget>
                    </item>
                   </layout>
                  </item>
                  <item>
                   <layout class="QHBoxLayout" name="horizontalLayout_27">
                    <item>
                     <widget class="QLabel" name="label_43">
                      <property name="text">
                       <string>Font</string>
                      </property>
                     </widget>
                    </item>
                    <item>
                     <widget class="QRadioButton" name="mFontFamilyRadioQt">
                      <property name="sizePolicy">
                       <sizepolicy hsizetype="Maximum" vsizetype="Fixed">
                        <horstretch>0</horstretch>
                        <verstretch>0</verstretch>
                       </sizepolicy>
                      </property>
                      <property name="text">
                       <string>&amp;Qt default</string>
                      </property>
                      <property name="checked">
                       <bool>true</bool>
                      </property>
                     </widget>
                    </item>
                    <item>
                     <widget class="QRadioButton" name="mFontFamilyRadioCustom">
                      <property name="sizePolicy">
                       <sizepolicy hsizetype="Maximum" vsizetype="Fixed">
                        <horstretch>0</horstretch>
                        <verstretch>0</verstretch>
                       </sizepolicy>
                      </property>
                      <property name="text">
                       <string/>
                      </property>
                     </widget>
                    </item>
                    <item>
                     <widget class="QFontComboBox" name="mFontFamilyComboBox">
                      <property name="enabled">
                       <bool>false</bool>
                      </property>
                     </widget>
                    </item>
                    <item>
                     <widget class="QLabel" name="label_20">
                      <property name="sizePolicy">
                       <sizepolicy hsizetype="Maximum" vsizetype="Preferred">
                        <horstretch>0</horstretch>
                        <verstretch>0</verstretch>
                       </sizepolicy>
                      </property>
                      <property name="text">
                       <string>Size</string>
                      </property>
                     </widget>
                    </item>
                    <item>
                     <widget class="QSpinBox" name="spinFontSize">
                      <property name="sizePolicy">
                       <sizepolicy hsizetype="Maximum" vsizetype="Fixed">
                        <horstretch>0</horstretch>
                        <verstretch>0</verstretch>
                       </sizepolicy>
                      </property>
                      <property name="minimum">
                       <number>4</number>
                      </property>
                     </widget>
                    </item>
                   </layout>
                  </item>
                  <item>
                   <layout class="QHBoxLayout" name="horizontalLayout_28">
                    <item>
                     <widget class="QLabel" name="mMessageTimeoutLabel">
                      <property name="sizePolicy">
                       <sizepolicy hsizetype="Maximum" vsizetype="Preferred">
                        <horstretch>0</horstretch>
                        <verstretch>0</verstretch>
                       </sizepolicy>
                      </property>
                      <property name="text">
                       <string>Timeout for timed messages or dialogs</string>
                      </property>
                     </widget>
                    </item>
                    <item>
                     <spacer name="horizontalSpacer_13">
                      <property name="orientation">
                       <enum>Qt::Horizontal</enum>
                      </property>
                      <property name="sizeHint" stdset="0">
                       <size>
                        <width>40</width>
                        <height>20</height>
                       </size>
                      </property>
                     </spacer>
                    </item>
                    <item>
                     <widget class="QSpinBox" name="mMessageTimeoutSpnBx">
                      <property name="suffix">
                       <string> s</string>
                      </property>
                      <property name="minimum">
                       <number>2</number>
                      </property>
                      <property name="maximum">
                       <number>20</number>
                      </property>
                      <property name="value">
                       <number>5</number>
                      </property>
                     </widget>
                    </item>
                   </layout>
                  </item>
                  <item>
                   <layout class="QHBoxLayout" name="horizontalLayout_29">
                    <item>
                     <widget class="QCheckBox" name="cbxHideSplash">
                      <property name="sizePolicy">
                       <sizepolicy hsizetype="Maximum" vsizetype="Fixed">
                        <horstretch>0</horstretch>
                        <verstretch>0</verstretch>
                       </sizepolicy>
                      </property>
                      <property name="text">
                       <string>Hide splash screen at startup</string>
                      </property>
                     </widget>
                    </item>
                    <item>
                     <widget class="Line" name="line_3">
                      <property name="minimumSize">
                       <size>
                        <width>12</width>
                        <height>0</height>
                       </size>
                      </property>
                      <property name="orientation">
                       <enum>Qt::Vertical</enum>
                      </property>
                     </widget>
                    </item>
                    <item>
                     <widget class="QCheckBox" name="cbxShowTips">
                      <property name="sizePolicy">
                       <sizepolicy hsizetype="Maximum" vsizetype="Fixed">
                        <horstretch>0</horstretch>
                        <verstretch>0</verstretch>
                       </sizepolicy>
                      </property>
                      <property name="text">
                       <string>Show tips at start up</string>
                      </property>
                     </widget>
                    </item>
                    <item>
                     <widget class="Line" name="line_2">
                      <property name="minimumSize">
                       <size>
                        <width>12</width>
                        <height>0</height>
                       </size>
                      </property>
                      <property name="orientation">
                       <enum>Qt::Vertical</enum>
                      </property>
                     </widget>
                    </item>
                    <item>
                     <widget class="QCheckBox" name="cbxCheckVersion">
                      <property name="text">
                       <string>Check QGIS version at startup</string>
                      </property>
                     </widget>
                    </item>
                   </layout>
                  </item>
                  <item>
                   <layout class="QHBoxLayout" name="horizontalLayout_30">
                    <item>
                     <widget class="QCheckBox" name="mCustomGroupBoxChkBx">
                      <property name="text">
                       <string>QGIS-styled group boxes</string>
                      </property>
                     </widget>
                    </item>
                   </layout>
                  </item>
                  <item>
                   <layout class="QHBoxLayout" name="horizontalLayout_31">
                    <item>
                     <widget class="QCheckBox" name="mNativeColorDialogsChkBx">
                      <property name="text">
                       <string>Use native color chooser dialogs</string>
                      </property>
                     </widget>
                    </item>
                    <item>
                     <widget class="QCheckBox" name="mLiveColorDialogsChkBx">
                      <property name="text">
                       <string>Use live-updating color chooser dialogs</string>
                      </property>
                     </widget>
                    </item>
                   </layout>
                  </item>
                 </layout>
                </widget>
               </item>
               <item>
                <widget class="QgsCollapsibleGroupBox" name="groupBox_11">
                 <property name="title">
                  <string>Project files</string>
                 </property>
                 <layout class="QVBoxLayout">
                  <item>
                   <layout class="QGridLayout" name="gridLayout_4">
                    <item row="0" column="2" colspan="2">
                     <widget class="QComboBox" name="mProjectOnLaunchCmbBx">
                      <property name="sizePolicy">
                       <sizepolicy hsizetype="Maximum" vsizetype="Fixed">
                        <horstretch>0</horstretch>
                        <verstretch>0</verstretch>
                       </sizepolicy>
                      </property>
                      <item>
                       <property name="text">
                        <string>Welcome Page</string>
                       </property>
                      </item>
                      <item>
                       <property name="text">
                        <string>Most recent</string>
                       </property>
                      </item>
                      <item>
                       <property name="text">
                        <string>Specific</string>
                       </property>
                      </item>
                      <item>
                       <property name="text">
                        <string>New</string>
                       </property>
                      </item>
                     </widget>
                    </item>
                    <item row="1" column="5">
                     <widget class="QToolButton" name="mProjectOnLaunchPushBtn">
                      <property name="sizePolicy">
                       <sizepolicy hsizetype="Maximum" vsizetype="Fixed">
                        <horstretch>0</horstretch>
                        <verstretch>0</verstretch>
                       </sizepolicy>
                      </property>
                      <property name="toolTip">
                       <string>Select file</string>
                      </property>
                      <property name="statusTip">
                       <string/>
                      </property>
                      <property name="text">
                       <string/>
                      </property>
                      <property name="icon">
                       <iconset resource="../../images/images.qrc">
                        <normaloff>:/images/themes/default/mActionFileOpen.svg</normaloff>:/images/themes/default/mActionFileOpen.svg</iconset>
                      </property>
                     </widget>
                    </item>
                    <item row="1" column="0">
                     <spacer name="horizontalSpacer_35">
                      <property name="orientation">
                       <enum>Qt::Horizontal</enum>
                      </property>
                      <property name="sizeType">
                       <enum>QSizePolicy::Fixed</enum>
                      </property>
                      <property name="sizeHint" stdset="0">
                       <size>
                        <width>4</width>
                        <height>20</height>
                       </size>
                      </property>
                     </spacer>
                    </item>
                    <item row="0" column="4">
                     <spacer name="horizontalSpacer_36">
                      <property name="orientation">
                       <enum>Qt::Horizontal</enum>
                      </property>
                      <property name="sizeHint" stdset="0">
                       <size>
                        <width>40</width>
                        <height>20</height>
                       </size>
                      </property>
                     </spacer>
                    </item>
                    <item row="1" column="1" colspan="4">
                     <widget class="QLineEdit" name="mProjectOnLaunchLineEdit">
                      <property name="sizePolicy">
                       <sizepolicy hsizetype="Expanding" vsizetype="Fixed">
                        <horstretch>0</horstretch>
                        <verstretch>0</verstretch>
                       </sizepolicy>
                      </property>
                     </widget>
                    </item>
                    <item row="0" column="0" colspan="2">
                     <widget class="QLabel" name="label_54">
                      <property name="sizePolicy">
                       <sizepolicy hsizetype="Maximum" vsizetype="Preferred">
                        <horstretch>0</horstretch>
                        <verstretch>0</verstretch>
                       </sizepolicy>
                      </property>
                      <property name="text">
                       <string>Open project on launch</string>
                      </property>
                     </widget>
                    </item>
                   </layout>
                  </item>
                  <item>
                   <widget class="QCheckBox" name="cbxProjectDefaultNew">
                    <property name="text">
                     <string>Create new project from default project</string>
                    </property>
                   </widget>
                  </item>
                  <item>
                   <layout class="QHBoxLayout" name="horizontalLayout_16">
                    <item>
                     <spacer name="horizontalSpacer_22">
                      <property name="orientation">
                       <enum>Qt::Horizontal</enum>
                      </property>
                      <property name="sizeType">
                       <enum>QSizePolicy::Fixed</enum>
                      </property>
                      <property name="sizeHint" stdset="0">
                       <size>
                        <width>8</width>
                        <height>20</height>
                       </size>
                      </property>
                     </spacer>
                    </item>
                    <item>
                     <widget class="QPushButton" name="pbnProjectDefaultSetCurrent">
                      <property name="text">
                       <string>Set current project as default</string>
                      </property>
                     </widget>
                    </item>
                    <item>
                     <widget class="QPushButton" name="pbnProjectDefaultReset">
                      <property name="text">
                       <string>Reset default</string>
                      </property>
                     </widget>
                    </item>
                    <item>
                     <spacer name="horizontalSpacer_9">
                      <property name="orientation">
                       <enum>Qt::Horizontal</enum>
                      </property>
                      <property name="sizeHint" stdset="0">
                       <size>
                        <width>40</width>
                        <height>20</height>
                       </size>
                      </property>
                     </spacer>
                    </item>
                   </layout>
                  </item>
                  <item>
                   <layout class="QHBoxLayout" name="horizontalLayout_15">
                    <item>
                     <widget class="QLabel" name="label_31">
                      <property name="text">
                       <string>Template folder</string>
                      </property>
                     </widget>
                    </item>
                    <item>
                     <widget class="QLineEdit" name="leTemplateFolder">
                      <property name="enabled">
                       <bool>false</bool>
                      </property>
                     </widget>
                    </item>
                    <item>
                     <widget class="QToolButton" name="pbnTemplateFolderBrowse">
                      <property name="toolTip">
                       <string>Select folder</string>
                      </property>
                      <property name="text">
                       <string/>
                      </property>
                      <property name="icon">
                       <iconset resource="../../images/images.qrc">
                        <normaloff>:/images/themes/default/mActionFileOpen.svg</normaloff>:/images/themes/default/mActionFileOpen.svg</iconset>
                      </property>
                     </widget>
                    </item>
                    <item>
                     <widget class="QToolButton" name="pbnTemplateFolderReset">
                      <property name="toolTip">
                       <string>Reset</string>
                      </property>
                      <property name="text">
                       <string/>
                      </property>
                      <property name="icon">
                       <iconset resource="../../images/images.qrc">
                        <normaloff>:/images/themes/default/mActionUndo.svg</normaloff>:/images/themes/default/mActionUndo.svg</iconset>
                      </property>
                     </widget>
                    </item>
                   </layout>
                  </item>
                  <item>
                   <widget class="QCheckBox" name="chbAskToSaveProjectChanges">
                    <property name="text">
                     <string>Prompt to save project and data source changes when required</string>
                    </property>
                   </widget>
                  </item>
                  <item>
                   <widget class="QCheckBox" name="mLayerDeleteConfirmationChkBx">
                    <property name="text">
                     <string>Prompt for confirmation when a layer is to be removed</string>
                    </property>
                   </widget>
                  </item>
                  <item>
                   <widget class="QCheckBox" name="chbWarnOldProjectVersion">
                    <property name="text">
                     <string>Warn when opening a project file saved with an older version of QGIS</string>
                    </property>
                   </widget>
                  </item>
                  <item>
                   <layout class="QHBoxLayout" name="horizontalLayout_21">
                    <item>
                     <widget class="QLabel" name="label_33">
                      <property name="text">
                       <string>Enable macros</string>
                      </property>
                     </widget>
                    </item>
                    <item>
                     <widget class="QComboBox" name="cmbEnableMacros">
                      <property name="currentIndex">
                       <number>0</number>
                      </property>
                      <property name="sizeAdjustPolicy">
                       <enum>QComboBox::AdjustToContents</enum>
                      </property>
                      <item>
                       <property name="text">
                        <string>Never</string>
                       </property>
                      </item>
                      <item>
                       <property name="text">
                        <string>Ask</string>
                       </property>
                      </item>
                      <item>
                       <property name="text">
                        <string>For this session only</string>
                       </property>
                      </item>
                      <item>
                       <property name="text">
                        <string>Always (not recommended)</string>
                       </property>
                      </item>
                     </widget>
                    </item>
                    <item>
                     <spacer name="horizontalSpacer_17">
                      <property name="orientation">
                       <enum>Qt::Horizontal</enum>
                      </property>
                      <property name="sizeHint" stdset="0">
                       <size>
                        <width>40</width>
                        <height>20</height>
                       </size>
                      </property>
                     </spacer>
                    </item>
                   </layout>
                  </item>
                 </layout>
                </widget>
               </item>
               <item>
                <spacer name="verticalSpacer_5">
                 <property name="orientation">
                  <enum>Qt::Vertical</enum>
                 </property>
                 <property name="sizeHint" stdset="0">
                  <size>
                   <width>20</width>
                   <height>40</height>
                  </size>
                 </property>
                </spacer>
               </item>
              </layout>
             </widget>
            </widget>
           </item>
          </layout>
         </widget>
         <widget class="QWidget" name="mOptionsPageSystem">
          <layout class="QVBoxLayout" name="verticalLayout_7">
           <property name="leftMargin">
            <number>0</number>
           </property>
           <property name="topMargin">
            <number>0</number>
           </property>
           <property name="rightMargin">
            <number>0</number>
           </property>
           <property name="bottomMargin">
            <number>0</number>
           </property>
           <item>
            <widget class="QScrollArea" name="mOptionsScrollArea_03">
             <property name="frameShape">
              <enum>QFrame::NoFrame</enum>
             </property>
             <property name="widgetResizable">
              <bool>true</bool>
             </property>
             <widget class="QWidget" name="mOptionsScrollAreaContents_03">
              <property name="geometry">
               <rect>
                <x>0</x>
                <y>0</y>
<<<<<<< HEAD
                <width>839</width>
                <height>850</height>
=======
                <width>843</width>
                <height>1065</height>
>>>>>>> 3e2b4fc4
               </rect>
              </property>
              <layout class="QVBoxLayout" name="verticalLayout_22">
               <item>
                <widget class="QgsCollapsibleGroupBox" name="groupBox_2">
                 <property name="title">
                  <string>SVG paths</string>
                 </property>
                 <layout class="QGridLayout" name="_6">
                  <item row="0" column="0">
                   <widget class="QLabel" name="mSVGLabel">
                    <property name="text">
                     <string>Path(s) to search for Scalable Vector Graphic (SVG) symbols</string>
                    </property>
                   </widget>
                  </item>
                  <item row="0" column="1">
                   <spacer>
                    <property name="orientation">
                     <enum>Qt::Horizontal</enum>
                    </property>
                    <property name="sizeHint" stdset="0">
                     <size>
                      <width>31</width>
                      <height>20</height>
                     </size>
                    </property>
                   </spacer>
                  </item>
                  <item row="0" column="2">
                   <widget class="QToolButton" name="mBtnAddSVGPath">
                    <property name="toolTip">
                     <string>Add new path</string>
                    </property>
                    <property name="text">
                     <string/>
                    </property>
                    <property name="icon">
                     <iconset resource="../../images/images.qrc">
                      <normaloff>:/images/themes/default/symbologyAdd.svg</normaloff>:/images/themes/default/symbologyAdd.svg</iconset>
                    </property>
                   </widget>
                  </item>
                  <item row="0" column="3">
                   <widget class="QToolButton" name="mBtnRemoveSVGPath">
                    <property name="toolTip">
                     <string>Remove path</string>
                    </property>
                    <property name="text">
                     <string/>
                    </property>
                    <property name="icon">
                     <iconset resource="../../images/images.qrc">
                      <normaloff>:/images/themes/default/symbologyRemove.svg</normaloff>:/images/themes/default/symbologyRemove.svg</iconset>
                    </property>
                   </widget>
                  </item>
                  <item row="1" column="0" colspan="4">
                   <widget class="QListWidget" name="mListSVGPaths">
                    <property name="minimumSize">
                     <size>
                      <width>0</width>
                      <height>120</height>
                     </size>
                    </property>
                   </widget>
                  </item>
                 </layout>
                </widget>
               </item>
               <item>
                <widget class="QgsCollapsibleGroupBox" name="groupBox_4">
                 <property name="title">
                  <string>Plugin paths</string>
                 </property>
                 <layout class="QGridLayout" name="_3">
                  <item row="0" column="0">
                   <widget class="QLabel" name="mSVGLabel_2">
                    <property name="text">
                     <string>Path(s) to search for additional C++ plugins libraries</string>
                    </property>
                   </widget>
                  </item>
                  <item row="0" column="1">
                   <spacer>
                    <property name="orientation">
                     <enum>Qt::Horizontal</enum>
                    </property>
                    <property name="sizeHint" stdset="0">
                     <size>
                      <width>31</width>
                      <height>20</height>
                     </size>
                    </property>
                   </spacer>
                  </item>
                  <item row="0" column="2">
                   <widget class="QToolButton" name="mBtnAddPluginPath">
                    <property name="toolTip">
                     <string>Add new path</string>
                    </property>
                    <property name="text">
                     <string/>
                    </property>
                    <property name="icon">
                     <iconset resource="../../images/images.qrc">
                      <normaloff>:/images/themes/default/symbologyAdd.svg</normaloff>:/images/themes/default/symbologyAdd.svg</iconset>
                    </property>
                   </widget>
                  </item>
                  <item row="0" column="3">
                   <widget class="QToolButton" name="mBtnRemovePluginPath">
                    <property name="toolTip">
                     <string>Remove path</string>
                    </property>
                    <property name="text">
                     <string/>
                    </property>
                    <property name="icon">
                     <iconset resource="../../images/images.qrc">
                      <normaloff>:/images/themes/default/symbologyRemove.svg</normaloff>:/images/themes/default/symbologyRemove.svg</iconset>
                    </property>
                   </widget>
                  </item>
                  <item row="1" column="0" colspan="4">
                   <widget class="QListWidget" name="mListPluginPaths">
                    <property name="minimumSize">
                     <size>
                      <width>0</width>
                      <height>120</height>
                     </size>
                    </property>
                   </widget>
                  </item>
                 </layout>
                </widget>
               </item>
               <item>
                <widget class="QgsCollapsibleGroupBox" name="groupBox_29">
                 <property name="title">
                  <string>Documentation paths</string>
                 </property>
                 <layout class="QGridLayout" name="_4">
                  <item row="0" column="5">
                   <widget class="QToolButton" name="mBtnMoveHelpDown">
                    <property name="text">
                     <string>...</string>
                    </property>
                    <property name="icon">
                     <iconset resource="../../images/images.qrc">
                      <normaloff>:/images/themes/default/mActionArrowDown.svg</normaloff>:/images/themes/default/mActionArrowDown.svg</iconset>
                    </property>
                   </widget>
                  </item>
                  <item row="0" column="0">
                   <widget class="QLabel" name="mSVGLabel_5">
                    <property name="text">
                     <string>Path(s) to search for QGIS help</string>
                    </property>
                   </widget>
                  </item>
                  <item row="0" column="1">
                   <spacer>
                    <property name="orientation">
                     <enum>Qt::Horizontal</enum>
                    </property>
                    <property name="sizeHint" stdset="0">
                     <size>
                      <width>31</width>
                      <height>20</height>
                     </size>
                    </property>
                   </spacer>
                  </item>
                  <item row="0" column="2">
                   <widget class="QToolButton" name="mBtnAddHelpPath">
                    <property name="toolTip">
                     <string>Add new path</string>
                    </property>
                    <property name="text">
                     <string/>
                    </property>
                    <property name="icon">
                     <iconset resource="../../images/images.qrc">
                      <normaloff>:/images/themes/default/symbologyAdd.svg</normaloff>:/images/themes/default/symbologyAdd.svg</iconset>
                    </property>
                   </widget>
                  </item>
                  <item row="0" column="3">
                   <widget class="QToolButton" name="mBtnRemoveHelpPath">
                    <property name="toolTip">
                     <string>Remove path</string>
                    </property>
                    <property name="text">
                     <string/>
                    </property>
                    <property name="icon">
                     <iconset resource="../../images/images.qrc">
                      <normaloff>:/images/themes/default/symbologyRemove.svg</normaloff>:/images/themes/default/symbologyRemove.svg</iconset>
                    </property>
                   </widget>
                  </item>
                  <item row="1" column="0" colspan="6">
                   <widget class="QTreeWidget" name="mHelpPathTreeWidget">
                    <property name="minimumSize">
                     <size>
                      <width>0</width>
                      <height>120</height>
                     </size>
                    </property>
                    <attribute name="headerVisible">
                     <bool>false</bool>
                    </attribute>
                    <column>
                     <property name="text">
                      <string notr="true">1</string>
                     </property>
                    </column>
                   </widget>
                  </item>
                  <item row="0" column="4">
                   <widget class="QToolButton" name="mBtnMoveHelpUp">
                    <property name="text">
                     <string>...</string>
                    </property>
                    <property name="icon">
                     <iconset resource="../../images/images.qrc">
                      <normaloff>:/images/themes/default/mActionArrowUp.svg</normaloff>:/images/themes/default/mActionArrowUp.svg</iconset>
                    </property>
                   </widget>
                  </item>
                 </layout>
                </widget>
               </item>
               <item>
                <widget class="QgsCollapsibleGroupBox" name="mQSettingsGrpBx">
                 <property name="title">
                  <string>QSettings</string>
                 </property>
                 <layout class="QGridLayout" name="gridLayout_13">
                  <item row="0" column="1">
                   <spacer name="horizontalSpacer_42">
                    <property name="orientation">
                     <enum>Qt::Horizontal</enum>
                    </property>
                    <property name="sizeHint" stdset="0">
                     <size>
                      <width>40</width>
                      <height>20</height>
                     </size>
                    </property>
                   </spacer>
                  </item>
                  <item row="0" column="2">
                   <widget class="QToolButton" name="mRestoreDefaultWindowStateBtn">
                    <property name="toolTip">
                     <string>Reset</string>
                    </property>
                    <property name="text">
                     <string/>
                    </property>
                    <property name="icon">
                     <iconset resource="../../images/images.qrc">
                      <normaloff>:/images/themes/default/mActionUndo.svg</normaloff>:/images/themes/default/mActionUndo.svg</iconset>
                    </property>
                   </widget>
                  </item>
                  <item row="0" column="0">
                   <widget class="QLabel" name="mRestoreDefaultWindowStateLbl">
                    <property name="text">
                     <string>Reset user interface to default settings (restart required)</string>
                    </property>
                   </widget>
                  </item>
                 </layout>
                </widget>
               </item>
               <item>
                <widget class="QgsCollapsibleGroupBox" name="mEnvironmentGrpBx">
                 <property name="minimumSize">
                  <size>
                   <width>0</width>
                   <height>0</height>
                  </size>
                 </property>
                 <property name="title">
                  <string>Environment</string>
                 </property>
                 <layout class="QGridLayout" name="gridLayout_32">
                  <item row="1" column="3">
                   <widget class="QToolButton" name="mRemoveCustomVarBtn">
                    <property name="sizePolicy">
                     <sizepolicy hsizetype="Maximum" vsizetype="Fixed">
                      <horstretch>0</horstretch>
                      <verstretch>0</verstretch>
                     </sizepolicy>
                    </property>
                    <property name="toolTip">
                     <string>Remove variable</string>
                    </property>
                    <property name="text">
                     <string/>
                    </property>
                    <property name="icon">
                     <iconset resource="../../images/images.qrc">
                      <normaloff>:/images/themes/default/symbologyRemove.svg</normaloff>:/images/themes/default/symbologyRemove.svg</iconset>
                    </property>
                   </widget>
                  </item>
                  <item row="1" column="2">
                   <widget class="QToolButton" name="mAddCustomVarBtn">
                    <property name="sizePolicy">
                     <sizepolicy hsizetype="Maximum" vsizetype="Fixed">
                      <horstretch>0</horstretch>
                      <verstretch>0</verstretch>
                     </sizepolicy>
                    </property>
                    <property name="toolTip">
                     <string>Add new variable</string>
                    </property>
                    <property name="text">
                     <string/>
                    </property>
                    <property name="icon">
                     <iconset resource="../../images/images.qrc">
                      <normaloff>:/images/themes/default/symbologyAdd.svg</normaloff>:/images/themes/default/symbologyAdd.svg</iconset>
                    </property>
                   </widget>
                  </item>
                  <item row="4" column="0" colspan="4">
                   <widget class="QgsCollapsibleGroupBox" name="mCurrentVariablesGrpBx">
                    <property name="minimumSize">
                     <size>
                      <width>0</width>
                      <height>0</height>
                     </size>
                    </property>
                    <property name="title">
                     <string>Current environment variables (read-only - bold indicates modified at startup)</string>
                    </property>
                    <property name="collapsed" stdset="0">
                     <bool>false</bool>
                    </property>
                    <property name="saveCollapsedState" stdset="0">
                     <bool>true</bool>
                    </property>
                    <layout class="QVBoxLayout" name="verticalLayout_8">
                     <item>
                      <widget class="QTableWidget" name="mCurrentVariablesTable">
                       <property name="minimumSize">
                        <size>
                         <width>0</width>
                         <height>120</height>
                        </size>
                       </property>
                       <property name="editTriggers">
                        <set>QAbstractItemView::AllEditTriggers</set>
                       </property>
                       <property name="dragEnabled">
                        <bool>true</bool>
                       </property>
                       <property name="dragDropMode">
                        <enum>QAbstractItemView::DragOnly</enum>
                       </property>
                       <property name="selectionMode">
                        <enum>QAbstractItemView::SingleSelection</enum>
                       </property>
                       <property name="sortingEnabled">
                        <bool>true</bool>
                       </property>
                       <property name="wordWrap">
                        <bool>false</bool>
                       </property>
                       <attribute name="horizontalHeaderMinimumSectionSize">
                        <number>100</number>
                       </attribute>
                       <attribute name="horizontalHeaderShowSortIndicator" stdset="0">
                        <bool>true</bool>
                       </attribute>
                       <attribute name="horizontalHeaderStretchLastSection">
                        <bool>true</bool>
                       </attribute>
                       <attribute name="verticalHeaderVisible">
                        <bool>false</bool>
                       </attribute>
                       <column>
                        <property name="text">
                         <string>Variable</string>
                        </property>
                       </column>
                       <column>
                        <property name="text">
                         <string>Value</string>
                        </property>
                       </column>
                      </widget>
                     </item>
                     <item>
                      <widget class="QCheckBox" name="mCurrentVariablesQGISChxBx">
                       <property name="text">
                        <string>Show only QGIS-specific variables</string>
                       </property>
                      </widget>
                     </item>
                    </layout>
                   </widget>
                  </item>
                  <item row="1" column="0">
                   <widget class="QCheckBox" name="mCustomVariablesChkBx">
                    <property name="text">
                     <string>Use custom variables (restart required - include separators)</string>
                    </property>
                   </widget>
                  </item>
                  <item row="1" column="1">
                   <spacer name="horizontalSpacer_14">
                    <property name="orientation">
                     <enum>Qt::Horizontal</enum>
                    </property>
                    <property name="sizeHint" stdset="0">
                     <size>
                      <width>40</width>
                      <height>20</height>
                     </size>
                    </property>
                   </spacer>
                  </item>
                  <item row="3" column="0" colspan="4">
                   <widget class="QTableWidget" name="mCustomVariablesTable">
                    <property name="minimumSize">
                     <size>
                      <width>0</width>
                      <height>120</height>
                     </size>
                    </property>
                    <property name="editTriggers">
                     <set>QAbstractItemView::AllEditTriggers</set>
                    </property>
                    <property name="selectionMode">
                     <enum>QAbstractItemView::SingleSelection</enum>
                    </property>
                    <property name="sortingEnabled">
                     <bool>true</bool>
                    </property>
                    <property name="wordWrap">
                     <bool>false</bool>
                    </property>
                    <property name="cornerButtonEnabled">
                     <bool>false</bool>
                    </property>
                    <attribute name="horizontalHeaderMinimumSectionSize">
                     <number>4</number>
                    </attribute>
                    <attribute name="horizontalHeaderShowSortIndicator" stdset="0">
                     <bool>true</bool>
                    </attribute>
                    <attribute name="horizontalHeaderStretchLastSection">
                     <bool>true</bool>
                    </attribute>
                    <attribute name="verticalHeaderVisible">
                     <bool>false</bool>
                    </attribute>
                    <column>
                     <property name="text">
                      <string>Apply</string>
                     </property>
                    </column>
                    <column>
                     <property name="text">
                      <string>Variable</string>
                     </property>
                    </column>
                    <column>
                     <property name="text">
                      <string>Value</string>
                     </property>
                    </column>
                   </widget>
                  </item>
                 </layout>
                </widget>
               </item>
               <item>
                <spacer name="verticalSpacer_11">
                 <property name="orientation">
                  <enum>Qt::Vertical</enum>
                 </property>
                 <property name="sizeHint" stdset="0">
                  <size>
                   <width>20</width>
                   <height>40</height>
                  </size>
                 </property>
                </spacer>
               </item>
              </layout>
             </widget>
            </widget>
           </item>
          </layout>
         </widget>
         <widget class="QWidget" name="mOptionsPageDataSources">
          <layout class="QVBoxLayout" name="verticalLayout_26">
           <property name="leftMargin">
            <number>0</number>
           </property>
           <property name="topMargin">
            <number>0</number>
           </property>
           <property name="rightMargin">
            <number>0</number>
           </property>
           <property name="bottomMargin">
            <number>0</number>
           </property>
           <item>
            <widget class="QScrollArea" name="mOptionsScrollArea_11">
             <property name="frameShape">
              <enum>QFrame::NoFrame</enum>
             </property>
             <property name="widgetResizable">
              <bool>true</bool>
             </property>
             <widget class="QWidget" name="mOptionsScrollAreaContents_11">
              <property name="geometry">
               <rect>
                <x>0</x>
                <y>0</y>
                <width>495</width>
                <height>659</height>
               </rect>
              </property>
              <layout class="QVBoxLayout" name="verticalLayout_27">
               <item>
                <widget class="QgsCollapsibleGroupBox" name="groupBox_18">
                 <property name="title">
                  <string>Feature attributes and table</string>
                 </property>
                 <layout class="QGridLayout" name="gridLayout_19">
                  <item row="0" column="0" colspan="2">
                   <widget class="QCheckBox" name="cbxAttributeTableDocked">
                    <property name="text">
                     <string>Open attribute table in a dock window</string>
                    </property>
                   </widget>
                  </item>
                  <item row="3" column="1">
                   <widget class="QComboBox" name="cmbAttrTableBehaviour">
                    <item>
                     <property name="text">
                      <string/>
                     </property>
                    </item>
                   </widget>
                  </item>
                  <item row="3" column="0">
                   <widget class="QLabel" name="textLabel1_7">
                    <property name="sizePolicy">
                     <sizepolicy hsizetype="Fixed" vsizetype="Fixed">
                      <horstretch>0</horstretch>
                      <verstretch>0</verstretch>
                     </sizepolicy>
                    </property>
                    <property name="text">
                     <string>Attribute table behaviour</string>
                    </property>
                   </widget>
                  </item>
                  <item row="6" column="0">
                   <widget class="QLabel" name="label_14">
                    <property name="text">
                     <string>Representation for NULL values</string>
                    </property>
                   </widget>
                  </item>
                  <item row="4" column="1">
                   <widget class="QComboBox" name="mAttrTableViewComboBox"/>
                  </item>
                  <item row="6" column="1">
                   <widget class="QLineEdit" name="leNullValue"/>
                  </item>
                  <item row="5" column="0">
                   <widget class="QLabel" name="textLabel1_12">
                    <property name="sizePolicy">
                     <sizepolicy hsizetype="Fixed" vsizetype="Fixed">
                      <horstretch>0</horstretch>
                      <verstretch>0</verstretch>
                     </sizepolicy>
                    </property>
                    <property name="text">
                     <string>Attribute table row cache</string>
                    </property>
                   </widget>
                  </item>
                  <item row="5" column="1">
                   <layout class="QHBoxLayout" name="horizontalLayout_10">
                    <item>
                     <widget class="QSpinBox" name="spinBoxAttrTableRowCache">
                      <property name="minimum">
                       <number>0</number>
                      </property>
                      <property name="maximum">
                       <number>10000000</number>
                      </property>
                      <property name="singleStep">
                       <number>1000</number>
                      </property>
                      <property name="value">
                       <number>10000</number>
                      </property>
                     </widget>
                    </item>
                    <item>
                     <spacer name="horizontalSpacer_8">
                      <property name="orientation">
                       <enum>Qt::Horizontal</enum>
                      </property>
                      <property name="sizeHint" stdset="0">
                       <size>
                        <width>40</width>
                        <height>20</height>
                       </size>
                      </property>
                     </spacer>
                    </item>
                   </layout>
                  </item>
                  <item row="2" column="1">
                   <widget class="QComboBox" name="mComboCopyFeatureFormat"/>
                  </item>
                  <item row="4" column="0">
                   <widget class="QLabel" name="label_46">
                    <property name="text">
                     <string>Default view</string>
                    </property>
                   </widget>
                  </item>
                  <item row="2" column="0">
                   <widget class="QLabel" name="label_48">
                    <property name="text">
                     <string>Copy features as</string>
                    </property>
                   </widget>
                  </item>
                 </layout>
                </widget>
               </item>
               <item>
                <widget class="QgsCollapsibleGroupBox" name="groupBox_19">
                 <property name="title">
                  <string>Data source handling</string>
                 </property>
                 <layout class="QVBoxLayout" name="verticalLayout_24">
                  <item>
                   <layout class="QHBoxLayout" name="horizontalLayout_14">
                    <item>
                     <widget class="QLabel" name="label_30">
                      <property name="text">
                       <string>Scan for valid items in the browser dock</string>
                      </property>
                     </widget>
                    </item>
                    <item>
                     <spacer name="horizontalSpacer_12">
                      <property name="orientation">
                       <enum>Qt::Horizontal</enum>
                      </property>
                      <property name="sizeHint" stdset="0">
                       <size>
                        <width>40</width>
                        <height>20</height>
                       </size>
                      </property>
                     </spacer>
                    </item>
                    <item>
                     <widget class="QComboBox" name="cmbScanItemsInBrowser"/>
                    </item>
                   </layout>
                  </item>
                  <item>
                   <layout class="QHBoxLayout" name="horizontalLayout_13">
                    <item>
                     <widget class="QLabel" name="label_29">
                      <property name="text">
                       <string>Scan for contents of compressed files (.zip) in browser dock</string>
                      </property>
                     </widget>
                    </item>
                    <item>
                     <spacer name="horizontalSpacer_11">
                      <property name="orientation">
                       <enum>Qt::Horizontal</enum>
                      </property>
                      <property name="sizeHint" stdset="0">
                       <size>
                        <width>40</width>
                        <height>20</height>
                       </size>
                      </property>
                     </spacer>
                    </item>
                    <item>
                     <widget class="QComboBox" name="cmbScanZipInBrowser">
                      <property name="currentIndex">
                       <number>-1</number>
                      </property>
                     </widget>
                    </item>
                   </layout>
                  </item>
                  <item>
                   <layout class="QHBoxLayout" name="horizontalLayout_12">
                    <item>
                     <widget class="QLabel" name="textLabel1_13">
                      <property name="sizePolicy">
                       <sizepolicy hsizetype="Fixed" vsizetype="Fixed">
                        <horstretch>0</horstretch>
                        <verstretch>0</verstretch>
                       </sizepolicy>
                      </property>
                      <property name="text">
                       <string>Prompt for raster sublayers when opening</string>
                      </property>
                     </widget>
                    </item>
                    <item>
                     <spacer name="horizontalSpacer_10">
                      <property name="orientation">
                       <enum>Qt::Horizontal</enum>
                      </property>
                      <property name="sizeHint" stdset="0">
                       <size>
                        <width>40</width>
                        <height>20</height>
                       </size>
                      </property>
                     </spacer>
                    </item>
                    <item>
                     <widget class="QComboBox" name="cmbPromptRasterSublayers">
                      <item>
                       <property name="text">
                        <string/>
                       </property>
                      </item>
                     </widget>
                    </item>
                   </layout>
                  </item>
                  <item>
                   <widget class="QCheckBox" name="cbxIgnoreShapeEncoding">
                    <property name="toolTip">
                     <string>Disable OGR on-the-fly conversion from declared encoding to UTF-8</string>
                    </property>
                    <property name="text">
                     <string>Ignore shapefile encoding declaration</string>
                    </property>
                   </widget>
                  </item>
                  <item>
                   <widget class="QCheckBox" name="cbxAddPostgisDC">
                    <property name="text">
                     <string>Add PostGIS layers with double click and select in extended mode</string>
                    </property>
                   </widget>
                  </item>
                  <item>
                   <widget class="QCheckBox" name="cbxAddOracleDC">
                    <property name="text">
                     <string>Add Oracle layers with double click and select in extended mode</string>
                    </property>
                   </widget>
                  </item>
                  <item>
                   <widget class="QCheckBox" name="cbxCompileExpressions">
                    <property name="text">
                     <string>Execute expressions on server-side if possible</string>
                    </property>
                   </widget>
                  </item>
                 </layout>
                </widget>
               </item>
               <item>
                <widget class="QgsCollapsibleGroupBox" name="groupBox_28">
                 <property name="title">
                  <string>Hidden browser paths</string>
                 </property>
                 <layout class="QGridLayout" name="_15">
                  <item row="0" column="0">
                   <widget class="QLabel" name="mSVGLabel_4">
                    <property name="text">
                     <string>Paths hidden from browser panel</string>
                    </property>
                   </widget>
                  </item>
                  <item row="0" column="1">
                   <spacer>
                    <property name="orientation">
                     <enum>Qt::Horizontal</enum>
                    </property>
                    <property name="sizeHint" stdset="0">
                     <size>
                      <width>31</width>
                      <height>20</height>
                     </size>
                    </property>
                   </spacer>
                  </item>
                  <item row="1" column="0" colspan="3">
                   <widget class="QListWidget" name="mListHiddenBrowserPaths">
                    <property name="minimumSize">
                     <size>
                      <width>0</width>
                      <height>120</height>
                     </size>
                    </property>
                   </widget>
                  </item>
                  <item row="0" column="2">
                   <widget class="QToolButton" name="mBtnRemoveHiddenPath">
                    <property name="toolTip">
                     <string>Remove path</string>
                    </property>
                    <property name="text">
                     <string/>
                    </property>
                    <property name="icon">
                     <iconset resource="../../images/images.qrc">
                      <normaloff>:/images/themes/default/symbologyRemove.svg</normaloff>:/images/themes/default/symbologyRemove.svg</iconset>
                    </property>
                   </widget>
                  </item>
                 </layout>
                </widget>
               </item>
               <item>
                <spacer name="verticalSpacer_8">
                 <property name="orientation">
                  <enum>Qt::Vertical</enum>
                 </property>
                 <property name="sizeType">
                  <enum>QSizePolicy::Expanding</enum>
                 </property>
                 <property name="sizeHint" stdset="0">
                  <size>
                   <width>20</width>
                   <height>40</height>
                  </size>
                 </property>
                </spacer>
               </item>
              </layout>
             </widget>
            </widget>
           </item>
          </layout>
         </widget>
         <widget class="QWidget" name="mOptionsPageRendering">
          <layout class="QVBoxLayout" name="verticalLayout_12">
           <property name="leftMargin">
            <number>0</number>
           </property>
           <property name="topMargin">
            <number>0</number>
           </property>
           <property name="rightMargin">
            <number>0</number>
           </property>
           <property name="bottomMargin">
            <number>0</number>
           </property>
           <item>
            <widget class="QScrollArea" name="mOptionsScrollArea_04">
             <property name="frameShape">
              <enum>QFrame::NoFrame</enum>
             </property>
             <property name="widgetResizable">
              <bool>true</bool>
             </property>
             <widget class="QWidget" name="mOptionsScrollAreaContents_04">
              <property name="geometry">
               <rect>
                <x>0</x>
                <y>0</y>
<<<<<<< HEAD
                <width>839</width>
                <height>982</height>
=======
                <width>674</width>
                <height>936</height>
>>>>>>> 3e2b4fc4
               </rect>
              </property>
              <layout class="QGridLayout" name="gridLayout_22">
               <item row="0" column="0">
                <widget class="QgsCollapsibleGroupBox" name="groupBox_5">
                 <property name="title">
                  <string>Rendering behavior</string>
                 </property>
                 <layout class="QVBoxLayout" name="verticalLayout_9">
                  <item>
                   <widget class="QCheckBox" name="chkAddedVisibility">
                    <property name="text">
                     <string>By default new la&amp;yers added to the map should be displayed</string>
                    </property>
                   </widget>
                  </item>
                  <item>
                   <widget class="QCheckBox" name="chkUseRenderCaching">
                    <property name="text">
                     <string>Use render caching where possible to speed up redraws</string>
                    </property>
                   </widget>
                  </item>
                  <item>
                   <layout class="QHBoxLayout" name="horizontalLayout_26">
                    <item>
                     <widget class="QCheckBox" name="chkParallelRendering">
                      <property name="text">
                       <string>Render layers in parallel using many CPU cores</string>
                      </property>
                     </widget>
                    </item>
                    <item>
                     <widget class="Line" name="line_6">
                      <property name="orientation">
                       <enum>Qt::Vertical</enum>
                      </property>
                     </widget>
                    </item>
                    <item>
                     <widget class="QCheckBox" name="chkMaxThreads">
                      <property name="text">
                       <string>Max cores to use</string>
                      </property>
                     </widget>
                    </item>
                    <item>
                     <widget class="QSpinBox" name="spinMaxThreads"/>
                    </item>
                    <item>
                     <spacer name="horizontalSpacer_41">
                      <property name="orientation">
                       <enum>Qt::Horizontal</enum>
                      </property>
                      <property name="sizeHint" stdset="0">
                       <size>
                        <width>40</width>
                        <height>20</height>
                       </size>
                      </property>
                     </spacer>
                    </item>
                   </layout>
                  </item>
                  <item>
                   <layout class="QHBoxLayout" name="horizontalLayout_4">
                    <item>
                     <widget class="QLabel" name="label_56">
                      <property name="text">
                       <string>Map update interval</string>
                      </property>
                     </widget>
                    </item>
                    <item>
                     <widget class="QSpinBox" name="spinMapUpdateInterval">
                      <property name="suffix">
                       <string> ms</string>
                      </property>
                      <property name="maximum">
                       <number>999999</number>
                      </property>
                      <property name="singleStep">
                       <number>50</number>
                      </property>
                      <property name="value">
                       <number>250</number>
                      </property>
                     </widget>
                    </item>
                    <item>
                     <spacer name="horizontalSpacer_46">
                      <property name="orientation">
                       <enum>Qt::Horizontal</enum>
                      </property>
                      <property name="sizeHint" stdset="0">
                       <size>
                        <width>40</width>
                        <height>20</height>
                       </size>
                      </property>
                     </spacer>
                    </item>
                   </layout>
                  </item>
                  <item>
                   <widget class="QgsCollapsibleGroupBox" name="mSimplifyDrawingGroupBox">
                    <property name="title">
                     <string>Enable feature si&amp;mplification by default for newly added layers</string>
                    </property>
                    <property name="flat">
                     <bool>true</bool>
                    </property>
                    <property name="checkable">
                     <bool>true</bool>
                    </property>
                    <layout class="QGridLayout" name="_14">
                     <item row="0" column="1" colspan="4">
                      <widget class="QLabel" name="label_59">
                       <property name="text">
                        <string>&lt;b&gt;Note:&lt;/b&gt; Feature simplification may speed up rendering but can result in rendering inconsistencies</string>
                       </property>
                      </widget>
                     </item>
                     <item row="1" column="1">
                      <widget class="QLabel" name="label_65">
                       <property name="text">
                        <string>Simplification threshold (higher values result in more simplification)</string>
                       </property>
                       <property name="margin">
                        <number>2</number>
                       </property>
                      </widget>
                     </item>
                     <item row="1" column="2">
                      <widget class="QDoubleSpinBox" name="mSimplifyDrawingSpinBox">
                       <property name="toolTip">
                        <string>Higher values result in more simplification</string>
                       </property>
                       <property name="decimals">
                        <number>2</number>
                       </property>
                       <property name="minimum">
                        <double>1.000000000000000</double>
                       </property>
                       <property name="maximum">
                        <double>5.000000000000000</double>
                       </property>
                       <property name="singleStep">
                        <double>0.200000000000000</double>
                       </property>
                       <property name="value">
                        <double>1.000000000000000</double>
                       </property>
                      </widget>
                     </item>
                     <item row="1" column="3">
                      <widget class="QLabel" name="mSimplifyDrawingPx">
                       <property name="text">
                        <string>pixels</string>
                       </property>
                       <property name="margin">
                        <number>2</number>
                       </property>
                      </widget>
                     </item>
                     <item row="1" column="4">
                      <spacer name="horizontalSpacer_40">
                       <property name="orientation">
                        <enum>Qt::Horizontal</enum>
                       </property>
                       <property name="sizeHint" stdset="0">
                        <size>
                         <width>20</width>
                         <height>20</height>
                        </size>
                       </property>
                      </spacer>
                     </item>
                     <item row="2" column="1">
                      <widget class="QLabel" name="mSimplifyAlgorithmLabel">
                       <property name="toolTip">
                        <string>This algorithm is only applied to simplify on local side</string>
                       </property>
                       <property name="text">
                        <string>Simplification algorithm</string>
                       </property>
                       <property name="margin">
                        <number>2</number>
                       </property>
                      </widget>
                     </item>
                     <item row="2" column="2">
                      <widget class="QComboBox" name="mSimplifyAlgorithmComboBox"/>
                     </item>
                     <item row="3" column="1" colspan="4">
                      <widget class="QCheckBox" name="mSimplifyDrawingAtProvider">
                       <property name="text">
                        <string>Simplify on provider side if possible</string>
                       </property>
                      </widget>
                     </item>
                     <item row="4" column="1">
                      <widget class="QLabel" name="mSimplifyMaxScaleLabel">
                       <property name="text">
                        <string>Maximum scale at which the layer should be simplified (1:1 always simplifies)</string>
                       </property>
                       <property name="margin">
                        <number>2</number>
                       </property>
                      </widget>
                     </item>
                     <item row="4" column="2">
                      <widget class="QgsScaleComboBox" name="mSimplifyMaximumScaleComboBox">
                       <property name="sizePolicy">
                        <sizepolicy hsizetype="Expanding" vsizetype="Fixed">
                         <horstretch>0</horstretch>
                         <verstretch>0</verstretch>
                        </sizepolicy>
                       </property>
                      </widget>
                     </item>
                    </layout>
                   </widget>
                  </item>
                  <item>
                   <layout class="QHBoxLayout" name="horizontalLayout_5">
                    <property name="topMargin">
                     <number>0</number>
                    </property>
                    <item>
                     <widget class="QLabel" name="labelMagnifier">
                      <property name="text">
                       <string>Magnification level</string>
                      </property>
                     </widget>
                    </item>
                    <item>
                     <widget class="QDoubleSpinBox" name="doubleSpinBoxMagnifierDefault"/>
                    </item>
                    <item>
                     <spacer name="horizontalSpacer_4">
                      <property name="orientation">
                       <enum>Qt::Horizontal</enum>
                      </property>
                      <property name="sizeType">
                       <enum>QSizePolicy::Expanding</enum>
                      </property>
                      <property name="sizeHint" stdset="0">
                       <size>
                        <width>40</width>
                        <height>20</height>
                       </size>
                      </property>
                     </spacer>
                    </item>
                   </layout>
                  </item>
                 </layout>
                </widget>
               </item>
               <item row="1" column="0">
                <widget class="QgsCollapsibleGroupBox" name="groupBox_8">
                 <property name="title">
                  <string>Rendering quality</string>
                 </property>
                 <layout class="QVBoxLayout" name="_5">
                  <property name="leftMargin">
                   <number>11</number>
                  </property>
                  <property name="topMargin">
                   <number>11</number>
                  </property>
                  <property name="rightMargin">
                   <number>11</number>
                  </property>
                  <property name="bottomMargin">
                   <number>11</number>
                  </property>
                  <item>
                   <widget class="QCheckBox" name="chkAntiAliasing">
                    <property name="text">
                     <string>Make lines appear less jagged at the expense of some drawing performance</string>
                    </property>
                   </widget>
                  </item>
                 </layout>
                </widget>
               </item>
               <item row="2" column="0">
                <widget class="QgsCollapsibleGroupBox" name="mSegmentationGroupBox">
                 <property name="title">
                  <string>Curve segmentation</string>
                 </property>
                 <layout class="QGridLayout" name="gridLayout_20">
                  <item row="0" column="0">
                   <widget class="QLabel" name="mSegmentationToleranceLabel">
                    <property name="text">
                     <string>Segmentation tolerance</string>
                    </property>
                   </widget>
                  </item>
                  <item row="0" column="1">
                   <widget class="QDoubleSpinBox" name="mSegmentationToleranceSpinBox"/>
                  </item>
                  <item row="1" column="0">
                   <widget class="QLabel" name="mToleranceTypeLabel">
                    <property name="text">
                     <string>Tolerance type</string>
                    </property>
                   </widget>
                  </item>
                  <item row="1" column="1">
                   <widget class="QComboBox" name="mToleranceTypeComboBox"/>
                  </item>
                 </layout>
                </widget>
               </item>
               <item row="3" column="0">
                <widget class="QgsCollapsibleGroupBox" name="groupBox_14">
                 <property name="title">
                  <string>Rasters</string>
                 </property>
                 <layout class="QVBoxLayout" name="verticalLayout_10">
                  <item>
                   <widget class="QWidget" name="widget" native="true">
                    <layout class="QHBoxLayout" name="horizontalLayout_19">
                     <property name="leftMargin">
                      <number>0</number>
                     </property>
                     <property name="topMargin">
                      <number>0</number>
                     </property>
                     <property name="rightMargin">
                      <number>0</number>
                     </property>
                     <property name="bottomMargin">
                      <number>0</number>
                     </property>
                     <item>
                      <widget class="QLabel" name="label_21">
                       <property name="text">
                        <string>RGB band selection</string>
                       </property>
                      </widget>
                     </item>
                     <item>
                      <spacer name="horizontalSpacer_19">
                       <property name="orientation">
                        <enum>Qt::Horizontal</enum>
                       </property>
                       <property name="sizeType">
                        <enum>QSizePolicy::Maximum</enum>
                       </property>
                       <property name="sizeHint" stdset="0">
                        <size>
                         <width>15</width>
                         <height>20</height>
                        </size>
                       </property>
                      </spacer>
                     </item>
                     <item>
                      <widget class="QLabel" name="label_22">
                       <property name="text">
                        <string>Red band</string>
                       </property>
                      </widget>
                     </item>
                     <item>
                      <widget class="QSpinBox" name="spnRed"/>
                     </item>
                     <item>
                      <widget class="QLabel" name="label_23">
                       <property name="text">
                        <string>Green band</string>
                       </property>
                      </widget>
                     </item>
                     <item>
                      <widget class="QSpinBox" name="spnGreen"/>
                     </item>
                     <item>
                      <widget class="QLabel" name="label_24">
                       <property name="text">
                        <string>Blue band</string>
                       </property>
                      </widget>
                     </item>
                     <item>
                      <widget class="QSpinBox" name="spnBlue"/>
                     </item>
                     <item>
                      <spacer name="horizontalSpacer_20">
                       <property name="orientation">
                        <enum>Qt::Horizontal</enum>
                       </property>
                       <property name="sizeHint" stdset="0">
                        <size>
                         <width>40</width>
                         <height>20</height>
                        </size>
                       </property>
                      </spacer>
                     </item>
                    </layout>
                   </widget>
                  </item>
                  <item>
                   <widget class="QGroupBox" name="groupBox_17">
                    <property name="title">
                     <string>Contrast enhancement</string>
                    </property>
                    <property name="flat">
                     <bool>true</bool>
                    </property>
                    <layout class="QVBoxLayout" name="verticalLayout_11">
                     <item>
                      <layout class="QGridLayout" name="gridLayout_33">
                       <item row="4" column="2">
                        <widget class="QComboBox" name="cboxContrastEnhancementLimitsMultiBandSingleByte"/>
                       </item>
                       <item row="1" column="1">
                        <widget class="QLabel" name="label_50">
                         <property name="text">
                          <string>Algorithm</string>
                         </property>
                         <property name="alignment">
                          <set>Qt::AlignCenter</set>
                         </property>
                        </widget>
                       </item>
                       <item row="3" column="1">
                        <widget class="QComboBox" name="cboxContrastEnhancementAlgorithmSingleBand"/>
                       </item>
                       <item row="3" column="0">
                        <widget class="QLabel" name="label_37">
                         <property name="text">
                          <string>Single band gray</string>
                         </property>
                        </widget>
                       </item>
                       <item row="1" column="2">
                        <widget class="QLabel" name="label_51">
                         <property name="text">
                          <string>Limits (minimum/maximum)</string>
                         </property>
                         <property name="alignment">
                          <set>Qt::AlignCenter</set>
                         </property>
                        </widget>
                       </item>
                       <item row="3" column="2">
                        <widget class="QComboBox" name="cboxContrastEnhancementLimitsSingleBand"/>
                       </item>
                       <item row="4" column="1">
                        <widget class="QComboBox" name="cboxContrastEnhancementAlgorithmMultiBandSingleByte"/>
                       </item>
                       <item row="4" column="0">
                        <widget class="QLabel" name="label_38">
                         <property name="text">
                          <string>Multi band color (byte / band) </string>
                         </property>
                        </widget>
                       </item>
                       <item row="5" column="0">
                        <widget class="QLabel" name="label_39">
                         <property name="text">
                          <string>Multi band color (&gt; byte / band) </string>
                         </property>
                        </widget>
                       </item>
                       <item row="5" column="1">
                        <widget class="QComboBox" name="cboxContrastEnhancementAlgorithmMultiBandMultiByte"/>
                       </item>
                       <item row="5" column="2">
                        <widget class="QComboBox" name="cboxContrastEnhancementLimitsMultiBandMultiByte"/>
                       </item>
                      </layout>
                     </item>
                     <item>
                      <widget class="QWidget" name="widget_4" native="true">
                       <layout class="QHBoxLayout" name="horizontalLayout_23">
                        <property name="leftMargin">
                         <number>0</number>
                        </property>
                        <property name="topMargin">
                         <number>0</number>
                        </property>
                        <property name="rightMargin">
                         <number>0</number>
                        </property>
                        <property name="bottomMargin">
                         <number>0</number>
                        </property>
                       </layout>
                      </widget>
                     </item>
                     <item>
                      <widget class="QWidget" name="widget_5" native="true">
                       <layout class="QHBoxLayout" name="horizontalLayout_24">
                        <property name="leftMargin">
                         <number>0</number>
                        </property>
                        <property name="topMargin">
                         <number>0</number>
                        </property>
                        <property name="rightMargin">
                         <number>0</number>
                        </property>
                        <property name="bottomMargin">
                         <number>0</number>
                        </property>
                       </layout>
                      </widget>
                     </item>
                     <item>
                      <widget class="Line" name="line">
                       <property name="orientation">
                        <enum>Qt::Horizontal</enum>
                       </property>
                      </widget>
                     </item>
                     <item>
                      <widget class="QWidget" name="widget_6" native="true">
                       <layout class="QHBoxLayout" name="horizontalLayout_25">
                        <property name="leftMargin">
                         <number>0</number>
                        </property>
                        <property name="topMargin">
                         <number>0</number>
                        </property>
                        <property name="rightMargin">
                         <number>0</number>
                        </property>
                        <property name="bottomMargin">
                         <number>0</number>
                        </property>
                       </layout>
                      </widget>
                     </item>
                     <item>
                      <widget class="QWidget" name="widget_7" native="true">
                       <layout class="QHBoxLayout" name="horizontalLayout_18">
                        <property name="leftMargin">
                         <number>0</number>
                        </property>
                        <property name="topMargin">
                         <number>0</number>
                        </property>
                        <property name="rightMargin">
                         <number>0</number>
                        </property>
                        <property name="bottomMargin">
                         <number>0</number>
                        </property>
                        <item>
                         <widget class="QLabel" name="label_36">
                          <property name="text">
                           <string>Cumulative pixel count cut limits</string>
                          </property>
                         </widget>
                        </item>
                        <item>
                         <widget class="QDoubleSpinBox" name="mRasterCumulativeCutLowerDoubleSpinBox">
                          <property name="decimals">
                           <number>1</number>
                          </property>
                         </widget>
                        </item>
                        <item>
                         <widget class="QLabel" name="label_34">
                          <property name="text">
                           <string>-</string>
                          </property>
                         </widget>
                        </item>
                        <item>
                         <widget class="QDoubleSpinBox" name="mRasterCumulativeCutUpperDoubleSpinBox">
                          <property name="decimals">
                           <number>1</number>
                          </property>
                         </widget>
                        </item>
                        <item>
                         <widget class="QLabel" name="label_35">
                          <property name="text">
                           <string>%</string>
                          </property>
                         </widget>
                        </item>
                        <item>
                         <spacer name="horizontalSpacer_18">
                          <property name="orientation">
                           <enum>Qt::Horizontal</enum>
                          </property>
                          <property name="sizeHint" stdset="0">
                           <size>
                            <width>123</width>
                            <height>20</height>
                           </size>
                          </property>
                         </spacer>
                        </item>
                       </layout>
                      </widget>
                     </item>
                     <item>
                      <widget class="QWidget" name="widget_2" native="true">
                       <layout class="QHBoxLayout" name="horizontalLayout_20">
                        <property name="leftMargin">
                         <number>0</number>
                        </property>
                        <property name="topMargin">
                         <number>0</number>
                        </property>
                        <property name="rightMargin">
                         <number>0</number>
                        </property>
                        <property name="bottomMargin">
                         <number>0</number>
                        </property>
                        <item>
                         <widget class="QLabel" name="label_25">
                          <property name="text">
                           <string>Standard deviation multiplier</string>
                          </property>
                         </widget>
                        </item>
                        <item>
                         <widget class="QDoubleSpinBox" name="spnThreeBandStdDev">
                          <property name="maximum">
                           <double>10.000000000000000</double>
                          </property>
                          <property name="singleStep">
                           <double>0.100000000000000</double>
                          </property>
                         </widget>
                        </item>
                        <item>
                         <spacer name="horizontalSpacer_21">
                          <property name="orientation">
                           <enum>Qt::Horizontal</enum>
                          </property>
                          <property name="sizeHint" stdset="0">
                           <size>
                            <width>258</width>
                            <height>20</height>
                           </size>
                          </property>
                         </spacer>
                        </item>
                       </layout>
                      </widget>
                     </item>
                    </layout>
                   </widget>
                  </item>
                 </layout>
                </widget>
               </item>
               <item row="4" column="0">
                <widget class="QgsCollapsibleGroupBox" name="groupBox_22">
                 <property name="title">
                  <string>Debugging</string>
                 </property>
                 <layout class="QVBoxLayout" name="verticalLayout_35">
                  <item>
                   <widget class="QLabel" name="label_55">
                    <property name="text">
                     <string>Show these events in the Log Message panel (under Rendering tab)</string>
                    </property>
                   </widget>
                  </item>
                  <item>
                   <layout class="QGridLayout" name="gridLayout_6">
                    <item row="0" column="0">
                     <spacer name="horizontalSpacer_37">
                      <property name="orientation">
                       <enum>Qt::Horizontal</enum>
                      </property>
                      <property name="sizeType">
                       <enum>QSizePolicy::Fixed</enum>
                      </property>
                      <property name="sizeHint" stdset="0">
                       <size>
                        <width>8</width>
                        <height>20</height>
                       </size>
                      </property>
                     </spacer>
                    </item>
                    <item row="0" column="1">
                     <widget class="QCheckBox" name="mLogCanvasRefreshChkBx">
                      <property name="text">
                       <string>Map canvas refresh</string>
                      </property>
                     </widget>
                    </item>
                   </layout>
                  </item>
                 </layout>
                </widget>
               </item>
               <item row="5" column="0">
                <spacer name="verticalSpacer_6">
                 <property name="orientation">
                  <enum>Qt::Vertical</enum>
                 </property>
                 <property name="sizeHint" stdset="0">
                  <size>
                   <width>20</width>
                   <height>40</height>
                  </size>
                 </property>
                </spacer>
               </item>
              </layout>
             </widget>
            </widget>
           </item>
          </layout>
         </widget>
         <widget class="QWidget" name="mOptionsPageColors">
          <layout class="QVBoxLayout" name="verticalLayout_38">
           <property name="leftMargin">
            <number>0</number>
           </property>
           <property name="topMargin">
            <number>0</number>
           </property>
           <property name="rightMargin">
            <number>0</number>
           </property>
           <property name="bottomMargin">
            <number>0</number>
           </property>
           <item>
            <widget class="QScrollArea" name="scrollArea">
             <property name="frameShape">
              <enum>QFrame::NoFrame</enum>
             </property>
             <property name="widgetResizable">
              <bool>true</bool>
             </property>
             <widget class="QWidget" name="scrollAreaWidgetContents">
              <property name="geometry">
               <rect>
                <x>0</x>
                <y>0</y>
                <width>142</width>
                <height>239</height>
               </rect>
              </property>
              <layout class="QHBoxLayout" name="horizontalLayout_46">
               <item>
                <widget class="QgsCollapsibleGroupBox" name="groupBox_7">
                 <property name="title">
                  <string>Standard colors</string>
                 </property>
                 <layout class="QGridLayout" name="gridLayout_12">
                  <item row="3" column="1">
                   <widget class="QToolButton" name="mButtonPasteColors">
                    <property name="toolTip">
                     <string>Paste colors</string>
                    </property>
                    <property name="text">
                     <string/>
                    </property>
                    <property name="icon">
                     <iconset resource="../../images/images.qrc">
                      <normaloff>:/images/themes/default/mActionEditPaste.svg</normaloff>:/images/themes/default/mActionEditPaste.svg</iconset>
                    </property>
                   </widget>
                  </item>
                  <item row="5" column="1">
                   <widget class="QToolButton" name="mButtonExportColors">
                    <property name="toolTip">
                     <string>Export colors</string>
                    </property>
                    <property name="text">
                     <string/>
                    </property>
                    <property name="icon">
                     <iconset resource="../../images/images.qrc">
                      <normaloff>:/images/themes/default/mActionFileSave.svg</normaloff>:/images/themes/default/mActionFileSave.svg</iconset>
                    </property>
                   </widget>
                  </item>
                  <item row="0" column="1">
                   <widget class="QToolButton" name="mButtonAddColor">
                    <property name="toolTip">
                     <string>Add color</string>
                    </property>
                    <property name="text">
                     <string/>
                    </property>
                    <property name="icon">
                     <iconset resource="../../images/images.qrc">
                      <normaloff>:/images/themes/default/symbologyAdd.svg</normaloff>:/images/themes/default/symbologyAdd.svg</iconset>
                    </property>
                   </widget>
                  </item>
                  <item row="1" column="1">
                   <widget class="QToolButton" name="mButtonRemoveColor">
                    <property name="toolTip">
                     <string>Remove color</string>
                    </property>
                    <property name="text">
                     <string/>
                    </property>
                    <property name="icon">
                     <iconset resource="../../images/images.qrc">
                      <normaloff>:/images/themes/default/symbologyRemove.svg</normaloff>:/images/themes/default/symbologyRemove.svg</iconset>
                    </property>
                   </widget>
                  </item>
                  <item row="6" column="1">
                   <spacer name="verticalSpacer_12">
                    <property name="orientation">
                     <enum>Qt::Vertical</enum>
                    </property>
                    <property name="sizeHint" stdset="0">
                     <size>
                      <width>20</width>
                      <height>40</height>
                     </size>
                    </property>
                   </spacer>
                  </item>
                  <item row="2" column="1">
                   <widget class="QToolButton" name="mButtonCopyColors">
                    <property name="toolTip">
                     <string>Copy colors</string>
                    </property>
                    <property name="text">
                     <string/>
                    </property>
                    <property name="icon">
                     <iconset resource="../../images/images.qrc">
                      <normaloff>:/images/themes/default/mActionCopySelected.png</normaloff>:/images/themes/default/mActionCopySelected.png</iconset>
                    </property>
                   </widget>
                  </item>
                  <item row="4" column="1">
                   <widget class="QToolButton" name="mButtonImportColors">
                    <property name="toolTip">
                     <string>Import colors from file</string>
                    </property>
                    <property name="text">
                     <string/>
                    </property>
                    <property name="icon">
                     <iconset resource="../../images/images.qrc">
                      <normaloff>:/images/themes/default/mActionFileOpen.svg</normaloff>:/images/themes/default/mActionFileOpen.svg</iconset>
                    </property>
                   </widget>
                  </item>
                  <item row="0" column="0" rowspan="8">
                   <widget class="QgsColorSchemeList" name="mTreeCustomColors" native="true"/>
                  </item>
                 </layout>
                </widget>
               </item>
              </layout>
             </widget>
            </widget>
           </item>
          </layout>
         </widget>
         <widget class="QWidget" name="mOptionsPageMapCanvas">
          <layout class="QVBoxLayout" name="verticalLayout_16">
           <property name="leftMargin">
            <number>0</number>
           </property>
           <property name="topMargin">
            <number>0</number>
           </property>
           <property name="rightMargin">
            <number>0</number>
           </property>
           <property name="bottomMargin">
            <number>0</number>
           </property>
           <item>
            <widget class="QScrollArea" name="mOptionsScrollArea_06">
             <property name="frameShape">
              <enum>QFrame::NoFrame</enum>
             </property>
             <property name="widgetResizable">
              <bool>true</bool>
             </property>
             <widget class="QWidget" name="mOptionsScrollAreaContents_06">
              <property name="geometry">
               <rect>
                <x>0</x>
                <y>0</y>
                <width>501</width>
                <height>316</height>
               </rect>
              </property>
              <layout class="QVBoxLayout" name="verticalLayout_25">
               <item>
                <widget class="QgsCollapsibleGroupBox" name="groupBox_9">
                 <property name="title">
                  <string>Default map appearance (overridden by project properties)</string>
                 </property>
                 <layout class="QGridLayout" name="gridLayout_7">
                  <item row="0" column="4">
                   <widget class="QgsColorButton" name="pbnCanvasColor">
                    <property name="sizePolicy">
                     <sizepolicy hsizetype="Fixed" vsizetype="Fixed">
                      <horstretch>0</horstretch>
                      <verstretch>0</verstretch>
                     </sizepolicy>
                    </property>
                    <property name="minimumSize">
                     <size>
                      <width>120</width>
                      <height>0</height>
                     </size>
                    </property>
                    <property name="maximumSize">
                     <size>
                      <width>120</width>
                      <height>16777215</height>
                     </size>
                    </property>
                    <property name="text">
                     <string/>
                    </property>
                   </widget>
                  </item>
                  <item row="0" column="6">
                   <spacer name="horizontalSpacer_28">
                    <property name="orientation">
                     <enum>Qt::Horizontal</enum>
                    </property>
                    <property name="sizeHint" stdset="0">
                     <size>
                      <width>40</width>
                      <height>20</height>
                     </size>
                    </property>
                   </spacer>
                  </item>
                  <item row="0" column="3">
                   <widget class="QLabel" name="label">
                    <property name="sizePolicy">
                     <sizepolicy hsizetype="Maximum" vsizetype="Preferred">
                      <horstretch>0</horstretch>
                      <verstretch>0</verstretch>
                     </sizepolicy>
                    </property>
                    <property name="text">
                     <string>Background color</string>
                    </property>
                   </widget>
                  </item>
                  <item row="0" column="0">
                   <widget class="QLabel" name="textLabel1_9">
                    <property name="sizePolicy">
                     <sizepolicy hsizetype="Maximum" vsizetype="Preferred">
                      <horstretch>0</horstretch>
                      <verstretch>0</verstretch>
                     </sizepolicy>
                    </property>
                    <property name="text">
                     <string>Selection color</string>
                    </property>
                   </widget>
                  </item>
                  <item row="0" column="1">
                   <widget class="QgsColorButton" name="pbnSelectionColor">
                    <property name="sizePolicy">
                     <sizepolicy hsizetype="Fixed" vsizetype="Fixed">
                      <horstretch>0</horstretch>
                      <verstretch>0</verstretch>
                     </sizepolicy>
                    </property>
                    <property name="minimumSize">
                     <size>
                      <width>120</width>
                      <height>0</height>
                     </size>
                    </property>
                    <property name="maximumSize">
                     <size>
                      <width>120</width>
                      <height>16777215</height>
                     </size>
                    </property>
                    <property name="text">
                     <string/>
                    </property>
                   </widget>
                  </item>
                 </layout>
                </widget>
               </item>
               <item>
                <widget class="QgsCollapsibleGroupBox" name="mLegendGrpBx">
                 <property name="minimumSize">
                  <size>
                   <width>0</width>
                   <height>0</height>
                  </size>
                 </property>
                 <property name="title">
                  <string>Layer legend</string>
                 </property>
                 <layout class="QVBoxLayout" name="verticalLayout_21">
                  <item>
                   <layout class="QHBoxLayout" name="horizontalLayout_8">
                    <item>
                     <widget class="QLabel" name="label_15">
                      <property name="text">
                       <string>Double click action in legend</string>
                      </property>
                     </widget>
                    </item>
                    <item>
                     <spacer name="horizontalSpacer_6">
                      <property name="orientation">
                       <enum>Qt::Horizontal</enum>
                      </property>
                      <property name="sizeHint" stdset="0">
                       <size>
                        <width>40</width>
                        <height>20</height>
                       </size>
                      </property>
                     </spacer>
                    </item>
                    <item>
                     <widget class="QComboBox" name="cmbLegendDoubleClickAction">
                      <item>
                       <property name="text">
                        <string>Open layer properties</string>
                       </property>
                      </item>
                      <item>
                       <property name="text">
                        <string>Open attribute table</string>
                       </property>
                      </item>
                      <item>
                       <property name="text">
                        <string>Open layer styling dock</string>
                       </property>
                      </item>
                     </widget>
                    </item>
                   </layout>
                  </item>
                  <item>
                   <layout class="QGridLayout" name="gridLayout_3">
                    <item row="1" column="2">
                     <widget class="Line" name="line_4">
                      <property name="minimumSize">
                       <size>
                        <width>12</width>
                        <height>0</height>
                       </size>
                      </property>
                      <property name="orientation">
                       <enum>Qt::Vertical</enum>
                      </property>
                     </widget>
                    </item>
                    <item row="1" column="0">
                     <spacer name="horizontalSpacer_34">
                      <property name="orientation">
                       <enum>Qt::Horizontal</enum>
                      </property>
                      <property name="sizeType">
                       <enum>QSizePolicy::Fixed</enum>
                      </property>
                      <property name="sizeHint" stdset="0">
                       <size>
                        <width>8</width>
                        <height>1</height>
                       </size>
                      </property>
                     </spacer>
                    </item>
                    <item row="1" column="1">
                     <widget class="QCheckBox" name="capitalizeCheckBox">
                      <property name="sizePolicy">
                       <sizepolicy hsizetype="Maximum" vsizetype="Fixed">
                        <horstretch>0</horstretch>
                        <verstretch>0</verstretch>
                       </sizepolicy>
                      </property>
                      <property name="text">
                       <string>Capitalize layer names</string>
                      </property>
                     </widget>
                    </item>
                    <item row="1" column="3">
                     <widget class="QCheckBox" name="mLegendLayersBoldChkBx">
                      <property name="sizePolicy">
                       <sizepolicy hsizetype="Minimum" vsizetype="Fixed">
                        <horstretch>0</horstretch>
                        <verstretch>0</verstretch>
                       </sizepolicy>
                      </property>
                      <property name="text">
                       <string>Bold layer names</string>
                      </property>
                     </widget>
                    </item>
                    <item row="3" column="1" colspan="3">
                     <widget class="QCheckBox" name="cbxLegendClassifiers">
                      <property name="text">
                       <string>Display classification attribute names</string>
                      </property>
                     </widget>
                    </item>
                    <item row="2" column="1" colspan="3">
                     <widget class="QCheckBox" name="mLegendGroupsBoldChkBx">
                      <property name="text">
                       <string>Bold group names</string>
                      </property>
                     </widget>
                    </item>
                    <item row="4" column="1" colspan="3">
                     <widget class="QCheckBox" name="cbxCreateRasterLegendIcons">
                      <property name="text">
                       <string>Create raster icons (may be slow)</string>
                      </property>
                     </widget>
                    </item>
                    <item row="0" column="0" colspan="4">
                     <widget class="QLabel" name="label_53">
                      <property name="sizePolicy">
                       <sizepolicy hsizetype="Minimum" vsizetype="Preferred">
                        <horstretch>0</horstretch>
                        <verstretch>0</verstretch>
                       </sizepolicy>
                      </property>
                      <property name="text">
                       <string>Legend item styles</string>
                      </property>
                     </widget>
                    </item>
                   </layout>
                  </item>
                  <item>
                   <layout class="QHBoxLayout" name="horizontalLayout_34">
                    <item>
                     <widget class="QLabel" name="label_58">
                      <property name="text">
                       <string>WMS getLegendGraphic Resolution</string>
                      </property>
                     </widget>
                    </item>
                    <item>
                     <spacer name="horizontalSpacer_39">
                      <property name="orientation">
                       <enum>Qt::Horizontal</enum>
                      </property>
                      <property name="sizeType">
                       <enum>QSizePolicy::Preferred</enum>
                      </property>
                      <property name="sizeHint" stdset="0">
                       <size>
                        <width>30</width>
                        <height>20</height>
                       </size>
                      </property>
                     </spacer>
                    </item>
                    <item>
                     <widget class="QSpinBox" name="mLegendGraphicResolutionSpinBox">
                      <property name="toolTip">
                       <string extracomment="MAP_RESOLUTION or DPI value overloading getMap default value (set 0 to use default)"/>
                      </property>
                      <property name="whatsThis">
                       <string extracomment="MAP_RESOLUTION or DPI value overloading getMap default value (set 0 to use default)"/>
                      </property>
                      <property name="minimum">
                       <number>0</number>
                      </property>
                      <property name="maximum">
                       <number>1000000</number>
                      </property>
                     </widget>
                    </item>
                   </layout>
                  </item>
                 </layout>
                </widget>
               </item>
               <item>
                <spacer>
                 <property name="orientation">
                  <enum>Qt::Vertical</enum>
                 </property>
                 <property name="sizeHint" stdset="0">
                  <size>
                   <width>20</width>
                   <height>40</height>
                  </size>
                 </property>
                </spacer>
               </item>
              </layout>
             </widget>
            </widget>
           </item>
          </layout>
         </widget>
         <widget class="QWidget" name="mOptionsPageMapTools">
          <layout class="QVBoxLayout" name="verticalLayout_14">
           <property name="leftMargin">
            <number>0</number>
           </property>
           <property name="topMargin">
            <number>0</number>
           </property>
           <property name="rightMargin">
            <number>0</number>
           </property>
           <property name="bottomMargin">
            <number>0</number>
           </property>
           <item>
            <widget class="QScrollArea" name="mOptionsScrollArea_05">
             <property name="frameShape">
              <enum>QFrame::NoFrame</enum>
             </property>
             <property name="widgetResizable">
              <bool>true</bool>
             </property>
             <widget class="QWidget" name="mOptionsScrollAreaContents_05">
              <property name="geometry">
               <rect>
                <x>0</x>
                <y>0</y>
                <width>604</width>
                <height>589</height>
               </rect>
              </property>
              <layout class="QVBoxLayout" name="verticalLayout_30">
               <item>
                <widget class="QgsCollapsibleGroupBox" name="mIdentifyGroupBox">
                 <property name="title">
                  <string>Identify</string>
                 </property>
                 <layout class="QVBoxLayout" name="verticalLayout_37">
                  <item>
                   <layout class="QHBoxLayout" name="mIdentifyRadiusHorizontalLayout">
                    <item>
                     <widget class="QLabel" name="textLabel1_3">
                      <property name="text">
                       <string>Search radius for identifying features and displaying map tips</string>
                      </property>
                     </widget>
                    </item>
                    <item>
                     <widget class="QDoubleSpinBox" name="spinBoxIdentifyValue">
                      <property name="suffix">
                       <string> mm</string>
                      </property>
                      <property name="maximum">
                       <double>100.000000000000000</double>
                      </property>
                      <property name="singleStep">
                       <double>1.000000000000000</double>
                      </property>
                      <property name="value">
                       <double>2.000000000000000</double>
                      </property>
                     </widget>
                    </item>
                    <item>
                     <spacer name="horizontalSpacer_44">
                      <property name="orientation">
                       <enum>Qt::Horizontal</enum>
                      </property>
                      <property name="sizeHint" stdset="0">
                       <size>
                        <width>40</width>
                        <height>20</height>
                       </size>
                      </property>
                     </spacer>
                    </item>
                   </layout>
                  </item>
                  <item>
                   <layout class="QHBoxLayout" name="mIdentifyHighlightHorizontalLayout">
                    <item>
                     <widget class="QLabel" name="mIdentifyHighlighColorLabel">
                      <property name="text">
                       <string>Highlight color</string>
                      </property>
                     </widget>
                    </item>
                    <item>
                     <widget class="QgsColorButton" name="mIdentifyHighlightColorButton">
                      <property name="sizePolicy">
                       <sizepolicy hsizetype="Fixed" vsizetype="Fixed">
                        <horstretch>0</horstretch>
                        <verstretch>0</verstretch>
                       </sizepolicy>
                      </property>
                      <property name="minimumSize">
                       <size>
                        <width>120</width>
                        <height>0</height>
                       </size>
                      </property>
                      <property name="maximumSize">
                       <size>
                        <width>120</width>
                        <height>16777215</height>
                       </size>
                      </property>
                      <property name="toolTip">
                       <string>&lt;html&gt;&lt;head/&gt;&lt;body&gt;&lt;p&gt;The color used to highlight identified feature. The alpha channel is only used for polygons fill, lines and outlines are fully opaque.&lt;/p&gt;&lt;/body&gt;&lt;/html&gt;</string>
                      </property>
                      <property name="text">
                       <string/>
                      </property>
                     </widget>
                    </item>
                    <item>
                     <widget class="QLabel" name="mIdentifyHighlightBufferLabel">
                      <property name="toolTip">
                       <string/>
                      </property>
                      <property name="text">
                       <string>Buffer</string>
                      </property>
                     </widget>
                    </item>
                    <item>
                     <widget class="QDoubleSpinBox" name="mIdentifyHighlightBufferSpinBox">
                      <property name="toolTip">
                       <string>Lines / outlines buffer in millimeters.</string>
                      </property>
                      <property name="suffix">
                       <string> mm</string>
                      </property>
                     </widget>
                    </item>
                    <item>
                     <widget class="QLabel" name="mIdentifyHighlightMinWidthLabel">
                      <property name="toolTip">
                       <string/>
                      </property>
                      <property name="text">
                       <string>Minimum width</string>
                      </property>
                     </widget>
                    </item>
                    <item>
                     <widget class="QDoubleSpinBox" name="mIdentifyHighlightMinWidthSpinBox">
                      <property name="toolTip">
                       <string>Minimum line / outline width in millimeters.</string>
                      </property>
                      <property name="suffix">
                       <string> mm</string>
                      </property>
                     </widget>
                    </item>
                    <item>
                     <spacer name="horizontalSpacer_45">
                      <property name="orientation">
                       <enum>Qt::Horizontal</enum>
                      </property>
                      <property name="sizeHint" stdset="0">
                       <size>
                        <width>40</width>
                        <height>20</height>
                       </size>
                      </property>
                     </spacer>
                    </item>
                   </layout>
                  </item>
                 </layout>
                </widget>
               </item>
               <item>
                <widget class="QgsCollapsibleGroupBox" name="groupBox_6">
                 <property name="title">
                  <string>Measure tool</string>
                 </property>
                 <layout class="QGridLayout" name="gridLayout_21">
                  <item row="3" column="0">
                   <widget class="QLabel" name="textLabel1_11">
                    <property name="text">
                     <string>Preferred distance units</string>
                    </property>
                   </widget>
                  </item>
                  <item row="4" column="1" colspan="3">
                   <widget class="QComboBox" name="mAreaUnitsComboBox"/>
                  </item>
                  <item row="3" column="1" colspan="3">
                   <widget class="QComboBox" name="mDistanceUnitsComboBox"/>
                  </item>
                  <item row="2" column="0">
                   <widget class="QLabel" name="label_13">
                    <property name="toolTip">
                     <string>If unchecked large numbers will be converted from m. to km. and from ft. to miles</string>
                    </property>
                    <property name="text">
                     <string>Keep base unit</string>
                    </property>
                   </widget>
                  </item>
                  <item row="1" column="1">
                   <widget class="QSpinBox" name="mDecimalPlacesSpinBox"/>
                  </item>
                  <item row="1" column="0">
                   <widget class="QLabel" name="label_12">
                    <property name="text">
                     <string>Decimal places</string>
                    </property>
                   </widget>
                  </item>
                  <item row="0" column="0">
                   <widget class="QLabel" name="textLabel1_10">
                    <property name="text">
                     <string>Rubberband color</string>
                    </property>
                   </widget>
                  </item>
                  <item row="0" column="2" colspan="2">
                   <spacer>
                    <property name="orientation">
                     <enum>Qt::Horizontal</enum>
                    </property>
                    <property name="sizeHint" stdset="0">
                     <size>
                      <width>191</width>
                      <height>20</height>
                     </size>
                    </property>
                   </spacer>
                  </item>
                  <item row="4" column="0">
                   <widget class="QLabel" name="textLabel1_14">
                    <property name="text">
                     <string>Preferred area units</string>
                    </property>
                   </widget>
                  </item>
                  <item row="2" column="1">
                   <widget class="QCheckBox" name="mKeepBaseUnitCheckBox">
                    <property name="text">
                     <string/>
                    </property>
                   </widget>
                  </item>
                  <item row="5" column="0">
                   <widget class="QLabel" name="mAngleUnitsLabel">
                    <property name="text">
                     <string>Preferred angle units</string>
                    </property>
                   </widget>
                  </item>
                  <item row="5" column="1" colspan="3">
                   <widget class="QComboBox" name="mAngleUnitsComboBox"/>
                  </item>
                  <item row="0" column="1">
                   <widget class="QgsColorButton" name="pbnMeasureColor">
                    <property name="sizePolicy">
                     <sizepolicy hsizetype="Fixed" vsizetype="Fixed">
                      <horstretch>0</horstretch>
                      <verstretch>0</verstretch>
                     </sizepolicy>
                    </property>
                    <property name="minimumSize">
                     <size>
                      <width>120</width>
                      <height>0</height>
                     </size>
                    </property>
                    <property name="maximumSize">
                     <size>
                      <width>120</width>
                      <height>16777215</height>
                     </size>
                    </property>
                    <property name="text">
                     <string/>
                    </property>
                   </widget>
                  </item>
                 </layout>
                </widget>
               </item>
               <item>
                <widget class="QgsCollapsibleGroupBox" name="groupBox_10">
                 <property name="title">
                  <string>Zooming</string>
                 </property>
                 <layout class="QGridLayout" name="_8">
                  <item row="0" column="0">
                   <widget class="QLabel" name="label_3">
                    <property name="text">
                     <string>Zoom factor</string>
                    </property>
                   </widget>
                  </item>
                  <item row="0" column="1">
                   <widget class="QDoubleSpinBox" name="spinZoomFactor">
                    <property name="decimals">
                     <number>1</number>
                    </property>
                    <property name="minimum">
                     <double>1.100000000000000</double>
                    </property>
                    <property name="value">
                     <double>2.000000000000000</double>
                    </property>
                   </widget>
                  </item>
                 </layout>
                </widget>
               </item>
               <item>
                <widget class="QgsCollapsibleGroupBox" name="groupBox_15">
                 <property name="title">
                  <string>Predefined scales</string>
                 </property>
                 <layout class="QGridLayout" name="gridLayout_26">
                  <item row="0" column="0">
                   <widget class="QListWidget" name="mListGlobalScales"/>
                  </item>
                  <item row="0" column="1">
                   <layout class="QVBoxLayout" name="verticalLayout_13">
                    <item>
                     <widget class="QToolButton" name="pbnAddScale">
                      <property name="toolTip">
                       <string>Add predefined scale</string>
                      </property>
                      <property name="text">
                       <string>...</string>
                      </property>
                      <property name="icon">
                       <iconset resource="../../images/images.qrc">
                        <normaloff>:/images/themes/default/symbologyAdd.svg</normaloff>:/images/themes/default/symbologyAdd.svg</iconset>
                      </property>
                     </widget>
                    </item>
                    <item>
                     <widget class="QToolButton" name="pbnRemoveScale">
                      <property name="toolTip">
                       <string>Remove selected</string>
                      </property>
                      <property name="text">
                       <string>...</string>
                      </property>
                      <property name="icon">
                       <iconset resource="../../images/images.qrc">
                        <normaloff>:/images/themes/default/symbologyRemove.svg</normaloff>:/images/themes/default/symbologyRemove.svg</iconset>
                      </property>
                     </widget>
                    </item>
                    <item>
                     <widget class="QToolButton" name="pbnDefaultScaleValues">
                      <property name="toolTip">
                       <string>Reset to default scales</string>
                      </property>
                      <property name="text">
                       <string>...</string>
                      </property>
                      <property name="icon">
                       <iconset resource="../../images/images.qrc">
                        <normaloff>:/images/themes/default/mActionUndo.svg</normaloff>:/images/themes/default/mActionUndo.svg</iconset>
                      </property>
                     </widget>
                    </item>
                    <item>
                     <spacer name="verticalSpacer_7">
                      <property name="orientation">
                       <enum>Qt::Vertical</enum>
                      </property>
                      <property name="sizeHint" stdset="0">
                       <size>
                        <width>20</width>
                        <height>40</height>
                       </size>
                      </property>
                     </spacer>
                    </item>
                    <item>
                     <widget class="QToolButton" name="pbnImportScales">
                      <property name="toolTip">
                       <string>Import from file</string>
                      </property>
                      <property name="text">
                       <string>...</string>
                      </property>
                      <property name="icon">
                       <iconset resource="../../images/images.qrc">
                        <normaloff>:/images/themes/default/mActionFileOpen.svg</normaloff>:/images/themes/default/mActionFileOpen.svg</iconset>
                      </property>
                     </widget>
                    </item>
                    <item>
                     <widget class="QToolButton" name="pbnExportScales">
                      <property name="toolTip">
                       <string>Export to file</string>
                      </property>
                      <property name="text">
                       <string>...</string>
                      </property>
                      <property name="icon">
                       <iconset resource="../../images/images.qrc">
                        <normaloff>:/images/themes/default/mActionFileSave.svg</normaloff>:/images/themes/default/mActionFileSave.svg</iconset>
                      </property>
                     </widget>
                    </item>
                   </layout>
                  </item>
                 </layout>
                </widget>
               </item>
               <item>
                <spacer name="verticalSpacer_3">
                 <property name="orientation">
                  <enum>Qt::Vertical</enum>
                 </property>
                 <property name="sizeHint" stdset="0">
                  <size>
                   <width>20</width>
                   <height>40</height>
                  </size>
                 </property>
                </spacer>
               </item>
              </layout>
             </widget>
            </widget>
           </item>
          </layout>
         </widget>
         <widget class="QWidget" name="mOptionsPageComposer">
          <layout class="QVBoxLayout" name="verticalLayout_36">
           <property name="leftMargin">
            <number>0</number>
           </property>
           <property name="topMargin">
            <number>0</number>
           </property>
           <property name="rightMargin">
            <number>0</number>
           </property>
           <property name="bottomMargin">
            <number>0</number>
           </property>
           <item>
            <widget class="QScrollArea" name="mOptionsScrollArea_12">
             <property name="frameShape">
              <enum>QFrame::NoFrame</enum>
             </property>
             <property name="widgetResizable">
              <bool>true</bool>
             </property>
             <widget class="QWidget" name="mOptionsScrollAreaContents_12">
              <property name="geometry">
               <rect>
                <x>0</x>
                <y>0</y>
                <width>480</width>
                <height>571</height>
               </rect>
              </property>
              <layout class="QVBoxLayout" name="verticalLayout_39">
               <item>
                <widget class="QgsCollapsibleGroupBox" name="groupBox_3">
                 <property name="enabled">
                  <bool>true</bool>
                 </property>
                 <property name="title">
                  <string>Composition defaults</string>
                 </property>
                 <layout class="QGridLayout" name="gridLayout_8">
                  <item row="1" column="0">
                   <layout class="QHBoxLayout" name="horizontalLayout_39">
                    <item>
                     <widget class="QLabel" name="label_60">
                      <property name="text">
                       <string>Default font</string>
                      </property>
                     </widget>
                    </item>
                    <item>
                     <widget class="QFontComboBox" name="mComposerFontComboBox"/>
                    </item>
                   </layout>
                  </item>
                 </layout>
                </widget>
               </item>
               <item>
                <widget class="QgsCollapsibleGroupBox" name="groupBox_23">
                 <property name="title">
                  <string>Grid appearance</string>
                 </property>
                 <layout class="QGridLayout" name="gridLayout_9">
                  <item row="0" column="0">
                   <widget class="QLabel" name="label_66">
                    <property name="text">
                     <string>Grid style</string>
                    </property>
                   </widget>
                  </item>
                  <item row="0" column="2">
                   <widget class="QComboBox" name="mGridStyleComboBox"/>
                  </item>
                  <item row="0" column="3">
                   <widget class="QLabel" name="label_4">
                    <property name="text">
                     <string>Grid color</string>
                    </property>
                   </widget>
                  </item>
                  <item row="0" column="4">
                   <widget class="QgsColorButton" name="mGridColorButton">
                    <property name="minimumSize">
                     <size>
                      <width>120</width>
                      <height>0</height>
                     </size>
                    </property>
                    <property name="maximumSize">
                     <size>
                      <width>120</width>
                      <height>16777215</height>
                     </size>
                    </property>
                    <property name="text">
                     <string/>
                    </property>
                   </widget>
                  </item>
                 </layout>
                </widget>
               </item>
               <item>
                <widget class="QgsCollapsibleGroupBox" name="groupBox_24">
                 <property name="title">
                  <string>Grid and guide defaults</string>
                 </property>
                 <layout class="QGridLayout" name="gridLayout_11">
                  <item row="0" column="0">
                   <widget class="QLabel" name="label_61">
                    <property name="text">
                     <string>Grid spacing</string>
                    </property>
                   </widget>
                  </item>
                  <item row="0" column="1">
                   <widget class="QDoubleSpinBox" name="mGridResolutionSpinBox">
                    <property name="suffix">
                     <string> mm</string>
                    </property>
                    <property name="minimum">
                     <double>0.500000000000000</double>
                    </property>
                    <property name="maximum">
                     <double>9999.000000000000000</double>
                    </property>
                   </widget>
                  </item>
                  <item row="0" column="2">
                   <widget class="QLabel" name="label_63">
                    <property name="text">
                     <string>Grid offset</string>
                    </property>
                    <property name="wordWrap">
                     <bool>true</bool>
                    </property>
                   </widget>
                  </item>
                  <item row="0" column="3">
                   <layout class="QHBoxLayout" name="horizontalLayout_36">
                    <item>
                     <widget class="QDoubleSpinBox" name="mOffsetXSpinBox">
                      <property name="prefix">
                       <string>x: </string>
                      </property>
                      <property name="maximum">
                       <double>9999.000000000000000</double>
                      </property>
                     </widget>
                    </item>
                    <item>
                     <widget class="QDoubleSpinBox" name="mOffsetYSpinBox">
                      <property name="prefix">
                       <string>y: </string>
                      </property>
                      <property name="suffix">
                       <string/>
                      </property>
                     </widget>
                    </item>
                   </layout>
                  </item>
                  <item row="1" column="0">
                   <widget class="QLabel" name="label_62">
                    <property name="text">
                     <string>Snap tolerance</string>
                    </property>
                   </widget>
                  </item>
                  <item row="1" column="1">
                   <widget class="QSpinBox" name="mSnapToleranceSpinBox">
                    <property name="suffix">
                     <string> px</string>
                    </property>
                    <property name="maximum">
                     <number>200</number>
                    </property>
                   </widget>
                  </item>
                 </layout>
                </widget>
               </item>
               <item>
                <widget class="QgsCollapsibleGroupBox" name="groupBox_27">
                 <property name="title">
                  <string>Composer Paths</string>
                 </property>
                 <layout class="QGridLayout" name="_7">
                  <item row="0" column="0">
                   <widget class="QLabel" name="mSVGLabel_3">
                    <property name="text">
                     <string>Path(s) to search for extra print templates</string>
                    </property>
                   </widget>
                  </item>
                  <item row="0" column="1">
                   <spacer>
                    <property name="orientation">
                     <enum>Qt::Horizontal</enum>
                    </property>
                    <property name="sizeHint" stdset="0">
                     <size>
                      <width>31</width>
                      <height>20</height>
                     </size>
                    </property>
                   </spacer>
                  </item>
                  <item row="0" column="2">
                   <widget class="QToolButton" name="mBtnAddTemplatePath">
                    <property name="toolTip">
                     <string>Add new path</string>
                    </property>
                    <property name="text">
                     <string/>
                    </property>
                    <property name="icon">
                     <iconset resource="../../images/images.qrc">
                      <normaloff>:/images/themes/default/symbologyAdd.svg</normaloff>:/images/themes/default/symbologyAdd.svg</iconset>
                    </property>
                   </widget>
                  </item>
                  <item row="0" column="3">
                   <widget class="QToolButton" name="mBtnRemoveTemplatePath">
                    <property name="toolTip">
                     <string>Remove path</string>
                    </property>
                    <property name="text">
                     <string/>
                    </property>
                    <property name="icon">
                     <iconset resource="../../images/images.qrc">
                      <normaloff>:/images/themes/default/symbologyRemove.svg</normaloff>:/images/themes/default/symbologyRemove.svg</iconset>
                    </property>
                   </widget>
                  </item>
                  <item row="1" column="0" colspan="4">
                   <widget class="QListWidget" name="mListComposerTemplatePaths">
                    <property name="minimumSize">
                     <size>
                      <width>0</width>
                      <height>120</height>
                     </size>
                    </property>
                   </widget>
                  </item>
                 </layout>
                </widget>
               </item>
               <item>
                <spacer name="verticalSpacer_10">
                 <property name="orientation">
                  <enum>Qt::Vertical</enum>
                 </property>
                 <property name="sizeHint" stdset="0">
                  <size>
                   <width>20</width>
                   <height>40</height>
                  </size>
                 </property>
                </spacer>
               </item>
              </layout>
             </widget>
            </widget>
           </item>
          </layout>
         </widget>
         <widget class="QWidget" name="mOptionsPageDigitizing">
          <layout class="QVBoxLayout" name="verticalLayout_17">
           <property name="leftMargin">
            <number>0</number>
           </property>
           <property name="topMargin">
            <number>0</number>
           </property>
           <property name="rightMargin">
            <number>0</number>
           </property>
           <property name="bottomMargin">
            <number>0</number>
           </property>
           <item>
            <widget class="QScrollArea" name="mOptionsScrollArea_07">
             <property name="frameShape">
              <enum>QFrame::NoFrame</enum>
             </property>
             <property name="widgetResizable">
              <bool>true</bool>
             </property>
             <widget class="QWidget" name="mOptionsScrollAreaContents_07">
              <property name="geometry">
               <rect>
                <x>0</x>
                <y>0</y>
<<<<<<< HEAD
                <width>839</width>
                <height>734</height>
=======
                <width>543</width>
                <height>667</height>
>>>>>>> 3e2b4fc4
               </rect>
              </property>
              <layout class="QVBoxLayout" name="verticalLayout_31">
               <property name="topMargin">
                <number>9</number>
               </property>
               <item>
                <widget class="QgsCollapsibleGroupBox" name="mEnterAttributeValuesGroupBox">
                 <property name="title">
                  <string>Feature creation</string>
                 </property>
                 <layout class="QGridLayout" name="gridLayout_28">
                  <item row="2" column="0">
                   <widget class="QLabel" name="label_19">
                    <property name="text">
                     <string>Validate geometries</string>
                    </property>
                   </widget>
                  </item>
                  <item row="0" column="0" colspan="3">
                   <widget class="QCheckBox" name="chkDisableAttributeValuesDlg">
                    <property name="text">
                     <string>Suppress attribute form pop-up after feature creation</string>
                    </property>
                    <property name="tristate">
                     <bool>false</bool>
                    </property>
                   </widget>
                  </item>
                  <item row="2" column="1">
                   <spacer name="horizontalSpacer_32">
                    <property name="orientation">
                     <enum>Qt::Horizontal</enum>
                    </property>
                    <property name="sizeHint" stdset="0">
                     <size>
                      <width>40</width>
                      <height>20</height>
                     </size>
                    </property>
                   </spacer>
                  </item>
                  <item row="1" column="0" colspan="3">
                   <widget class="QCheckBox" name="chkReuseLastValues">
                    <property name="text">
                     <string>Reuse last entered attribute values</string>
                    </property>
                    <property name="tristate">
                     <bool>false</bool>
                    </property>
                   </widget>
                  </item>
                  <item row="3" column="0">
                   <widget class="QLabel" name="mDefaultZValueLabel">
                    <property name="text">
                     <string>Default Z value</string>
                    </property>
                   </widget>
                  </item>
                  <item row="3" column="2">
                   <widget class="QDoubleSpinBox" name="mDefaultZValueSpinBox">
                    <property name="decimals">
                     <number>3</number>
                    </property>
                    <property name="minimum">
                     <double>-999999.998999999952503</double>
                    </property>
                    <property name="maximum">
                     <double>1000000.000000000000000</double>
                    </property>
                    <property name="singleStep">
                     <double>1.000000000000000</double>
                    </property>
                   </widget>
                  </item>
                  <item row="2" column="2">
                   <widget class="QComboBox" name="mValidateGeometries">
                    <property name="sizePolicy">
                     <sizepolicy hsizetype="Expanding" vsizetype="Fixed">
                      <horstretch>0</horstretch>
                      <verstretch>0</verstretch>
                     </sizepolicy>
                    </property>
                   </widget>
                  </item>
                 </layout>
                </widget>
               </item>
               <item>
                <widget class="QgsCollapsibleGroupBox" name="mRubberBandGroupBox">
                 <property name="title">
                  <string>Rubberband</string>
                 </property>
                 <layout class="QGridLayout" name="_9">
                  <item row="0" column="9">
                   <spacer name="horizontalSpacer_33">
                    <property name="orientation">
                     <enum>Qt::Horizontal</enum>
                    </property>
                    <property name="sizeHint" stdset="0">
                     <size>
                      <width>40</width>
                      <height>20</height>
                     </size>
                    </property>
                   </spacer>
                  </item>
                  <item row="0" column="0">
                   <widget class="QLabel" name="mLineWidthTextLabel">
                    <property name="sizePolicy">
                     <sizepolicy hsizetype="Maximum" vsizetype="Preferred">
                      <horstretch>0</horstretch>
                      <verstretch>0</verstretch>
                     </sizepolicy>
                    </property>
                    <property name="text">
                     <string>Line width</string>
                    </property>
                   </widget>
                  </item>
                  <item row="0" column="2">
                   <widget class="QLabel" name="mLineColorTextLabel">
                    <property name="sizePolicy">
                     <sizepolicy hsizetype="Maximum" vsizetype="Preferred">
                      <horstretch>0</horstretch>
                      <verstretch>0</verstretch>
                     </sizepolicy>
                    </property>
                    <property name="text">
                     <string>Line color</string>
                    </property>
                   </widget>
                  </item>
                  <item row="0" column="1">
                   <widget class="QSpinBox" name="mLineWidthSpinBox">
                    <property name="toolTip">
                     <string>Line width in pixels</string>
                    </property>
                    <property name="minimum">
                     <number>1</number>
                    </property>
                   </widget>
                  </item>
                  <item row="0" column="5">
                   <widget class="QgsColorButton" name="mFillColorToolButton">
                    <property name="sizePolicy">
                     <sizepolicy hsizetype="Fixed" vsizetype="Fixed">
                      <horstretch>0</horstretch>
                      <verstretch>0</verstretch>
                     </sizepolicy>
                    </property>
                    <property name="minimumSize">
                     <size>
                      <width>120</width>
                      <height>0</height>
                     </size>
                    </property>
                    <property name="maximumSize">
                     <size>
                      <width>120</width>
                      <height>16777215</height>
                     </size>
                    </property>
                    <property name="text">
                     <string/>
                    </property>
                   </widget>
                  </item>
                  <item row="0" column="4">
                   <widget class="QLabel" name="mSelectColorTextLabel">
                    <property name="sizePolicy">
                     <sizepolicy hsizetype="Maximum" vsizetype="Preferred">
                      <horstretch>0</horstretch>
                      <verstretch>0</verstretch>
                     </sizepolicy>
                    </property>
                    <property name="text">
                     <string>Fill color</string>
                    </property>
                   </widget>
                  </item>
                  <item row="0" column="3">
                   <widget class="QgsColorButton" name="mLineColorToolButton">
                    <property name="sizePolicy">
                     <sizepolicy hsizetype="Fixed" vsizetype="Fixed">
                      <horstretch>0</horstretch>
                      <verstretch>0</verstretch>
                     </sizepolicy>
                    </property>
                    <property name="minimumSize">
                     <size>
                      <width>120</width>
                      <height>0</height>
                     </size>
                    </property>
                    <property name="maximumSize">
                     <size>
                      <width>120</width>
                      <height>16777215</height>
                     </size>
                    </property>
                    <property name="text">
                     <string/>
                    </property>
                   </widget>
                  </item>
                  <item row="1" column="0" colspan="7">
                   <widget class="QCheckBox" name="mLineGhostCheckBox">
                    <property name="text">
                     <string>Don't update rubber band during node editing</string>
                    </property>
                   </widget>
                  </item>
                 </layout>
                </widget>
               </item>
               <item>
                <widget class="QgsCollapsibleGroupBox" name="mSnappingGroupBox">
                 <property name="title">
                  <string>Snapping</string>
                 </property>
                 <layout class="QGridLayout" name="_10">
                  <item row="1" column="1" colspan="6">
                   <widget class="QCheckBox" name="mSnappingEnabledDefault">
                    <property name="text">
                     <string>Enable snapping by default</string>
                    </property>
                   </widget>
                  </item>
                  <item row="5" column="1">
                   <widget class="QLabel" name="label_49">
                    <property name="text">
                     <string>Display main dialog as (restart required)</string>
                    </property>
                   </widget>
                  </item>
                  <item row="2" column="1">
                   <widget class="QLabel" name="mDefaultSnapModeLabel">
                    <property name="text">
                     <string>Default snap mode</string>
                    </property>
                   </widget>
                  </item>
                  <item row="3" column="6">
                   <widget class="QComboBox" name="mDefaultSnappingToleranceComboBox">
                    <property name="sizePolicy">
                     <sizepolicy hsizetype="Expanding" vsizetype="Fixed">
                      <horstretch>0</horstretch>
                      <verstretch>0</verstretch>
                     </sizepolicy>
                    </property>
                    <item>
                     <property name="text">
                      <string>map units</string>
                     </property>
                    </item>
                    <item>
                     <property name="text">
                      <string>pixels</string>
                     </property>
                    </item>
                   </widget>
                  </item>
                  <item row="4" column="4">
                   <spacer>
                    <property name="orientation">
                     <enum>Qt::Horizontal</enum>
                    </property>
                    <property name="sizeHint" stdset="0">
                     <size>
                      <width>61</width>
                      <height>20</height>
                     </size>
                    </property>
                   </spacer>
                  </item>
                  <item row="3" column="3" colspan="2">
                   <spacer>
                    <property name="orientation">
                     <enum>Qt::Horizontal</enum>
                    </property>
                    <property name="sizeHint" stdset="0">
                     <size>
                      <width>241</width>
                      <height>20</height>
                     </size>
                    </property>
                   </spacer>
                  </item>
                  <item row="2" column="5" colspan="2">
                   <widget class="QComboBox" name="mDefaultSnapModeComboBox">
                    <property name="sizePolicy">
                     <sizepolicy hsizetype="Expanding" vsizetype="Fixed">
                      <horstretch>0</horstretch>
                      <verstretch>0</verstretch>
                     </sizepolicy>
                    </property>
                   </widget>
                  </item>
                  <item row="4" column="5">
                   <widget class="QDoubleSpinBox" name="mSearchRadiusVertexEditSpinBox">
                    <property name="decimals">
                     <number>5</number>
                    </property>
                    <property name="maximum">
                     <double>99999999.989999994635582</double>
                    </property>
                   </widget>
                  </item>
                  <item row="3" column="5">
                   <widget class="QDoubleSpinBox" name="mDefaultSnappingToleranceSpinBox">
                    <property name="decimals">
                     <number>5</number>
                    </property>
                    <property name="maximum">
                     <double>99999999.989999994635582</double>
                    </property>
                   </widget>
                  </item>
                  <item row="2" column="2" colspan="3">
                   <spacer>
                    <property name="orientation">
                     <enum>Qt::Horizontal</enum>
                    </property>
                    <property name="sizeHint" stdset="0">
                     <size>
                      <width>311</width>
                      <height>20</height>
                     </size>
                    </property>
                   </spacer>
                  </item>
                  <item row="4" column="6">
                   <widget class="QComboBox" name="mSearchRadiusVertexEditComboBox">
                    <item>
                     <property name="text">
                      <string>map units</string>
                     </property>
                    </item>
                    <item>
                     <property name="text">
                      <string>pixels</string>
                     </property>
                    </item>
                   </widget>
                  </item>
                  <item row="4" column="1" colspan="3">
                   <widget class="QLabel" name="mVertexSearchRadiusVertexEditLabel">
                    <property name="text">
                     <string>Search radius for vertex edits</string>
                    </property>
                   </widget>
                  </item>
                  <item row="5" column="5" colspan="2">
                   <widget class="QComboBox" name="mSnappingMainDialogComboBox"/>
                  </item>
                  <item row="3" column="1" colspan="2">
                   <widget class="QLabel" name="mDefaultSnappingToleranceTextLabel">
                    <property name="text">
                     <string>Default snapping tolerance</string>
                    </property>
                   </widget>
                  </item>
                 </layout>
                </widget>
               </item>
               <item>
                <widget class="QgsCollapsibleGroupBox" name="mVertexMarkerGroupBox">
                 <property name="title">
                  <string>Vertex markers</string>
                 </property>
                 <layout class="QGridLayout" name="_11">
                  <item row="1" column="0">
                   <widget class="QLabel" name="mMarkerStyleLabel">
                    <property name="text">
                     <string>Marker style</string>
                    </property>
                   </widget>
                  </item>
                  <item row="1" column="1">
                   <spacer>
                    <property name="orientation">
                     <enum>Qt::Horizontal</enum>
                    </property>
                    <property name="sizeHint" stdset="0">
                     <size>
                      <width>281</width>
                      <height>20</height>
                     </size>
                    </property>
                   </spacer>
                  </item>
                  <item row="1" column="2">
                   <widget class="QComboBox" name="mMarkerStyleComboBox">
                    <property name="sizePolicy">
                     <sizepolicy hsizetype="Expanding" vsizetype="Fixed">
                      <horstretch>0</horstretch>
                      <verstretch>0</verstretch>
                     </sizepolicy>
                    </property>
                   </widget>
                  </item>
                  <item row="2" column="2">
                   <widget class="QSpinBox" name="mMarkerSizeSpinBox">
                    <property name="layoutDirection">
                     <enum>Qt::LeftToRight</enum>
                    </property>
                    <property name="minimum">
                     <number>3</number>
                    </property>
                    <property name="singleStep">
                     <number>1</number>
                    </property>
                   </widget>
                  </item>
                  <item row="2" column="0">
                   <widget class="QLabel" name="label_6">
                    <property name="text">
                     <string>Marker size</string>
                    </property>
                   </widget>
                  </item>
                  <item row="2" column="1">
                   <spacer>
                    <property name="orientation">
                     <enum>Qt::Horizontal</enum>
                    </property>
                    <property name="sizeHint" stdset="0">
                     <size>
                      <width>40</width>
                      <height>20</height>
                     </size>
                    </property>
                   </spacer>
                  </item>
                  <item row="0" column="0" colspan="3">
                   <widget class="QCheckBox" name="mMarkersOnlyForSelectedCheckBox">
                    <property name="text">
                     <string>Show markers only for selected features</string>
                    </property>
                   </widget>
                  </item>
                 </layout>
                </widget>
               </item>
               <item>
                <widget class="QgsCollapsibleGroupBox" name="groupBox_21">
                 <property name="title">
                  <string>Curve offset tool</string>
                 </property>
                 <layout class="QGridLayout" name="gridLayout">
                  <item row="1" column="2">
                   <widget class="QSpinBox" name="mOffsetQuadSegSpinBox"/>
                  </item>
                  <item row="2" column="0">
                   <widget class="QLabel" name="label_28">
                    <property name="text">
                     <string>Miter limit</string>
                    </property>
                   </widget>
                  </item>
                  <item row="0" column="0">
                   <widget class="QLabel" name="label_26">
                    <property name="text">
                     <string>Join style</string>
                    </property>
                   </widget>
                  </item>
                  <item row="0" column="2">
                   <widget class="QComboBox" name="mOffsetJoinStyleComboBox">
                    <property name="sizePolicy">
                     <sizepolicy hsizetype="Expanding" vsizetype="Fixed">
                      <horstretch>0</horstretch>
                      <verstretch>0</verstretch>
                     </sizepolicy>
                    </property>
                   </widget>
                  </item>
                  <item row="1" column="0">
                   <widget class="QLabel" name="label_27">
                    <property name="text">
                     <string>Quadrant segments</string>
                    </property>
                   </widget>
                  </item>
                  <item row="2" column="2">
                   <widget class="QDoubleSpinBox" name="mCurveOffsetMiterLimitComboBox"/>
                  </item>
                  <item row="0" column="1">
                   <spacer name="horizontalSpacer_29">
                    <property name="orientation">
                     <enum>Qt::Horizontal</enum>
                    </property>
                    <property name="sizeHint" stdset="0">
                     <size>
                      <width>40</width>
                      <height>20</height>
                     </size>
                    </property>
                   </spacer>
                  </item>
                  <item row="1" column="1">
                   <spacer name="horizontalSpacer_30">
                    <property name="orientation">
                     <enum>Qt::Horizontal</enum>
                    </property>
                    <property name="sizeHint" stdset="0">
                     <size>
                      <width>40</width>
                      <height>20</height>
                     </size>
                    </property>
                   </spacer>
                  </item>
                  <item row="2" column="1">
                   <spacer name="horizontalSpacer_31">
                    <property name="orientation">
                     <enum>Qt::Horizontal</enum>
                    </property>
                    <property name="sizeHint" stdset="0">
                     <size>
                      <width>40</width>
                      <height>20</height>
                     </size>
                    </property>
                   </spacer>
                  </item>
                 </layout>
                </widget>
               </item>
               <item>
                <spacer name="verticalSpacer_4">
                 <property name="orientation">
                  <enum>Qt::Vertical</enum>
                 </property>
                 <property name="sizeHint" stdset="0">
                  <size>
                   <width>20</width>
                   <height>40</height>
                  </size>
                 </property>
                </spacer>
               </item>
              </layout>
             </widget>
            </widget>
           </item>
          </layout>
         </widget>
         <widget class="QWidget" name="mOptionsPageGDAL">
          <layout class="QVBoxLayout" name="verticalLayout_4">
           <property name="leftMargin">
            <number>0</number>
           </property>
           <property name="topMargin">
            <number>0</number>
           </property>
           <property name="rightMargin">
            <number>0</number>
           </property>
           <property name="bottomMargin">
            <number>0</number>
           </property>
           <item>
            <widget class="QScrollArea" name="mOptionsScrollArea_02">
             <property name="frameShape">
              <enum>QFrame::NoFrame</enum>
             </property>
             <property name="widgetResizable">
              <bool>true</bool>
             </property>
             <widget class="QWidget" name="mOptionsScrollAreaContents_02">
              <property name="geometry">
               <rect>
                <x>0</x>
                <y>0</y>
                <width>412</width>
                <height>368</height>
               </rect>
              </property>
              <layout class="QVBoxLayout" name="verticalLayout_6">
               <item>
                <widget class="QGroupBox" name="groupBox_16">
                 <property name="title">
                  <string>GDAL driver options</string>
                 </property>
                 <layout class="QGridLayout" name="gridLayout_29">
                  <item row="0" column="1">
                   <widget class="QComboBox" name="cmbEditCreateOptions"/>
                  </item>
                  <item row="0" column="3">
                   <spacer name="horizontalSpacer_15">
                    <property name="orientation">
                     <enum>Qt::Horizontal</enum>
                    </property>
                    <property name="sizeHint" stdset="0">
                     <size>
                      <width>40</width>
                      <height>20</height>
                     </size>
                    </property>
                   </spacer>
                  </item>
                  <item row="0" column="4">
                   <widget class="QPushButton" name="pbnEditPyramidsOptions">
                    <property name="text">
                     <string>Edit Pyramids Options</string>
                    </property>
                   </widget>
                  </item>
                  <item row="0" column="5">
                   <spacer name="horizontalSpacer_16">
                    <property name="orientation">
                     <enum>Qt::Horizontal</enum>
                    </property>
                    <property name="sizeHint" stdset="0">
                     <size>
                      <width>40</width>
                      <height>20</height>
                     </size>
                    </property>
                   </spacer>
                  </item>
                  <item row="0" column="2">
                   <widget class="QPushButton" name="pbnEditCreateOptions">
                    <property name="text">
                     <string>Edit Create Options</string>
                    </property>
                   </widget>
                  </item>
                 </layout>
                </widget>
               </item>
               <item>
                <widget class="QGroupBox" name="groupBox_13">
                 <property name="title">
                  <string>GDAL drivers</string>
                 </property>
                 <layout class="QGridLayout" name="gridLayout_24">
                  <item row="0" column="0">
                   <widget class="QLabel" name="label_17">
                    <property name="text">
                     <string>In some cases more than one GDAL driver can be used to load the same raster format. Use the list below to specify which to use.</string>
                    </property>
                    <property name="wordWrap">
                     <bool>true</bool>
                    </property>
                   </widget>
                  </item>
                  <item row="1" column="0">
                   <widget class="QTreeWidget" name="lstGdalDrivers">
                    <property name="minimumSize">
                     <size>
                      <width>0</width>
                      <height>141</height>
                     </size>
                    </property>
                    <column>
                     <property name="text">
                      <string>Name</string>
                     </property>
                    </column>
                    <column>
                     <property name="text">
                      <string>ext</string>
                     </property>
                    </column>
                    <column>
                     <property name="text">
                      <string>Flags</string>
                     </property>
                    </column>
                    <column>
                     <property name="text">
                      <string>Description</string>
                     </property>
                    </column>
                   </widget>
                  </item>
                 </layout>
                </widget>
               </item>
              </layout>
             </widget>
            </widget>
           </item>
          </layout>
         </widget>
         <widget class="QWidget" name="mOptionsPageCRS">
          <layout class="QVBoxLayout" name="verticalLayout_18">
           <property name="leftMargin">
            <number>0</number>
           </property>
           <property name="topMargin">
            <number>0</number>
           </property>
           <property name="rightMargin">
            <number>0</number>
           </property>
           <property name="bottomMargin">
            <number>0</number>
           </property>
           <item>
            <widget class="QScrollArea" name="mOptionsScrollArea_08">
             <property name="frameShape">
              <enum>QFrame::NoFrame</enum>
             </property>
             <property name="widgetResizable">
              <bool>true</bool>
             </property>
             <widget class="QWidget" name="mOptionsScrollAreaContents_08">
              <property name="geometry">
               <rect>
                <x>0</x>
                <y>0</y>
                <width>512</width>
                <height>638</height>
               </rect>
              </property>
              <layout class="QGridLayout" name="gridLayout_15">
               <item row="5" column="0">
                <spacer name="verticalSpacer">
                 <property name="orientation">
                  <enum>Qt::Vertical</enum>
                 </property>
                 <property name="sizeHint" stdset="0">
                  <size>
                   <width>20</width>
                   <height>40</height>
                  </size>
                 </property>
                </spacer>
               </item>
               <item row="2" column="0">
                <widget class="QgsCollapsibleGroupBox" name="grpProjectionBehaviour">
                 <property name="title">
                  <string>CRS for new layers</string>
                 </property>
                 <layout class="QGridLayout" name="gridLayout_14" columnstretch="0,1">
                  <item row="0" column="0" colspan="2">
                   <widget class="QLabel" name="label_8">
                    <property name="sizePolicy">
                     <sizepolicy hsizetype="Preferred" vsizetype="Maximum">
                      <horstretch>0</horstretch>
                      <verstretch>0</verstretch>
                     </sizepolicy>
                    </property>
                    <property name="text">
                     <string>When a new layer is created, or when a layer is loaded that has no CRS</string>
                    </property>
                    <property name="wordWrap">
                     <bool>true</bool>
                    </property>
                   </widget>
                  </item>
                  <item row="1" column="0">
                   <widget class="QRadioButton" name="radPromptForProjection">
                    <property name="text">
                     <string>Pro&amp;mpt for CRS</string>
                    </property>
                   </widget>
                  </item>
                  <item row="2" column="0">
                   <widget class="QRadioButton" name="radUseProjectProjection">
                    <property name="text">
                     <string>Use pro&amp;ject CRS</string>
                    </property>
                   </widget>
                  </item>
                  <item row="3" column="0">
                   <widget class="QRadioButton" name="radUseGlobalProjection">
                    <property name="text">
                     <string>Use a default CRS</string>
                    </property>
                   </widget>
                  </item>
                  <item row="3" column="1">
                   <widget class="QgsProjectionSelectionWidget" name="leLayerGlobalCrs" native="true">
                    <property name="enabled">
                     <bool>false</bool>
                    </property>
                    <property name="focusPolicy">
                     <enum>Qt::StrongFocus</enum>
                    </property>
                   </widget>
                  </item>
                 </layout>
                </widget>
               </item>
               <item row="1" column="0">
                <widget class="QgsCollapsibleGroupBox" name="grpOtfTransform">
                 <property name="title">
                  <string>Default CRS for new projects</string>
                 </property>
                 <layout class="QGridLayout" name="gridLayout_16" columnstretch="0,1">
                  <item row="0" column="0">
                   <widget class="QRadioButton" name="radOtfNone">
                    <property name="text">
                     <string>Don't enable 'on the fl&amp;y' reprojection</string>
                    </property>
                   </widget>
                  </item>
                  <item row="0" column="1">
                   <spacer name="horizontalSpacer_43">
                    <property name="orientation">
                     <enum>Qt::Horizontal</enum>
                    </property>
                    <property name="sizeHint" stdset="0">
                     <size>
                      <width>40</width>
                      <height>20</height>
                     </size>
                    </property>
                   </spacer>
                  </item>
                  <item row="1" column="0">
                   <widget class="QRadioButton" name="radOtfAuto">
                    <property name="whatsThis">
                     <string>Automatically enable 'on the fly' reprojection if CRS of a new added layer differ from CRS of layer(s) already present. CRS of present layer(s) will be used.</string>
                    </property>
                    <property name="text">
                     <string>Automatically enable 'on the fly' reprojection if layers ha&amp;ve different CRS</string>
                    </property>
                   </widget>
                  </item>
                  <item row="2" column="0">
                   <widget class="QRadioButton" name="radOtfTransform">
                    <property name="text">
                     <string>Enable 'on t&amp;he fly' reprojection by default</string>
                    </property>
                   </widget>
                  </item>
                  <item row="3" column="0">
                   <widget class="QLabel" name="label_16">
                    <property name="text">
                     <string>Always start new projects with following CRS</string>
                    </property>
                   </widget>
                  </item>
                  <item row="4" column="0" colspan="2">
                   <widget class="QgsProjectionSelectionWidget" name="leProjectGlobalCrs" native="true">
                    <property name="focusPolicy">
                     <enum>Qt::StrongFocus</enum>
                    </property>
                   </widget>
                  </item>
                 </layout>
                </widget>
               </item>
               <item row="3" column="0" rowspan="2">
                <widget class="QgsCollapsibleGroupBox" name="mDefaultDatumTransformGroupBox">
                 <property name="title">
                  <string>Default datum transformations</string>
                 </property>
                 <layout class="QGridLayout" name="gridLayout_10">
                  <item row="1" column="0">
                   <layout class="QHBoxLayout" name="horizontalLayout_38">
                    <item>
                     <widget class="QToolButton" name="mAddDefaultTransformButton">
                      <property name="text">
                       <string/>
                      </property>
                      <property name="icon">
                       <iconset resource="../../images/images.qrc">
                        <normaloff>:/images/themes/default/symbologyAdd.svg</normaloff>:/images/themes/default/symbologyAdd.svg</iconset>
                      </property>
                     </widget>
                    </item>
                    <item>
                     <widget class="QToolButton" name="mRemoveDefaultTransformButton">
                      <property name="text">
                       <string/>
                      </property>
                      <property name="icon">
                       <iconset resource="../../images/images.qrc">
                        <normaloff>:/images/themes/default/symbologyRemove.svg</normaloff>:/images/themes/default/symbologyRemove.svg</iconset>
                      </property>
                     </widget>
                    </item>
                    <item>
                     <spacer name="horizontalSpacer_38">
                      <property name="orientation">
                       <enum>Qt::Horizontal</enum>
                      </property>
                      <property name="sizeHint" stdset="0">
                       <size>
                        <width>568</width>
                        <height>20</height>
                       </size>
                      </property>
                     </spacer>
                    </item>
                   </layout>
                  </item>
                  <item row="2" column="0">
                   <widget class="QTreeWidget" name="mDefaultDatumTransformTreeWidget">
                    <column>
                     <property name="text">
                      <string>Source CRS</string>
                     </property>
                    </column>
                    <column>
                     <property name="text">
                      <string>Destination CRS</string>
                     </property>
                    </column>
                    <column>
                     <property name="text">
                      <string>Source datum transform</string>
                     </property>
                    </column>
                    <column>
                     <property name="text">
                      <string>Destination datum transform</string>
                     </property>
                    </column>
                   </widget>
                  </item>
                  <item row="0" column="0">
                   <widget class="QCheckBox" name="chkShowDatumTransformDialog">
                    <property name="text">
                     <string>Ask for datum transformation when no default is defined</string>
                    </property>
                   </widget>
                  </item>
                 </layout>
                </widget>
               </item>
              </layout>
             </widget>
            </widget>
           </item>
          </layout>
         </widget>
         <widget class="QWidget" name="mOptionsPageLocale">
          <layout class="QVBoxLayout" name="verticalLayout_19">
           <property name="leftMargin">
            <number>0</number>
           </property>
           <property name="topMargin">
            <number>0</number>
           </property>
           <property name="rightMargin">
            <number>0</number>
           </property>
           <property name="bottomMargin">
            <number>0</number>
           </property>
           <item>
            <widget class="QScrollArea" name="mOptionsScrollArea_09">
             <property name="frameShape">
              <enum>QFrame::NoFrame</enum>
             </property>
             <property name="widgetResizable">
              <bool>true</bool>
             </property>
             <widget class="QWidget" name="mOptionsScrollAreaContents_09">
              <property name="geometry">
               <rect>
                <x>0</x>
                <y>0</y>
                <width>273</width>
                <height>236</height>
               </rect>
              </property>
              <layout class="QVBoxLayout" name="verticalLayout_32">
               <item>
                <widget class="QGroupBox" name="grpLocale">
                 <property name="title">
                  <string>O&amp;verride system locale</string>
                 </property>
                 <property name="checkable">
                  <bool>true</bool>
                 </property>
                 <layout class="QGridLayout" name="_12">
                  <item row="0" column="0">
                   <widget class="QLabel" name="label_5">
                    <property name="text">
                     <string>Locale to use instead</string>
                    </property>
                   </widget>
                  </item>
                  <item row="0" column="1">
                   <widget class="QComboBox" name="cboLocale"/>
                  </item>
                  <item row="1" column="0" colspan="2">
                   <widget class="QLabel" name="label_7">
                    <property name="text">
                     <string>&lt;b&gt;Note:&lt;/b&gt; Enabling / changing override on local requires an application restart</string>
                    </property>
                    <property name="wordWrap">
                     <bool>true</bool>
                    </property>
                   </widget>
                  </item>
                 </layout>
                </widget>
               </item>
               <item>
                <widget class="QGroupBox" name="groupBox_12">
                 <property name="title">
                  <string>Additional Info</string>
                 </property>
                 <layout class="QGridLayout" name="_13">
                  <item row="0" column="0">
                   <widget class="QLabel" name="lblSystemLocale">
                    <property name="text">
                     <string>Detected active locale on your system</string>
                    </property>
                   </widget>
                  </item>
                 </layout>
                </widget>
               </item>
               <item>
                <spacer name="verticalSpacer_2">
                 <property name="orientation">
                  <enum>Qt::Vertical</enum>
                 </property>
                 <property name="sizeHint" stdset="0">
                  <size>
                   <width>20</width>
                   <height>40</height>
                  </size>
                 </property>
                </spacer>
               </item>
              </layout>
             </widget>
            </widget>
           </item>
          </layout>
         </widget>
         <widget class="QWidget" name="mOptionsPageAuth">
          <layout class="QVBoxLayout" name="verticalLayout_45">
           <property name="bottomMargin">
            <number>0</number>
           </property>
           <item>
            <widget class="QgsAuthEditorWidgets" name="mAuthConfigsGrpBx"/>
           </item>
          </layout>
         </widget>
         <widget class="QWidget" name="mOptionsPageNetwork">
          <layout class="QVBoxLayout" name="verticalLayout_20">
           <property name="leftMargin">
            <number>0</number>
           </property>
           <property name="topMargin">
            <number>0</number>
           </property>
           <property name="rightMargin">
            <number>0</number>
           </property>
           <property name="bottomMargin">
            <number>0</number>
           </property>
           <item>
            <widget class="QScrollArea" name="mOptionsScrollArea_10">
             <property name="frameShape">
              <enum>QFrame::NoFrame</enum>
             </property>
             <property name="widgetResizable">
              <bool>true</bool>
             </property>
             <widget class="QWidget" name="mOptionsScrollAreaContents_10">
              <property name="geometry">
               <rect>
                <x>0</x>
                <y>0</y>
                <width>484</width>
                <height>689</height>
               </rect>
              </property>
              <layout class="QVBoxLayout" name="verticalLayout_33">
               <item>
                <widget class="QGroupBox" name="groupBox_20">
                 <property name="title">
                  <string>General</string>
                 </property>
                 <layout class="QVBoxLayout" name="verticalLayout_34">
                  <item>
                   <layout class="QHBoxLayout" name="horizontalLayout_2">
                    <item>
                     <widget class="QLabel" name="label_9">
                      <property name="text">
                       <string>WMS search address</string>
                      </property>
                     </widget>
                    </item>
                    <item>
                     <widget class="QLineEdit" name="leWmsSearch"/>
                    </item>
                   </layout>
                  </item>
                  <item>
                   <layout class="QHBoxLayout" name="horizontalLayout_11">
                    <item>
                     <widget class="QLabel" name="mNetworkTimeoutLabel">
                      <property name="text">
                       <string>Timeout for network requests (ms)</string>
                      </property>
                     </widget>
                    </item>
                    <item>
                     <widget class="QSpinBox" name="mNetworkTimeoutSpinBox">
                      <property name="maximum">
                       <number>100000000</number>
                      </property>
                     </widget>
                    </item>
                   </layout>
                  </item>
                  <item>
                   <layout class="QHBoxLayout" name="horizontalLayout_40">
                    <item>
                     <widget class="QLabel" name="label_45">
                      <property name="text">
                       <string>Default expiration period for WMS capabilities (hours)</string>
                      </property>
                     </widget>
                    </item>
                    <item>
                     <widget class="QSpinBox" name="mDefaultCapabilitiesExpirySpinBox">
                      <property name="maximum">
                       <number>100000000</number>
                      </property>
                     </widget>
                    </item>
                   </layout>
                  </item>
                  <item>
                   <layout class="QHBoxLayout" name="horizontalLayout_17">
                    <item>
                     <widget class="QLabel" name="label_32">
                      <property name="text">
                       <string>Default expiration period for WMS-C/WMTS tiles (hours)</string>
                      </property>
                     </widget>
                    </item>
                    <item>
                     <widget class="QSpinBox" name="mDefaultTileExpirySpinBox">
                      <property name="maximum">
                       <number>100000000</number>
                      </property>
                     </widget>
                    </item>
                   </layout>
                  </item>
                  <item>
                   <layout class="QHBoxLayout" name="horizontalLayout_33">
                    <item>
                     <widget class="QLabel" name="label_57">
                      <property name="text">
                       <string>Max retry in case of tile or feature request errors</string>
                      </property>
                     </widget>
                    </item>
                    <item>
                     <widget class="QSpinBox" name="mDefaultTileMaxRetrySpinBox">
                      <property name="maximum">
                       <number>100000000</number>
                      </property>
                     </widget>
                    </item>
                   </layout>
                  </item>
                  <item>
                   <layout class="QHBoxLayout" name="horizontalLayout_35">
                    <item>
                     <widget class="QLabel" name="lblUserAgent">
                      <property name="text">
                       <string>User-Agent</string>
                      </property>
                     </widget>
                    </item>
                    <item>
                     <widget class="QLineEdit" name="leUserAgent"/>
                    </item>
                   </layout>
                  </item>
                 </layout>
                </widget>
               </item>
               <item>
                <widget class="QGroupBox" name="grpCache">
                 <property name="title">
                  <string>Cache settings</string>
                 </property>
                 <layout class="QGridLayout" name="gridLayout_2">
                  <item row="0" column="0">
                   <widget class="QLabel" name="label_10">
                    <property name="text">
                     <string>Directory</string>
                    </property>
                   </widget>
                  </item>
                  <item row="0" column="1">
                   <widget class="QLineEdit" name="mCacheDirectory"/>
                  </item>
                  <item row="0" column="2">
                   <widget class="QToolButton" name="mBrowseCacheDirectory">
                    <property name="toolTip">
                     <string>Select folder</string>
                    </property>
                    <property name="text">
                     <string/>
                    </property>
                    <property name="icon">
                     <iconset resource="../../images/images.qrc">
                      <normaloff>:/images/themes/default/mActionFileOpen.svg</normaloff>:/images/themes/default/mActionFileOpen.svg</iconset>
                    </property>
                   </widget>
                  </item>
                  <item row="2" column="0">
                   <widget class="QLabel" name="label_11">
                    <property name="text">
                     <string>Size [KiB]</string>
                    </property>
                   </widget>
                  </item>
                  <item row="2" column="1">
                   <widget class="QSpinBox" name="mCacheSize"/>
                  </item>
                  <item row="2" column="2">
                   <widget class="QToolButton" name="mClearCache">
                    <property name="toolTip">
                     <string>Clear</string>
                    </property>
                    <property name="text">
                     <string/>
                    </property>
                    <property name="icon">
                     <iconset resource="../../images/images.qrc">
                      <normaloff>:/images/themes/default/mActionUndo.svg</normaloff>:/images/themes/default/mActionUndo.svg</iconset>
                    </property>
                   </widget>
                  </item>
                 </layout>
                </widget>
               </item>
               <item>
                <widget class="QgsCollapsibleGroupBox" name="grpProxy">
                 <property name="title">
                  <string>Use pro&amp;xy for web access</string>
                 </property>
                 <property name="flat">
                  <bool>false</bool>
                 </property>
                 <property name="checkable">
                  <bool>true</bool>
                 </property>
                 <property name="collapsed" stdset="0">
                  <bool>false</bool>
                 </property>
                 <property name="saveCollapsedState" stdset="0">
                  <bool>true</bool>
                 </property>
                 <layout class="QGridLayout" name="gridLayout_1">
                  <item row="0" column="0" colspan="5">
                   <layout class="QGridLayout" name="gridLayout_17">
                    <item row="0" column="1">
                     <widget class="QComboBox" name="mProxyTypeComboBox"/>
                    </item>
                    <item row="0" column="0">
                     <widget class="QLabel" name="mTypeLabel">
                      <property name="sizePolicy">
                       <sizepolicy hsizetype="Maximum" vsizetype="Preferred">
                        <horstretch>0</horstretch>
                        <verstretch>0</verstretch>
                       </sizepolicy>
                      </property>
                      <property name="text">
                       <string>Proxy type</string>
                      </property>
                     </widget>
                    </item>
                    <item row="0" column="2">
                     <widget class="QLabel" name="label_41">
                      <property name="styleSheet">
                       <string notr="true">QLabel {color: rgb(120, 120, 120);}</string>
                      </property>
                      <property name="text">
                       <string>Default uses system's proxy</string>
                      </property>
                     </widget>
                    </item>
                    <item row="1" column="0" colspan="3">
                     <widget class="QFrame" name="frameManualProxy">
                      <property name="frameShape">
                       <enum>QFrame::NoFrame</enum>
                      </property>
                      <property name="frameShadow">
                       <enum>QFrame::Raised</enum>
                      </property>
                      <layout class="QGridLayout" name="gridLayout_18">
                       <property name="leftMargin">
                        <number>0</number>
                       </property>
                       <property name="rightMargin">
                        <number>0</number>
                       </property>
                       <item row="2" column="2">
                        <widget class="QLineEdit" name="leProxyUser">
                         <property name="toolTip">
                          <string>Leave this blank if no proxy username / password are required</string>
                         </property>
                        </widget>
                       </item>
                       <item row="3" column="2">
                        <widget class="QLineEdit" name="leProxyPassword">
                         <property name="toolTip">
                          <string>Leave this blank if no proxy username / password are required</string>
                         </property>
                         <property name="echoMode">
                          <enum>QLineEdit::Password</enum>
                         </property>
                        </widget>
                       </item>
                       <item row="2" column="1">
                        <widget class="QLabel" name="lblUser">
                         <property name="text">
                          <string>User</string>
                         </property>
                        </widget>
                       </item>
                       <item row="3" column="1">
                        <widget class="QLabel" name="lblPassword">
                         <property name="text">
                          <string>Password</string>
                         </property>
                        </widget>
                       </item>
                       <item row="0" column="2">
                        <widget class="QLineEdit" name="leProxyHost"/>
                       </item>
                       <item row="1" column="1">
                        <widget class="QLabel" name="lblProxyPort">
                         <property name="text">
                          <string>Port</string>
                         </property>
                        </widget>
                       </item>
                       <item row="1" column="2">
                        <widget class="QLineEdit" name="leProxyPort"/>
                       </item>
                       <item row="0" column="1">
                        <widget class="QLabel" name="lblProxyHost">
                         <property name="text">
                          <string>Host</string>
                         </property>
                        </widget>
                       </item>
                       <item row="1" column="0">
                        <spacer name="horizontalSpacer_27">
                         <property name="orientation">
                          <enum>Qt::Horizontal</enum>
                         </property>
                         <property name="sizeType">
                          <enum>QSizePolicy::Fixed</enum>
                         </property>
                         <property name="sizeHint" stdset="0">
                          <size>
                           <width>12</width>
                           <height>20</height>
                          </size>
                         </property>
                        </spacer>
                       </item>
                      </layout>
                     </widget>
                    </item>
                   </layout>
                  </item>
                  <item row="7" column="0" rowspan="2" colspan="5">
                   <widget class="QGroupBox" name="grpUrlExclude">
                    <property name="title">
                     <string/>
                    </property>
                    <property name="flat">
                     <bool>true</bool>
                    </property>
                    <layout class="QGridLayout" name="gridLayout_5">
                     <property name="leftMargin">
                      <number>0</number>
                     </property>
                     <property name="rightMargin">
                      <number>0</number>
                     </property>
                     <item row="2" column="3">
                      <widget class="QToolButton" name="mRemoveUrlPushButton">
                       <property name="toolTip">
                        <string>Remove selected URL</string>
                       </property>
                       <property name="text">
                        <string/>
                       </property>
                       <property name="icon">
                        <iconset resource="../../images/images.qrc">
                         <normaloff>:/images/themes/default/symbologyRemove.svg</normaloff>:/images/themes/default/symbologyRemove.svg</iconset>
                       </property>
                      </widget>
                     </item>
                     <item row="2" column="2">
                      <widget class="QToolButton" name="mAddUrlPushButton">
                       <property name="toolTip">
                        <string>Add URL to exclude</string>
                       </property>
                       <property name="text">
                        <string/>
                       </property>
                       <property name="icon">
                        <iconset resource="../../images/images.qrc">
                         <normaloff>:/images/themes/default/symbologyAdd.svg</normaloff>:/images/themes/default/symbologyAdd.svg</iconset>
                       </property>
                      </widget>
                     </item>
                     <item row="2" column="0">
                      <widget class="QLabel" name="label_47">
                       <property name="text">
                        <string>Exclude URLs (starting with)</string>
                       </property>
                      </widget>
                     </item>
                     <item row="2" column="1">
                      <spacer name="horizontalSpacer">
                       <property name="orientation">
                        <enum>Qt::Horizontal</enum>
                       </property>
                       <property name="sizeHint" stdset="0">
                        <size>
                         <width>40</width>
                         <height>20</height>
                        </size>
                       </property>
                      </spacer>
                     </item>
                     <item row="3" column="0" colspan="4">
                      <widget class="QListWidget" name="mExcludeUrlListWidget"/>
                     </item>
                    </layout>
                   </widget>
                  </item>
                 </layout>
                </widget>
               </item>
               <item>
                <spacer name="verticalSpacer_9">
                 <property name="orientation">
                  <enum>Qt::Vertical</enum>
                 </property>
                 <property name="sizeHint" stdset="0">
                  <size>
                   <width>20</width>
                   <height>40</height>
                  </size>
                 </property>
                </spacer>
               </item>
              </layout>
             </widget>
            </widget>
           </item>
          </layout>
         </widget>
         <widget class="QWidget" name="mOptionsPageVariables">
          <layout class="QVBoxLayout" name="verticalLayout_40">
           <item>
            <widget class="QGroupBox" name="groupBox_25">
             <property name="title">
              <string>Expression Variables</string>
             </property>
             <layout class="QVBoxLayout" name="verticalLayout_41">
              <item>
               <widget class="QgsVariableEditorWidget" name="mVariableEditor" native="true">
                <property name="settingGroup" stdset="0">
                 <string notr="true">globalOptions</string>
                </property>
               </widget>
              </item>
             </layout>
            </widget>
           </item>
          </layout>
         </widget>
         <widget class="QWidget" name="mOptionsPageSettingsEditor">
          <layout class="QVBoxLayout" name="verticalLayout_43">
           <item>
            <widget class="QGroupBox" name="groupBox_26">
             <property name="title">
              <string>Advanced Settings Editor</string>
             </property>
             <layout class="QVBoxLayout" name="verticalLayout_42">
              <item>
               <widget class="QWidget" name="mAdvancedSettingsWarning" native="true">
                <layout class="QVBoxLayout" name="verticalLayout_44">
                 <item>
                  <widget class="QLabel" name="label_44">
                   <property name="text">
                    <string>&lt;html&gt;&lt;head/&gt;&lt;body&gt;&lt;p&gt;Changes on this page are dangerous and can break your QGIS installation in various ways. Any change you make is applied immediately, without clicking the &lt;span style=&quot; font-style:italic;&quot;&gt;ok&lt;/span&gt; button.&lt;/p&gt;&lt;/body&gt;&lt;/html&gt;</string>
                   </property>
                   <property name="wordWrap">
                    <bool>true</bool>
                   </property>
                  </widget>
                 </item>
                 <item>
                  <widget class="QPushButton" name="mAdvancedSettingsEnableButton">
                   <property name="text">
                    <string>I will be careful, I promise!</string>
                   </property>
                  </widget>
                 </item>
                </layout>
               </widget>
              </item>
              <item>
               <widget class="QgsSettingsTree" name="mAdvancedSettingsEditor" native="true">
                <property name="visible">
                 <bool>false</bool>
                </property>
               </widget>
              </item>
             </layout>
            </widget>
           </item>
          </layout>
         </widget>
        </widget>
       </item>
      </layout>
     </widget>
    </widget>
   </item>
   <item>
    <widget class="QFrame" name="mButtonBoxFrame">
     <property name="sizePolicy">
      <sizepolicy hsizetype="Preferred" vsizetype="Maximum">
       <horstretch>0</horstretch>
       <verstretch>0</verstretch>
      </sizepolicy>
     </property>
     <property name="minimumSize">
      <size>
       <width>0</width>
       <height>0</height>
      </size>
     </property>
     <property name="frameShape">
      <enum>QFrame::NoFrame</enum>
     </property>
     <property name="frameShadow">
      <enum>QFrame::Raised</enum>
     </property>
     <layout class="QHBoxLayout" name="horizontalLayout">
      <property name="leftMargin">
       <number>6</number>
      </property>
      <property name="topMargin">
       <number>0</number>
      </property>
      <property name="rightMargin">
       <number>0</number>
      </property>
      <property name="bottomMargin">
       <number>0</number>
      </property>
      <item>
       <widget class="QDialogButtonBox" name="buttonBox">
        <property name="orientation">
         <enum>Qt::Horizontal</enum>
        </property>
        <property name="standardButtons">
         <set>QDialogButtonBox::Cancel|QDialogButtonBox::Help|QDialogButtonBox::Ok</set>
        </property>
       </widget>
      </item>
     </layout>
    </widget>
   </item>
  </layout>
 </widget>
 <layoutdefault spacing="6" margin="11"/>
 <customwidgets>
  <customwidget>
   <class>QgsCollapsibleGroupBox</class>
   <extends>QGroupBox</extends>
   <header>qgscollapsiblegroupbox.h</header>
   <container>1</container>
  </customwidget>
  <customwidget>
   <class>QgsColorButton</class>
   <extends>QToolButton</extends>
   <header>qgscolorbutton.h</header>
   <container>1</container>
  </customwidget>
  <customwidget>
   <class>QgsColorSchemeList</class>
   <extends>QWidget</extends>
   <header location="global">qgscolorschemelist.h</header>
   <container>1</container>
  </customwidget>
  <customwidget>
   <class>QgsVariableEditorWidget</class>
   <extends>QWidget</extends>
   <header location="global">qgsvariableeditorwidget.h</header>
   <container>1</container>
  </customwidget>
  <customwidget>
   <class>QgsProjectionSelectionWidget</class>
   <extends>QWidget</extends>
   <header>qgsprojectionselectionwidget.h</header>
   <container>1</container>
  </customwidget>
  <customwidget>
   <class>QgsScaleComboBox</class>
   <extends>QComboBox</extends>
   <header>qgsscalecombobox.h</header>
  </customwidget>
  <customwidget>
   <class>QgsSettingsTree</class>
   <extends>QWidget</extends>
   <header>qgssettingstree.h</header>
   <container>1</container>
  </customwidget>
  <customwidget>
   <class>QgsAuthEditorWidgets</class>
   <extends>QTabWidget</extends>
   <header>qgsautheditorwidgets.h</header>
   <container>1</container>
  </customwidget>
 </customwidgets>
 <tabstops>
  <tabstop>mOptionsListWidget</tabstop>
  <tabstop>mOptionsScrollArea_01</tabstop>
  <tabstop>cmbStyle</tabstop>
  <tabstop>cmbUITheme</tabstop>
  <tabstop>cmbIconSize</tabstop>
  <tabstop>mFontFamilyRadioQt</tabstop>
  <tabstop>mFontFamilyRadioCustom</tabstop>
  <tabstop>mFontFamilyComboBox</tabstop>
  <tabstop>spinFontSize</tabstop>
  <tabstop>mMessageTimeoutSpnBx</tabstop>
  <tabstop>cbxHideSplash</tabstop>
  <tabstop>cbxShowTips</tabstop>
  <tabstop>mCustomGroupBoxChkBx</tabstop>
  <tabstop>mNativeColorDialogsChkBx</tabstop>
  <tabstop>mLiveColorDialogsChkBx</tabstop>
  <tabstop>mProjectOnLaunchCmbBx</tabstop>
  <tabstop>mProjectOnLaunchLineEdit</tabstop>
  <tabstop>mProjectOnLaunchPushBtn</tabstop>
  <tabstop>cbxProjectDefaultNew</tabstop>
  <tabstop>pbnProjectDefaultSetCurrent</tabstop>
  <tabstop>pbnProjectDefaultReset</tabstop>
  <tabstop>leTemplateFolder</tabstop>
  <tabstop>pbnTemplateFolderBrowse</tabstop>
  <tabstop>pbnTemplateFolderReset</tabstop>
  <tabstop>chbAskToSaveProjectChanges</tabstop>
  <tabstop>mLayerDeleteConfirmationChkBx</tabstop>
  <tabstop>chbWarnOldProjectVersion</tabstop>
  <tabstop>cmbEnableMacros</tabstop>
  <tabstop>mOptionsScrollArea_03</tabstop>
  <tabstop>mBtnAddSVGPath</tabstop>
  <tabstop>mBtnRemoveSVGPath</tabstop>
  <tabstop>mListSVGPaths</tabstop>
  <tabstop>mBtnAddPluginPath</tabstop>
  <tabstop>mBtnRemovePluginPath</tabstop>
  <tabstop>mListPluginPaths</tabstop>
  <tabstop>mRestoreDefaultWindowStateBtn</tabstop>
  <tabstop>mCustomVariablesChkBx</tabstop>
  <tabstop>mAddCustomVarBtn</tabstop>
  <tabstop>mRemoveCustomVarBtn</tabstop>
  <tabstop>mCustomVariablesTable</tabstop>
  <tabstop>mCurrentVariablesTable</tabstop>
  <tabstop>mComboCopyFeatureFormat</tabstop>
  <tabstop>mCurrentVariablesQGISChxBx</tabstop>
  <tabstop>mOptionsScrollArea_11</tabstop>
  <tabstop>cbxAttributeTableDocked</tabstop>
  <tabstop>cmbAttrTableBehaviour</tabstop>
  <tabstop>mAttrTableViewComboBox</tabstop>
  <tabstop>spinBoxAttrTableRowCache</tabstop>
  <tabstop>leNullValue</tabstop>
  <tabstop>cmbScanItemsInBrowser</tabstop>
  <tabstop>cmbScanZipInBrowser</tabstop>
  <tabstop>cmbPromptRasterSublayers</tabstop>
  <tabstop>cbxIgnoreShapeEncoding</tabstop>
  <tabstop>cbxAddPostgisDC</tabstop>
  <tabstop>cbxAddOracleDC</tabstop>
  <tabstop>cbxCompileExpressions</tabstop>
  <tabstop>mBtnRemoveHiddenPath</tabstop>
  <tabstop>mListHiddenBrowserPaths</tabstop>
  <tabstop>mOptionsScrollArea_04</tabstop>
  <tabstop>chkAddedVisibility</tabstop>
  <tabstop>chkUseRenderCaching</tabstop>
  <tabstop>chkParallelRendering</tabstop>
  <tabstop>chkMaxThreads</tabstop>
  <tabstop>spinMaxThreads</tabstop>
  <tabstop>spinMapUpdateInterval</tabstop>
  <tabstop>mSimplifyDrawingGroupBox</tabstop>
  <tabstop>mSimplifyDrawingSpinBox</tabstop>
  <tabstop>mSimplifyAlgorithmComboBox</tabstop>
  <tabstop>mSimplifyDrawingAtProvider</tabstop>
  <tabstop>mSimplifyMaximumScaleComboBox</tabstop>
  <tabstop>chkAntiAliasing</tabstop>
  <tabstop>spnRed</tabstop>
  <tabstop>spnGreen</tabstop>
  <tabstop>spnBlue</tabstop>
  <tabstop>cboxContrastEnhancementAlgorithmSingleBand</tabstop>
  <tabstop>mRasterCumulativeCutLowerDoubleSpinBox</tabstop>
  <tabstop>mRasterCumulativeCutUpperDoubleSpinBox</tabstop>
  <tabstop>spnThreeBandStdDev</tabstop>
  <tabstop>mLogCanvasRefreshChkBx</tabstop>
  <tabstop>scrollArea</tabstop>
  <tabstop>mButtonAddColor</tabstop>
  <tabstop>mButtonRemoveColor</tabstop>
  <tabstop>mButtonCopyColors</tabstop>
  <tabstop>mButtonPasteColors</tabstop>
  <tabstop>mButtonImportColors</tabstop>
  <tabstop>mButtonExportColors</tabstop>
  <tabstop>mOptionsScrollArea_06</tabstop>
  <tabstop>pbnSelectionColor</tabstop>
  <tabstop>pbnCanvasColor</tabstop>
  <tabstop>cmbLegendDoubleClickAction</tabstop>
  <tabstop>capitalizeCheckBox</tabstop>
  <tabstop>mLegendLayersBoldChkBx</tabstop>
  <tabstop>mLegendGroupsBoldChkBx</tabstop>
  <tabstop>cbxLegendClassifiers</tabstop>
  <tabstop>cbxCreateRasterLegendIcons</tabstop>
  <tabstop>mLegendGraphicResolutionSpinBox</tabstop>
  <tabstop>mOptionsScrollArea_05</tabstop>
  <tabstop>spinBoxIdentifyValue</tabstop>
  <tabstop>mIdentifyHighlightColorButton</tabstop>
  <tabstop>mIdentifyHighlightBufferSpinBox</tabstop>
  <tabstop>mIdentifyHighlightMinWidthSpinBox</tabstop>
  <tabstop>pbnMeasureColor</tabstop>
  <tabstop>mDecimalPlacesSpinBox</tabstop>
  <tabstop>mKeepBaseUnitCheckBox</tabstop>
  <tabstop>mDistanceUnitsComboBox</tabstop>
  <tabstop>mAreaUnitsComboBox</tabstop>
  <tabstop>mAngleUnitsComboBox</tabstop>
  <tabstop>spinZoomFactor</tabstop>
  <tabstop>mListGlobalScales</tabstop>
  <tabstop>pbnAddScale</tabstop>
  <tabstop>pbnRemoveScale</tabstop>
  <tabstop>pbnDefaultScaleValues</tabstop>
  <tabstop>pbnImportScales</tabstop>
  <tabstop>pbnExportScales</tabstop>
  <tabstop>mOptionsScrollArea_12</tabstop>
  <tabstop>mComposerFontComboBox</tabstop>
  <tabstop>mGridStyleComboBox</tabstop>
  <tabstop>mGridColorButton</tabstop>
  <tabstop>mGridResolutionSpinBox</tabstop>
  <tabstop>mOffsetXSpinBox</tabstop>
  <tabstop>mOffsetYSpinBox</tabstop>
  <tabstop>mSnapToleranceSpinBox</tabstop>
  <tabstop>mBtnAddTemplatePath</tabstop>
  <tabstop>mBtnRemoveTemplatePath</tabstop>
  <tabstop>mListComposerTemplatePaths</tabstop>
  <tabstop>mOptionsScrollArea_07</tabstop>
  <tabstop>chkDisableAttributeValuesDlg</tabstop>
  <tabstop>chkReuseLastValues</tabstop>
  <tabstop>mValidateGeometries</tabstop>
  <tabstop>mLineWidthSpinBox</tabstop>
  <tabstop>mLineColorToolButton</tabstop>
  <tabstop>mFillColorToolButton</tabstop>
  <tabstop>mLineGhostCheckBox</tabstop>
  <tabstop>mDefaultSnapModeComboBox</tabstop>
  <tabstop>mDefaultSnappingToleranceSpinBox</tabstop>
  <tabstop>mDefaultSnappingToleranceComboBox</tabstop>
  <tabstop>mSearchRadiusVertexEditSpinBox</tabstop>
  <tabstop>mSearchRadiusVertexEditComboBox</tabstop>
  <tabstop>mMarkersOnlyForSelectedCheckBox</tabstop>
  <tabstop>mMarkerStyleComboBox</tabstop>
  <tabstop>mMarkerSizeSpinBox</tabstop>
  <tabstop>mOffsetJoinStyleComboBox</tabstop>
  <tabstop>mOffsetQuadSegSpinBox</tabstop>
  <tabstop>mCurveOffsetMiterLimitComboBox</tabstop>
  <tabstop>mOptionsScrollArea_02</tabstop>
  <tabstop>cmbEditCreateOptions</tabstop>
  <tabstop>pbnEditCreateOptions</tabstop>
  <tabstop>pbnEditPyramidsOptions</tabstop>
  <tabstop>lstGdalDrivers</tabstop>
  <tabstop>mOptionsScrollArea_08</tabstop>
  <tabstop>radOtfNone</tabstop>
  <tabstop>radOtfAuto</tabstop>
  <tabstop>radOtfTransform</tabstop>
  <tabstop>leProjectGlobalCrs</tabstop>
  <tabstop>radPromptForProjection</tabstop>
  <tabstop>radUseProjectProjection</tabstop>
  <tabstop>radUseGlobalProjection</tabstop>
  <tabstop>leLayerGlobalCrs</tabstop>
  <tabstop>chkShowDatumTransformDialog</tabstop>
  <tabstop>mAddDefaultTransformButton</tabstop>
  <tabstop>mRemoveDefaultTransformButton</tabstop>
  <tabstop>mDefaultDatumTransformTreeWidget</tabstop>
  <tabstop>mOptionsScrollArea_09</tabstop>
  <tabstop>grpLocale</tabstop>
  <tabstop>cboLocale</tabstop>
  <tabstop>mAuthConfigsGrpBx</tabstop>
  <tabstop>leWmsSearch</tabstop>
  <tabstop>mNetworkTimeoutSpinBox</tabstop>
  <tabstop>mDefaultCapabilitiesExpirySpinBox</tabstop>
  <tabstop>mDefaultTileExpirySpinBox</tabstop>
  <tabstop>mDefaultTileMaxRetrySpinBox</tabstop>
  <tabstop>leUserAgent</tabstop>
  <tabstop>mCacheDirectory</tabstop>
  <tabstop>mBrowseCacheDirectory</tabstop>
  <tabstop>mCacheSize</tabstop>
  <tabstop>mClearCache</tabstop>
  <tabstop>grpProxy</tabstop>
  <tabstop>mProxyTypeComboBox</tabstop>
  <tabstop>leProxyHost</tabstop>
  <tabstop>leProxyPort</tabstop>
  <tabstop>leProxyUser</tabstop>
  <tabstop>leProxyPassword</tabstop>
  <tabstop>mRemoveUrlPushButton</tabstop>
  <tabstop>mAdvancedSettingsEnableButton</tabstop>
  <tabstop>cbxCheckVersion</tabstop>
  <tabstop>mOptionsScrollArea_10</tabstop>
  <tabstop>mAddUrlPushButton</tabstop>
  <tabstop>mExcludeUrlListWidget</tabstop>
 </tabstops>
 <resources>
  <include location="../../images/images.qrc"/>
 </resources>
 <connections>
  <connection>
   <sender>mOptionsListWidget</sender>
   <signal>currentRowChanged(int)</signal>
   <receiver>mOptionsStackedWidget</receiver>
   <slot>setCurrentIndex(int)</slot>
   <hints>
    <hint type="sourcelabel">
     <x>144</x>
     <y>196</y>
    </hint>
    <hint type="destinationlabel">
     <x>790</x>
     <y>43</y>
    </hint>
   </hints>
  </connection>
  <connection>
   <sender>chkMaxThreads</sender>
   <signal>toggled(bool)</signal>
   <receiver>spinMaxThreads</receiver>
   <slot>setEnabled(bool)</slot>
   <hints>
    <hint type="sourcelabel">
     <x>589</x>
     <y>110</y>
    </hint>
    <hint type="destinationlabel">
     <x>753</x>
     <y>126</y>
    </hint>
   </hints>
  </connection>
  <connection>
   <sender>radUseGlobalProjection</sender>
   <signal>toggled(bool)</signal>
   <receiver>leLayerGlobalCrs</receiver>
   <slot>setEnabled(bool)</slot>
   <hints>
    <hint type="sourcelabel">
     <x>290</x>
     <y>295</y>
    </hint>
    <hint type="destinationlabel">
     <x>367</x>
     <y>315</y>
    </hint>
   </hints>
  </connection>
  <connection>
   <sender>mAdvancedSettingsEnableButton</sender>
   <signal>clicked()</signal>
   <receiver>mAdvancedSettingsEditor</receiver>
   <slot>show()</slot>
   <hints>
    <hint type="sourcelabel">
     <x>481</x>
     <y>261</y>
    </hint>
    <hint type="destinationlabel">
     <x>481</x>
     <y>412</y>
    </hint>
   </hints>
  </connection>
  <connection>
   <sender>mAdvancedSettingsEnableButton</sender>
   <signal>clicked()</signal>
   <receiver>mAdvancedSettingsWarning</receiver>
   <slot>hide()</slot>
   <hints>
    <hint type="sourcelabel">
     <x>481</x>
     <y>261</y>
    </hint>
    <hint type="destinationlabel">
     <x>481</x>
     <y>164</y>
    </hint>
   </hints>
  </connection>
 </connections>
</ui><|MERGE_RESOLUTION|>--- conflicted
+++ resolved
@@ -1023,13 +1023,8 @@
                <rect>
                 <x>0</x>
                 <y>0</y>
-<<<<<<< HEAD
-                <width>839</width>
-                <height>850</height>
-=======
                 <width>843</width>
                 <height>1065</height>
->>>>>>> 3e2b4fc4
                </rect>
               </property>
               <layout class="QVBoxLayout" name="verticalLayout_22">
@@ -1916,13 +1911,8 @@
                <rect>
                 <x>0</x>
                 <y>0</y>
-<<<<<<< HEAD
-                <width>839</width>
-                <height>982</height>
-=======
                 <width>674</width>
                 <height>936</height>
->>>>>>> 3e2b4fc4
                </rect>
               </property>
               <layout class="QGridLayout" name="gridLayout_22">
@@ -3862,13 +3852,8 @@
                <rect>
                 <x>0</x>
                 <y>0</y>
-<<<<<<< HEAD
-                <width>839</width>
-                <height>734</height>
-=======
                 <width>543</width>
                 <height>667</height>
->>>>>>> 3e2b4fc4
                </rect>
               </property>
               <layout class="QVBoxLayout" name="verticalLayout_31">
