--- conflicted
+++ resolved
@@ -209,11 +209,7 @@
           </sizepolicy>
          </property>
          <property name="currentIndex">
-<<<<<<< HEAD
           <number>4</number>
-=======
-          <number>1</number>
->>>>>>> 76c1bb53
          </property>
          <widget class="QWidget" name="mProjOpts_01">
           <layout class="QVBoxLayout" name="verticalLayout_6">
@@ -242,13 +238,8 @@
                <rect>
                 <x>0</x>
                 <y>0</y>
-<<<<<<< HEAD
                 <width>637</width>
                 <height>698</height>
-=======
-                <width>683</width>
-                <height>779</height>
->>>>>>> 76c1bb53
                </rect>
               </property>
               <layout class="QVBoxLayout" name="verticalLayout_8">
@@ -852,13 +843,8 @@
                <rect>
                 <x>0</x>
                 <y>0</y>
-<<<<<<< HEAD
                 <width>328</width>
                 <height>54</height>
-=======
-                <width>683</width>
-                <height>779</height>
->>>>>>> 76c1bb53
                </rect>
               </property>
               <layout class="QVBoxLayout" name="verticalLayout_7">
@@ -916,11 +902,7 @@
                <rect>
                 <x>0</x>
                 <y>0</y>
-<<<<<<< HEAD
                 <width>141</width>
-=======
-                <width>132</width>
->>>>>>> 76c1bb53
                 <height>100</height>
                </rect>
               </property>
@@ -1001,13 +983,8 @@
                <rect>
                 <x>0</x>
                 <y>0</y>
-<<<<<<< HEAD
                 <width>379</width>
                 <height>336</height>
-=======
-                <width>376</width>
-                <height>324</height>
->>>>>>> 76c1bb53
                </rect>
               </property>
               <layout class="QVBoxLayout" name="verticalLayout_12">
@@ -1382,15 +1359,9 @@
               <property name="geometry">
                <rect>
                 <x>0</x>
-<<<<<<< HEAD
                 <y>-596</y>
                 <width>671</width>
                 <height>1595</height>
-=======
-                <y>0</y>
-                <width>536</width>
-                <height>1570</height>
->>>>>>> 76c1bb53
                </rect>
               </property>
               <layout class="QVBoxLayout" name="verticalLayout_13">
@@ -1763,11 +1734,7 @@
                     </layout>
                    </widget>
                   </item>
-<<<<<<< HEAD
                   <item row="2" column="1">
-=======
-                  <item row="1" column="1" colspan="2">
->>>>>>> 76c1bb53
                    <widget class="QgsCollapsibleGroupBox" name="mLayerRestrictionsGroupBox">
                     <property name="title">
                      <string>Exclude layers</string>
@@ -1907,7 +1874,6 @@
                     </item>
                    </layout>
                   </item>
-<<<<<<< HEAD
                   <item row="4" column="0" colspan="2">
                    <layout class="QHBoxLayout" name="grpWMSPrecision">
                     <item>
@@ -1945,21 +1911,6 @@
                      <widget class="QLineEdit" name="mWMSUrlLineEdit"/>
                     </item>
                    </layout>
-=======
-                  <item row="2" column="0">
-                   <widget class="QCheckBox" name="mAddWktGeometryCheckBox">
-                    <property name="text">
-                     <string>Add geometry to feature response</string>
-                    </property>
-                   </widget>
-                  </item>
-                  <item row="2" column="1" colspan="2">
-                   <widget class="QCheckBox" name="mWmsUseLayerIDs">
-                    <property name="text">
-                     <string>Use layer ids as names</string>
-                    </property>
-                   </widget>
->>>>>>> 76c1bb53
                   </item>
                  </layout>
                 </widget>
@@ -2157,13 +2108,8 @@
                <rect>
                 <x>0</x>
                 <y>0</y>
-<<<<<<< HEAD
                 <width>170</width>
                 <height>54</height>
-=======
-                <width>683</width>
-                <height>779</height>
->>>>>>> 76c1bb53
                </rect>
               </property>
               <layout class="QVBoxLayout" name="verticalLayout_17">
