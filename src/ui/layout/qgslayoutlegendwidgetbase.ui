--- conflicted
+++ resolved
@@ -63,15 +63,9 @@
       <property name="geometry">
        <rect>
         <x>0</x>
-<<<<<<< HEAD
-        <y>-1172</y>
-        <width>359</width>
-        <height>2146</height>
-=======
         <y>0</y>
         <width>367</width>
         <height>2191</height>
->>>>>>> c640f465
        </rect>
       </property>
       <layout class="QVBoxLayout" name="mainLayout">
@@ -1391,7 +1385,6 @@
    <header>qgspropertyoverridebutton.h</header>
   </customwidget>
   <customwidget>
-<<<<<<< HEAD
    <class>QgsScrollArea</class>
    <extends>QScrollArea</extends>
    <header>qgsscrollarea.h</header>
@@ -1407,7 +1400,9 @@
    <class>QgsLayoutItemComboBox</class>
    <extends>QComboBox</extends>
    <header>qgslayoutitemcombobox.h</header>
-=======
+   <container>1</container>
+  </customwidget>
+  <customwidget>
    <class>QgsColorButton</class>
    <extends>QToolButton</extends>
    <header>qgscolorbutton.h</header>
@@ -1422,13 +1417,6 @@
    <class>QgsAlignmentComboBox</class>
    <extends>QComboBox</extends>
    <header>qgsalignmentcombobox.h</header>
-  </customwidget>
-  <customwidget>
-   <class>QgsCollapsibleGroupBoxBasic</class>
-   <extends>QGroupBox</extends>
-   <header location="global">qgscollapsiblegroupbox.h</header>
-   <container>1</container>
->>>>>>> c640f465
   </customwidget>
   <customwidget>
    <class>QgsLayerTreeView</class>
