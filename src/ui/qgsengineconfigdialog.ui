--- conflicted
+++ resolved
@@ -6,13 +6,8 @@
    <rect>
     <x>0</x>
     <y>0</y>
-<<<<<<< HEAD
-    <width>315</width>
-    <height>298</height>
-=======
     <width>435</width>
     <height>307</height>
->>>>>>> aa31c8c6
    </rect>
   </property>
   <property name="windowTitle">
@@ -212,11 +207,7 @@
    <item>
     <widget class="QCheckBox" name="chkShowAllLabels">
      <property name="text">
-<<<<<<< HEAD
-      <string>Show all labels for all layers (with collisions)</string>
-=======
       <string>Show all labels and features (i.e. including colliding objects)</string>
->>>>>>> aa31c8c6
      </property>
     </widget>
    </item>
