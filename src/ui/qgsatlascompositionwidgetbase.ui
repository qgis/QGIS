<?xml version="1.0" encoding="UTF-8"?>
<ui version="4.0">
 <class>QgsAtlasCompositionWidgetBase</class>
 <widget class="QWidget" name="QgsAtlasCompositionWidgetBase">
  <property name="geometry">
   <rect>
    <x>0</x>
    <y>0</y>
    <width>413</width>
    <height>726</height>
   </rect>
  </property>
  <property name="sizePolicy">
   <sizepolicy hsizetype="Expanding" vsizetype="Expanding">
    <horstretch>0</horstretch>
    <verstretch>0</verstretch>
   </sizepolicy>
  </property>
  <property name="windowTitle">
   <string>Atlas generation</string>
  </property>
  <layout class="QVBoxLayout" name="verticalLayout">
   <item>
    <widget class="QgsCollapsibleGroupBox" name="mUseAtlasGroupBox">
     <property name="sizePolicy">
      <sizepolicy hsizetype="Preferred" vsizetype="Maximum">
       <horstretch>0</horstretch>
       <verstretch>0</verstretch>
      </sizepolicy>
     </property>
     <property name="title">
      <string>Generate an atlas</string>
     </property>
     <property name="checkable">
      <bool>true</bool>
     </property>
     <layout class="QFormLayout" name="formLayout">
      <property name="fieldGrowthPolicy">
       <enum>QFormLayout::AllNonFixedFieldsGrow</enum>
      </property>
      <item row="0" column="0">
       <widget class="QLabel" name="mComposerMapToUseLabel">
        <property name="text">
         <string>Composer map to use</string>
        </property>
       </widget>
      </item>
      <item row="0" column="1">
       <widget class="QComboBox" name="mComposerMapComboBox"/>
      </item>
      <item row="1" column="0" colspan="2">
       <widget class="Line" name="mLine_1">
        <property name="orientation">
         <enum>Qt::Horizontal</enum>
        </property>
       </widget>
      </item>
      <item row="2" column="0">
       <widget class="QLabel" name="mCoverageLayerLabel">
        <property name="text">
         <string>Coverage layer</string>
        </property>
       </widget>
      </item>
      <item row="2" column="1">
       <widget class="QComboBox" name="mAtlasCoverageLayerComboBox">
        <property name="contextMenuPolicy">
         <enum>Qt::NoContextMenu</enum>
        </property>
       </widget>
      </item>
      <item row="3" column="0">
       <widget class="QCheckBox" name="mAtlasHideCoverageCheckBox">
        <property name="toolTip">
         <string>Hide the coverage layer when generating the output</string>
        </property>
        <property name="text">
         <string>Hidden coverage layer</string>
        </property>
       </widget>
      </item>
      <item row="3" column="1">
       <widget class="QCheckBox" name="mAtlasFixedScaleCheckBox">
        <property name="text">
         <string>Fixed scale</string>
        </property>
       </widget>
      </item>
      <item row="4" column="0">
       <widget class="QLabel" name="mMarginAroundCoverageLabel">
        <property name="text">
         <string>Margin around coverage</string>
        </property>
       </widget>
      </item>
      <item row="4" column="1">
       <widget class="QSpinBox" name="mAtlasMarginSpinBox">
        <property name="suffix">
         <string> %</string>
        </property>
        <property name="maximum">
         <number>100</number>
        </property>
        <property name="value">
         <number>10</number>
        </property>
       </widget>
      </item>
      <item row="5" column="0" colspan="2">
       <widget class="Line" name="mLine_2">
        <property name="frameShadow">
         <enum>QFrame::Sunken</enum>
        </property>
        <property name="orientation">
         <enum>Qt::Horizontal</enum>
        </property>
       </widget>
      </item>
      <item row="6" column="0">
       <widget class="QLabel" name="mOutputNameLabel">
        <property name="text">
         <string>Output filename expression</string>
        </property>
       </widget>
      </item>
      <item row="6" column="1">
       <layout class="QHBoxLayout" name="horizontalLayout">
        <item>
         <widget class="QLineEdit" name="mAtlasFilenamePatternEdit"/>
        </item>
        <item>
         <widget class="QToolButton" name="mAtlasFilenameExpressionButton">
          <property name="text">
           <string>...</string>
          </property>
<<<<<<< HEAD
         </widget>
        </item>
       </layout>
      </item>
      <item row="7" column="0" colspan="2">
       <widget class="QCheckBox" name="mAtlasSingleFileCheckBox">
        <property name="text">
         <string>Single file export when possible</string>
        </property>
       </widget>
      </item>
     </layout>
=======
          <item>
           <layout class="QGridLayout" name="gridLayout_7" rowstretch="0,0,0,0,0,0,0,0,0,0" columnstretch="0,0,0">
            <item row="4" column="0">
             <widget class="QLabel" name="mAtlasFeatureFilterLabel">
              <property name="text">
               <string>Feature filter</string>
              </property>
             </widget>
            </item>
            <item row="2" column="0" colspan="2">
             <widget class="QCheckBox" name="mAtlasHideCoverageCheckBox">
              <property name="toolTip">
               <string>Hide the coverage layer when generating the output</string>
              </property>
              <property name="text">
               <string>Hidden coverage layer</string>
              </property>
             </widget>
            </item>
            <item row="5" column="0">
             <widget class="QLabel" name="label">
              <property name="text">
               <string>Margin around coverage</string>
              </property>
             </widget>
            </item>
            <item row="8" column="0">
             <widget class="QLabel" name="label_5">
              <property name="text">
               <string>Output filename expression</string>
              </property>
             </widget>
            </item>
            <item row="5" column="1">
             <widget class="QSpinBox" name="mAtlasMarginSpinBox">
              <property name="suffix">
               <string> %</string>
              </property>
              <property name="maximum">
               <number>100</number>
              </property>
              <property name="value">
               <number>10</number>
              </property>
             </widget>
            </item>
            <item row="8" column="2">
             <widget class="QToolButton" name="mAtlasFilenameExpressionButton">
              <property name="text">
               <string>...</string>
              </property>
             </widget>
            </item>
            <item row="8" column="1">
             <widget class="QLineEdit" name="mAtlasFilenamePatternEdit"/>
            </item>
            <item row="1" column="0">
             <widget class="QLabel" name="label_6">
              <property name="text">
               <string>Coverage layer</string>
              </property>
             </widget>
            </item>
            <item row="1" column="1">
             <widget class="QComboBox" name="mAtlasCoverageLayerComboBox">
              <property name="contextMenuPolicy">
               <enum>Qt::NoContextMenu</enum>
              </property>
             </widget>
            </item>
            <item row="6" column="0" colspan="2">
             <widget class="QCheckBox" name="mAtlasFixedScaleCheckBox">
              <property name="text">
               <string>Fixed scale</string>
              </property>
             </widget>
            </item>
            <item row="9" column="0" colspan="2">
             <widget class="QCheckBox" name="mAtlasSingleFileCheckBox">
              <property name="text">
               <string>Single file export when possible</string>
              </property>
             </widget>
            </item>
            <item row="0" column="1">
             <widget class="QComboBox" name="mComposerMapComboBox"/>
            </item>
            <item row="0" column="0">
             <widget class="QLabel" name="label_2">
              <property name="text">
               <string>Composer map to use</string>
              </property>
             </widget>
            </item>
            <item row="3" column="1">
             <widget class="QComboBox" name="mAtlasSortFeatureKeyComboBox">
              <property name="toolTip">
               <string>Sort key</string>
              </property>
             </widget>
            </item>
            <item row="4" column="1">
             <widget class="QLineEdit" name="mAtlasFeatureFilterEdit">
              <property name="toolTip">
               <string>Feature filter</string>
              </property>
             </widget>
            </item>
            <item row="3" column="0">
             <widget class="QCheckBox" name="mAtlasSortFeatureCheckBox">
              <property name="text">
               <string>Sort features</string>
              </property>
             </widget>
            </item>
            <item row="4" column="2">
             <widget class="QToolButton" name="mAtlasFeatureFilterButton">
              <property name="toolTip">
               <string>Open expression builder</string>
              </property>
              <property name="text">
               <string>...</string>
              </property>
             </widget>
            </item>
            <item row="3" column="2">
             <widget class="QToolButton" name="mAtlasSortFeatureDirectionButton">
              <property name="toolTip">
               <string>Sort direction</string>
              </property>
              <property name="text">
               <string>...</string>
              </property>
              <property name="arrowType">
               <enum>Qt::UpArrow</enum>
              </property>
             </widget>
            </item>
           </layout>
          </item>
         </layout>
        </widget>
       </item>
       <item row="5" column="0">
        <spacer name="verticalSpacer_5">
         <property name="orientation">
          <enum>Qt::Vertical</enum>
         </property>
         <property name="sizeHint" stdset="0">
          <size>
           <width>20</width>
           <height>76</height>
          </size>
         </property>
        </spacer>
       </item>
       <item row="0" column="0">
        <widget class="QCheckBox" name="mUseAtlasCheckBox">
         <property name="text">
          <string>Generate an atlas</string>
         </property>
        </widget>
       </item>
      </layout>
     </widget>
>>>>>>> 1924ecce
    </widget>
   </item>
   <item>
    <spacer name="verticalSpacer">
     <property name="orientation">
      <enum>Qt::Vertical</enum>
     </property>
     <property name="sizeHint" stdset="0">
      <size>
       <width>20</width>
       <height>40</height>
      </size>
     </property>
    </spacer>
   </item>
  </layout>
 </widget>
 <layoutdefault spacing="6" margin="11"/>
 <customwidgets>
  <customwidget>
   <class>QgsCollapsibleGroupBox</class>
   <extends>QGroupBox</extends>
   <header location="global">qgscollapsiblegroupbox.h</header>
   <container>1</container>
  </customwidget>
 </customwidgets>
 <resources/>
 <connections/>
</ui><|MERGE_RESOLUTION|>--- conflicted
+++ resolved
@@ -6,8 +6,8 @@
    <rect>
     <x>0</x>
     <y>0</y>
-    <width>413</width>
-    <height>726</height>
+    <width>450</width>
+    <height>501</height>
    </rect>
   </property>
   <property name="sizePolicy">
@@ -19,7 +19,7 @@
   <property name="windowTitle">
    <string>Atlas generation</string>
   </property>
-  <layout class="QVBoxLayout" name="verticalLayout">
+  <layout class="QVBoxLayout" name="verticalLayout_2">
    <item>
     <widget class="QgsCollapsibleGroupBox" name="mUseAtlasGroupBox">
      <property name="sizePolicy">
@@ -49,284 +49,188 @@
        <widget class="QComboBox" name="mComposerMapComboBox"/>
       </item>
       <item row="1" column="0" colspan="2">
-       <widget class="Line" name="mLine_1">
-        <property name="orientation">
-         <enum>Qt::Horizontal</enum>
-        </property>
-       </widget>
-      </item>
-      <item row="2" column="0">
-       <widget class="QLabel" name="mCoverageLayerLabel">
-        <property name="text">
-         <string>Coverage layer</string>
-        </property>
-       </widget>
-      </item>
-      <item row="2" column="1">
-       <widget class="QComboBox" name="mAtlasCoverageLayerComboBox">
-        <property name="contextMenuPolicy">
-         <enum>Qt::NoContextMenu</enum>
-        </property>
-       </widget>
-      </item>
-      <item row="3" column="0">
-       <widget class="QCheckBox" name="mAtlasHideCoverageCheckBox">
-        <property name="toolTip">
-         <string>Hide the coverage layer when generating the output</string>
-        </property>
-        <property name="text">
-         <string>Hidden coverage layer</string>
-        </property>
-       </widget>
-      </item>
-      <item row="3" column="1">
-       <widget class="QCheckBox" name="mAtlasFixedScaleCheckBox">
-        <property name="text">
-         <string>Fixed scale</string>
-        </property>
-       </widget>
-      </item>
-      <item row="4" column="0">
-       <widget class="QLabel" name="mMarginAroundCoverageLabel">
-        <property name="text">
-         <string>Margin around coverage</string>
-        </property>
-       </widget>
-      </item>
-      <item row="4" column="1">
-       <widget class="QSpinBox" name="mAtlasMarginSpinBox">
-        <property name="suffix">
-         <string> %</string>
-        </property>
-        <property name="maximum">
-         <number>100</number>
-        </property>
-        <property name="value">
-         <number>10</number>
-        </property>
-       </widget>
-      </item>
-      <item row="5" column="0" colspan="2">
-       <widget class="Line" name="mLine_2">
-        <property name="frameShadow">
-         <enum>QFrame::Sunken</enum>
-        </property>
-        <property name="orientation">
-         <enum>Qt::Horizontal</enum>
-        </property>
-       </widget>
-      </item>
-      <item row="6" column="0">
-       <widget class="QLabel" name="mOutputNameLabel">
-        <property name="text">
-         <string>Output filename expression</string>
-        </property>
-       </widget>
-      </item>
-      <item row="6" column="1">
-       <layout class="QHBoxLayout" name="horizontalLayout">
-        <item>
-         <widget class="QLineEdit" name="mAtlasFilenamePatternEdit"/>
-        </item>
-        <item>
-         <widget class="QToolButton" name="mAtlasFilenameExpressionButton">
-          <property name="text">
-           <string>...</string>
-          </property>
-<<<<<<< HEAD
-         </widget>
-        </item>
-       </layout>
-      </item>
-      <item row="7" column="0" colspan="2">
-       <widget class="QCheckBox" name="mAtlasSingleFileCheckBox">
-        <property name="text">
-         <string>Single file export when possible</string>
-        </property>
+       <widget class="QGroupBox" name="groupBox">
+        <property name="title">
+         <string>Coverage</string>
+        </property>
+        <property name="flat">
+         <bool>false</bool>
+        </property>
+        <layout class="QFormLayout" name="formLayout_2">
+         <property name="fieldGrowthPolicy">
+          <enum>QFormLayout::AllNonFixedFieldsGrow</enum>
+         </property>
+         <item row="0" column="0">
+          <widget class="QLabel" name="mCoverageLayerLabel">
+           <property name="text">
+            <string>Coverage layer</string>
+           </property>
+          </widget>
+         </item>
+         <item row="0" column="1">
+          <widget class="QComboBox" name="mAtlasCoverageLayerComboBox">
+           <property name="contextMenuPolicy">
+            <enum>Qt::NoContextMenu</enum>
+           </property>
+          </widget>
+         </item>
+         <item row="2" column="0" colspan="2">
+          <layout class="QHBoxLayout" name="horizontalLayout_5">
+           <item>
+            <widget class="QCheckBox" name="mAtlasFixedScaleCheckBox">
+             <property name="text">
+              <string>Fixed scale</string>
+             </property>
+            </widget>
+           </item>
+           <item>
+            <widget class="QCheckBox" name="mAtlasHideCoverageCheckBox">
+             <property name="toolTip">
+              <string>Hide the coverage layer when generating the output</string>
+             </property>
+             <property name="text">
+              <string>Hidden coverage layer</string>
+             </property>
+            </widget>
+           </item>
+          </layout>
+         </item>
+         <item row="3" column="0">
+          <widget class="QLabel" name="mMarginAroundCoverageLabel">
+           <property name="text">
+            <string>Margin around coverage</string>
+           </property>
+          </widget>
+         </item>
+         <item row="3" column="1">
+          <widget class="QSpinBox" name="mAtlasMarginSpinBox">
+           <property name="suffix">
+            <string> %</string>
+           </property>
+           <property name="maximum">
+            <number>100</number>
+           </property>
+           <property name="value">
+            <number>10</number>
+           </property>
+          </widget>
+         </item>
+        </layout>
+       </widget>
+      </item>
+      <item row="2" column="0" colspan="2">
+       <widget class="QGroupBox" name="groupBox_2">
+        <property name="title">
+         <string>Features</string>
+        </property>
+        <property name="flat">
+         <bool>false</bool>
+        </property>
+        <layout class="QFormLayout" name="formLayout_3">
+         <item row="0" column="0">
+          <widget class="QCheckBox" name="mAtlasSortFeatureCheckBox">
+           <property name="text">
+            <string>Sort features</string>
+           </property>
+          </widget>
+         </item>
+         <item row="0" column="1">
+          <layout class="QHBoxLayout" name="horizontalLayout_3">
+           <item>
+            <widget class="QComboBox" name="mAtlasSortFeatureKeyComboBox">
+             <property name="toolTip">
+              <string>Sort key</string>
+             </property>
+            </widget>
+           </item>
+           <item>
+            <widget class="QToolButton" name="mAtlasSortFeatureDirectionButton">
+             <property name="toolTip">
+              <string>Sort direction</string>
+             </property>
+             <property name="text">
+              <string>...</string>
+             </property>
+             <property name="arrowType">
+              <enum>Qt::UpArrow</enum>
+             </property>
+            </widget>
+           </item>
+          </layout>
+         </item>
+         <item row="1" column="0">
+          <widget class="QLabel" name="mAtlasFeatureFilterLabel">
+           <property name="text">
+            <string>Feature filter</string>
+           </property>
+          </widget>
+         </item>
+         <item row="1" column="1">
+          <layout class="QHBoxLayout" name="horizontalLayout_2">
+           <item>
+            <widget class="QLineEdit" name="mAtlasFeatureFilterEdit">
+             <property name="toolTip">
+              <string>Feature filter</string>
+             </property>
+            </widget>
+           </item>
+           <item>
+            <widget class="QToolButton" name="mAtlasFeatureFilterButton">
+             <property name="toolTip">
+              <string>Open expression builder</string>
+             </property>
+             <property name="text">
+              <string>...</string>
+             </property>
+            </widget>
+           </item>
+          </layout>
+         </item>
+        </layout>
+       </widget>
+      </item>
+      <item row="3" column="0" colspan="2">
+       <widget class="QGroupBox" name="groupBox_3">
+        <property name="title">
+         <string>Output</string>
+        </property>
+        <property name="flat">
+         <bool>false</bool>
+        </property>
+        <layout class="QFormLayout" name="formLayout_4">
+         <item row="0" column="0">
+          <widget class="QLabel" name="mOutputNameLabel">
+           <property name="text">
+            <string>Filename expression</string>
+           </property>
+          </widget>
+         </item>
+         <item row="0" column="1">
+          <layout class="QHBoxLayout" name="horizontalLayout">
+           <item>
+            <widget class="QLineEdit" name="mAtlasFilenamePatternEdit"/>
+           </item>
+           <item>
+            <widget class="QToolButton" name="mAtlasFilenameExpressionButton">
+             <property name="text">
+              <string>...</string>
+             </property>
+            </widget>
+           </item>
+          </layout>
+         </item>
+         <item row="1" column="0" colspan="2">
+          <widget class="QCheckBox" name="mAtlasSingleFileCheckBox">
+           <property name="text">
+            <string>Single file when possible</string>
+           </property>
+          </widget>
+         </item>
+        </layout>
        </widget>
       </item>
      </layout>
-=======
-          <item>
-           <layout class="QGridLayout" name="gridLayout_7" rowstretch="0,0,0,0,0,0,0,0,0,0" columnstretch="0,0,0">
-            <item row="4" column="0">
-             <widget class="QLabel" name="mAtlasFeatureFilterLabel">
-              <property name="text">
-               <string>Feature filter</string>
-              </property>
-             </widget>
-            </item>
-            <item row="2" column="0" colspan="2">
-             <widget class="QCheckBox" name="mAtlasHideCoverageCheckBox">
-              <property name="toolTip">
-               <string>Hide the coverage layer when generating the output</string>
-              </property>
-              <property name="text">
-               <string>Hidden coverage layer</string>
-              </property>
-             </widget>
-            </item>
-            <item row="5" column="0">
-             <widget class="QLabel" name="label">
-              <property name="text">
-               <string>Margin around coverage</string>
-              </property>
-             </widget>
-            </item>
-            <item row="8" column="0">
-             <widget class="QLabel" name="label_5">
-              <property name="text">
-               <string>Output filename expression</string>
-              </property>
-             </widget>
-            </item>
-            <item row="5" column="1">
-             <widget class="QSpinBox" name="mAtlasMarginSpinBox">
-              <property name="suffix">
-               <string> %</string>
-              </property>
-              <property name="maximum">
-               <number>100</number>
-              </property>
-              <property name="value">
-               <number>10</number>
-              </property>
-             </widget>
-            </item>
-            <item row="8" column="2">
-             <widget class="QToolButton" name="mAtlasFilenameExpressionButton">
-              <property name="text">
-               <string>...</string>
-              </property>
-             </widget>
-            </item>
-            <item row="8" column="1">
-             <widget class="QLineEdit" name="mAtlasFilenamePatternEdit"/>
-            </item>
-            <item row="1" column="0">
-             <widget class="QLabel" name="label_6">
-              <property name="text">
-               <string>Coverage layer</string>
-              </property>
-             </widget>
-            </item>
-            <item row="1" column="1">
-             <widget class="QComboBox" name="mAtlasCoverageLayerComboBox">
-              <property name="contextMenuPolicy">
-               <enum>Qt::NoContextMenu</enum>
-              </property>
-             </widget>
-            </item>
-            <item row="6" column="0" colspan="2">
-             <widget class="QCheckBox" name="mAtlasFixedScaleCheckBox">
-              <property name="text">
-               <string>Fixed scale</string>
-              </property>
-             </widget>
-            </item>
-            <item row="9" column="0" colspan="2">
-             <widget class="QCheckBox" name="mAtlasSingleFileCheckBox">
-              <property name="text">
-               <string>Single file export when possible</string>
-              </property>
-             </widget>
-            </item>
-            <item row="0" column="1">
-             <widget class="QComboBox" name="mComposerMapComboBox"/>
-            </item>
-            <item row="0" column="0">
-             <widget class="QLabel" name="label_2">
-              <property name="text">
-               <string>Composer map to use</string>
-              </property>
-             </widget>
-            </item>
-            <item row="3" column="1">
-             <widget class="QComboBox" name="mAtlasSortFeatureKeyComboBox">
-              <property name="toolTip">
-               <string>Sort key</string>
-              </property>
-             </widget>
-            </item>
-            <item row="4" column="1">
-             <widget class="QLineEdit" name="mAtlasFeatureFilterEdit">
-              <property name="toolTip">
-               <string>Feature filter</string>
-              </property>
-             </widget>
-            </item>
-            <item row="3" column="0">
-             <widget class="QCheckBox" name="mAtlasSortFeatureCheckBox">
-              <property name="text">
-               <string>Sort features</string>
-              </property>
-             </widget>
-            </item>
-            <item row="4" column="2">
-             <widget class="QToolButton" name="mAtlasFeatureFilterButton">
-              <property name="toolTip">
-               <string>Open expression builder</string>
-              </property>
-              <property name="text">
-               <string>...</string>
-              </property>
-             </widget>
-            </item>
-            <item row="3" column="2">
-             <widget class="QToolButton" name="mAtlasSortFeatureDirectionButton">
-              <property name="toolTip">
-               <string>Sort direction</string>
-              </property>
-              <property name="text">
-               <string>...</string>
-              </property>
-              <property name="arrowType">
-               <enum>Qt::UpArrow</enum>
-              </property>
-             </widget>
-            </item>
-           </layout>
-          </item>
-         </layout>
-        </widget>
-       </item>
-       <item row="5" column="0">
-        <spacer name="verticalSpacer_5">
-         <property name="orientation">
-          <enum>Qt::Vertical</enum>
-         </property>
-         <property name="sizeHint" stdset="0">
-          <size>
-           <width>20</width>
-           <height>76</height>
-          </size>
-         </property>
-        </spacer>
-       </item>
-       <item row="0" column="0">
-        <widget class="QCheckBox" name="mUseAtlasCheckBox">
-         <property name="text">
-          <string>Generate an atlas</string>
-         </property>
-        </widget>
-       </item>
-      </layout>
-     </widget>
->>>>>>> 1924ecce
     </widget>
-   </item>
-   <item>
-    <spacer name="verticalSpacer">
-     <property name="orientation">
-      <enum>Qt::Vertical</enum>
-     </property>
-     <property name="sizeHint" stdset="0">
-      <size>
-       <width>20</width>
-       <height>40</height>
-      </size>
-     </property>
-    </spacer>
    </item>
   </layout>
  </widget>
