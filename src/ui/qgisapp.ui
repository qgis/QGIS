--- conflicted
+++ resolved
@@ -136,10 +136,7 @@
     <addaction name="separator"/>
     <addaction name="mActionZoomFullExtent"/>
     <addaction name="mActionZoomToSelected"/>
-<<<<<<< HEAD
     <addaction name="mActionZoomToAllSelected"/>
-=======
->>>>>>> 1dd80e93
     <addaction name="mActionZoomToLayers"/>
     <addaction name="mActionZoomActualSize"/>
     <addaction name="mActionZoomLast"/>
