--- conflicted
+++ resolved
@@ -1825,7 +1825,6 @@
     <string>Html Annotation</string>
    </property>
   </action>
-<<<<<<< HEAD
   <action name="mActionDuplicateLayer">
    <property name="icon">
     <iconset resource="../../images/images.qrc">
@@ -1836,7 +1835,8 @@
    </property>
    <property name="toolTip">
     <string>Duplicate Layer(s)</string>
-=======
+   </property>
+  </action>
   <action name="mActionSvgAnnotation">
    <property name="checkable">
     <bool>true</bool>
@@ -1847,7 +1847,6 @@
    </property>
    <property name="text">
     <string>SVG annotation</string>
->>>>>>> 550a2c62
    </property>
   </action>
  </widget>
