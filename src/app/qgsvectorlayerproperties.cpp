--- conflicted
+++ resolved
@@ -83,7 +83,6 @@
   : QgsOptionsDialogBase( QStringLiteral( "VectorLayerProperties" ), parent, fl )
   , mLayer( lyr )
   , mOriginalSubsetSQL( lyr->subsetString() )
-<<<<<<< HEAD
   , mSaveAsMenu( nullptr )
   , mLoadStyleMenu( nullptr )
   , mRendererDialog( nullptr )
@@ -93,8 +92,6 @@
   , mFieldsPropertiesDialog( nullptr )
   , mSourceFieldsPropertiesDialog( nullptr )
   , mAttributesFormPropertiesDialog( nullptr )
-=======
->>>>>>> f9f5aafa
 {
   setupUi( this );
   connect( buttonBox, &QDialogButtonBox::helpRequested, this, &QgsVectorLayerProperties::showHelp );
