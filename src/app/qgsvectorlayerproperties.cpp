--- conflicted
+++ resolved
@@ -227,124 +227,6 @@
   settings.setValue( "/Windows/VectorLayerProperties/row", tabWidget->currentIndex() );
 }
 
-<<<<<<< HEAD
-void QgsVectorLayerProperties::loadRows()
-{
-  QObject::disconnect( tblAttributes, SIGNAL( cellChanged( int, int ) ), this, SLOT( on_tblAttributes_cellChanged( int, int ) ) );
-  const QgsFields &fields = layer->pendingFields();
-
-  tblAttributes->clear();
-
-  tblAttributes->setColumnCount( attrColCount );
-  tblAttributes->setRowCount( fields.size() );
-  tblAttributes->setHorizontalHeaderItem( attrIdCol, new QTableWidgetItem( tr( "Id" ) ) );
-  tblAttributes->setHorizontalHeaderItem( attrNameCol, new QTableWidgetItem( tr( "Name" ) ) );
-  tblAttributes->setHorizontalHeaderItem( attrTypeCol, new QTableWidgetItem( tr( "Type" ) ) );
-  tblAttributes->setHorizontalHeaderItem( attrLengthCol, new QTableWidgetItem( tr( "Length" ) ) );
-  tblAttributes->setHorizontalHeaderItem( attrPrecCol, new QTableWidgetItem( tr( "Precision" ) ) );
-  tblAttributes->setHorizontalHeaderItem( attrCommentCol, new QTableWidgetItem( tr( "Comment" ) ) );
-  tblAttributes->setHorizontalHeaderItem( attrEditTypeCol, new QTableWidgetItem( tr( "Edit widget" ) ) );
-  tblAttributes->setHorizontalHeaderItem( attrAliasCol, new QTableWidgetItem( tr( "Alias" ) ) );
-
-  tblAttributes->horizontalHeader()->setResizeMode( 1, QHeaderView::Stretch );
-  tblAttributes->horizontalHeader()->setResizeMode( 7, QHeaderView::Stretch );
-  tblAttributes->setSelectionBehavior( QAbstractItemView::SelectRows );
-  tblAttributes->setSelectionMode( QAbstractItemView::ExtendedSelection );
-  tblAttributes->verticalHeader()->hide();
-
-  for ( int idx = 0; idx < fields.count(); ++idx )
-    setRow( idx, idx, fields[idx] );
-
-  tblAttributes->resizeColumnsToContents();
-  QObject::connect( tblAttributes, SIGNAL( cellChanged( int, int ) ), this, SLOT( on_tblAttributes_cellChanged( int, int ) ) );
-}
-
-void QgsVectorLayerProperties::setRow( int row, int idx, const QgsField &field )
-{
-  tblAttributes->setItem( row, attrIdCol, new QTableWidgetItem( QString::number( idx ) ) );
-  tblAttributes->setItem( row, attrNameCol, new QTableWidgetItem( field.name() ) );
-  tblAttributes->setItem( row, attrTypeCol, new QTableWidgetItem( field.typeName() ) );
-  tblAttributes->setItem( row, attrLengthCol, new QTableWidgetItem( QString::number( field.length() ) ) );
-  tblAttributes->setItem( row, attrPrecCol, new QTableWidgetItem( QString::number( field.precision() ) ) );
-  tblAttributes->setItem( row, attrCommentCol, new QTableWidgetItem( field.comment() ) );
-
-  for ( int i = 0; i < attrEditTypeCol; i++ )
-    tblAttributes->item( row, i )->setFlags( tblAttributes->item( row, i )->flags() & ~Qt::ItemIsEditable );
-
-  QPushButton *pb = new QPushButton( editTypeButtonText( layer->editType( idx ) ) );
-  tblAttributes->setCellWidget( row, attrEditTypeCol, pb );
-  connect( pb, SIGNAL( pressed() ), this, SLOT( attributeTypeDialog( ) ) );
-  mButtonMap.insert( idx, pb );
-
-  //set the alias for the attribute
-  tblAttributes->setItem( row, attrAliasCol, new QTableWidgetItem( layer->attributeAlias( idx ) ) );
-}
-
-void QgsVectorLayerProperties::attributeTypeDialog( )
-{
-  QPushButton *pb = qobject_cast<QPushButton *>( sender() );
-  if ( !pb )
-    return;
-
-  int index = mButtonMap.key( pb, -1 );
-  if ( index == -1 )
-    return;
-
-  QgsAttributeTypeDialog attributeTypeDialog( layer );
-
-  attributeTypeDialog.setValueMap( mValueMaps.value( index, layer->valueMap( index ) ) );
-  attributeTypeDialog.setRange( mRanges.value( index, layer->range( index ) ) );
-  attributeTypeDialog.setValueRelation( mValueRelationData.value( index, layer->valueRelation( index ) ) );
-
-  QPair<QString, QString> checkStates = mCheckedStates.value( index, layer->checkedState( index ) );
-  attributeTypeDialog.setCheckedState( checkStates.first, checkStates.second );
-
-  attributeTypeDialog.setIndex( index, mEditTypeMap.value( index, layer->editType( index ) ) );
-
-  if ( !attributeTypeDialog.exec() )
-    return;
-
-  QgsVectorLayer::EditType editType = attributeTypeDialog.editType();
-
-  mEditTypeMap.insert( index, editType );
-
-  QString buttonText;
-  switch ( editType )
-  {
-    case QgsVectorLayer::ValueMap:
-      mValueMaps.insert( index, attributeTypeDialog.valueMap() );
-      break;
-    case QgsVectorLayer::EditRange:
-    case QgsVectorLayer::SliderRange:
-    case QgsVectorLayer::DialRange:
-      mRanges.insert( index, attributeTypeDialog.rangeData() );
-      break;
-    case QgsVectorLayer::CheckBox:
-      mCheckedStates.insert( index, attributeTypeDialog.checkedState() );
-      break;
-    case QgsVectorLayer::ValueRelation:
-      mValueRelationData.insert( index, attributeTypeDialog.valueRelationData() );
-      break;
-    case QgsVectorLayer::LineEdit:
-    case QgsVectorLayer::TextEdit:
-    case QgsVectorLayer::UniqueValues:
-    case QgsVectorLayer::UniqueValuesEditable:
-    case QgsVectorLayer::Classification:
-    case QgsVectorLayer::FileName:
-    case QgsVectorLayer::Enumeration:
-    case QgsVectorLayer::Immutable:
-    case QgsVectorLayer::Hidden:
-    case QgsVectorLayer::Calendar:
-    case QgsVectorLayer::UuidGenerator:
-      break;
-  }
-
-  pb->setText( editTypeButtonText( editType ) );
-}
-
-
-=======
->>>>>>> 122cff78
 void QgsVectorLayerProperties::toggleEditing()
 {
   emit toggleEditing( layer );
@@ -357,113 +239,6 @@
   }
 }
 
-<<<<<<< HEAD
-void QgsVectorLayerProperties::attributeAdded( int idx )
-{
-  const QgsFields &fields = layer->pendingFields();
-  int row = tblAttributes->rowCount();
-  tblAttributes->insertRow( row );
-  setRow( row, idx, fields[idx] );
-  tblAttributes->setCurrentCell( row, idx );
-}
-
-
-void QgsVectorLayerProperties::attributeDeleted( int idx )
-{
-  for ( int i = 0; i < tblAttributes->rowCount(); i++ )
-  {
-    if ( tblAttributes->item( i, 0 )->text().toInt() == idx )
-    {
-      tblAttributes->removeRow( i );
-      break;
-    }
-  }
-}
-
-void QgsVectorLayerProperties::addAttribute()
-{
-  QgsAddAttrDialog dialog( layer, this );
-  if ( dialog.exec() == QDialog::Accepted )
-  {
-    layer->beginEditCommand( "Attribute added" );
-    if ( !addAttribute( dialog.field() ) )
-    {
-      layer->destroyEditCommand();
-      QMessageBox::information( this, tr( "Name conflict" ), tr( "The attribute could not be inserted. The name already exists in the table." ) );
-    }
-    else
-    {
-      layer->endEditCommand();
-    }
-  }
-}
-
-bool QgsVectorLayerProperties::addAttribute( const QgsField &field )
-{
-  QgsDebugMsg( "inserting attribute " + field.name() + " of type " + field.typeName() );
-  layer->beginEditCommand( tr( "Added attribute" ) );
-  if ( layer->addAttribute( field ) )
-  {
-    layer->endEditCommand();
-    return true;
-  }
-  else
-  {
-    layer->destroyEditCommand();
-    return false;
-  }
-}
-
-void QgsVectorLayerProperties::deleteAttribute()
-{
-  QList<QTableWidgetItem*> items = tblAttributes->selectedItems();
-  QList<int> idxs;
-
-  for ( QList<QTableWidgetItem*>::const_iterator it = items.begin(); it != items.end(); it++ )
-  {
-    if (( *it )->column() == 0 )
-      idxs << ( *it )->text().toInt();
-  }
-  for ( QList<int>::const_iterator it = idxs.begin(); it != idxs.end(); it++ )
-  {
-    layer->beginEditCommand( tr( "Deleted attribute" ) );
-    layer->deleteAttribute( *it );
-    layer->endEditCommand();
-  }
-}
-
-void QgsVectorLayerProperties::editingToggled()
-{
-  if ( !layer->isEditable() )
-    loadRows();
-
-  updateButtons();
-}
-
-void QgsVectorLayerProperties::updateButtons()
-{
-  if ( layer->isEditable() )
-  {
-    int cap = layer->dataProvider()->capabilities();
-    mAddAttributeButton->setEnabled( cap & QgsVectorDataProvider::AddAttributes );
-    mDeleteAttributeButton->setEnabled( cap & QgsVectorDataProvider::DeleteAttributes );
-    mCalculateFieldButton->setEnabled( cap & ( QgsVectorDataProvider::ChangeAttributeValues | QgsVectorDataProvider::AddAttributes ) );
-    mToggleEditingButton->setChecked( true );
-  }
-  else
-  {
-    int cap = layer->dataProvider()->capabilities();
-    bool canChangeAttributes = cap & QgsVectorDataProvider::ChangeAttributeValues;
-    mAddAttributeButton->setEnabled( false );
-    mDeleteAttributeButton->setEnabled( false );
-    mToggleEditingButton->setChecked( false );
-    mToggleEditingButton->setEnabled( canChangeAttributes && !layer->isReadOnly() );
-    mCalculateFieldButton->setEnabled( false );
-  }
-}
-
-=======
->>>>>>> 122cff78
 void QgsVectorLayerProperties::sliderTransparency_valueChanged( int theValue )
 {
   //set the transparency percentage label to a suitable value
@@ -986,53 +761,6 @@
   myQSettings.setValue( "style/lastStyleDir", myPath );
 }
 
-<<<<<<< HEAD
-void QgsVectorLayerProperties::on_tblAttributes_cellChanged( int row, int column )
-{
-  if ( column == attrAliasCol && layer ) //only consider attribute aliases in this function
-  {
-    int idx = tblAttributes->item( row, attrIdCol )->text().toInt();
-
-    const QgsFields &fields = layer->pendingFields();
-
-    if ( idx < 0 || idx >= fields.count() )
-    {
-      return; // index must be wrong
-    }
-
-    QTableWidgetItem *aliasItem = tblAttributes->item( row, column );
-    if ( aliasItem )
-    {
-      layer->addAttributeAlias( idx, aliasItem->text() );
-    }
-  }
-}
-
-void QgsVectorLayerProperties::on_mCalculateFieldButton_clicked()
-{
-  if ( !layer )
-  {
-    return;
-  }
-
-  QgsFieldCalculator calc( layer );
-  calc.exec();
-}
-
-void QgsVectorLayerProperties::on_pbnSelectEditForm_clicked()
-{
-  QSettings myQSettings;
-  QString lastUsedDir = myQSettings.value( "style/lastUIDir", "." ).toString();
-  QString uifilename = QFileDialog::getOpenFileName( this, tr( "Select edit form" ), lastUsedDir, tr( "UI file" )  + " (*.ui)" );
-
-  if ( uifilename.isNull() )
-    return;
-
-  leEditForm->setText( uifilename );
-}
-
-=======
->>>>>>> 122cff78
 QList<QgsVectorOverlayPlugin*> QgsVectorLayerProperties::overlayPlugins() const
 {
   QList<QgsVectorOverlayPlugin*> pluginList;
