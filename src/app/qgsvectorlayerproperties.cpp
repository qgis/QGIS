--- conflicted
+++ resolved
@@ -145,20 +145,6 @@
   //Only if the provider support loading & saving styles to db add new choices
   if ( layer->dataProvider()->isSaveAndLoadStyleToDBSupported() )
   {
-<<<<<<< HEAD
-      //for loading
-      mLoadStyleMenu =  new QMenu();
-      mLoadStyleMenu->addAction( tr( "Load from file" ) );
-      mLoadStyleMenu->addAction( tr( "Load from database" ) );
-      pbnLoadStyle->setContextMenuPolicy( Qt::PreventContextMenu );
-      pbnLoadStyle->setMenu( mLoadStyleMenu );
-
-      QObject::connect( mLoadStyleMenu, SIGNAL( triggered( QAction * ) ),
-                        this, SLOT( loadStyleMenuTriggered( QAction * ) ) ) ;
-
-      //for saving
-      mSaveAsMenu->addAction( tr( "Save in database (%1)" ).arg( layer->providerType() ) );
-=======
     //for loading
     mLoadStyleMenu = new QMenu();
     mLoadStyleMenu->addAction( tr( "Load from file" ) );
@@ -169,9 +155,8 @@
     QObject::connect( mLoadStyleMenu, SIGNAL( triggered( QAction * ) ),
                       this, SLOT( loadStyleMenuTriggered( QAction * ) ) ) ;
 
-    //for saving
-    mSaveAsMenu->addAction( tr( "Save on database (%1)" ).arg( layer->providerType() ) );
->>>>>>> 0264ab7a
+      //for saving
+      mSaveAsMenu->addAction( tr( "Save in database (%1)" ).arg( layer->providerType() ) );
   }
 
   QObject::connect( mSaveAsMenu, SIGNAL( triggered( QAction * ) ),
@@ -610,7 +595,6 @@
   }
 
   QString myMessage = layer->loadNamedStyle( layer->styleURI(), defaultLoadedFlag, true );
-//  QString myMessage = layer->loadDefaultStyle( defaultLoadedFlag );
   //reset if the default style was loaded ok only
   if ( defaultLoadedFlag )
   {
@@ -728,44 +712,7 @@
   QString myLastUsedDir = myQSettings.value( "style/lastStyleDir", "." ).toString();
 
   QString format, extension;
-<<<<<<< HEAD
-  if( styleType == DB )
-  {
-         QString infoWindowTitle = QObject::tr( "Save style to DB (%1)" ).arg( layer->providerType() );
-         QString msgError;
-
-         QgsSaveStyleToDbDialog askToUser;
-         //Ask the user for a name and a description about the style
-         if( askToUser.exec() == QDialog::Accepted )
-         {
-             QString styleName = askToUser.getName();
-             QString styleDesc = askToUser.getDescription();
-             QString uiFileContent = askToUser.getUIFileContent();
-             bool isDefault = askToUser.isDefault();
-
-             apply();
-
-             layer->saveStyleToDatabase( styleName, styleDesc, isDefault, uiFileContent, msgError );
-
-             if( !msgError.isNull() )
-             {
-                 QMessageBox::warning( this, infoWindowTitle, msgError );
-             }
-             else
-             {
-                 QMessageBox::information( this, infoWindowTitle, tr( "Style saved" ) );
-             }
-
-         }
-         else
-         {
-             return;
-         }
-  }
-  else
-=======
   if ( styleType == DB )
->>>>>>> 0264ab7a
   {
     QString infoWindowTitle = QObject::tr( "Save style to DB (%1)" ).arg( layer->providerType() );
     QString msgError;
