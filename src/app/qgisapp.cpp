--- conflicted
+++ resolved
@@ -7145,11 +7145,7 @@
     return;
   }
   //display a warning
-<<<<<<< HEAD
   if ( checkFeaturesVisible )
-=======
-  if ( promptConfirmation && QMessageBox::warning( parent, tr( "Delete Features" ), tr( "Delete %n feature(s)?", "number of features to delete", numberOfSelectedFeatures ), QMessageBox::Ok | QMessageBox::Cancel ) == QMessageBox::Cancel )
->>>>>>> 15820730
   {
     QgsFeature feat;
     QgsFeatureIterator it = vlayer->getSelectedFeatures( QgsFeatureRequest().setSubsetOfAttributes( QgsAttributeList() ) );
