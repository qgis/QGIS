--- conflicted
+++ resolved
@@ -7516,7 +7516,6 @@
   } );
 }
 
-<<<<<<< HEAD
 void QgisApp::setupDuplicateFeaturesAction()
 {
   QgsMapLayerAction *action = new QgsMapLayerAction( QString( tr( "Duplicate feature" ) ),
@@ -7542,10 +7541,7 @@
          );
 }
 
-void QgisApp::setupAtlasMapLayerAction( QgsComposition *composition, bool enableAction )
-=======
 void QgisApp::setupAtlasMapLayerAction( QgsPrintLayout *layout, bool enableAction )
->>>>>>> 2b8143a2
 {
   QgsMapLayerAction *action = mAtlasFeatureActions.value( layout );
   if ( action )
