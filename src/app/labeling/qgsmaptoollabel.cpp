/***************************************************************************
                          qgsmaptoollabel.cpp
                          --------------------
    begin                : 2010-11-03
    copyright            : (C) 2010 by Marco Hugentobler
    email                : marco dot hugentobler at sourcepole dot ch
***************************************************************************/

/***************************************************************************
 *                                                                         *
 *   This program is free software; you can redistribute it and/or modify  *
 *   it under the terms of the GNU General Public License as published by  *
 *   the Free Software Foundation; either version 2 of the License, or     *
 *   (at your option) any later version.                                   *
 *                                                                         *
 ***************************************************************************/

#include "qgsmaptoollabel.h"
#include "qgsfeatureiterator.h"
#include "qgslogger.h"
#include "qgsmapcanvas.h"
#include "qgsproject.h"
#include "qgsrubberband.h"
#include "qgsvectorlayer.h"
#include "qgsvectorlayerlabeling.h"
#include "qgsdiagramrenderer.h"
#include "qgssettingsregistrycore.h"
#include "qgsvectorlayerjoininfo.h"
#include "qgsvectorlayerjoinbuffer.h"
#include "qgsauxiliarystorage.h"
#include "qgsgui.h"
#include "qgstextrenderer.h"
#include "qgisapp.h"
#include "qgsmapmouseevent.h"
#include "qgsadvanceddigitizingdockwidget.h"
#include "qgsstatusbar.h"
#include "qgslabelingresults.h"
#include "qgsexpressionnodeimpl.h"

#include <QMouseEvent>

QgsMapToolLabel::QgsMapToolLabel( QgsMapCanvas *canvas, QgsAdvancedDigitizingDockWidget *cadDock )
  : QgsMapToolAdvancedDigitizing( canvas, cadDock )

{
}

QgsMapToolLabel::~QgsMapToolLabel()
{
  delete mLabelRubberBand;
  delete mHoverRubberBand;
  delete mCalloutOtherPointsRubberBand;
  delete mFeatureRubberBand;
  delete mFixPointRubberBand;
}

void QgsMapToolLabel::deactivate()
{
  clearHoveredLabel();
  QgsMapToolAdvancedDigitizing::deactivate();
}

bool QgsMapToolLabel::labelAtPosition( QMouseEvent *e, QgsLabelPosition &p )
{
  QgsPointXY pt = toMapCoordinates( e->pos() );
  const QgsLabelingResults *labelingResults = mCanvas->labelingResults( false );
  if ( !labelingResults )
    return false;

  QList<QgsLabelPosition> labelPosList = labelingResults->labelsAtPosition( pt );
  labelPosList.erase( std::remove_if( labelPosList.begin(), labelPosList.end(), [this]( const QgsLabelPosition & position )
  {
    if ( position.layerID.isEmpty() )
      return true;

    if ( QgsMapLayer *layer = QgsMapTool::layer( position.layerID ) )
    {
      // strip out any labels from non vector layers (e.g. those from vector tile layers). Only vector layer labels
      // are supported by the map tools.
      switch ( layer->type() )
      {
        case QgsMapLayerType::VectorLayer:
          return false;

        case QgsMapLayerType::RasterLayer:
        case QgsMapLayerType::PluginLayer:
        case QgsMapLayerType::MeshLayer:
        case QgsMapLayerType::VectorTileLayer:
        case QgsMapLayerType::AnnotationLayer:
        case QgsMapLayerType::PointCloudLayer:
        case QgsMapLayerType::GroupLayer:
          return true;
      }
    }

    return true;
  } ), labelPosList.end() );

  if ( labelPosList.empty() )
    return false;

  // prioritize labels in the current selected layer, in case of overlaps
  QList<QgsLabelPosition> activeLayerLabels;
  if ( const QgsVectorLayer *currentLayer = qobject_cast< QgsVectorLayer * >( mCanvas->currentLayer() ) )
  {
    for ( const QgsLabelPosition &pos : std::as_const( labelPosList ) )
    {
      if ( pos.layerID == currentLayer->id() )
      {
        activeLayerLabels.append( pos );
      }
    }
  }
  if ( !activeLayerLabels.empty() )
    labelPosList = activeLayerLabels;

  // prioritize unplaced labels
  QList<QgsLabelPosition> unplacedLabels;
  for ( const QgsLabelPosition &pos : std::as_const( labelPosList ) )
  {
    if ( pos.isUnplaced )
    {
      unplacedLabels.append( pos );
    }
  }
  if ( !unplacedLabels.empty() )
    labelPosList = unplacedLabels;

  if ( labelPosList.count() > 1 )
  {
    // multiple candidates found, so choose the smallest (i.e. most difficult to select otherwise)
    double minSize = std::numeric_limits< double >::max();
    for ( const QgsLabelPosition &pos : std::as_const( labelPosList ) )
    {
      const double labelSize = pos.width * pos.height;
      if ( labelSize < minSize )
      {
        minSize = labelSize;
        p = pos;
      }
    }
  }
  else
  {
    // only one candidate
    p = labelPosList.at( 0 );
  }

  return true;
}

bool QgsMapToolLabel::calloutAtPosition( QMouseEvent *e, QgsCalloutPosition &p, bool &isOrigin )
{
  QgsPointXY pt = toMapCoordinates( e->pos() );
  const QgsLabelingResults *labelingResults = mCanvas->labelingResults( false );
  if ( !labelingResults )
    return false;

  const double tol = QgsTolerance::vertexSearchRadius( canvas()->mapSettings() );

  QList<QgsCalloutPosition> calloutPosList = labelingResults->calloutsWithinRectangle( QgsRectangle::fromCenterAndSize( pt, tol * 2, tol * 2 ) );
  calloutPosList.erase( std::remove_if( calloutPosList.begin(), calloutPosList.end(), [ this ]( const QgsCalloutPosition & position )
  {
    if ( position.layerID.isEmpty() )
      return true;

    if ( QgsMapLayer *layer = QgsMapTool::layer( position.layerID ) )
    {
      // strip out any callouts from non vector layers (e.g. those from vector tile layers). Only vector layer callouts
      // are supported by the map tools.
      switch ( layer->type() )
      {
        case QgsMapLayerType::VectorLayer:
          return false;

        case QgsMapLayerType::RasterLayer:
        case QgsMapLayerType::PluginLayer:
        case QgsMapLayerType::MeshLayer:
        case QgsMapLayerType::VectorTileLayer:
        case QgsMapLayerType::AnnotationLayer:
        case QgsMapLayerType::PointCloudLayer:
        case QgsMapLayerType::GroupLayer:
          return true;
      }
    }

    return true;
  } ), calloutPosList.end() );
  if ( calloutPosList.empty() )
    return false;

  // prioritize callouts in the current selected layer, in case of overlaps
  QList<QgsCalloutPosition> activeLayerCallouts;
  if ( const QgsVectorLayer *currentLayer = qobject_cast< QgsVectorLayer * >( mCanvas->currentLayer() ) )
  {
    for ( const QgsCalloutPosition &pos : std::as_const( calloutPosList ) )
    {
      if ( pos.layerID == currentLayer->id() )
      {
        activeLayerCallouts.append( pos );
      }
    }
  }
  if ( !activeLayerCallouts.empty() )
    calloutPosList = activeLayerCallouts;

  p = calloutPosList.at( 0 );

  isOrigin = QgsPointXY( p.origin() ).sqrDist( pt ) < QgsPointXY( p.destination() ).sqrDist( pt );

  return true;
}

void QgsMapToolLabel::createRubberBands()
{
  delete mLabelRubberBand;
  delete mFeatureRubberBand;

  //label rubber band
  mLabelRubberBand = new QgsRubberBand( mCanvas, QgsWkbTypes::LineGeometry );
  mLabelRubberBand->addPoint( mCurrentLabel.pos.cornerPoints.at( 0 ) );
  mLabelRubberBand->addPoint( mCurrentLabel.pos.cornerPoints.at( 1 ) );
  mLabelRubberBand->addPoint( mCurrentLabel.pos.cornerPoints.at( 2 ) );
  mLabelRubberBand->addPoint( mCurrentLabel.pos.cornerPoints.at( 3 ) );
  mLabelRubberBand->addPoint( mCurrentLabel.pos.cornerPoints.at( 0 ) );
  mLabelRubberBand->setColor( QColor( 0, 255, 0, 65 ) );
  mLabelRubberBand->setWidth( 3 );
  mLabelRubberBand->show();

  //feature rubber band
  QgsVectorLayer *vlayer = mCurrentLabel.layer;
  if ( vlayer )
  {
    QgsFeature f;
    if ( currentFeature( f, true ) )
    {
      QgsGeometry geom = f.geometry();
      if ( !geom.isNull() )
      {
        if ( geom.type() == QgsWkbTypes::PolygonGeometry )
        {
          // for polygons, we don't want to fill the whole polygon itself with the rubber band
          // as that obscures too much of the map and prevents users from getting a good view of
          // the underlying map
          // instead, just use the boundary of the polygon for the rubber band
          geom = QgsGeometry( geom.constGet()->boundary() );
        }
        int r = QgsSettingsRegistryCore::settingsDigitizingLineColorRed.value();
        int g = QgsSettingsRegistryCore::settingsDigitizingLineColorGreen.value();
        int b = QgsSettingsRegistryCore::settingsDigitizingLineColorBlue.value();
        int a = QgsSettingsRegistryCore::settingsDigitizingLineColorAlpha.value();
        mFeatureRubberBand = new QgsRubberBand( mCanvas, geom.type() );
        mFeatureRubberBand->setColor( QColor( r, g, b, a ) );
        mFeatureRubberBand->setToGeometry( geom, vlayer );
        mFeatureRubberBand->show();
      }
    }

    //fixpoint rubber band
    QgsPointXY fixPoint;
    if ( currentLabelRotationPoint( fixPoint, false ) )
    {
      if ( mCanvas )
      {
        const QgsMapSettings &s = mCanvas->mapSettings();
        fixPoint = s.mapToLayerCoordinates( vlayer, fixPoint );
      }

      QgsGeometry pointGeom = QgsGeometry::fromPointXY( fixPoint );
      mFixPointRubberBand = new QgsRubberBand( mCanvas, QgsWkbTypes::LineGeometry );
      mFixPointRubberBand->setColor( QColor( 0, 0, 255, 65 ) );
      mFixPointRubberBand->setToGeometry( pointGeom, vlayer );
      mFixPointRubberBand->show();
    }
  }
}

void QgsMapToolLabel::deleteRubberBands()
{
  delete mLabelRubberBand;
  mLabelRubberBand = nullptr;
  delete mFeatureRubberBand;
  mFeatureRubberBand = nullptr;
  delete mFixPointRubberBand;
  mFixPointRubberBand = nullptr;
  cadDockWidget()->clear();
  cadDockWidget()->clearPoints();
}

QString QgsMapToolLabel::currentLabelText( int trunc )
{
  if ( !mCurrentLabel.valid )
  {
    return QString();
  }
  QgsPalLayerSettings &labelSettings = mCurrentLabel.settings;

  if ( labelSettings.isExpression )
  {
    QString labelText = mCurrentLabel.pos.labelText;

    if ( trunc > 0 && labelText.length() > trunc )
    {
      labelText.truncate( trunc );
      labelText += QChar( 0x2026 );
    }
    return labelText;
  }
  else
  {
    QgsVectorLayer *vlayer = mCurrentLabel.layer;
    if ( !vlayer )
    {
      return QString();
    }

    QString labelField = labelSettings.fieldName;
    if ( !labelField.isEmpty() )
    {
      int labelFieldId = vlayer->fields().lookupField( labelField );
      QgsFeature f;
      if ( vlayer->getFeatures( QgsFeatureRequest().setFilterFid( mCurrentLabel.pos.featureId ).setFlags( QgsFeatureRequest::NoGeometry ) ).nextFeature( f ) )
      {
        QString labelText = f.attribute( labelFieldId ).toString();
        if ( trunc > 0 && labelText.length() > trunc )
        {
          labelText.truncate( trunc );
          labelText += QChar( 0x2026 );
        }
        return labelText;
      }
    }
  }
  return QString();
}

void QgsMapToolLabel::currentAlignment( QString &hali, QString &vali )
{
  hali = QStringLiteral( "Left" );
  vali = QStringLiteral( "Bottom" );

  QgsVectorLayer *vlayer = mCurrentLabel.layer;
  if ( !vlayer )
  {
    return;
  }

  QgsFeature f;
  if ( !currentFeature( f ) )
  {
    return;
  }

  hali = evaluateDataDefinedProperty( QgsPalLayerSettings::Hali, mCurrentLabel.settings, f, hali ).toString();
  vali = evaluateDataDefinedProperty( QgsPalLayerSettings::Vali, mCurrentLabel.settings, f, vali ).toString();
}

bool QgsMapToolLabel::currentFeature( QgsFeature &f, bool fetchGeom )
{
  QgsVectorLayer *vlayer = mCurrentLabel.layer;
  if ( !vlayer )
  {
    return false;
  }
  return vlayer->getFeatures( QgsFeatureRequest()
                              .setFilterFid( mCurrentLabel.pos.featureId )
                              .setFlags( fetchGeom ? QgsFeatureRequest::NoFlags : QgsFeatureRequest::NoGeometry )
                            ).nextFeature( f );
}

QFont QgsMapToolLabel::currentLabelFont()
{
  QFont font;

  QgsPalLayerSettings &labelSettings = mCurrentLabel.settings;
  QgsVectorLayer *vlayer = mCurrentLabel.layer;

  QgsRenderContext context = QgsRenderContext::fromMapSettings( mCanvas->mapSettings() );
  if ( mCurrentLabel.valid && vlayer )
  {
    font = labelSettings.format().font();

    QgsFeature f;
    if ( vlayer->getFeatures( QgsFeatureRequest().setFilterFid( mCurrentLabel.pos.featureId ).setFlags( QgsFeatureRequest::NoGeometry ) ).nextFeature( f ) )
    {
      //size
      int sizeIndx = dataDefinedColumnIndex( QgsPalLayerSettings::Size, mCurrentLabel.settings, vlayer );
      if ( sizeIndx != -1 )
      {
        font.setPixelSize( QgsTextRenderer::sizeToPixel( f.attribute( sizeIndx ).toDouble(),
                           context, labelSettings.format().sizeUnit(),
                           labelSettings.format().sizeMapUnitScale() ) );
      }

      //family
      int fmIndx = dataDefinedColumnIndex( QgsPalLayerSettings::Family, labelSettings, vlayer );
      if ( fmIndx != -1 )
      {
        font.setFamily( f.attribute( fmIndx ).toString() );
      }

      //underline
      int ulIndx = dataDefinedColumnIndex( QgsPalLayerSettings::Underline, labelSettings, vlayer );
      if ( ulIndx != -1 )
      {
        font.setUnderline( f.attribute( ulIndx ).toBool() );
      }

      //strikeout
      int soIndx = dataDefinedColumnIndex( QgsPalLayerSettings::Strikeout, labelSettings, vlayer );
      if ( soIndx != -1 )
      {
        font.setStrikeOut( f.attribute( soIndx ).toBool() );
      }

      //bold
      int boIndx = dataDefinedColumnIndex( QgsPalLayerSettings::Bold, labelSettings, vlayer );
      if ( boIndx != -1 )
      {
        font.setBold( f.attribute( boIndx ).toBool() );
      }

      //italic
      int itIndx = dataDefinedColumnIndex( QgsPalLayerSettings::Italic, labelSettings, vlayer );
      if ( itIndx != -1 )
      {
        font.setItalic( f.attribute( itIndx ).toBool() );
      }

      // TODO: Add other font data defined values (word spacing, etc.)
    }
  }

  return font;
}

bool QgsMapToolLabel::currentLabelPreserveRotation()
{
  if ( mCurrentLabel.valid )
  {
    return mCurrentLabel.settings.preserveRotation;
  }

  return true; // default, so there is no accidental data loss
}

bool QgsMapToolLabel::currentLabelRotationPoint( QgsPointXY &pos, bool ignoreUpsideDown )
{
  QVector<QgsPointXY> cornerPoints = mCurrentLabel.pos.cornerPoints;
  if ( cornerPoints.size() < 4 )
  {
    return false;
  }

  if ( mCurrentLabel.pos.upsideDown && !ignoreUpsideDown )
  {
    pos = cornerPoints.at( 2 );
  }
  else
  {
    pos = cornerPoints.at( 0 );
  }

  //alignment always center/center and rotation 0 for diagrams
  if ( mCurrentLabel.pos.isDiagram )
  {
    pos.setX( pos.x() + mCurrentLabel.pos.labelRect.width() / 2.0 );
    pos.setY( pos.y() + mCurrentLabel.pos.labelRect.height() / 2.0 );
    return true;
  }

  //adapt pos depending on data defined alignment
  QString haliString, valiString;
  currentAlignment( haliString, valiString );

  QFontMetricsF labelFontMetrics( mCurrentLabel.pos.labelFont );

  // NOTE: this assumes the label corner points comprise a rectangle and that the
  //       CRS supports equidistant measurements to accurately determine hypotenuse
  QgsPointXY cp_0 = cornerPoints.at( 0 );
  QgsPointXY cp_1 = cornerPoints.at( 1 );
  QgsPointXY cp_3 = cornerPoints.at( 3 );
  //  QgsDebugMsg( QStringLiteral( "cp_0: x=%1, y=%2" ).arg( cp_0.x() ).arg( cp_0.y() ) );
  //  QgsDebugMsg( QStringLiteral( "cp_1: x=%1, y=%2" ).arg( cp_1.x() ).arg( cp_1.y() ) );
  //  QgsDebugMsg( QStringLiteral( "cp_3: x=%1, y=%2" ).arg( cp_3.x() ).arg( cp_3.y() ) );
  double labelSizeX = std::sqrt( cp_0.sqrDist( cp_1 ) );
  double labelSizeY = std::sqrt( cp_0.sqrDist( cp_3 ) );

  double xdiff = 0;
  double ydiff = 0;

  if ( haliString.compare( QLatin1String( "Center" ), Qt::CaseInsensitive ) == 0 )
  {
    xdiff = labelSizeX / 2.0;
  }
  else if ( haliString.compare( QLatin1String( "Right" ), Qt::CaseInsensitive ) == 0 )
  {
    xdiff = labelSizeX;
  }

  if ( valiString.compare( QLatin1String( "Top" ), Qt::CaseInsensitive ) == 0 || valiString.compare( QLatin1String( "Cap" ), Qt::CaseInsensitive ) == 0 )
  {
    ydiff = labelSizeY;
  }
  else
  {
    double descentRatio = 1 / labelFontMetrics.ascent() / labelFontMetrics.height();
    if ( valiString.compare( QLatin1String( "Base" ), Qt::CaseInsensitive ) == 0 )
    {
      ydiff = labelSizeY * descentRatio;
    }
    else if ( valiString.compare( QLatin1String( "Half" ), Qt::CaseInsensitive ) == 0 )
    {
      ydiff = labelSizeY * 0.5 * ( 1 - descentRatio );
    }
  }

  double angle = mCurrentLabel.pos.rotation;
  double xd = xdiff * std::cos( angle ) - ydiff * std::sin( angle );
  double yd = xdiff * std::sin( angle ) + ydiff * std::cos( angle );
  if ( mCurrentLabel.pos.upsideDown && !ignoreUpsideDown )
  {
    pos.setX( pos.x() - xd );
    pos.setY( pos.y() - yd );
  }
  else
  {
    pos.setX( pos.x() + xd );
    pos.setY( pos.y() + yd );
  }
  return true;
}

#if 0
bool QgsMapToolLabel::hasDataDefinedColumn( QgsPalLayerSettings::DataDefinedProperties p, QgsVectorLayer *vlayer ) const
{
  const auto constSubProviders = vlayer->labeling()->subProviders();
  for ( const QString &providerId : constSubProviders )
  {
    if ( QgsPalLayerSettings *settings = vlayer->labeling()->settings( vlayer, providerId ) )
    {
      QString fieldname = dataDefinedColumnName( p, *settings );
      if ( !fieldname.isEmpty() )
        return true;
    }
  }
  return false;
}
#endif

QString QgsMapToolLabel::dataDefinedColumnName( QgsPalLayerSettings::Property p, const QgsPalLayerSettings &labelSettings, const QgsVectorLayer *layer ) const
{
  if ( !labelSettings.dataDefinedProperties().isActive( p ) )
    return QString();

  const QgsProperty property = labelSettings.dataDefinedProperties().property( p );

  switch ( property.propertyType() )
  {
    case QgsProperty::InvalidProperty:
    case QgsProperty::StaticProperty:
      break;

    case QgsProperty::FieldBasedProperty:
      return property.field();

    case QgsProperty::ExpressionBasedProperty:
    {
      // an expression based property may still be a effectively a single field reference in the map canvas context.
      // e.g. if it is a expression like '"some_field"', or 'case when @some_project_var = 'a' then "field_a" else "field_b" end'

      QgsExpressionContext context = mCanvas->createExpressionContext();
      context.appendScope( layer->createExpressionContextScope() );

      QgsExpression expression( property.expressionString() );
      if ( expression.prepare( &context ) )
      {
        // maybe the expression is effectively a single node in this context...
        const QgsExpressionNode *node = expression.rootNode()->effectiveNode();
        if ( node->nodeType() == QgsExpressionNode::ntColumnRef )
        {
          const QgsExpressionNodeColumnRef *columnRef = qgis::down_cast<const QgsExpressionNodeColumnRef *>( node );
          return columnRef->name();
        }

        // ok, it's not. But let's be super smart and helpful for users!
        // maybe it's a COALESCE("some field", 'some' || 'fallback' || 'expression') type expression, where the user wants to override
        // some labels with a value stored in a field but all others use some expression
        if ( node->nodeType() == QgsExpressionNode::ntFunction )
        {
          const QgsExpressionNodeFunction *functionNode = qgis::down_cast<const QgsExpressionNodeFunction *>( node );
          if ( const QgsExpressionFunction *function = QgsExpression::QgsExpression::Functions()[functionNode->fnIndex()] )
          {
            if ( function->name() == QLatin1String( "coalesce" ) )
            {
              if ( const QgsExpressionNode *firstArg = functionNode->args()->list().value( 0 ) )
              {
                const QgsExpressionNode *firstArgNode = firstArg->effectiveNode();
                if ( firstArgNode->nodeType() == QgsExpressionNode::ntColumnRef )
                {
                  const QgsExpressionNodeColumnRef *columnRef = qgis::down_cast<const QgsExpressionNodeColumnRef *>( firstArgNode );
                  return columnRef->name();
                }
              }
            }
          }
        }

      }
      break;
    }
  }

  return QString();
}

int QgsMapToolLabel::dataDefinedColumnIndex( QgsPalLayerSettings::Property p, const QgsPalLayerSettings &labelSettings, const QgsVectorLayer *vlayer ) const
{
  QString fieldname = dataDefinedColumnName( p, labelSettings, vlayer );
  if ( !fieldname.isEmpty() )
    return vlayer->fields().lookupField( fieldname );
  return -1;
}

QVariant QgsMapToolLabel::evaluateDataDefinedProperty( QgsPalLayerSettings::Property property, const QgsPalLayerSettings &labelSettings, const QgsFeature &feature, const QVariant &defaultValue ) const
{
  QgsExpressionContext context = mCanvas->mapSettings().expressionContext();
  context.setFeature( feature );
  context.setFields( feature.fields() );
  return labelSettings.dataDefinedProperties().value( property, context, defaultValue );
}

bool QgsMapToolLabel::currentLabelDataDefinedPosition( double &x, bool &xSuccess, double &y, bool &ySuccess, int &xCol, int &yCol ) const
{
  QgsVectorLayer *vlayer = mCurrentLabel.layer;
  QgsFeatureId featureId = mCurrentLabel.pos.featureId;

  xSuccess = false;
  ySuccess = false;

  if ( !vlayer )
  {
    return false;
  }

  if ( mCurrentLabel.pos.isDiagram )
  {
    if ( !diagramMoveable( vlayer, xCol, yCol ) )
    {
      return false;
    }
  }
  else if ( !labelMoveable( vlayer, mCurrentLabel.settings, xCol, yCol ) )
  {
    return false;
  }

  QgsFeature f;
  if ( !vlayer->getFeatures( QgsFeatureRequest().setFilterFid( featureId ).setFlags( QgsFeatureRequest::NoGeometry ) ).nextFeature( f ) )
  {
    return false;
  }

  if ( mCurrentLabel.pos.isUnplaced )
  {
    xSuccess = false;
    ySuccess = false;
  }
  else
  {
    QgsAttributes attributes = f.attributes();
    if ( !attributes.at( xCol ).isNull() )
      x = attributes.at( xCol ).toDouble( &xSuccess );
    if ( !attributes.at( yCol ).isNull() )
      y = attributes.at( yCol ).toDouble( &ySuccess );
  }

  return true;
}

<<<<<<< HEAD
bool QgsMapToolLabel::currentLabelDataDefinedPosition( double &x, bool &xSuccess, double &y, bool &ySuccess, int &xCol, int &yCol, int &pointCol ) const
{
  QgsVectorLayer *vlayer = mCurrentLabel.layer;
  QgsFeatureId featureId = mCurrentLabel.pos.featureId;

  xSuccess = false;
  ySuccess = false;

  if ( !vlayer )
  {
    return false;
  }

  if ( mCurrentLabel.pos.isDiagram )
  {
    if ( !diagramMoveable( vlayer, xCol, yCol ) )
    {
      return false;
    }
  }
  else if ( !labelMoveable( vlayer, mCurrentLabel.settings, xCol, yCol, pointCol ) )
  {
    return false;
  }

  QgsFeature f;
  if ( !vlayer->getFeatures( QgsFeatureRequest().setFilterFid( featureId ).setFlags( QgsFeatureRequest::NoGeometry ) ).nextFeature( f ) )
  {
    return false;
  }

  if ( !mCurrentLabel.pos.isUnplaced )
  {
    QgsAttributes attributes = f.attributes();
    switch ( mCurrentLabel.settings.placementCoordinateType() )
    {
      case Qgis::CoordinateType::XY:
      {
        if ( !attributes.at( xCol ).isNull() )
          x = attributes.at( xCol ).toDouble( &xSuccess );
        if ( !attributes.at( yCol ).isNull() )
          y = attributes.at( yCol ).toDouble( &ySuccess );
      }
      break;
      case Qgis::CoordinateType::Point:
      {
        if ( !attributes.at( pointCol ).isNull() )
        {
          QVariant pointAsVariant = attributes.at( pointCol );
          if ( pointAsVariant.canConvert<QgsGeometry>() )
          {
            QgsGeometry geometryPoint = pointAsVariant.value<QgsGeometry>();
            const QgsPoint *point  = qgsgeometry_cast<QgsPoint *>( geometryPoint.constGet() );

            x = point->x();
            y = point->y();

            xSuccess = true;
            ySuccess = true;
          }
          else if ( !pointAsVariant.toByteArray().isEmpty() )
          {
            QgsPoint point;
            QgsConstWkbPtr wkbPtr( pointAsVariant.toByteArray() );
            if ( point.fromWkb( wkbPtr ) )
            {
              x = point.x();
              y = point.y();

              xSuccess = true;
              ySuccess = true;
            }
          }
        }
      }
      break;
    }
  }

  return true;
}

bool QgsMapToolLabel::layerIsRotatable( QgsVectorLayer *vlayer, int &rotationCol ) const
{
  if ( !vlayer || !vlayer->isEditable() || !vlayer->labelsEnabled() )
  {
    return false;
  }

  const auto constSubProviders = vlayer->labeling()->subProviders();
  for ( const QString &providerId : constSubProviders )
  {
    if ( labelIsRotatable( vlayer, vlayer->labeling()->settings( providerId ), rotationCol ) )
      return true;
  }

  return false;
}

=======
>>>>>>> b336967f
bool QgsMapToolLabel::labelIsRotatable( QgsVectorLayer *layer, const QgsPalLayerSettings &settings, int &rotationCol ) const
{
  QString rColName = dataDefinedColumnName( QgsPalLayerSettings::LabelRotation, settings, layer );
  rotationCol = layer->fields().lookupField( rColName );
  return rotationCol != -1;
}

bool QgsMapToolLabel::currentLabelDataDefinedRotation( double &rotation, bool &rotationSuccess, int &rCol, bool ignoreXY ) const
{
  QgsVectorLayer *vlayer = mCurrentLabel.layer;
  QgsFeatureId featureId = mCurrentLabel.pos.featureId;

  rotationSuccess = false;
  if ( !vlayer )
  {
    return false;
  }

  if ( !labelIsRotatable( vlayer, mCurrentLabel.settings, rCol ) )
  {
    return false;
  }

  QgsFeature f;
  if ( !vlayer->getFeatures( QgsFeatureRequest().setFilterFid( featureId ).setFlags( QgsFeatureRequest::NoGeometry ) ).nextFeature( f ) )
  {
    return false;
  }

  //test, if data defined x- and y- values are not null. Otherwise, the position is determined by PAL and the rotation cannot be fixed
  if ( !ignoreXY )
  {
    int xCol, yCol;
    double x, y;
    bool xSuccess, ySuccess;
    if ( !currentLabelDataDefinedPosition( x, xSuccess, y, ySuccess, xCol, yCol ) || !xSuccess || !ySuccess )
    {
      return false;
    }
  }

  rotation = f.attribute( rCol ).toDouble( &rotationSuccess );
  return true;
}

bool QgsMapToolLabel::changeCurrentLabelDataDefinedPosition( const QVariant &x, const QVariant &y )
{
  switch ( mCurrentLabel.settings.placementCoordinateType() )
  {
    case Qgis::CoordinateType::XY:
    {
      QString xColName = dataDefinedColumnName( QgsPalLayerSettings::PositionX, mCurrentLabel.settings, mCurrentLabel.layer );
      QString yColName = dataDefinedColumnName( QgsPalLayerSettings::PositionY, mCurrentLabel.settings, mCurrentLabel.layer );
      int xCol = mCurrentLabel.layer->fields().lookupField( xColName );
      int yCol = mCurrentLabel.layer->fields().lookupField( yColName );

      if ( !mCurrentLabel.layer->changeAttributeValue( mCurrentLabel.pos.featureId, xCol, x )
           || !mCurrentLabel.layer->changeAttributeValue( mCurrentLabel.pos.featureId, yCol, y ) )
        return false;
    }
    break;
    case Qgis::CoordinateType::Point:
    {
      QString pointColName = dataDefinedColumnName( QgsPalLayerSettings::PositionPoint, mCurrentLabel.settings, mCurrentLabel.layer );
      int pointCol = mCurrentLabel.layer->fields().lookupField( pointColName );

      if ( !mCurrentLabel.layer->changeAttributeValue( mCurrentLabel.pos.featureId, pointCol, QgsPoint( x.toDouble(), y.toDouble() ).asWkt() ) )
        return false;
    }
    break;
  }

  return true;
}

bool QgsMapToolLabel::dataDefinedShowHide( QgsVectorLayer *vlayer, QgsFeatureId featureId, int &show, bool &showSuccess, int &showCol ) const
{
  showSuccess = false;
  if ( !vlayer )
  {
    return false;
  }

  if ( mCurrentLabel.pos.isDiagram )
  {
    if ( ! diagramCanShowHide( vlayer, showCol ) )
    {
      return false;
    }
  }
  else if ( ! labelCanShowHide( vlayer, showCol ) )
  {
    return false;
  }

  QgsFeature f;
  if ( !vlayer->getFeatures( QgsFeatureRequest().setFilterFid( featureId ).setFlags( QgsFeatureRequest::NoGeometry ) ).nextFeature( f ) )
  {
    return false;
  }

  show = f.attribute( showCol ).toInt( &showSuccess );
  return true;
}

bool QgsMapToolLabel::diagramMoveable( QgsVectorLayer *vlayer, int &xCol, int &yCol ) const
{
  if ( vlayer && vlayer->diagramsEnabled() )
  {
    const QgsDiagramLayerSettings *dls = vlayer->diagramLayerSettings();
    if ( dls )
    {
      xCol = -1;
      if ( QgsProperty ddX = dls->dataDefinedProperties().property( QgsDiagramLayerSettings::PositionX ) )
      {
        if ( ddX.propertyType() == QgsProperty::FieldBasedProperty && ddX.isActive() )
        {
          xCol = vlayer->fields().lookupField( ddX.field() );
        }
      }
      yCol = -1;
      if ( QgsProperty ddY = dls->dataDefinedProperties().property( QgsDiagramLayerSettings::PositionY ) )
      {
        if ( ddY.propertyType() == QgsProperty::FieldBasedProperty && ddY.isActive() )
        {
          yCol = vlayer->fields().lookupField( ddY.field() );
        }
      }
      return xCol >= 0 && yCol >= 0;
    }
  }
  return false;
}

bool QgsMapToolLabel::labelMoveable( QgsVectorLayer *vlayer, int &xCol, int &yCol ) const
{
  if ( !vlayer || !vlayer->isEditable() || !vlayer->labelsEnabled() )
  {
    return false;
  }

  const auto constSubProviders = vlayer->labeling()->subProviders();
  for ( const QString &providerId : constSubProviders )
  {
    if ( labelMoveable( vlayer, vlayer->labeling()->settings( providerId ), xCol, yCol ) )
      return true;
  }

  return false;
}

bool QgsMapToolLabel::labelMoveable( QgsVectorLayer *vlayer, const QgsPalLayerSettings &settings, int &xCol, int &yCol ) const
{
  QString xColName = dataDefinedColumnName( QgsPalLayerSettings::PositionX, settings, vlayer );
  QString yColName = dataDefinedColumnName( QgsPalLayerSettings::PositionY, settings, vlayer );
  //return !xColName.isEmpty() && !yColName.isEmpty();
  xCol = vlayer->fields().lookupField( xColName );
  yCol = vlayer->fields().lookupField( yColName );
  return ( xCol != -1 && yCol != -1 );
}

bool QgsMapToolLabel::layerCanPin( QgsVectorLayer *vlayer, int &xCol, int &yCol ) const
{
  // currently same as QgsMapToolLabel::labelMoveable, but may change
  bool canPin = labelMoveable( vlayer, xCol, yCol );
  return canPin;
}

bool QgsMapToolLabel::labelCanShowHide( QgsVectorLayer *vlayer, int &showCol ) const
{
  if ( !vlayer || !vlayer->isEditable() || !vlayer->labelsEnabled() )
  {
    return false;
  }

  const auto constSubProviders = vlayer->labeling()->subProviders();
  for ( const QString &providerId : constSubProviders )
  {
    QString fieldname = dataDefinedColumnName( QgsPalLayerSettings::Show,
                        vlayer->labeling()->settings( providerId ), vlayer );
    showCol = vlayer->fields().lookupField( fieldname );
    if ( showCol != -1 )
      return true;
  }

  return false;
}

bool QgsMapToolLabel::isPinned()
{
  bool rc = false;

  if ( ! mCurrentLabel.pos.isDiagram )
  {
    rc = mCurrentLabel.pos.isPinned;
  }
  else
  {
    // for diagrams, the isPinned attribute is not set. So we check directly if
    // there's data defined.
    int xCol, yCol;
    double x, y;
    bool xSuccess, ySuccess;

    if ( currentLabelDataDefinedPosition( x, xSuccess, y, ySuccess, xCol, yCol ) && xSuccess && ySuccess )
      rc = true;
  }

  return rc;
}

bool QgsMapToolLabel::labelMoveable( QgsVectorLayer *vlayer, const QgsPalLayerSettings &settings, int &xCol, int &yCol, int &pointCol ) const
{
  xCol = -1;
  yCol = -1;
  pointCol = -1;

  switch ( mCurrentLabel.settings.placementCoordinateType() )
  {
    case Qgis::CoordinateType::XY:
    {
      QString xColName = dataDefinedColumnName( QgsPalLayerSettings::PositionX, settings, vlayer );
      QString yColName = dataDefinedColumnName( QgsPalLayerSettings::PositionY, settings, vlayer );
      xCol = vlayer->fields().lookupField( xColName );
      yCol = vlayer->fields().lookupField( yColName );
      if ( xCol <= 0 && yCol <= 0 )
        return false;
    }
    break;
    case Qgis::CoordinateType::Point:
    {
      QString pointColName = dataDefinedColumnName( QgsPalLayerSettings::PositionPoint, settings, vlayer );
      pointCol = vlayer->fields().lookupField( pointColName );
      if ( pointCol <= 0 )
        return false;
    }
    break;
  }

  return true;
}

bool QgsMapToolLabel::diagramCanShowHide( QgsVectorLayer *vlayer, int &showCol ) const
{
  showCol = -1;

  if ( vlayer && vlayer->isEditable() && vlayer->diagramsEnabled() )
  {
    if ( const QgsDiagramLayerSettings *dls = vlayer->diagramLayerSettings() )
    {
      if ( QgsProperty ddShow = dls->dataDefinedProperties().property( QgsDiagramLayerSettings::Show ) )
      {
        if ( ddShow.propertyType() == QgsProperty::FieldBasedProperty && ddShow.isActive() )
        {
          showCol = vlayer->fields().lookupField( ddShow.field() );
        }
      }
    }
  }

  return showCol >= 0;
}

//

QgsMapToolLabel::LabelDetails::LabelDetails( const QgsLabelPosition &p, QgsMapCanvas *canvas )
  : pos( p )
{
  layer = qobject_cast< QgsVectorLayer * >( canvas->layer( pos.layerID ) );
  if ( layer && layer->labelsEnabled() && !p.isDiagram )
  {
    settings = layer->labeling()->settings( pos.providerID );
    valid = true;
  }
  else if ( layer && layer->diagramsEnabled() && p.isDiagram )
  {
    valid = true;
  }

  if ( !valid )
  {
    layer = nullptr;
    settings = QgsPalLayerSettings();
  }
}

bool QgsMapToolLabel::createAuxiliaryFields( QgsPalIndexes &indexes )
{
  return createAuxiliaryFields( mCurrentLabel, indexes );
}

bool QgsMapToolLabel::createAuxiliaryFields( LabelDetails &details, QgsPalIndexes &indexes ) const
{
  bool newAuxiliaryLayer = false;
  QgsVectorLayer *vlayer = details.layer;
  QString providerId = details.pos.providerID;

  if ( !vlayer || !vlayer->labelsEnabled() )
    return false;

  if ( !vlayer->auxiliaryLayer() )
  {
    QgsNewAuxiliaryLayerDialog dlg( vlayer );
    dlg.exec();
    newAuxiliaryLayer = true;
  }

  if ( !vlayer->auxiliaryLayer() )
    return false;

  QgsTemporaryCursorOverride cursor( Qt::WaitCursor );
  bool changed = false;
  for ( const QgsPalLayerSettings::Property &p : std::as_const( mPalProperties ) )
  {
    int index = -1;

    // always use the default activated property
    QgsProperty prop = details.settings.dataDefinedProperties().property( p );
    if ( prop.propertyType() == QgsProperty::FieldBasedProperty && prop.isActive() )
    {
      index = vlayer->fields().lookupField( prop.field() );
    }
    else
    {
      index = QgsAuxiliaryLayer::createProperty( p, vlayer, false );
      changed = true;
    }

    indexes[p] = index;
  }
  if ( changed )
    emit vlayer->styleChanged();

  details.settings = vlayer->labeling()->settings( providerId );

  return newAuxiliaryLayer;
}

bool QgsMapToolLabel::createAuxiliaryFields( QgsDiagramIndexes &indexes )
{
  return createAuxiliaryFields( mCurrentLabel, indexes );
}

bool QgsMapToolLabel::createAuxiliaryFields( LabelDetails &details, QgsDiagramIndexes &indexes )
{
  bool newAuxiliaryLayer = false;
  QgsVectorLayer *vlayer = details.layer;

  if ( !vlayer )
    return newAuxiliaryLayer;

  if ( !vlayer->auxiliaryLayer() )
  {
    QgsNewAuxiliaryLayerDialog dlg( vlayer );
    dlg.exec();
    newAuxiliaryLayer = true;
  }

  if ( !vlayer->auxiliaryLayer() )
    return false;

  QgsTemporaryCursorOverride cursor( Qt::WaitCursor );
  bool changed = false;
  for ( const QgsDiagramLayerSettings::Property &p : std::as_const( mDiagramProperties ) )
  {
    int index = -1;

    // always use the default activated property
    QgsProperty prop = vlayer->diagramLayerSettings()->dataDefinedProperties().property( p );
    if ( prop.propertyType() == QgsProperty::FieldBasedProperty && prop.isActive() )
    {
      index = vlayer->fields().lookupField( prop.field() );
    }
    else
    {
      index = QgsAuxiliaryLayer::createProperty( p, vlayer, false );
      changed = true;
    }

    indexes[p] = index;
  }
  if ( changed )
    emit vlayer->styleChanged();

  return newAuxiliaryLayer;
}

bool QgsMapToolLabel::createAuxiliaryFields( QgsCalloutIndexes &calloutIndexes )
{
  return createAuxiliaryFields( mCurrentCallout, calloutIndexes );
}

bool QgsMapToolLabel::createAuxiliaryFields( QgsCalloutPosition &details, QgsCalloutIndexes &calloutIndexes )
{
  bool newAuxiliaryLayer = false;
  QgsVectorLayer *vlayer = qobject_cast< QgsVectorLayer * >( QgsMapTool::layer( details.layerID ) );

  if ( !vlayer )
    return newAuxiliaryLayer;

  if ( !vlayer->auxiliaryLayer() )
  {
    QgsNewAuxiliaryLayerDialog dlg( vlayer );
    dlg.exec();
    newAuxiliaryLayer = true;
  }

  if ( !vlayer->auxiliaryLayer() )
    return false;

  QgsTemporaryCursorOverride cursor( Qt::WaitCursor );
  bool changed = false;
  for ( const QgsCallout::Property &p : std::as_const( mCalloutProperties ) )
  {
    int index = -1;

    // always use the default activated property
    QgsProperty prop = vlayer->labeling() && vlayer->labeling()->settings( details.providerID ).callout() ? vlayer->labeling()->settings( details.providerID ).callout()->dataDefinedProperties().property( p ) :
                       QgsProperty();
    if ( prop.propertyType() == QgsProperty::FieldBasedProperty && prop.isActive() )
    {
      index = vlayer->fields().lookupField( prop.field() );
    }
    else
    {
      index = QgsAuxiliaryLayer::createProperty( p, vlayer, false );
      changed = true;
    }
    calloutIndexes[p] = index;
  }
  if ( changed )
    emit vlayer->styleChanged();

  return newAuxiliaryLayer;
}

void QgsMapToolLabel::updateHoveredLabel( QgsMapMouseEvent *e )
{
  if ( !mHoverRubberBand )
  {
    mHoverRubberBand = new QgsRubberBand( mCanvas, QgsWkbTypes::LineGeometry );
    mHoverRubberBand->setWidth( 2 );
    mHoverRubberBand->setSecondaryStrokeColor( QColor( 255, 255, 255, 100 ) );
    mHoverRubberBand->setColor( QColor( 200, 0, 120, 255 ) );
    mHoverRubberBand->setIcon( QgsRubberBand::ICON_BOX );

    double scaleFactor = mCanvas->fontMetrics().xHeight();
    mHoverRubberBand->setIconSize( scaleFactor );
  }

  QgsCalloutPosition calloutPosition;
  bool isOrigin = false;
  if ( !mCalloutProperties.isEmpty() && calloutAtPosition( e, calloutPosition, isOrigin ) )
  {
    if ( !mCalloutOtherPointsRubberBand )
    {
      mCalloutOtherPointsRubberBand = new QgsRubberBand( mCanvas, QgsWkbTypes::PointGeometry );
      mCalloutOtherPointsRubberBand->setWidth( 2 );
      mCalloutOtherPointsRubberBand->setSecondaryStrokeColor( QColor( 255, 255, 255, 100 ) );
      mCalloutOtherPointsRubberBand->setColor( QColor( 200, 0, 120, 255 ) );
      mCalloutOtherPointsRubberBand->setIcon( QgsRubberBand::ICON_X );
      double scaleFactor = mCanvas->fontMetrics().xHeight();
      mCalloutOtherPointsRubberBand->setIconSize( scaleFactor );
    }

    // callouts are a smaller target, so they take precedence over labels
    mCurrentHoverLabel = LabelDetails();

    mHoverRubberBand->show();
    mHoverRubberBand->reset( QgsWkbTypes::PointGeometry );
    mCalloutOtherPointsRubberBand->show();
    mCalloutOtherPointsRubberBand->reset( QgsWkbTypes::PointGeometry );

    if ( isOrigin )
    {
      mHoverRubberBand->addPoint( calloutPosition.origin() );
      mCalloutOtherPointsRubberBand->addPoint( calloutPosition.destination() );
    }
    else
    {
      mHoverRubberBand->addPoint( calloutPosition.destination() );
      mCalloutOtherPointsRubberBand->addPoint( calloutPosition.origin() );
    }
    return;
  }

  if ( mCalloutOtherPointsRubberBand )
    mCalloutOtherPointsRubberBand->hide();

  QgsLabelPosition labelPos;
  if ( !labelAtPosition( e, labelPos ) )
  {
    mHoverRubberBand->hide();
    mCurrentHoverLabel = LabelDetails();
    return;
  }

  LabelDetails newHoverLabel( labelPos, canvas() );

  if ( mCurrentHoverLabel.valid &&
       newHoverLabel.layer == mCurrentHoverLabel.layer &&
       newHoverLabel.pos.featureId == mCurrentHoverLabel.pos.featureId &&
       newHoverLabel.pos.providerID == mCurrentHoverLabel.pos.providerID
     )
    return;

  if ( !canModifyLabel( newHoverLabel ) )
  {
    mHoverRubberBand->hide();
    mCurrentHoverLabel = LabelDetails();
    return;
  }

  mCurrentHoverLabel = newHoverLabel;

  mHoverRubberBand->show();
  mHoverRubberBand->reset( QgsWkbTypes::LineGeometry );
  mHoverRubberBand->addPoint( labelPos.cornerPoints.at( 0 ) );
  mHoverRubberBand->addPoint( labelPos.cornerPoints.at( 1 ) );
  mHoverRubberBand->addPoint( labelPos.cornerPoints.at( 2 ) );
  mHoverRubberBand->addPoint( labelPos.cornerPoints.at( 3 ) );
  mHoverRubberBand->addPoint( labelPos.cornerPoints.at( 0 ) );
  QgisApp::instance()->statusBarIface()->showMessage( tr( "Label “%1” in %2" ).arg( labelPos.labelText, mCurrentHoverLabel.layer->name() ), 2000 );
}

void QgsMapToolLabel::clearHoveredLabel()
{
  if ( mHoverRubberBand )
    mHoverRubberBand->hide();
  if ( mCalloutOtherPointsRubberBand )
    mCalloutOtherPointsRubberBand->hide();

  mCurrentHoverLabel = LabelDetails();
}

bool QgsMapToolLabel::canModifyLabel( const QgsMapToolLabel::LabelDetails & )
{
  return true;
}

bool QgsMapToolLabel::canModifyCallout( const QgsCalloutPosition &, bool, int &, int & )
{
  return false;
}<|MERGE_RESOLUTION|>--- conflicted
+++ resolved
@@ -678,7 +678,6 @@
   return true;
 }
 
-<<<<<<< HEAD
 bool QgsMapToolLabel::currentLabelDataDefinedPosition( double &x, bool &xSuccess, double &y, bool &ySuccess, int &xCol, int &yCol, int &pointCol ) const
 {
   QgsVectorLayer *vlayer = mCurrentLabel.layer;
@@ -778,8 +777,6 @@
   return false;
 }
 
-=======
->>>>>>> b336967f
 bool QgsMapToolLabel::labelIsRotatable( QgsVectorLayer *layer, const QgsPalLayerSettings &settings, int &rotationCol ) const
 {
   QString rColName = dataDefinedColumnName( QgsPalLayerSettings::LabelRotation, settings, layer );
