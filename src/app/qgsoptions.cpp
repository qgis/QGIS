/***************************************************************************
                          qgsoptions.cpp
                    Set user options and preferences
                             -------------------
    begin                : May 28, 2004
    copyright            : (C) 2004 by Gary E.Sherman
    email                : sherman at mrcc.com
 ***************************************************************************/

/***************************************************************************
 *                                                                         *
 *   This program is free software; you can redistribute it and/or modify  *
 *   it under the terms of the GNU General Public License as published by  *
 *   the Free Software Foundation; either version 2 of the License, or     *
 *   (at your option) any later version.                                   *
 *                                                                         *
 ***************************************************************************/
#include "qgsapplication.h"
#include "qgsdistancearea.h"
#include "qgsoptions.h"
#include "qgis.h"
#include "qgisapp.h"
#include "qgisappstylesheet.h"
#include "qgshighlight.h"
#include "qgsmapcanvas.h"
#include "qgsmaprenderer.h"
#include "qgsgenericprojectionselector.h"
#include "qgscoordinatereferencesystem.h"
#include "qgstolerance.h"
#include "qgsscaleutils.h"
#include "qgsnetworkaccessmanager.h"
#include "qgsproject.h"
#include "qgsdualview.h"

#include "qgsattributetablefiltermodel.h"
#include "qgsrasterformatsaveoptionswidget.h"
#include "qgsrasterpyramidsoptionswidget.h"
#include "qgsdialog.h"
#include "qgscomposer.h"
#include "qgscolorschemeregistry.h"
#include "qgssymbollayerv2utils.h"
#include "qgscolordialog.h"
#include "qgsexpressioncontext.h"
#include "qgsunittypes.h"

#include <QInputDialog>
#include <QFileDialog>
#include <QSettings>
#include <QColorDialog>
#include <QLocale>
#include <QProcess>
#include <QToolBar>
#include <QScrollBar>
#include <QSize>
#include <QStyleFactory>
#include <QMessageBox>
#include <QNetworkDiskCache>

#include <limits>
#include <sqlite3.h>
#include "qgslogger.h"

#define CPL_SUPRESS_CPLUSPLUS
#include <gdal.h>
#include <geos_c.h>
#include <cpl_conv.h> // for setting gdal options

#include "qgsconfig.h"

/**
 * \class QgsOptions - Set user options and preferences
 * Constructor
 */
QgsOptions::QgsOptions( QWidget *parent, Qt::WindowFlags fl ) :
    QgsOptionsDialogBase( "Options", parent, fl ),
    mSettings( nullptr )
{
  setupUi( this );

  // QgsOptionsDialogBase handles saving/restoring of geometry, splitter and current tab states,
  // switching vertical tabs between icon/text to icon-only modes (splitter collapsed to left),
  // and connecting QDialogButtonBox's accepted/rejected signals to dialog's accept/reject slots
  initOptionsBase( false );

  // stylesheet setup
  mStyleSheetBuilder = QgisApp::instance()->styleSheetBuilder();
  mStyleSheetNewOpts = mStyleSheetBuilder->defaultOptions();
  mStyleSheetOldOpts = QMap<QString, QVariant>( mStyleSheetNewOpts );

  connect( mFontFamilyRadioCustom, SIGNAL( toggled( bool ) ), mFontFamilyComboBox, SLOT( setEnabled( bool ) ) );

  connect( cmbIconSize, SIGNAL( activated( const QString& ) ), this, SLOT( iconSizeChanged( const QString& ) ) );
  connect( cmbIconSize, SIGNAL( highlighted( const QString& ) ), this, SLOT( iconSizeChanged( const QString& ) ) );
  connect( cmbIconSize, SIGNAL( editTextChanged( const QString& ) ), this, SLOT( iconSizeChanged( const QString& ) ) );

  connect( this, SIGNAL( accepted() ), this, SLOT( saveOptions() ) );
  connect( this, SIGNAL( rejected() ), this, SLOT( rejectOptions() ) );

  QStringList styles = QStyleFactory::keys();
  cmbStyle->addItems( styles );

  QStringList themes = QgsApplication::uiThemes().keys();
  cmbUITheme->addItems( themes );

  connect( cmbUITheme, SIGNAL( currentIndexChanged( const QString& ) ), this, SLOT( uiThemeChanged( const QString& ) ) );

  mIdentifyHighlightColorButton->setColorDialogTitle( tr( "Identify highlight color" ) );
  mIdentifyHighlightColorButton->setAllowAlpha( true );
  mIdentifyHighlightColorButton->setContext( "gui" );
  mIdentifyHighlightColorButton->setDefaultColor( QGis::DEFAULT_HIGHLIGHT_COLOR );

  mSettings = new QSettings();

  double identifyValue = mSettings->value( "/Map/searchRadiusMM", QGis::DEFAULT_SEARCH_RADIUS_MM ).toDouble();
  QgsDebugMsg( QString( "Standard Identify radius setting read from settings file: %1" ).arg( identifyValue ) );
  if ( identifyValue <= 0.0 )
    identifyValue = QGis::DEFAULT_SEARCH_RADIUS_MM;
  spinBoxIdentifyValue->setMinimum( 0.0 );
  spinBoxIdentifyValue->setValue( identifyValue );
  QColor highlightColor = QColor( mSettings->value( "/Map/highlight/color", QGis::DEFAULT_HIGHLIGHT_COLOR.name() ).toString() );
  int highlightAlpha = mSettings->value( "/Map/highlight/colorAlpha", QGis::DEFAULT_HIGHLIGHT_COLOR.alpha() ).toInt();
  highlightColor.setAlpha( highlightAlpha );
  mIdentifyHighlightColorButton->setColor( highlightColor );
  double highlightBuffer = mSettings->value( "/Map/highlight/buffer", QGis::DEFAULT_HIGHLIGHT_BUFFER_MM ).toDouble();
  mIdentifyHighlightBufferSpinBox->setValue( highlightBuffer );
  double highlightMinWidth = mSettings->value( "/Map/highlight/minWidth", QGis::DEFAULT_HIGHLIGHT_MIN_WIDTH_MM ).toDouble();
  mIdentifyHighlightMinWidthSpinBox->setValue( highlightMinWidth );

  // custom environment variables
  bool useCustomVars = mSettings->value( "qgis/customEnvVarsUse", QVariant( false ) ).toBool();
  mCustomVariablesChkBx->setChecked( useCustomVars );
  if ( !useCustomVars )
  {
    mAddCustomVarBtn->setEnabled( false );
    mRemoveCustomVarBtn->setEnabled( false );
    mCustomVariablesTable->setEnabled( false );
  }
  QStringList customVarsList = mSettings->value( "qgis/customEnvVars", "" ).toStringList();
  Q_FOREACH ( const QString &varStr, customVarsList )
  {
    int pos = varStr.indexOf( QLatin1Char( '|' ) );
    if ( pos == -1 )
      continue;
    QString varStrApply = varStr.left( pos );
    QString varStrNameValue = varStr.mid( pos + 1 );
    pos = varStrNameValue.indexOf( QLatin1Char( '=' ) );
    if ( pos == -1 )
      continue;
    QString varStrName = varStrNameValue.left( pos );
    QString varStrValue = varStrNameValue.mid( pos + 1 );

    addCustomEnvVarRow( varStrName, varStrValue, varStrApply );
  }
  QFontMetrics fmCustomVar( mCustomVariablesTable->horizontalHeader()->font() );
  int fmCustomVarH = fmCustomVar.height() + 8;
  mCustomVariablesTable->horizontalHeader()->setFixedHeight( fmCustomVarH );

  mCustomVariablesTable->setColumnWidth( 0, 120 );
  if ( mCustomVariablesTable->rowCount() > 0 )
  {
    mCustomVariablesTable->resizeColumnToContents( 1 );
  }
  else
  {
    mCustomVariablesTable->setColumnWidth( 1, 120 );
  }

  // current environment variables
  mCurrentVariablesTable->horizontalHeader()->setFixedHeight( fmCustomVarH );
  QMap<QString, QString> sysVarsMap = QgsApplication::systemEnvVars();
  QStringList currentVarsList = QProcess::systemEnvironment();

  Q_FOREACH ( const QString &varStr, currentVarsList )
  {
    int pos = varStr.indexOf( QLatin1Char( '=' ) );
    if ( pos == -1 )
      continue;
    QStringList varStrItms;
    QString varStrName = varStr.left( pos );
    QString varStrValue = varStr.mid( pos + 1 );
    varStrItms << varStrName << varStrValue;

    // check if different than system variable
    QString sysVarVal;
    bool sysVarMissing = !sysVarsMap.contains( varStrName );
    if ( sysVarMissing )
      sysVarVal = tr( "not present" );

    if ( !sysVarMissing && sysVarsMap.value( varStrName ) != varStrValue )
      sysVarVal = sysVarsMap.value( varStrName );

    if ( !sysVarVal.isEmpty() )
      sysVarVal = tr( "System value: %1" ).arg( sysVarVal );

    int rowCnt = mCurrentVariablesTable->rowCount();
    mCurrentVariablesTable->insertRow( rowCnt );

    QFont fItm;
    for ( int i = 0; i < varStrItms.size(); ++i )
    {
      QTableWidgetItem* varNameItm = new QTableWidgetItem( varStrItms.at( i ) );
      varNameItm->setFlags( Qt::ItemIsEnabled | Qt::ItemIsSelectable
                            | Qt::ItemIsEditable | Qt::ItemIsDragEnabled );
      fItm = varNameItm->font();
      if ( !sysVarVal.isEmpty() )
      {
        fItm.setBold( true );
        varNameItm->setFont( fItm );
        varNameItm->setToolTip( sysVarVal );
      }
      mCurrentVariablesTable->setItem( rowCnt, i, varNameItm );
    }
    fItm.setBold( true );
    QFontMetrics fmRow( fItm );
    mCurrentVariablesTable->setRowHeight( rowCnt, fmRow.height() + 6 );
  }
  if ( mCurrentVariablesTable->rowCount() > 0 )
    mCurrentVariablesTable->resizeColumnToContents( 0 );

  //local directories to search when loading c++ plugins
  QString myPaths = mSettings->value( "plugins/searchPathsForPlugins", "" ).toString();
  if ( !myPaths.isEmpty() )
  {
    QStringList myPathList = myPaths.split( '|' );
    QStringList::const_iterator pathIt = myPathList.constBegin();
    for ( ; pathIt != myPathList.constEnd(); ++pathIt )
    {
      QListWidgetItem* newItem = new QListWidgetItem( mListPluginPaths );
      newItem->setText( *pathIt );
      newItem->setFlags( Qt::ItemIsEditable | Qt::ItemIsEnabled | Qt::ItemIsSelectable );
      mListPluginPaths->addItem( newItem );
    }
  }

  //local directories to search when looking for an SVG with a given basename
  myPaths = mSettings->value( "svg/searchPathsForSVG", QDir::homePath() ).toString();
  if ( !myPaths.isEmpty() )
  {
    QStringList myPathList = myPaths.split( '|' );
    QStringList::const_iterator pathIt = myPathList.constBegin();
    for ( ; pathIt != myPathList.constEnd(); ++pathIt )
    {
      QListWidgetItem* newItem = new QListWidgetItem( mListSVGPaths );
      newItem->setText( *pathIt );
      newItem->setFlags( Qt::ItemIsEditable | Qt::ItemIsEnabled | Qt::ItemIsSelectable );
      mListSVGPaths->addItem( newItem );
    }
  }

  myPaths = mSettings->value( "composer/searchPathsForTemplates", "" ).toString();
  if ( !myPaths.isEmpty() )
  {
    QStringList myPathList = myPaths.split( '|' );
    QStringList::const_iterator pathIt = myPathList.constBegin();
    for ( ; pathIt != myPathList.constEnd(); ++pathIt )
    {
      QListWidgetItem* newItem = new QListWidgetItem( mListComposerTemplatePaths );
      newItem->setText( *pathIt );
      newItem->setFlags( Qt::ItemIsEditable | Qt::ItemIsEnabled | Qt::ItemIsSelectable );
      mListComposerTemplatePaths->addItem( newItem );
    }
  }

  QStringList hiddenItems = mSettings->value( "/browser/hiddenPaths",
                            QStringList() ).toStringList();
  QStringList::const_iterator pathIt = hiddenItems.constBegin();
  for ( ; pathIt != hiddenItems.constEnd(); ++pathIt )
  {
    QListWidgetItem* newItem = new QListWidgetItem( mListHiddenBrowserPaths );
    newItem->setText( *pathIt );
    mListHiddenBrowserPaths->addItem( newItem );
  }

  //Network timeout
  mNetworkTimeoutSpinBox->setValue( mSettings->value( "/qgis/networkAndProxy/networkTimeout", "60000" ).toInt() );
  leUserAgent->setText( mSettings->value( "/qgis/networkAndProxy/userAgent", "Mozilla/5.0" ).toString() );

  // WMS capabilities expiry time
  mDefaultCapabilitiesExpirySpinBox->setValue( mSettings->value( "/qgis/defaultCapabilitiesExpiry", "24" ).toInt() );

  // WMS/WMS-C tile expiry time
  mDefaultTileExpirySpinBox->setValue( mSettings->value( "/qgis/defaultTileExpiry", "24" ).toInt() );

  // WMS/WMS-C default max retry in case of tile request errors
  mDefaultTileMaxRetrySpinBox->setValue( mSettings->value( "/qgis/defaultTileMaxRetry", "3" ).toInt() );

  //Web proxy settings
  grpProxy->setChecked( mSettings->value( "proxy/proxyEnabled", "0" ).toBool() );
  leProxyHost->setText( mSettings->value( "proxy/proxyHost", "" ).toString() );
  leProxyPort->setText( mSettings->value( "proxy/proxyPort", "" ).toString() );
  leProxyUser->setText( mSettings->value( "proxy/proxyUser", "" ).toString() );
  leProxyPassword->setText( mSettings->value( "proxy/proxyPassword", "" ).toString() );

  //available proxy types
  mProxyTypeComboBox->insertItem( 0, "DefaultProxy" );
  mProxyTypeComboBox->insertItem( 1, "Socks5Proxy" );
  mProxyTypeComboBox->insertItem( 2, "HttpProxy" );
  mProxyTypeComboBox->insertItem( 3, "HttpCachingProxy" );
  mProxyTypeComboBox->insertItem( 4, "FtpCachingProxy" );
  QString settingProxyType = mSettings->value( "proxy/proxyType", "DefaultProxy" ).toString();
  mProxyTypeComboBox->setCurrentIndex( mProxyTypeComboBox->findText( settingProxyType ) );

  //URLs excluded not going through proxies
  QString proxyExcludedURLs = mSettings->value( "proxy/proxyExcludedUrls", "" ).toString();
  if ( !proxyExcludedURLs.isEmpty() )
  {
    QStringList splitUrls = proxyExcludedURLs.split( '|' );
    QStringList::const_iterator urlIt = splitUrls.constBegin();
    for ( ; urlIt != splitUrls.constEnd(); ++urlIt )
    {
      QListWidgetItem* newItem = new QListWidgetItem( mExcludeUrlListWidget );
      newItem->setText( *urlIt );
      newItem->setFlags( Qt::ItemIsEditable | Qt::ItemIsEnabled | Qt::ItemIsSelectable );
      mExcludeUrlListWidget->addItem( newItem );
    }
  }

  // cache settings
  QNetworkDiskCache *cache = qobject_cast<QNetworkDiskCache*>( QgsNetworkAccessManager::instance()->cache() );
  if ( cache )
  {
    mCacheDirectory->setText( cache->cacheDirectory() );
    mCacheSize->setMinimum( 0 );
    mCacheSize->setMaximum( std::numeric_limits<int>::max() );
    mCacheSize->setSingleStep( 1024 );
    QgsDebugMsg( QString( "set cacheSize: %1" ).arg( cache->maximumCacheSize() ) );
    mCacheSize->setValue( cache->maximumCacheSize() / 1024 );
  }

  //wms search server
  leWmsSearch->setText( mSettings->value( "/qgis/WMSSearchUrl", "http://geopole.org/wms/search?search=%1&type=rss" ).toString() );

  // set the attribute table default filter
  cmbAttrTableBehaviour->clear();
  cmbAttrTableBehaviour->addItem( tr( "Show all features" ), QgsAttributeTableFilterModel::ShowAll );
  cmbAttrTableBehaviour->addItem( tr( "Show selected features" ), QgsAttributeTableFilterModel::ShowSelected );
  cmbAttrTableBehaviour->addItem( tr( "Show features visible on map" ), QgsAttributeTableFilterModel::ShowVisible );
  cmbAttrTableBehaviour->setCurrentIndex( cmbAttrTableBehaviour->findData( mSettings->value( "/qgis/attributeTableBehaviour", QgsAttributeTableFilterModel::ShowAll ).toInt() ) );

  mAttrTableViewComboBox->clear();
  mAttrTableViewComboBox->addItem( tr( "Remember last view" ), -1 );
  mAttrTableViewComboBox->addItem( tr( "Table view" ), QgsDualView::AttributeTable );
  mAttrTableViewComboBox->addItem( tr( "Form view" ), QgsDualView::AttributeEditor );
  mAttrTableViewComboBox->setCurrentIndex( mAttrTableViewComboBox->findData( mSettings->value( "/qgis/attributeTableView", -1 ).toInt() ) );

  spinBoxAttrTableRowCache->setValue( mSettings->value( "/qgis/attributeTableRowCache", 10000 ).toInt() );
  spinBoxAttrTableRowCache->setSpecialValueText( tr( "All" ) );

  // set the prompt for raster sublayers
  // 0 = Always -> always ask (if there are existing sublayers)
  // 1 = If needed -> ask if layer has no bands, but has sublayers
  // 2 = Never -> never prompt, will not load anything
  // 3 = Load all -> never prompt, but load all sublayers
  cmbPromptRasterSublayers->clear();
  cmbPromptRasterSublayers->addItem( tr( "Always" ) );
  cmbPromptRasterSublayers->addItem( tr( "If needed" ) ); //this means, prompt if there are sublayers but no band in the main dataset
  cmbPromptRasterSublayers->addItem( tr( "Never" ) );
  cmbPromptRasterSublayers->addItem( tr( "Load all" ) );
  cmbPromptRasterSublayers->setCurrentIndex( mSettings->value( "/qgis/promptForRasterSublayers", 0 ).toInt() );

  // Scan for valid items in the browser dock
  cmbScanItemsInBrowser->clear();
  cmbScanItemsInBrowser->addItem( tr( "Check file contents" ), "contents" ); // 0
  cmbScanItemsInBrowser->addItem( tr( "Check extension" ), "extension" );    // 1
  int index = cmbScanItemsInBrowser->findData( mSettings->value( "/qgis/scanItemsInBrowser2", "" ) );
  if ( index == -1 ) index = 1;
  cmbScanItemsInBrowser->setCurrentIndex( index );

  // Scan for contents of compressed files (.zip) in browser dock
  cmbScanZipInBrowser->clear();
  cmbScanZipInBrowser->addItem( tr( "No" ), QVariant( "no" ) );
  // cmbScanZipInBrowser->addItem( tr( "Passthru" ) );     // 1 - removed
  cmbScanZipInBrowser->addItem( tr( "Basic scan" ), QVariant( "basic" ) );
  cmbScanZipInBrowser->addItem( tr( "Full scan" ), QVariant( "full" ) );
  index = cmbScanZipInBrowser->findData( mSettings->value( "/qgis/scanZipInBrowser2", "" ) );
  if ( index == -1 ) index = 1;
  cmbScanZipInBrowser->setCurrentIndex( index );

  // log rendering events, for userspace debugging
  mLogCanvasRefreshChkBx->setChecked( mSettings->value( "/Map/logCanvasRefreshEvent", false ).toBool() );

  //set the default projection behaviour radio buttongs
  if ( mSettings->value( "/Projections/defaultBehaviour", "prompt" ).toString() == "prompt" )
  {
    radPromptForProjection->setChecked( true );
  }
  else if ( mSettings->value( "/Projections/defaultBehaviour", "prompt" ).toString() == "useProject" )
  {
    radUseProjectProjection->setChecked( true );
  }
  else //useGlobal
  {
    radUseGlobalProjection->setChecked( true );
  }
  QString myLayerDefaultCrs = mSettings->value( "/Projections/layerDefaultCrs", GEO_EPSG_CRS_AUTHID ).toString();
  mLayerDefaultCrs.createFromOgcWmsCrs( myLayerDefaultCrs );
  leLayerGlobalCrs->setCrs( mLayerDefaultCrs );

  //on the fly CRS transformation settings
  //it would be logical to have single settings value but originaly the radio buttons were checkboxes
  if ( mSettings->value( "/Projections/otfTransformAutoEnable", true ).toBool() )
  {
    radOtfAuto->setChecked( true );
  }
  else if ( mSettings->value( "/Projections/otfTransformEnabled", false ).toBool() )
  {
    radOtfTransform->setChecked( true );
  }
  else
  {
    radOtfNone->setChecked( true ); // default
  }

  QString myDefaultCrs = mSettings->value( "/Projections/projectDefaultCrs", GEO_EPSG_CRS_AUTHID ).toString();
  mDefaultCrs.createFromOgcWmsCrs( myDefaultCrs );
  leProjectGlobalCrs->setCrs( mDefaultCrs );
  leProjectGlobalCrs->setOptionVisible( QgsProjectionSelectionWidget::DefaultCrs, false );

  //default datum transformations
  mSettings->beginGroup( "/Projections" );

  chkShowDatumTransformDialog->setChecked( mSettings->value( "showDatumTransformDialog", false ).toBool() );

  QStringList projectionKeys = mSettings->allKeys();

  //collect src and dest entries that belong together
  QMap< QPair< QString, QString >, QPair< int, int > > transforms;
  QStringList::const_iterator pkeyIt = projectionKeys.constBegin();
  for ( ; pkeyIt != projectionKeys.constEnd(); ++pkeyIt )
  {
    if ( pkeyIt->contains( "srcTransform" ) || pkeyIt->contains( "destTransform" ) )
    {
      QStringList split = pkeyIt->split( '/' );
      QString srcAuthId, destAuthId;
      if ( ! split.isEmpty() )
      {
        srcAuthId = split.at( 0 );
      }
      if ( split.size() > 1 )
      {
        destAuthId = split.at( 1 ).split( '_' ).at( 0 );
      }

      if ( pkeyIt->contains( "srcTransform" ) )
      {
        transforms[ qMakePair( srcAuthId, destAuthId )].first = mSettings->value( *pkeyIt ).toInt();
      }
      else if ( pkeyIt->contains( "destTransform" ) )
      {
        transforms[ qMakePair( srcAuthId, destAuthId )].second = mSettings->value( *pkeyIt ).toInt();
      }
    }
  }
  mSettings->endGroup();

  QMap< QPair< QString, QString >, QPair< int, int > >::const_iterator transformIt = transforms.constBegin();
  for ( ; transformIt != transforms.constEnd(); ++transformIt )
  {
    const QPair< int, int >& v = transformIt.value();
    QTreeWidgetItem* item = new QTreeWidgetItem();
    item->setText( 0, transformIt.key().first );
    item->setText( 1, transformIt.key().second );
    item->setText( 2, QString::number( v.first ) );
    item->setText( 3, QString::number( v.second ) );
    mDefaultDatumTransformTreeWidget->addTopLevelItem( item );
  }

  // Set the units for measuring
  mDistanceUnitsComboBox->addItem( tr( "Meters" ), QGis::Meters );
  mDistanceUnitsComboBox->addItem( tr( "Kilometers" ), QGis::Kilometers );
  mDistanceUnitsComboBox->addItem( tr( "Feet" ), QGis::Feet );
  mDistanceUnitsComboBox->addItem( tr( "Yards" ), QGis::Yards );
  mDistanceUnitsComboBox->addItem( tr( "Miles" ), QGis::Miles );
  mDistanceUnitsComboBox->addItem( tr( "Nautical miles" ), QGis::NauticalMiles );
  mDistanceUnitsComboBox->addItem( tr( "Degrees" ), QGis::Degrees );
  mDistanceUnitsComboBox->addItem( tr( "Map units" ), QGis::UnknownUnit );

  bool ok = false;
  QGis::UnitType distanceUnits = QgsUnitTypes::decodeDistanceUnit( mSettings->value( "/qgis/measure/displayunits" ).toString(), &ok );
  if ( !ok )
    distanceUnits = QGis::Meters;
  mDistanceUnitsComboBox->setCurrentIndex( mDistanceUnitsComboBox->findData( distanceUnits ) );

  mAreaUnitsComboBox->addItem( tr( "Square meters" ), QgsUnitTypes::SquareMeters );
  mAreaUnitsComboBox->addItem( tr( "Square kilometers" ), QgsUnitTypes::SquareKilometers );
  mAreaUnitsComboBox->addItem( tr( "Square feet" ), QgsUnitTypes::SquareFeet );
  mAreaUnitsComboBox->addItem( tr( "Square yards" ), QgsUnitTypes::SquareYards );
  mAreaUnitsComboBox->addItem( tr( "Square miles" ), QgsUnitTypes::SquareMiles );
  mAreaUnitsComboBox->addItem( tr( "Hectares" ), QgsUnitTypes::Hectares );
  mAreaUnitsComboBox->addItem( tr( "Acres" ), QgsUnitTypes::Acres );
  mAreaUnitsComboBox->addItem( tr( "Square nautical miles" ), QgsUnitTypes::SquareNauticalMiles );
  mAreaUnitsComboBox->addItem( tr( "Square degrees" ), QgsUnitTypes::SquareDegrees );
  mAreaUnitsComboBox->addItem( tr( "Map units" ), QgsUnitTypes::UnknownAreaUnit );

  QgsUnitTypes::AreaUnit areaUnits = QgsUnitTypes::decodeAreaUnit( mSettings->value( "/qgis/measure/areaunits" ).toString(), &ok );
  if ( !ok )
    areaUnits = QgsUnitTypes::SquareMeters;
  mAreaUnitsComboBox->setCurrentIndex( mAreaUnitsComboBox->findData( areaUnits ) );

  mAngleUnitsComboBox->addItem( tr( "Degrees" ), QgsUnitTypes::AngleDegrees );
  mAngleUnitsComboBox->addItem( tr( "Radians" ), QgsUnitTypes::Radians );
  mAngleUnitsComboBox->addItem( tr( "Gon/gradians" ), QgsUnitTypes::Gon );
  mAngleUnitsComboBox->addItem( tr( "Minutes of arc" ), QgsUnitTypes::MinutesOfArc );
  mAngleUnitsComboBox->addItem( tr( "Seconds of arc" ), QgsUnitTypes::SecondsOfArc );
  mAngleUnitsComboBox->addItem( tr( "Turns/revolutions" ), QgsUnitTypes::Turn );

  QgsUnitTypes::AngleUnit unit = QgsUnitTypes::decodeAngleUnit( mSettings->value( "/qgis/measure/angleunits", QgsUnitTypes::encodeUnit( QgsUnitTypes::AngleDegrees ) ).toString() );
  mAngleUnitsComboBox->setCurrentIndex( mAngleUnitsComboBox->findData( unit ) );

  // set decimal places of the measure tool
  int decimalPlaces = mSettings->value( "/qgis/measure/decimalplaces", "3" ).toInt();
  mDecimalPlacesSpinBox->setRange( 0, 12 );
  mDecimalPlacesSpinBox->setValue( decimalPlaces );

  // set if base unit of measure tool should be changed
  bool baseUnit = mSettings->value( "qgis/measure/keepbaseunit", false ).toBool();
  if ( baseUnit )
  {
    mKeepBaseUnitCheckBox->setChecked( true );
  }
  else
  {
    mKeepBaseUnitCheckBox->setChecked( false );
  }

  cmbIconSize->setCurrentIndex( cmbIconSize->findText( mSettings->value( "/IconSize", QGIS_ICON_SIZE ).toString() ) );

  // set font size and family
  spinFontSize->blockSignals( true );
  mFontFamilyRadioQt->blockSignals( true );
  mFontFamilyRadioCustom->blockSignals( true );
  mFontFamilyComboBox->blockSignals( true );

  spinFontSize->setValue( mStyleSheetOldOpts.value( "fontPointSize" ).toInt() );
  QString fontFamily = mStyleSheetOldOpts.value( "fontFamily" ).toString();
  bool isQtDefault = ( fontFamily == mStyleSheetBuilder->defaultFont().family() );
  mFontFamilyRadioQt->setChecked( isQtDefault );
  mFontFamilyRadioCustom->setChecked( !isQtDefault );
  mFontFamilyComboBox->setEnabled( !isQtDefault );
  if ( !isQtDefault )
  {
    QFont *tempFont = new QFont( fontFamily );
    // is exact family match returned from system?
    if ( tempFont->family() == fontFamily )
    {
      mFontFamilyComboBox->setCurrentFont( *tempFont );
    }
    delete tempFont;
  }

  spinFontSize->blockSignals( false );
  mFontFamilyRadioQt->blockSignals( false );
  mFontFamilyRadioCustom->blockSignals( false );
  mFontFamilyComboBox->blockSignals( false );

  // custom group boxes
  mCustomGroupBoxChkBx->setChecked( mStyleSheetOldOpts.value( "groupBoxCustom" ).toBool() );

  mMessageTimeoutSpnBx->setValue( mSettings->value( "/qgis/messageTimeout", 5 ).toInt() );

  QString name = mSettings->value( "/qgis/style" ).toString();
  cmbStyle->setCurrentIndex( cmbStyle->findText( name, Qt::MatchFixedString ) );

  QString theme = QgsApplication::themeName();
  cmbUITheme->setCurrentIndex( cmbUITheme->findText( theme, Qt::MatchFixedString ) );

  mNativeColorDialogsChkBx->setChecked( mSettings->value( "/qgis/native_color_dialogs", false ).toBool() );
  mLiveColorDialogsChkBx->setChecked( mSettings->value( "/qgis/live_color_dialogs", false ).toBool() );

  //set the state of the checkboxes
  //Changed to default to true as of QGIS 1.7
  chkAntiAliasing->setChecked( mSettings->value( "/qgis/enable_anti_aliasing", true ).toBool() );
  chkUseRenderCaching->setChecked( mSettings->value( "/qgis/enable_render_caching", true ).toBool() );
  chkParallelRendering->setChecked( mSettings->value( "/qgis/parallel_rendering", false ).toBool() );
  spinMapUpdateInterval->setValue( mSettings->value( "/qgis/map_update_interval", 250 ).toInt() );
  chkMaxThreads->setChecked( QgsApplication::maxThreads() != -1 );
  spinMaxThreads->setEnabled( chkMaxThreads->isChecked() );
  spinMaxThreads->setRange( 1, QThread::idealThreadCount() );
  spinMaxThreads->setValue( QgsApplication::maxThreads() );

  // Default simplify drawing configuration
  mSimplifyDrawingGroupBox->setChecked( mSettings->value( "/qgis/simplifyDrawingHints", ( int )QgsVectorSimplifyMethod::GeometrySimplification ).toInt() != QgsVectorSimplifyMethod::NoSimplification );
  mSimplifyDrawingSpinBox->setValue( mSettings->value( "/qgis/simplifyDrawingTol", QGis::DEFAULT_MAPTOPIXEL_THRESHOLD ).toFloat() );
  mSimplifyDrawingAtProvider->setChecked( !mSettings->value( "/qgis/simplifyLocal", true ).toBool() );

  QStringList myScalesList = PROJECT_SCALES.split( ',' );
  myScalesList.append( "1:1" );
  mSimplifyMaximumScaleComboBox->updateScales( myScalesList );
  mSimplifyMaximumScaleComboBox->setScale( 1.0 / mSettings->value( "/qgis/simplifyMaxScale", 1 ).toFloat() );

  // Slightly awkard here at the settings value is true to use QImage,
  // but the checkbox is true to use QPixmap
  chkAddedVisibility->setChecked( mSettings->value( "/qgis/new_layers_visible", true ).toBool() );
  cbxLegendClassifiers->setChecked( mSettings->value( "/qgis/showLegendClassifiers", false ).toBool() );
  mLegendLayersBoldChkBx->setChecked( mSettings->value( "/qgis/legendLayersBold", true ).toBool() );
  mLegendGroupsBoldChkBx->setChecked( mSettings->value( "/qgis/legendGroupsBold", false ).toBool() );
  cbxHideSplash->setChecked( mSettings->value( "/qgis/hideSplash", false ).toBool() );
  cbxShowTips->setChecked( mSettings->value( QString( "/qgis/showTips%1" ).arg( QGis::QGIS_VERSION_INT / 100 ), true ).toBool() );
  cbxCheckVersion->setChecked( mSettings->value( "/qgis/checkVersion", true ).toBool() );
  cbxAttributeTableDocked->setChecked( mSettings->value( "/qgis/dockAttributeTable", false ).toBool() );
  cbxSnappingOptionsDocked->setChecked( mSettings->value( "/qgis/dockSnapping", false ).toBool() );
  cbxAddPostgisDC->setChecked( mSettings->value( "/qgis/addPostgisDC", false ).toBool() );
  cbxAddOracleDC->setChecked( mSettings->value( "/qgis/addOracleDC", false ).toBool() );
  cbxCompileExpressions->setChecked( mSettings->value( "/qgis/compileExpressions", true ).toBool() );
  cbxCreateRasterLegendIcons->setChecked( mSettings->value( "/qgis/createRasterLegendIcons", false ).toBool() );
  cbxAutoTransaction->setChecked( QgisApp::instance()->autoTransaction() );
  cbxCopyWKTGeomFromTable->setChecked( mSettings->value( "/qgis/copyGeometryAsWKT", true ).toBool() );
  leNullValue->setText( mSettings->value( "qgis/nullValue", "NULL" ).toString() );
  cbxIgnoreShapeEncoding->setChecked( mSettings->value( "/qgis/ignoreShapeEncoding", true ).toBool() );
  cbxCanvasRotation->setChecked( QgsMapCanvas::rotationEnabled() );

  cmbLegendDoubleClickAction->setCurrentIndex( mSettings->value( "/qgis/legendDoubleClickAction", 0 ).toInt() );

  // WMS getLegendGraphic setting
  mLegendGraphicResolutionSpinBox->setValue( mSettings->value( "/qgis/defaultLegendGraphicResolution", 0 ).toInt() );

  //
  // Raster properties
  //
  spnRed->setValue( mSettings->value( "/Raster/defaultRedBand", 1 ).toInt() );
  spnGreen->setValue( mSettings->value( "/Raster/defaultGreenBand", 2 ).toInt() );
  spnBlue->setValue( mSettings->value( "/Raster/defaultBlueBand", 3 ).toInt() );

  initContrastEnhancement( cboxContrastEnhancementAlgorithmSingleBand, "singleBand", "StretchToMinimumMaximum" );
  initContrastEnhancement( cboxContrastEnhancementAlgorithmMultiBandSingleByte, "multiBandSingleByte", "NoEnhancement" );
  initContrastEnhancement( cboxContrastEnhancementAlgorithmMultiBandMultiByte, "multiBandMultiByte", "StretchToMinimumMaximum" );

  QString cumulativeCutText = tr( "Cumulative pixel count cut" );
  cboxContrastEnhancementLimits->addItem( tr( "Cumulative pixel count cut" ), "CumulativeCut" );
  cboxContrastEnhancementLimits->addItem( tr( "Minimum / maximum" ), "MinMax" );
  cboxContrastEnhancementLimits->addItem( tr( "Mean +/- standard deviation" ), "StdDev" );

  QString contrastEnchacementLimits = mSettings->value( "/Raster/defaultContrastEnhancementLimits", "CumulativeCut" ).toString();

  cboxContrastEnhancementLimits->setCurrentIndex( cboxContrastEnhancementLimits->findData( contrastEnchacementLimits ) );

  spnThreeBandStdDev->setValue( mSettings->value( "/Raster/defaultStandardDeviation", 2.0 ).toDouble() );

  mRasterCumulativeCutLowerDoubleSpinBox->setValue( 100.0 * mSettings->value( "/Raster/cumulativeCutLower", QString::number( QgsRasterLayer::CUMULATIVE_CUT_LOWER ) ).toDouble() );
  mRasterCumulativeCutUpperDoubleSpinBox->setValue( 100.0 * mSettings->value( "/Raster/cumulativeCutUpper", QString::number( QgsRasterLayer::CUMULATIVE_CUT_UPPER ) ).toDouble() );

  //set the color for selections
  int myRed = mSettings->value( "/qgis/default_selection_color_red", 255 ).toInt();
  int myGreen = mSettings->value( "/qgis/default_selection_color_green", 255 ).toInt();
  int myBlue = mSettings->value( "/qgis/default_selection_color_blue", 0 ).toInt();
  int myAlpha = mSettings->value( "/qgis/default_selection_color_alpha", 255 ).toInt();
  pbnSelectionColor->setColor( QColor( myRed, myGreen, myBlue, myAlpha ) );
  pbnSelectionColor->setColorDialogTitle( tr( "Set selection color" ) );
  pbnSelectionColor->setAllowAlpha( true );
  pbnSelectionColor->setContext( "gui" );
  pbnSelectionColor->setDefaultColor( QColor( 255, 255, 0, 255 ) );

  //set the default color for canvas background
  myRed = mSettings->value( "/qgis/default_canvas_color_red", 255 ).toInt();
  myGreen = mSettings->value( "/qgis/default_canvas_color_green", 255 ).toInt();
  myBlue = mSettings->value( "/qgis/default_canvas_color_blue", 255 ).toInt();
  pbnCanvasColor->setColor( QColor( myRed, myGreen, myBlue ) );
  pbnCanvasColor->setColorDialogTitle( tr( "Set canvas color" ) );
  pbnCanvasColor->setContext( "gui" );
  pbnCanvasColor->setDefaultColor( Qt::white );

  // set the default color for the measure tool
  myRed = mSettings->value( "/qgis/default_measure_color_red", 222 ).toInt();
  myGreen = mSettings->value( "/qgis/default_measure_color_green", 155 ).toInt();
  myBlue = mSettings->value( "/qgis/default_measure_color_blue", 67 ).toInt();
  pbnMeasureColor->setColor( QColor( myRed, myGreen, myBlue ) );
  pbnMeasureColor->setColorDialogTitle( tr( "Set measuring tool color" ) );
  pbnMeasureColor->setContext( "gui" );
  pbnMeasureColor->setDefaultColor( QColor( 222, 155, 67 ) );

  capitaliseCheckBox->setChecked( mSettings->value( "/qgis/capitaliseLayerName", QVariant( false ) ).toBool() );

  int projOpen = mSettings->value( "/qgis/projOpenAtLaunch", 0 ).toInt();
  mProjectOnLaunchCmbBx->setCurrentIndex( projOpen );
  mProjectOnLaunchLineEdit->setText( mSettings->value( "/qgis/projOpenAtLaunchPath" ).toString() );
  mProjectOnLaunchLineEdit->setEnabled( projOpen == 2 );
  mProjectOnLaunchPushBtn->setEnabled( projOpen == 2 );

  chbAskToSaveProjectChanges->setChecked( mSettings->value( "qgis/askToSaveProjectChanges", QVariant( true ) ).toBool() );
  mLayerDeleteConfirmationChkBx->setChecked( mSettings->value( "qgis/askToDeleteLayers", true ).toBool() );
  chbWarnOldProjectVersion->setChecked( mSettings->value( "/qgis/warnOldProjectVersion", QVariant( true ) ).toBool() );
  cmbEnableMacros->setCurrentIndex( mSettings->value( "/qgis/enableMacros", 1 ).toInt() );

  // templates
  cbxProjectDefaultNew->setChecked( mSettings->value( "/qgis/newProjectDefault", QVariant( false ) ).toBool() );
  QString templateDirName = mSettings->value( "/qgis/projectTemplateDir",
                            QgsApplication::qgisSettingsDirPath() + "project_templates" ).toString();
  // make dir if it doesn't exists - should just be called once
  QDir templateDir;
  if ( ! templateDir.exists( templateDirName ) )
  {
    templateDir.mkdir( templateDirName );
  }
  leTemplateFolder->setText( templateDirName );

  cmbWheelAction->setCurrentIndex( mSettings->value( "/qgis/wheel_action", 2 ).toInt() );
  spinZoomFactor->setValue( mSettings->value( "/qgis/zoom_factor", 2 ).toDouble() );

  // predefined scales for scale combobox
  myPaths = mSettings->value( "Map/scales", PROJECT_SCALES ).toString();
  if ( !myPaths.isEmpty() )
  {
    QStringList myScalesList = myPaths.split( ',' );
    Q_FOREACH ( const QString& scale, myScalesList )
    {
      addScaleToScaleList( scale );
    }
  }
  connect( mListGlobalScales, SIGNAL( itemChanged( QListWidgetItem* ) ), this, SLOT( scaleItemChanged( QListWidgetItem* ) ) );

  //
  // Color palette
  //
  connect( mButtonCopyColors, SIGNAL( clicked() ), mTreeCustomColors, SLOT( copyColors() ) );
  connect( mButtonRemoveColor, SIGNAL( clicked() ), mTreeCustomColors, SLOT( removeSelection() ) );
  connect( mButtonPasteColors, SIGNAL( clicked() ), mTreeCustomColors, SLOT( pasteColors() ) );

  //find custom color scheme from registry
  QList<QgsCustomColorScheme *> customSchemes;
  QgsColorSchemeRegistry::instance()->schemes( customSchemes );
  if ( customSchemes.length() > 0 )
  {
    mTreeCustomColors->setScheme( customSchemes.at( 0 ) );
  }

  //
  // Composer settings
  //

  //default composer font
  mComposerFontComboBox->blockSignals( true );

  QString composerFontFamily = mSettings->value( "/Composer/defaultFont" ).toString();

  QFont *tempComposerFont = new QFont( composerFontFamily );
  // is exact family match returned from system?
  if ( tempComposerFont->family() == composerFontFamily )
  {
    mComposerFontComboBox->setCurrentFont( *tempComposerFont );
  }
  delete tempComposerFont;

  mComposerFontComboBox->blockSignals( false );

  //default composer grid color
  int gridRed, gridGreen, gridBlue, gridAlpha;
  gridRed = mSettings->value( "/Composer/gridRed", 190 ).toInt();
  gridGreen = mSettings->value( "/Composer/gridGreen", 190 ).toInt();
  gridBlue = mSettings->value( "/Composer/gridBlue", 190 ).toInt();
  gridAlpha = mSettings->value( "/Composer/gridAlpha", 100 ).toInt();
  QColor gridColor = QColor( gridRed, gridGreen, gridBlue, gridAlpha );
  mGridColorButton->setColor( gridColor );
  mGridColorButton->setColorDialogTitle( tr( "Select grid color" ) );
  mGridColorButton->setAllowAlpha( true );
  mGridColorButton->setContext( "gui" );
  mGridColorButton->setDefaultColor( QColor( 190, 190, 190, 100 ) );

  //default composer grid style
  QString gridStyleString;
  gridStyleString = mSettings->value( "/Composer/gridStyle", "Dots" ).toString();
  mGridStyleComboBox->insertItem( 0, tr( "Solid" ) );
  mGridStyleComboBox->insertItem( 1, tr( "Dots" ) );
  mGridStyleComboBox->insertItem( 2, tr( "Crosses" ) );
  if ( gridStyleString == "Solid" )
  {
    mGridStyleComboBox->setCurrentIndex( 0 );
  }
  else if ( gridStyleString == "Crosses" )
  {
    mGridStyleComboBox->setCurrentIndex( 2 );
  }
  else
  {
    //default grid is dots
    mGridStyleComboBox->setCurrentIndex( 1 );
  }

  //grid and guide defaults
  mGridResolutionSpinBox->setValue( mSettings->value( "/Composer/defaultSnapGridResolution", 10.0 ).toDouble() );
  mSnapToleranceSpinBox->setValue( mSettings->value( "/Composer/defaultSnapTolerancePixels", 5 ).toInt() );
  mOffsetXSpinBox->setValue( mSettings->value( "/Composer/defaultSnapGridOffsetX", 0 ).toDouble() );
  mOffsetYSpinBox->setValue( mSettings->value( "/Composer/defaultSnapGridOffsetY", 0 ).toDouble() );

  //
  // Locale settings
  //
  QString mySystemLocale = QLocale::system().name();
  lblSystemLocale->setText( tr( "Detected active locale on your system: %1" ).arg( mySystemLocale ) );
  QString myUserLocale = mSettings->value( "locale/userLocale", "" ).toString();
  QStringList myI18nList = i18nList();
  Q_FOREACH ( const QString& l, myI18nList )
  {
    cboLocale->addItem( QIcon( QString( ":/images/flags/%1.png" ).arg( l ) ), QLocale( l ).nativeLanguageName(), l );
  }
  cboLocale->setCurrentIndex( cboLocale->findData( myUserLocale ) );
  bool myLocaleOverrideFlag = mSettings->value( "locale/overrideFlag", false ).toBool();
  grpLocale->setChecked( myLocaleOverrideFlag );

  //set elements in digitizing tab
  mLineWidthSpinBox->setValue( mSettings->value( "/qgis/digitizing/line_width", 1 ).toInt() );
  QColor digitizingColor;
  myRed = mSettings->value( "/qgis/digitizing/line_color_red", 255 ).toInt();
  myGreen = mSettings->value( "/qgis/digitizing/line_color_green", 0 ).toInt();
  myBlue = mSettings->value( "/qgis/digitizing/line_color_blue", 0 ).toInt();
  myAlpha = mSettings->value( "/qgis/digitizing/line_color_alpha", 200 ).toInt();
  mLineColorToolButton->setColor( QColor( myRed, myGreen, myBlue, myAlpha ) );
  mLineColorToolButton->setAllowAlpha( true );
  mLineColorToolButton->setContext( "gui" );
  mLineColorToolButton->setDefaultColor( QColor( 255, 0, 0, 200 ) );

  myRed = mSettings->value( "/qgis/digitizing/fill_color_red", 255 ).toInt();
  myGreen = mSettings->value( "/qgis/digitizing/fill_color_green", 0 ).toInt();
  myBlue = mSettings->value( "/qgis/digitizing/fill_color_blue", 0 ).toInt();
  myAlpha = mSettings->value( "/qgis/digitizing/fill_color_alpha", 30 ).toInt();
  mFillColorToolButton->setColor( QColor( myRed, myGreen, myBlue, myAlpha ) );
  mFillColorToolButton->setAllowAlpha( true );
  mFillColorToolButton->setContext( "gui" );
  mFillColorToolButton->setDefaultColor( QColor( 255, 0, 0, 30 ) );

  mLineGhostCheckBox->setChecked( mSettings->value( "/qgis/digitizing/line_ghost", false ).toBool() );

  //default snap mode
  mDefaultSnapModeComboBox->insertItem( 0, tr( "To vertex" ), "to vertex" );
  mDefaultSnapModeComboBox->insertItem( 1, tr( "To segment" ), "to segment" );
  mDefaultSnapModeComboBox->insertItem( 2, tr( "To vertex and segment" ), "to vertex and segment" );
  mDefaultSnapModeComboBox->insertItem( 3, tr( "Off" ), "off" );
  QString defaultSnapString = mSettings->value( "/qgis/digitizing/default_snap_mode", "off" ).toString();
  mDefaultSnapModeComboBox->setCurrentIndex( mDefaultSnapModeComboBox->findData( defaultSnapString ) );
  mDefaultSnappingToleranceSpinBox->setValue( mSettings->value( "/qgis/digitizing/default_snapping_tolerance", 0 ).toDouble() );
  mSearchRadiusVertexEditSpinBox->setValue( mSettings->value( "/qgis/digitizing/search_radius_vertex_edit", 10 ).toDouble() );
  int defSnapUnits = mSettings->value( "/qgis/digitizing/default_snapping_tolerance_unit", QgsTolerance::ProjectUnits ).toInt();
  if ( defSnapUnits == QgsTolerance::ProjectUnits || defSnapUnits == QgsTolerance::LayerUnits )
  {
    index = mDefaultSnappingToleranceComboBox->findText( tr( "map units" ) );
  }
  else
  {
    index = mDefaultSnappingToleranceComboBox->findText( tr( "pixels" ) );
  }
  mDefaultSnappingToleranceComboBox->setCurrentIndex( index );
  int defRadiusUnits = mSettings->value( "/qgis/digitizing/search_radius_vertex_edit_unit", QgsTolerance::Pixels ).toInt();
  if ( defRadiusUnits == QgsTolerance::ProjectUnits || defRadiusUnits == QgsTolerance::LayerUnits )
  {
    index = mSearchRadiusVertexEditComboBox->findText( tr( "map units" ) );
  }
  else
  {
    index = mSearchRadiusVertexEditComboBox->findText( tr( "pixels" ) );
  }
  mSearchRadiusVertexEditComboBox->setCurrentIndex( index );

  //vertex marker
  mMarkersOnlyForSelectedCheckBox->setChecked( mSettings->value( "/qgis/digitizing/marker_only_for_selected", false ).toBool() );

  mMarkerStyleComboBox->addItem( tr( "Semi transparent circle" ) );
  mMarkerStyleComboBox->addItem( tr( "Cross" ) );
  mMarkerStyleComboBox->addItem( tr( "None" ) );

  mValidateGeometries->clear();
  mValidateGeometries->addItem( tr( "Off" ) );
  mValidateGeometries->addItem( tr( "QGIS" ) );
#if defined(GEOS_VERSION_MAJOR) && defined(GEOS_VERSION_MINOR) && \
    ( (GEOS_VERSION_MAJOR==3 && GEOS_VERSION_MINOR>=3) || GEOS_VERSION_MAJOR>3)
  mValidateGeometries->addItem( tr( "GEOS" ) );
#endif

  QString markerStyle = mSettings->value( "/qgis/digitizing/marker_style", "Cross" ).toString();
  if ( markerStyle == "SemiTransparentCircle" )
  {
    mMarkerStyleComboBox->setCurrentIndex( mMarkerStyleComboBox->findText( tr( "Semi transparent circle" ) ) );
  }
  else if ( markerStyle == "Cross" )
  {
    mMarkerStyleComboBox->setCurrentIndex( mMarkerStyleComboBox->findText( tr( "Cross" ) ) );
  }
  else if ( markerStyle == "None" )
  {
    mMarkerStyleComboBox->setCurrentIndex( mMarkerStyleComboBox->findText( tr( "None" ) ) );
  }
  mMarkerSizeSpinBox->setValue( mSettings->value( "/qgis/digitizing/marker_size", 3 ).toInt() );

  chkReuseLastValues->setChecked( mSettings->value( "/qgis/digitizing/reuseLastValues", false ).toBool() );
  chkDisableAttributeValuesDlg->setChecked( mSettings->value( "/qgis/digitizing/disable_enter_attribute_values_dialog", false ).toBool() );
  mValidateGeometries->setCurrentIndex( mSettings->value( "/qgis/digitizing/validate_geometries", 1 ).toInt() );

  mOffsetJoinStyleComboBox->addItem( tr( "Round" ), 0 );
  mOffsetJoinStyleComboBox->addItem( tr( "Mitre" ), 1 );
  mOffsetJoinStyleComboBox->addItem( tr( "Bevel" ), 2 );
  mOffsetJoinStyleComboBox->setCurrentIndex( mSettings->value( "/qgis/digitizing/offset_join_style", 0 ).toInt() );
  mOffsetQuadSegSpinBox->setValue( mSettings->value( "/qgis/digitizing/offset_quad_seg", 8 ).toInt() );
  mCurveOffsetMiterLimitComboBox->setValue( mSettings->value( "/qgis/digitizing/offset_miter_limit", 5.0 ).toDouble() );

  // load gdal driver list only when gdal tab is first opened
  mLoadedGdalDriverList = false;

  mVariableEditor->context()->appendScope( QgsExpressionContextUtils::globalScope() );
  mVariableEditor->reloadContext();
  mVariableEditor->setEditableScopeIndex( 0 );



  mAdvancedSettingsEditor->setSettingsObject( mSettings );

  // restore window and widget geometry/state
  restoreOptionsBaseUi();
}

//! Destructor
QgsOptions::~QgsOptions()
{
  delete mSettings;
}

void QgsOptions::setCurrentPage( const QString& pageWidgetName )
{
  //find the page with a matching widget name
  for ( int idx = 0; idx < mOptionsStackedWidget->count(); ++idx )
  {
    QWidget* currentPage = mOptionsStackedWidget->widget( idx );
    if ( currentPage->objectName() == pageWidgetName )
    {
      //found the page, set it as current
      mOptionsStackedWidget->setCurrentIndex( idx );
      return;
    }
  }
}

void QgsOptions::on_mProxyTypeComboBox_currentIndexChanged( int idx )
{
  frameManualProxy->setEnabled( idx != 0 );
}

void QgsOptions::on_cbxProjectDefaultNew_toggled( bool checked )
{
  if ( checked )
  {
    QString fileName = QgsApplication::qgisSettingsDirPath() + QLatin1String( "project_default.qgs" );
    if ( ! QFile::exists( fileName ) )
    {
      QMessageBox::information( nullptr, tr( "Save default project" ), tr( "You must set a default project" ) );
      cbxProjectDefaultNew->setChecked( false );
    }
  }
}

void QgsOptions::on_pbnProjectDefaultSetCurrent_clicked()
{
  QString fileName = QgsApplication::qgisSettingsDirPath() + QLatin1String( "project_default.qgs" );
  if ( QgsProject::instance()->write( QFileInfo( fileName ) ) )
  {
    QMessageBox::information( nullptr, tr( "Save default project" ), tr( "Current project saved as default" ) );
  }
  else
  {
    QMessageBox::critical( nullptr, tr( "Save default project" ), tr( "Error saving current project as default" ) );
  }
}

void QgsOptions::on_pbnProjectDefaultReset_clicked()
{
  QString fileName = QgsApplication::qgisSettingsDirPath() + QLatin1String( "project_default.qgs" );
  if ( QFile::exists( fileName ) )
  {
    QFile::remove( fileName );
  }
  cbxProjectDefaultNew->setChecked( false );
}

void QgsOptions::on_pbnTemplateFolderBrowse_pressed()
{
  QString newDir = QFileDialog::getExistingDirectory( nullptr, tr( "Choose a directory to store project template files" ),
                   leTemplateFolder->text() );
  if ( ! newDir.isNull() )
  {
    leTemplateFolder->setText( newDir );
  }
}

void QgsOptions::on_pbnTemplateFolderReset_pressed()
{
  leTemplateFolder->setText( QgsApplication::qgisSettingsDirPath() + QLatin1String( "project_templates" ) );
}

void QgsOptions::iconSizeChanged( const QString &iconSize )
{
  QgisApp::instance()->setIconSizes( iconSize.toInt() );
}

void QgsOptions::uiThemeChanged( const QString &theme )
{
  if ( theme == QgsApplication::themeName() )
    return;

  QgsApplication::setUITheme( theme );
}

void QgsOptions::on_mProjectOnLaunchCmbBx_currentIndexChanged( int indx )
{
  bool specific = ( indx == 2 );
  mProjectOnLaunchLineEdit->setEnabled( specific );
  mProjectOnLaunchPushBtn->setEnabled( specific );
}

void QgsOptions::on_mProjectOnLaunchPushBtn_pressed()
{
  // Retrieve last used project dir from persistent settings
  QSettings settings;
  QString lastUsedDir = mSettings->value( "/UI/lastProjectDir", QDir::homePath() ).toString();
  QString projPath = QFileDialog::getOpenFileName( this,
                     tr( "Choose project file to open at launch" ),
                     lastUsedDir,
                     tr( "QGIS files" ) + " (*.qgs *.QGS)" );
  if ( !projPath.isNull() )
  {
    mProjectOnLaunchLineEdit->setText( projPath );
  }
}

void QgsOptions::saveOptions()
{
  QSettings settings;

  mSettings->setValue( "UI/UITheme", cmbUITheme->currentText() );

  // custom environment variables
  mSettings->setValue( "qgis/customEnvVarsUse", QVariant( mCustomVariablesChkBx->isChecked() ) );
  QStringList customVars;
  for ( int i = 0; i < mCustomVariablesTable->rowCount(); ++i )
  {
    if ( mCustomVariablesTable->item( i, 1 )->text().isEmpty() )
      continue;
    QComboBox* varApplyCmbBx = qobject_cast<QComboBox*>( mCustomVariablesTable->cellWidget( i, 0 ) );
    QString customVar = varApplyCmbBx->itemData( varApplyCmbBx->currentIndex() ).toString();
    customVar += '|';
    customVar += mCustomVariablesTable->item( i, 1 )->text();
    customVar += '=';
    customVar += mCustomVariablesTable->item( i, 2 )->text();
    customVars << customVar;
  }
  mSettings->setValue( "qgis/customEnvVars", QVariant( customVars ) );

  //search directories for user plugins
  QString myPaths;
  for ( int i = 0; i < mListPluginPaths->count(); ++i )
  {
    if ( i != 0 )
    {
      myPaths += '|';
    }
    myPaths += mListPluginPaths->item( i )->text();
  }
  mSettings->setValue( "plugins/searchPathsForPlugins", myPaths );

  //search directories for svgs
  myPaths.clear();
  for ( int i = 0; i < mListSVGPaths->count(); ++i )
  {
    if ( i != 0 )
    {
      myPaths += '|';
    }
    myPaths += mListSVGPaths->item( i )->text();
  }
  mSettings->setValue( "svg/searchPathsForSVG", myPaths );

  myPaths.clear();
  for ( int i = 0; i < mListComposerTemplatePaths->count(); ++i )
  {
    if ( i != 0 )
    {
      myPaths += '|';
    }
    myPaths += mListComposerTemplatePaths->item( i )->text();
  }
  mSettings->setValue( "composer/searchPathsForTemplates", myPaths );

  QStringList paths;
  for ( int i = 0; i < mListHiddenBrowserPaths->count(); ++i )
  {
    paths << mListHiddenBrowserPaths->item( i )->text();
  }
  mSettings->setValue( "/browser/hiddenPaths", paths );

  //Network timeout
  mSettings->setValue( "/qgis/networkAndProxy/networkTimeout", mNetworkTimeoutSpinBox->value() );
  mSettings->setValue( "/qgis/networkAndProxy/userAgent", leUserAgent->text() );

  // WMS capabiltiies expiry time
  mSettings->setValue( "/qgis/defaultCapabilitiesExpiry", mDefaultCapabilitiesExpirySpinBox->value() );

  // WMS/WMS-C tile expiry time
  mSettings->setValue( "/qgis/defaultTileExpiry", mDefaultTileExpirySpinBox->value() );

  // WMS/WMS-C default max retry in case of tile request errors
  mSettings->setValue( "/qgis/defaultTileMaxRetry", mDefaultTileMaxRetrySpinBox->value() );

  //Web proxy settings
  mSettings->setValue( "proxy/proxyEnabled", grpProxy->isChecked() );
  mSettings->setValue( "proxy/proxyHost", leProxyHost->text() );
  mSettings->setValue( "proxy/proxyPort", leProxyPort->text() );
  mSettings->setValue( "proxy/proxyUser", leProxyUser->text() );
  mSettings->setValue( "proxy/proxyPassword", leProxyPassword->text() );
  mSettings->setValue( "proxy/proxyType", mProxyTypeComboBox->currentText() );

  mSettings->setValue( "cache/directory", mCacheDirectory->text() );
  mSettings->setValue( "cache/size", QVariant::fromValue( mCacheSize->value()*1024L ) );

  //url to exclude from proxys
  QString proxyExcludeString;
  for ( int i = 0; i < mExcludeUrlListWidget->count(); ++i )
  {
    if ( i != 0 )
    {
      proxyExcludeString += '|';
    }
    proxyExcludeString += mExcludeUrlListWidget->item( i )->text();
  }
  mSettings->setValue( "proxy/proxyExcludedUrls", proxyExcludeString );

  QgisApp::instance()->namUpdate();

  //wms search url
  mSettings->setValue( "/qgis/WMSSearchUrl", leWmsSearch->text() );

  //general settings
  mSettings->setValue( "/Map/searchRadiusMM", spinBoxIdentifyValue->value() );
  mSettings->setValue( "/Map/highlight/color", mIdentifyHighlightColorButton->color().name() );
  mSettings->setValue( "/Map/highlight/colorAlpha", mIdentifyHighlightColorButton->color().alpha() );
  mSettings->setValue( "/Map/highlight/buffer", mIdentifyHighlightBufferSpinBox->value() );
  mSettings->setValue( "/Map/highlight/minWidth", mIdentifyHighlightMinWidthSpinBox->value() );

  bool showLegendClassifiers = mSettings->value( "/qgis/showLegendClassifiers", false ).toBool();
  mSettings->setValue( "/qgis/showLegendClassifiers", cbxLegendClassifiers->isChecked() );
  bool legendLayersBold = mSettings->value( "/qgis/legendLayersBold", true ).toBool();
  mSettings->setValue( "/qgis/legendLayersBold", mLegendLayersBoldChkBx->isChecked() );
  bool legendGroupsBold = mSettings->value( "/qgis/legendGroupsBold", false ).toBool();
  mSettings->setValue( "/qgis/legendGroupsBold", mLegendGroupsBoldChkBx->isChecked() );
  mSettings->setValue( "/qgis/hideSplash", cbxHideSplash->isChecked() );
  mSettings->setValue( QString( "/qgis/showTips%1" ).arg( QGis::QGIS_VERSION_INT / 100 ), cbxShowTips->isChecked() );
  mSettings->setValue( "/qgis/checkVersion", cbxCheckVersion->isChecked() );
  mSettings->setValue( "/qgis/dockAttributeTable", cbxAttributeTableDocked->isChecked() );
  mSettings->setValue( "/qgis/attributeTableBehaviour", cmbAttrTableBehaviour->itemData( cmbAttrTableBehaviour->currentIndex() ) );
  mSettings->setValue( "/qgis/attributeTableView", mAttrTableViewComboBox->itemData( mAttrTableViewComboBox->currentIndex() ) );
  mSettings->setValue( "/qgis/attributeTableRowCache", spinBoxAttrTableRowCache->value() );
  mSettings->setValue( "/qgis/promptForRasterSublayers", cmbPromptRasterSublayers->currentIndex() );
  mSettings->setValue( "/qgis/scanItemsInBrowser2",
                       cmbScanItemsInBrowser->itemData( cmbScanItemsInBrowser->currentIndex() ).toString() );
  mSettings->setValue( "/qgis/scanZipInBrowser2",
                       cmbScanZipInBrowser->itemData( cmbScanZipInBrowser->currentIndex() ).toString() );
  mSettings->setValue( "/qgis/ignoreShapeEncoding", cbxIgnoreShapeEncoding->isChecked() );
  mSettings->setValue( "/qgis/dockSnapping", cbxSnappingOptionsDocked->isChecked() );
  mSettings->setValue( "/qgis/addPostgisDC", cbxAddPostgisDC->isChecked() );
  mSettings->setValue( "/qgis/addOracleDC", cbxAddOracleDC->isChecked() );
  mSettings->setValue( "/qgis/compileExpressions", cbxCompileExpressions->isChecked() );
  mSettings->setValue( "/qgis/defaultLegendGraphicResolution", mLegendGraphicResolutionSpinBox->value() );
  bool createRasterLegendIcons = mSettings->value( "/qgis/createRasterLegendIcons", false ).toBool();
  mSettings->setValue( "/qgis/createRasterLegendIcons", cbxCreateRasterLegendIcons->isChecked() );
  QgisApp::instance()->setAutoTransaction( cbxAutoTransaction->isChecked() );
  mSettings->setValue( "/qgis/copyGeometryAsWKT", cbxCopyWKTGeomFromTable->isChecked() );
  mSettings->setValue( "/qgis/new_layers_visible", chkAddedVisibility->isChecked() );
  mSettings->setValue( "/qgis/enable_anti_aliasing", chkAntiAliasing->isChecked() );
  mSettings->setValue( "/qgis/enable_render_caching", chkUseRenderCaching->isChecked() );
  mSettings->setValue( "/qgis/parallel_rendering", chkParallelRendering->isChecked() );
  int maxThreads = chkMaxThreads->isChecked() ? spinMaxThreads->value() : -1;
  QgsApplication::setMaxThreads( maxThreads );
  mSettings->setValue( "/qgis/max_threads", maxThreads );

  mSettings->setValue( "/qgis/map_update_interval", spinMapUpdateInterval->value() );
  mSettings->setValue( "/qgis/legendDoubleClickAction", cmbLegendDoubleClickAction->currentIndex() );
  bool legendLayersCapitalise = mSettings->value( "/qgis/capitaliseLayerName", false ).toBool();
  mSettings->setValue( "/qgis/capitaliseLayerName", capitaliseCheckBox->isChecked() );
  QgsMapCanvas::enableRotation( cbxCanvasRotation->isChecked() );

  // Default simplify drawing configuration
  QgsVectorSimplifyMethod::SimplifyHints simplifyHints = QgsVectorSimplifyMethod::NoSimplification;
  if ( mSimplifyDrawingGroupBox->isChecked() )
  {
    simplifyHints |= QgsVectorSimplifyMethod::GeometrySimplification;
    if ( mSimplifyDrawingSpinBox->value() > 1 ) simplifyHints |= QgsVectorSimplifyMethod::AntialiasingSimplification;
  }
  mSettings->setValue( "/qgis/simplifyDrawingHints", ( int ) simplifyHints );
  mSettings->setValue( "/qgis/simplifyDrawingTol", mSimplifyDrawingSpinBox->value() );
  mSettings->setValue( "/qgis/simplifyLocal", !mSimplifyDrawingAtProvider->isChecked() );
  mSettings->setValue( "/qgis/simplifyMaxScale", 1.0 / mSimplifyMaximumScaleComboBox->scale() );

  // project
  mSettings->setValue( "/qgis/projOpenAtLaunch", mProjectOnLaunchCmbBx->currentIndex() );
  mSettings->setValue( "/qgis/projOpenAtLaunchPath", mProjectOnLaunchLineEdit->text() );

  mSettings->setValue( "/qgis/askToSaveProjectChanges", chbAskToSaveProjectChanges->isChecked() );
  mSettings->setValue( "qgis/askToDeleteLayers", mLayerDeleteConfirmationChkBx->isChecked() );
  mSettings->setValue( "/qgis/warnOldProjectVersion", chbWarnOldProjectVersion->isChecked() );
  if (( mSettings->value( "/qgis/projectTemplateDir" ).toString() != leTemplateFolder->text() ) ||
      ( mSettings->value( "/qgis/newProjectDefault" ).toBool() != cbxProjectDefaultNew->isChecked() ) )
  {
    mSettings->setValue( "/qgis/newProjectDefault", cbxProjectDefaultNew->isChecked() );
    mSettings->setValue( "/qgis/projectTemplateDir", leTemplateFolder->text() );
    QgisApp::instance()->updateProjectFromTemplates();
  }
  mSettings->setValue( "/qgis/enableMacros", cmbEnableMacros->currentIndex() );

  mSettings->setValue( "/qgis/nullValue", leNullValue->text() );
  mSettings->setValue( "/qgis/style", cmbStyle->currentText() );
  mSettings->setValue( "/IconSize", cmbIconSize->currentText() );

  mSettings->setValue( "/qgis/messageTimeout", mMessageTimeoutSpnBx->value() );

  mSettings->setValue( "/qgis/native_color_dialogs", mNativeColorDialogsChkBx->isChecked() );
  mSettings->setValue( "/qgis/live_color_dialogs", mLiveColorDialogsChkBx->isChecked() );

  // rasters settings
  mSettings->setValue( "/Raster/defaultRedBand", spnRed->value() );
  mSettings->setValue( "/Raster/defaultGreenBand", spnGreen->value() );
  mSettings->setValue( "/Raster/defaultBlueBand", spnBlue->value() );

  saveContrastEnhancement( cboxContrastEnhancementAlgorithmSingleBand, "singleBand" );
  saveContrastEnhancement( cboxContrastEnhancementAlgorithmMultiBandSingleByte, "multiBandSingleByte" );
  saveContrastEnhancement( cboxContrastEnhancementAlgorithmMultiBandMultiByte, "multiBandMultiByte" );

  QString contrastEnhancementLimits = cboxContrastEnhancementLimits->itemData( cboxContrastEnhancementLimits->currentIndex() ).toString();
  mSettings->setValue( "/Raster/defaultContrastEnhancementLimits", contrastEnhancementLimits );

  mSettings->setValue( "/Raster/defaultStandardDeviation", spnThreeBandStdDev->value() );

  mSettings->setValue( "/Raster/cumulativeCutLower", mRasterCumulativeCutLowerDoubleSpinBox->value() / 100.0 );
  mSettings->setValue( "/Raster/cumulativeCutUpper", mRasterCumulativeCutUpperDoubleSpinBox->value() / 100.0 );

  // log rendering events, for userspace debugging
  mSettings->setValue( "/Map/logCanvasRefreshEvent", mLogCanvasRefreshChkBx->isChecked() );

  //check behaviour so default projection when new layer is added with no
  //projection defined...
  if ( radPromptForProjection->isChecked() )
  {
<<<<<<< HEAD
    settings.setValue( "/Projections/defaultBehaviour", "prompt" );
    settings.setValue( "/Projections/layerDefaultCrs", GEO_EPSG_CRS_AUTHID );
  }
  else if ( radUseProjectProjection->isChecked() )
  {
    settings.setValue( "/Projections/defaultBehaviour", "useProject" );
    settings.setValue( "/Projections/layerDefaultCrs", mDefaultCrs.authid() );
  }
  else //assumes radUseGlobalProjection is checked
  {
    settings.setValue( "/Projections/defaultBehaviour", "useGlobal" );
    settings.setValue( "/Projections/layerDefaultCrs", mLayerDefaultCrs.authid() );
  }

=======
    mSettings->setValue( "/Projections/defaultBehaviour", "prompt" );
  }
  else if ( radUseProjectProjection->isChecked() )
  {
    mSettings->setValue( "/Projections/defaultBehaviour", "useProject" );
  }
  else //assumes radUseGlobalProjection is checked
  {
    mSettings->setValue( "/Projections/defaultBehaviour", "useGlobal" );
  }

  mSettings->setValue( "/Projections/layerDefaultCrs", mLayerDefaultCrs.authid() );

>>>>>>> e0c98cf4
  // save 'on the fly' CRS transformation settings
  mSettings->setValue( "/Projections/otfTransformAutoEnable", radOtfAuto->isChecked() );
  mSettings->setValue( "/Projections/otfTransformEnabled", radOtfTransform->isChecked() );
  mSettings->setValue( "/Projections/projectDefaultCrs", mDefaultCrs.authid() );

  mSettings->setValue( "/Projections/showDatumTransformDialog", chkShowDatumTransformDialog->isChecked() );

  //measurement settings

  QGis::UnitType distanceUnit = static_cast< QGis::UnitType >( mDistanceUnitsComboBox->itemData( mDistanceUnitsComboBox->currentIndex() ).toInt() );
  mSettings->setValue( "/qgis/measure/displayunits", QgsUnitTypes::encodeUnit( distanceUnit ) );

  QgsUnitTypes::AreaUnit areaUnit = static_cast< QgsUnitTypes::AreaUnit >( mAreaUnitsComboBox->itemData( mAreaUnitsComboBox->currentIndex() ).toInt() );
  mSettings->setValue( "/qgis/measure/areaunits", QgsUnitTypes::encodeUnit( areaUnit ) );

  QgsUnitTypes::AngleUnit angleUnit = static_cast< QgsUnitTypes::AngleUnit >( mAngleUnitsComboBox->itemData( mAngleUnitsComboBox->currentIndex() ).toInt() );
  mSettings->setValue( "/qgis/measure/angleunits", QgsUnitTypes::encodeUnit( angleUnit ) );

  int decimalPlaces = mDecimalPlacesSpinBox->value();
  mSettings->setValue( "/qgis/measure/decimalplaces", decimalPlaces );

  bool baseUnit = mKeepBaseUnitCheckBox->isChecked();
  mSettings->setValue( "/qgis/measure/keepbaseunit", baseUnit );

  //set the color for selections
  QColor myColor = pbnSelectionColor->color();
  mSettings->setValue( "/qgis/default_selection_color_red", myColor.red() );
  mSettings->setValue( "/qgis/default_selection_color_green", myColor.green() );
  mSettings->setValue( "/qgis/default_selection_color_blue", myColor.blue() );
  mSettings->setValue( "/qgis/default_selection_color_alpha", myColor.alpha() );

  //set the default color for canvas background
  myColor = pbnCanvasColor->color();
  mSettings->setValue( "/qgis/default_canvas_color_red", myColor.red() );
  mSettings->setValue( "/qgis/default_canvas_color_green", myColor.green() );
  mSettings->setValue( "/qgis/default_canvas_color_blue", myColor.blue() );

  //set the default color for the measure tool
  myColor = pbnMeasureColor->color();
  mSettings->setValue( "/qgis/default_measure_color_red", myColor.red() );
  mSettings->setValue( "/qgis/default_measure_color_green", myColor.green() );
  mSettings->setValue( "/qgis/default_measure_color_blue", myColor.blue() );

  mSettings->setValue( "/qgis/wheel_action", cmbWheelAction->currentIndex() );
  mSettings->setValue( "/qgis/zoom_factor", spinZoomFactor->value() );

  //digitizing
  mSettings->setValue( "/qgis/digitizing/line_width", mLineWidthSpinBox->value() );
  QColor digitizingColor = mLineColorToolButton->color();
  mSettings->setValue( "/qgis/digitizing/line_color_red", digitizingColor.red() );
  mSettings->setValue( "/qgis/digitizing/line_color_green", digitizingColor.green() );
  mSettings->setValue( "/qgis/digitizing/line_color_blue", digitizingColor.blue() );
  mSettings->setValue( "/qgis/digitizing/line_color_alpha", digitizingColor.alpha() );

  digitizingColor = mFillColorToolButton->color();
  mSettings->setValue( "/qgis/digitizing/fill_color_red", digitizingColor.red() );
  mSettings->setValue( "/qgis/digitizing/fill_color_green", digitizingColor.green() );
  mSettings->setValue( "/qgis/digitizing/fill_color_blue", digitizingColor.blue() );
  mSettings->setValue( "/qgis/digitizing/fill_color_alpha", digitizingColor.alpha() );

  settings.setValue( "/qgis/digitizing/line_ghost", mLineGhostCheckBox->isChecked() );

  //default snap mode
  QString defaultSnapModeString = mDefaultSnapModeComboBox->itemData( mDefaultSnapModeComboBox->currentIndex() ).toString();
  mSettings->setValue( "/qgis/digitizing/default_snap_mode", defaultSnapModeString );
  mSettings->setValue( "/qgis/digitizing/default_snapping_tolerance", mDefaultSnappingToleranceSpinBox->value() );
  mSettings->setValue( "/qgis/digitizing/search_radius_vertex_edit", mSearchRadiusVertexEditSpinBox->value() );
  mSettings->setValue( "/qgis/digitizing/default_snapping_tolerance_unit",
                       ( mDefaultSnappingToleranceComboBox->currentIndex() == 0 ? QgsTolerance::ProjectUnits : QgsTolerance::Pixels ) );
  mSettings->setValue( "/qgis/digitizing/search_radius_vertex_edit_unit",
                       ( mSearchRadiusVertexEditComboBox->currentIndex()  == 0 ? QgsTolerance::ProjectUnits : QgsTolerance::Pixels ) );

  mSettings->setValue( "/qgis/digitizing/marker_only_for_selected", mMarkersOnlyForSelectedCheckBox->isChecked() );

  QString markerComboText = mMarkerStyleComboBox->currentText();
  if ( markerComboText == tr( "Semi transparent circle" ) )
  {
    mSettings->setValue( "/qgis/digitizing/marker_style", "SemiTransparentCircle" );
  }
  else if ( markerComboText == tr( "Cross" ) )
  {
    mSettings->setValue( "/qgis/digitizing/marker_style", "Cross" );
  }
  else if ( markerComboText == tr( "None" ) )
  {
    mSettings->setValue( "/qgis/digitizing/marker_style", "None" );
  }
  mSettings->setValue( "/qgis/digitizing/marker_size", ( mMarkerSizeSpinBox->value() ) );

  mSettings->setValue( "/qgis/digitizing/reuseLastValues", chkReuseLastValues->isChecked() );
  mSettings->setValue( "/qgis/digitizing/disable_enter_attribute_values_dialog", chkDisableAttributeValuesDlg->isChecked() );
  mSettings->setValue( "/qgis/digitizing/validate_geometries", mValidateGeometries->currentIndex() );

  mSettings->setValue( "/qgis/digitizing/offset_join_style", mOffsetJoinStyleComboBox->itemData( mOffsetJoinStyleComboBox->currentIndex() ).toInt() );
  mSettings->setValue( "/qgis/digitizing/offset_quad_seg", mOffsetQuadSegSpinBox->value() );
  mSettings->setValue( "/qgis/digitizing/offset_miter_limit", mCurveOffsetMiterLimitComboBox->value() );

  // default scale list
  myPaths.clear();
  for ( int i = 0; i < mListGlobalScales->count(); ++i )
  {
    if ( i != 0 )
    {
      myPaths += ',';
    }
    myPaths += mListGlobalScales->item( i )->text();
  }
  mSettings->setValue( "Map/scales", myPaths );

  //
  // Color palette
  //
  if ( mTreeCustomColors->isDirty() )
  {
    mTreeCustomColors->saveColorsToScheme();
  }

  //
  // Composer settings
  //

  //default font
  QString composerFont = mComposerFontComboBox->currentFont().family();
  mSettings->setValue( "/Composer/defaultFont", composerFont );

  //grid color
  mSettings->setValue( "/Composer/gridRed", mGridColorButton->color().red() );
  mSettings->setValue( "/Composer/gridGreen", mGridColorButton->color().green() );
  mSettings->setValue( "/Composer/gridBlue", mGridColorButton->color().blue() );
  mSettings->setValue( "/Composer/gridAlpha", mGridColorButton->color().alpha() );

  //grid style
  if ( mGridStyleComboBox->currentText() == tr( "Solid" ) )
  {
    mSettings->setValue( "/Composer/gridStyle", "Solid" );
  }
  else if ( mGridStyleComboBox->currentText() == tr( "Dots" ) )
  {
    mSettings->setValue( "/Composer/gridStyle", "Dots" );
  }
  else if ( mGridStyleComboBox->currentText() == tr( "Crosses" ) )
  {
    mSettings->setValue( "/Composer/gridStyle", "Crosses" );
  }

  //grid and guide defaults
  mSettings->setValue( "/Composer/defaultSnapGridResolution", mGridResolutionSpinBox->value() );
  mSettings->setValue( "/Composer/defaultSnapTolerancePixels", mSnapToleranceSpinBox->value() );
  mSettings->setValue( "/Composer/defaultSnapGridOffsetX", mOffsetXSpinBox->value() );
  mSettings->setValue( "/Composer/defaultSnapGridOffsetY", mOffsetYSpinBox->value() );

  //
  // Locale settings
  //
  mSettings->setValue( "locale/userLocale", cboLocale->itemData( cboLocale->currentIndex() ).toString() );
  mSettings->setValue( "locale/overrideFlag", grpLocale->isChecked() );

  // Gdal skip driver list
  if ( mLoadedGdalDriverList )
    saveGdalDriverList();

  // refresh legend if any legend item's state is to be changed
  if ( legendLayersBold != mLegendLayersBoldChkBx->isChecked()
       || legendGroupsBold != mLegendGroupsBoldChkBx->isChecked()
       || legendLayersCapitalise != capitaliseCheckBox->isChecked() )
  {
    // TODO[MD] QgisApp::instance()->legend()->updateLegendItemStyles();
  }

  // refresh symbology for any legend items, only if needed
  if ( showLegendClassifiers != cbxLegendClassifiers->isChecked()
       || createRasterLegendIcons != cbxCreateRasterLegendIcons->isChecked() )
  {
    // TODO[MD] QgisApp::instance()->legend()->updateLegendItemSymbologies();
  }

  //save variables
  QgsExpressionContextUtils::setGlobalVariables( mVariableEditor->variablesInActiveScope() );

  // save app stylesheet last (in case reset becomes necessary)
  if ( mStyleSheetNewOpts != mStyleSheetOldOpts )
  {
    mStyleSheetBuilder->saveToSettings( mStyleSheetNewOpts );
  }

  saveDefaultDatumTransformations();
}

void QgsOptions::rejectOptions()
{
  // don't reset stylesheet if we don't have to
  if ( mStyleSheetNewOpts != mStyleSheetOldOpts )
  {
    mStyleSheetBuilder->buildStyleSheet( mStyleSheetOldOpts );
  }
}

void QgsOptions::on_spinFontSize_valueChanged( int fontSize )
{
  mStyleSheetNewOpts.insert( "fontPointSize", QVariant( fontSize ) );
  mStyleSheetBuilder->buildStyleSheet( mStyleSheetNewOpts );
}

void QgsOptions::on_mFontFamilyRadioQt_released()
{
  if ( mStyleSheetNewOpts.value( "fontFamily" ).toString() != mStyleSheetBuilder->defaultFont().family() )
  {
    mStyleSheetNewOpts.insert( "fontFamily", QVariant( mStyleSheetBuilder->defaultFont().family() ) );
    mStyleSheetBuilder->buildStyleSheet( mStyleSheetNewOpts );
  }
}

void QgsOptions::on_mFontFamilyRadioCustom_released()
{
  if ( mFontFamilyComboBox->currentFont().family() != mStyleSheetBuilder->defaultFont().family() )
  {
    mStyleSheetNewOpts.insert( "fontFamily", QVariant( mFontFamilyComboBox->currentFont().family() ) );
    mStyleSheetBuilder->buildStyleSheet( mStyleSheetNewOpts );
  }
}

void QgsOptions::on_mFontFamilyComboBox_currentFontChanged( const QFont& font )
{
  if ( mFontFamilyRadioCustom->isChecked()
       && mStyleSheetNewOpts.value( "fontFamily" ).toString() != font.family() )
  {
    mStyleSheetNewOpts.insert( "fontFamily", QVariant( font.family() ) );
    mStyleSheetBuilder->buildStyleSheet( mStyleSheetNewOpts );
  }
}

void QgsOptions::on_mCustomGroupBoxChkBx_clicked( bool chkd )
{
  mStyleSheetNewOpts.insert( "groupBoxCustom", QVariant( chkd ) );
  mStyleSheetBuilder->buildStyleSheet( mStyleSheetNewOpts );
}

void QgsOptions::on_leProjectGlobalCrs_crsChanged( const QgsCoordinateReferenceSystem& crs )
{
  mDefaultCrs = crs;
}

void QgsOptions::on_leLayerGlobalCrs_crsChanged( const QgsCoordinateReferenceSystem& crs )
{
  mLayerDefaultCrs = crs;
}

void QgsOptions::on_lstGdalDrivers_itemDoubleClicked( QTreeWidgetItem * item, int column )
{
  Q_UNUSED( column );
  // edit driver if driver supports write
  if ( item && ( cmbEditCreateOptions->findText( item->text( 0 ) ) != -1 ) )
  {
    editGdalDriver( item->text( 0 ) );
  }
}

void QgsOptions::on_pbnEditCreateOptions_pressed()
{
  editGdalDriver( cmbEditCreateOptions->currentText() );
}

void QgsOptions::on_pbnEditPyramidsOptions_pressed()
{
  editGdalDriver( "_pyramids" );
}

void QgsOptions::editGdalDriver( const QString& driverName )
{
  if ( driverName.isEmpty() )
    return;

  QgsDialog dlg( this, nullptr, QDialogButtonBox::Ok | QDialogButtonBox::Cancel );
  QVBoxLayout *layout = dlg.layout();
  QString title = tr( "Create Options - %1 Driver" ).arg( driverName );
  if ( driverName == "_pyramids" )
    title = tr( "Create Options - pyramids" );
  dlg.setWindowTitle( title );
  if ( driverName == "_pyramids" )
  {
    QgsRasterPyramidsOptionsWidget* optionsWidget =
      new QgsRasterPyramidsOptionsWidget( &dlg, "gdal" );
    layout->addWidget( optionsWidget );
    dlg.resize( 400, 400 );
    if ( dlg.exec() == QDialog::Accepted )
      optionsWidget->apply();
  }
  else
  {
    QgsRasterFormatSaveOptionsWidget* optionsWidget =
      new QgsRasterFormatSaveOptionsWidget( &dlg, driverName,
                                            QgsRasterFormatSaveOptionsWidget::Full, "gdal" );
    layout->addWidget( optionsWidget );
    if ( dlg.exec() == QDialog::Accepted )
      optionsWidget->apply();
  }

}

// Return state of the visibility flag for newly added layers. If

bool QgsOptions::newVisible()
{
  return chkAddedVisibility->isChecked();
}

QStringList QgsOptions::i18nList()
{
  QStringList myList;
  myList << "en_US"; //there is no qm file for this so we add it manually
  QString myI18nPath = QgsApplication::i18nPath();
  QDir myDir( myI18nPath, "qgis*.qm" );
  QStringList myFileList = myDir.entryList();
  QStringListIterator myIterator( myFileList );
  while ( myIterator.hasNext() )
  {
    QString myFileName = myIterator.next();

    // Ignore the 'en' translation file, already added as 'en_US'.
    if ( myFileName.compare( "qgis_en.qm" ) == 0 ) continue;

    myList << myFileName.remove( "qgis_" ).remove( ".qm" );
  }
  return myList;
}

void QgsOptions::on_mRestoreDefaultWindowStateBtn_clicked()
{
  // richard
  if ( QMessageBox::warning( this, tr( "Restore UI defaults" ), tr( "Are you sure to reset the UI to default (needs restart)?" ), QMessageBox::Ok | QMessageBox::Cancel ) == QMessageBox::Cancel )
    return;
  mSettings->setValue( "/qgis/restoreDefaultWindowState", true );
}

void QgsOptions::on_mCustomVariablesChkBx_toggled( bool chkd )
{
  mAddCustomVarBtn->setEnabled( chkd );
  mRemoveCustomVarBtn->setEnabled( chkd );
  mCustomVariablesTable->setEnabled( chkd );
}

void QgsOptions::addCustomEnvVarRow( const QString& varName, const QString& varVal, const QString& varApply )
{
  int rowCnt = mCustomVariablesTable->rowCount();
  mCustomVariablesTable->insertRow( rowCnt );

  QComboBox* varApplyCmbBx = new QComboBox( this );
  varApplyCmbBx->addItem( tr( "Overwrite" ), QVariant( "overwrite" ) );
  varApplyCmbBx->addItem( tr( "If Undefined" ), QVariant( "undefined" ) );
  varApplyCmbBx->addItem( tr( "Unset" ), QVariant( "unset" ) );
  varApplyCmbBx->addItem( tr( "Prepend" ), QVariant( "prepend" ) );
  varApplyCmbBx->addItem( tr( "Append" ), QVariant( "append" ) );
  varApplyCmbBx->setCurrentIndex( varApply.isEmpty() ? 0 : varApplyCmbBx->findData( QVariant( varApply ) ) );

  QFont cbf = varApplyCmbBx->font();
  QFontMetrics cbfm = QFontMetrics( cbf );
  cbf.setPointSize( cbf.pointSize() - 2 );
  varApplyCmbBx->setFont( cbf );
  mCustomVariablesTable->setCellWidget( rowCnt, 0, varApplyCmbBx );

  Qt::ItemFlags itmFlags = Qt::ItemIsEnabled | Qt::ItemIsSelectable
                           | Qt::ItemIsEditable | Qt::ItemIsDropEnabled;

  QTableWidgetItem* varNameItm = new QTableWidgetItem( varName );
  varNameItm->setFlags( itmFlags );
  mCustomVariablesTable->setItem( rowCnt, 1, varNameItm );

  QTableWidgetItem* varValueItm = new QTableWidgetItem( varVal );
  varNameItm->setFlags( itmFlags );
  mCustomVariablesTable->setItem( rowCnt, 2, varValueItm );

  mCustomVariablesTable->setRowHeight( rowCnt, cbfm.height() + 8 );
}

void QgsOptions::on_mAddCustomVarBtn_clicked()
{
  addCustomEnvVarRow( QString(), QString() );
  mCustomVariablesTable->setFocus();
  mCustomVariablesTable->setCurrentCell( mCustomVariablesTable->rowCount() - 1, 1 );
  mCustomVariablesTable->edit( mCustomVariablesTable->currentIndex() );
}

void QgsOptions::on_mRemoveCustomVarBtn_clicked()
{
  mCustomVariablesTable->removeRow( mCustomVariablesTable->currentRow() );
}

void QgsOptions::on_mCurrentVariablesQGISChxBx_toggled( bool qgisSpecific )
{
  for ( int i = mCurrentVariablesTable->rowCount() - 1; i >= 0; --i )
  {
    if ( qgisSpecific )
    {
      QString itmTxt = mCurrentVariablesTable->item( i, 0 )->text();
      if ( !itmTxt.startsWith( "QGIS", Qt::CaseInsensitive ) )
        mCurrentVariablesTable->hideRow( i );
    }
    else
    {
      mCurrentVariablesTable->showRow( i );
    }
  }
  if ( mCurrentVariablesTable->rowCount() > 0 )
  {
    mCurrentVariablesTable->sortByColumn( 0, Qt::AscendingOrder );
    mCurrentVariablesTable->resizeColumnToContents( 0 );
  }
}

void QgsOptions::on_mBtnAddPluginPath_clicked()
{
  QString myDir = QFileDialog::getExistingDirectory(
                    this,
                    tr( "Choose a directory" ),
                    QDir::toNativeSeparators( QDir::homePath() ),
                    QFileDialog::ShowDirsOnly
                  );

  if ( ! myDir.isEmpty() )
  {
    QListWidgetItem* newItem = new QListWidgetItem( mListPluginPaths );
    newItem->setText( myDir );
    newItem->setFlags( Qt::ItemIsEditable | Qt::ItemIsEnabled | Qt::ItemIsSelectable );
    mListPluginPaths->addItem( newItem );
    mListPluginPaths->setCurrentItem( newItem );
  }
}

void QgsOptions::on_mBtnRemovePluginPath_clicked()
{
  int currentRow = mListPluginPaths->currentRow();
  QListWidgetItem* itemToRemove = mListPluginPaths->takeItem( currentRow );
  delete itemToRemove;
}

void QgsOptions::on_mBtnAddTemplatePath_clicked()
{
  QString myDir = QFileDialog::getExistingDirectory(
                    this,
                    tr( "Choose a directory" ),
                    QDir::toNativeSeparators( QDir::homePath() ),
                    QFileDialog::ShowDirsOnly
                  );

  if ( ! myDir.isEmpty() )
  {
    QListWidgetItem* newItem = new QListWidgetItem( mListComposerTemplatePaths );
    newItem->setText( myDir );
    newItem->setFlags( Qt::ItemIsEditable | Qt::ItemIsEnabled | Qt::ItemIsSelectable );
    mListComposerTemplatePaths->addItem( newItem );
    mListComposerTemplatePaths->setCurrentItem( newItem );
  }
}

void QgsOptions::on_mBtnRemoveTemplatePath_clicked()
{
  int currentRow = mListComposerTemplatePaths->currentRow();
  QListWidgetItem* itemToRemove = mListComposerTemplatePaths->takeItem( currentRow );
  delete itemToRemove;
}


void QgsOptions::on_mBtnAddSVGPath_clicked()
{
  QString myDir = QFileDialog::getExistingDirectory(
                    this,
                    tr( "Choose a directory" ),
                    QDir::toNativeSeparators( QDir::homePath() ),
                    QFileDialog::ShowDirsOnly
                  );

  if ( ! myDir.isEmpty() )
  {
    QListWidgetItem* newItem = new QListWidgetItem( mListSVGPaths );
    newItem->setText( myDir );
    newItem->setFlags( Qt::ItemIsEditable | Qt::ItemIsEnabled | Qt::ItemIsSelectable );
    mListSVGPaths->addItem( newItem );
    mListSVGPaths->setCurrentItem( newItem );
  }
}

void QgsOptions::on_mBtnRemoveHiddenPath_clicked()
{
  int currentRow = mListHiddenBrowserPaths->currentRow();
  QListWidgetItem* itemToRemove = mListHiddenBrowserPaths->takeItem( currentRow );
  delete itemToRemove;
}

void QgsOptions::on_mBtnRemoveSVGPath_clicked()
{
  int currentRow = mListSVGPaths->currentRow();
  QListWidgetItem* itemToRemove = mListSVGPaths->takeItem( currentRow );
  delete itemToRemove;
}

void QgsOptions::on_mAddUrlPushButton_clicked()
{
  QListWidgetItem* newItem = new QListWidgetItem( mExcludeUrlListWidget );
  newItem->setText( "URL" );
  newItem->setFlags( Qt::ItemIsEditable | Qt::ItemIsEnabled | Qt::ItemIsSelectable );
  mExcludeUrlListWidget->addItem( newItem );
  mExcludeUrlListWidget->setCurrentItem( newItem );
}

void QgsOptions::on_mRemoveUrlPushButton_clicked()
{
  int currentRow = mExcludeUrlListWidget->currentRow();
  QListWidgetItem* itemToRemove = mExcludeUrlListWidget->takeItem( currentRow );
  delete itemToRemove;
}

void QgsOptions::on_mBrowseCacheDirectory_clicked()
{
  QString myDir = QFileDialog::getExistingDirectory(
                    this,
                    tr( "Choose a directory" ),
                    QDir::toNativeSeparators( mCacheDirectory->text() ),
                    QFileDialog::ShowDirsOnly
                  );

  if ( !myDir.isEmpty() )
  {
    mCacheDirectory->setText( QDir::toNativeSeparators( myDir ) );
  }

}

void QgsOptions::on_mClearCache_clicked()
{
  QgsNetworkAccessManager::instance()->cache()->clear();
}

void QgsOptions::on_mOptionsStackedWidget_currentChanged( int theIndx )
{
  Q_UNUSED( theIndx );
  // load gdal driver list when gdal tab is first opened
  if ( mOptionsStackedWidget->currentWidget()->objectName() == "mOptionsPageGDAL"
       && ! mLoadedGdalDriverList )
  {
    loadGdalDriverList();
  }
}

void QgsOptions::loadGdalDriverList()
{
  QStringList mySkippedDrivers = QgsApplication::skippedGdalDrivers();
  GDALDriverH myGdalDriver; // current driver
  QString myGdalDriverDescription;
  QStringList myDrivers;
  QStringList myGdalWriteDrivers;
  QMap<QString, QString> myDriversFlags, myDriversExt, myDriversLongName;

  // make sure we save list when accept()
  mLoadedGdalDriverList = true;

  // allow retrieving metadata from all drivers, they will be skipped again when saving
  CPLSetConfigOption( "GDAL_SKIP", "" );
  GDALAllRegister();

  int myGdalDriverCount = GDALGetDriverCount();
  for ( int i = 0; i < myGdalDriverCount; ++i )
  {
    myGdalDriver = GDALGetDriver( i );

    Q_CHECK_PTR( myGdalDriver );

    if ( !myGdalDriver )
    {
      QgsLogger::warning( "unable to get driver " + QString::number( i ) );
      continue;
    }

    // in GDAL 2.0 vector and mixed drivers are returned by GDALGetDriver, so filter out non-raster drivers
    // TODO add same UI for vector drivers
#ifdef GDAL_COMPUTE_VERSION
#if GDAL_VERSION_NUM >= GDAL_COMPUTE_VERSION(2,0,0)
    if ( QString( GDALGetMetadataItem( myGdalDriver, GDAL_DCAP_RASTER, nullptr ) ) != "YES" )
      continue;
#endif
#endif

    myGdalDriverDescription = GDALGetDescription( myGdalDriver );
    myDrivers << myGdalDriverDescription;

    QgsDebugMsg( QString( "driver #%1 - %2" ).arg( i ).arg( myGdalDriverDescription ) );

    // get driver R/W flags, taken from GDALGeneralCmdLineProcessor()
    const char *pszRWFlag, *pszVirtualIO;
    if ( GDALGetMetadataItem( myGdalDriver, GDAL_DCAP_CREATE, nullptr ) )
    {
      myGdalWriteDrivers << myGdalDriverDescription;
      pszRWFlag = "rw+";
    }
    else if ( GDALGetMetadataItem( myGdalDriver, GDAL_DCAP_CREATECOPY,
                                   nullptr ) )
      pszRWFlag = "rw";
    else
      pszRWFlag = "ro";
    if ( GDALGetMetadataItem( myGdalDriver, GDAL_DCAP_VIRTUALIO, nullptr ) )
      pszVirtualIO = "v";
    else
      pszVirtualIO = "";
    myDriversFlags[myGdalDriverDescription] = QString( "%1%2" ).arg( pszRWFlag, pszVirtualIO );

    // get driver extensions and long name
    // the gdal provider can override/add extensions but there is no interface to query this
    // aside from parsing QgsRasterLayer::buildSupportedRasterFileFilter()
    myDriversExt[myGdalDriverDescription] = QString( GDALGetMetadataItem( myGdalDriver, "DMD_EXTENSION", "" ) ).toLower();
    myDriversLongName[myGdalDriverDescription] = QString( GDALGetMetadataItem( myGdalDriver, "DMD_LONGNAME", "" ) );

  }
  // restore GDAL_SKIP just in case
  CPLSetConfigOption( "GDAL_SKIP", mySkippedDrivers.join( " " ).toUtf8() );

  myDrivers.removeDuplicates();
  // myDrivers.sort();
  // sort list case insensitive - no existing function for this!
  QMap<QString, QString> strMap;
  Q_FOREACH ( const QString& str, myDrivers )
    strMap.insert( str.toLower(), str );
  myDrivers = strMap.values();

  Q_FOREACH ( const QString& myName, myDrivers )
  {
    QTreeWidgetItem * mypItem = new QTreeWidgetItem( QStringList( myName ) );
    if ( mySkippedDrivers.contains( myName ) )
    {
      mypItem->setCheckState( 0, Qt::Unchecked );
    }
    else
    {
      mypItem->setCheckState( 0, Qt::Checked );
    }

    // add driver metadata
    mypItem->setText( 1, myDriversExt[myName] );
    QString myFlags = myDriversFlags[myName];
    mypItem->setText( 2, myFlags );
    mypItem->setText( 3, myDriversLongName[myName] );
    lstGdalDrivers->addTopLevelItem( mypItem );
  }
  // adjust column width
  for ( int i = 0; i < 4; i++ )
  {
    lstGdalDrivers->resizeColumnToContents( i );
    lstGdalDrivers->setColumnWidth( i, lstGdalDrivers->columnWidth( i ) + 5 );
  }

  // populate cmbEditCreateOptions with gdal write drivers - sorted, GTiff first
  strMap.clear();
  Q_FOREACH ( const QString& str, myGdalWriteDrivers )
    strMap.insert( str.toLower(), str );
  myGdalWriteDrivers = strMap.values();
  myGdalWriteDrivers.removeAll( "Gtiff" );
  myGdalWriteDrivers.prepend( "GTiff" );
  cmbEditCreateOptions->clear();
  Q_FOREACH ( const QString& myName, myGdalWriteDrivers )
  {
    cmbEditCreateOptions->addItem( myName );
  }

}

void QgsOptions::saveGdalDriverList()
{
  for ( int i = 0; i < lstGdalDrivers->topLevelItemCount(); i++ )
  {
    QTreeWidgetItem * mypItem = lstGdalDrivers->topLevelItem( i );
    if ( mypItem->checkState( 0 ) == Qt::Unchecked )
    {
      QgsApplication::skipGdalDriver( mypItem->text( 0 ) );
    }
    else
    {
      QgsApplication::restoreGdalDriver( mypItem->text( 0 ) );
    }
  }
  mSettings->setValue( "gdal/skipList", QgsApplication::skippedGdalDrivers().join( " " ) );
}

void QgsOptions::on_pbnAddScale_clicked()
{
  int myScale = QInputDialog::getInt(
                  this,
                  tr( "Enter scale" ),
                  tr( "Scale denominator" ),
                  -1,
                  1
                );

  if ( myScale != -1 )
  {
    QListWidgetItem* newItem = addScaleToScaleList( QString( "1:%1" ).arg( myScale ) );
    mListGlobalScales->setCurrentItem( newItem );
  }
}

void QgsOptions::on_pbnRemoveScale_clicked()
{
  int currentRow = mListGlobalScales->currentRow();
  QListWidgetItem* itemToRemove = mListGlobalScales->takeItem( currentRow );
  delete itemToRemove;
}

void QgsOptions::on_pbnDefaultScaleValues_clicked()
{
  mListGlobalScales->clear();

  QStringList myScalesList = PROJECT_SCALES.split( ',' );
  Q_FOREACH ( const QString& scale, myScalesList )
  {
    addScaleToScaleList( scale );
  }
}

void QgsOptions::on_pbnImportScales_clicked()
{
  QString fileName = QFileDialog::getOpenFileName( this, tr( "Load scales" ), QDir::homePath(),
                     tr( "XML files (*.xml *.XML)" ) );
  if ( fileName.isEmpty() )
  {
    return;
  }

  QString msg;
  QStringList myScales;
  if ( !QgsScaleUtils::loadScaleList( fileName, myScales, msg ) )
  {
    QgsDebugMsg( msg );
  }

  Q_FOREACH ( const QString& scale, myScales )
  {
    addScaleToScaleList( scale );
  }
}

void QgsOptions::on_pbnExportScales_clicked()
{
  QString fileName = QFileDialog::getSaveFileName( this, tr( "Save scales" ), QDir::homePath(),
                     tr( "XML files (*.xml *.XML)" ) );
  if ( fileName.isEmpty() )
  {
    return;
  }

  // ensure the user never ommited the extension from the file name
  if ( !fileName.endsWith( ".xml", Qt::CaseInsensitive ) )
  {
    fileName += ".xml";
  }

  QStringList myScales;
  myScales.reserve( mListGlobalScales->count() );
  for ( int i = 0; i < mListGlobalScales->count(); ++i )
  {
    myScales.append( mListGlobalScales->item( i )->text() );
  }

  QString msg;
  if ( !QgsScaleUtils::saveScaleList( fileName, myScales, msg ) )
  {
    QgsDebugMsg( msg );
  }
}

void QgsOptions::initContrastEnhancement( QComboBox *cbox, const QString& name, const QString& defaultVal )
{
  QSettings settings;

  //add items to the color enhanceContrast combo box
  cbox->addItem( tr( "No Stretch" ), "NoEnhancement" );
  cbox->addItem( tr( "Stretch To MinMax" ), "StretchToMinimumMaximum" );
  cbox->addItem( tr( "Stretch And Clip To MinMax" ), "StretchAndClipToMinimumMaximum" );
  cbox->addItem( tr( "Clip To MinMax" ), "ClipToMinimumMaximum" );

  QString contrastEnchacement = mSettings->value( "/Raster/defaultContrastEnhancementAlgorithm/" + name, defaultVal ).toString();
  cbox->setCurrentIndex( cbox->findData( contrastEnchacement ) );
}

void QgsOptions::saveContrastEnhancement( QComboBox *cbox, const QString& name )
{
  QSettings settings;
  QString value = cbox->itemData( cbox->currentIndex() ).toString();
  mSettings->setValue( "/Raster/defaultContrastEnhancementAlgorithm/" + name, value );
}

void QgsOptions::on_mRemoveDefaultTransformButton_clicked()
{
  QList<QTreeWidgetItem*> items = mDefaultDatumTransformTreeWidget->selectedItems();
  for ( int i = 0; i < items.size(); ++i )
  {
    int idx = mDefaultDatumTransformTreeWidget->indexOfTopLevelItem( items.at( i ) );
    if ( idx >= 0 )
    {
      delete mDefaultDatumTransformTreeWidget->takeTopLevelItem( idx );
    }
  }
}

void QgsOptions::on_mAddDefaultTransformButton_clicked()
{
  QTreeWidgetItem* item = new QTreeWidgetItem();
  item->setText( 0, "" );
  item->setText( 1, "" );
  item->setText( 2, "" );
  item->setText( 3, "" );
  item->setFlags( Qt::ItemIsEnabled | Qt::ItemIsSelectable | Qt::ItemIsEditable );
  mDefaultDatumTransformTreeWidget->addTopLevelItem( item );
}

void QgsOptions::saveDefaultDatumTransformations()
{
  QSettings s;
  s.beginGroup( "/Projections" );
  QStringList groupKeys = s.allKeys();
  QStringList::const_iterator groupKeyIt = groupKeys.constBegin();
  for ( ; groupKeyIt != groupKeys.constEnd(); ++groupKeyIt )
  {
    if ( groupKeyIt->contains( "srcTransform" ) || groupKeyIt->contains( "destTransform" ) )
    {
      s.remove( *groupKeyIt );
    }
  }

  int nDefaultTransforms = mDefaultDatumTransformTreeWidget->topLevelItemCount();
  for ( int i = 0; i < nDefaultTransforms; ++i )
  {
    QTreeWidgetItem* item = mDefaultDatumTransformTreeWidget->topLevelItem( i );
    QString srcAuthId = item->text( 0 );
    QString destAuthId = item->text( 1 );
    if ( srcAuthId.isEmpty() || destAuthId.isEmpty() )
    {
      continue;
    }

    bool conversionOk;
    int srcDatumTransform = item->text( 2 ).toInt( &conversionOk );
    if ( conversionOk )
    {
      s.setValue( srcAuthId + "//" + destAuthId + "_srcTransform", srcDatumTransform );
    }
    int destDatumTransform = item->text( 3 ).toInt( &conversionOk );
    if ( conversionOk )
    {
      s.setValue( srcAuthId + "//" + destAuthId + "_destTransform", destDatumTransform );
    }
  }

  s.endGroup();
}


void QgsOptions::on_mButtonAddColor_clicked()
{
  QColor newColor = QgsColorDialogV2::getColor( QColor(), this->parentWidget(), tr( "Select color" ), true );
  if ( !newColor.isValid() )
  {
    return;
  }
  activateWindow();

  mTreeCustomColors->addColor( newColor, QgsSymbolLayerV2Utils::colorToName( newColor ) );
}

void QgsOptions::on_mButtonImportColors_clicked()
{
  QSettings s;
  QString lastDir = s.value( "/UI/lastGplPaletteDir", QDir::homePath() ).toString();
  QString filePath = QFileDialog::getOpenFileName( this, tr( "Select palette file" ), lastDir, "GPL (*.gpl);;All files (*.*)" );
  activateWindow();
  if ( filePath.isEmpty() )
  {
    return;
  }

  //check if file exists
  QFileInfo fileInfo( filePath );
  if ( !fileInfo.exists() || !fileInfo.isReadable() )
  {
    QMessageBox::critical( nullptr, tr( "Invalid file" ), tr( "Error, file does not exist or is not readable" ) );
    return;
  }

  s.setValue( "/UI/lastGplPaletteDir", fileInfo.absolutePath() );
  QFile file( filePath );
  bool importOk = mTreeCustomColors->importColorsFromGpl( file );
  if ( !importOk )
  {
    QMessageBox::critical( nullptr, tr( "Invalid file" ), tr( "Error, no colors found in palette file" ) );
    return;
  }
}

void QgsOptions::on_mButtonExportColors_clicked()
{
  QSettings s;
  QString lastDir = s.value( "/UI/lastGplPaletteDir", QDir::homePath() ).toString();
  QString fileName = QFileDialog::getSaveFileName( this, tr( "Palette file" ), lastDir, "GPL (*.gpl)" );
  activateWindow();
  if ( fileName.isEmpty() )
  {
    return;
  }

  // ensure filename contains extension
  if ( !fileName.endsWith( ".gpl", Qt::CaseInsensitive ) )
  {
    fileName += ".gpl";
  }

  QFileInfo fileInfo( fileName );
  s.setValue( "/UI/lastGplPaletteDir", fileInfo.absolutePath() );

  QFile file( fileName );
  bool exportOk = mTreeCustomColors->exportColorsToGpl( file );
  if ( !exportOk )
  {
    QMessageBox::critical( nullptr, tr( "Error exporting" ), tr( "Error writing palette file" ) );
    return;
  }
}

QListWidgetItem* QgsOptions::addScaleToScaleList( const QString &newScale )
{
  QListWidgetItem* newItem = new QListWidgetItem( newScale );
  addScaleToScaleList( newItem );
  return newItem;
}

void QgsOptions::addScaleToScaleList( QListWidgetItem* newItem )
{
  // If the new scale already exists, delete it.
  QListWidgetItem* duplicateItem = mListGlobalScales->findItems( newItem->text(), Qt::MatchExactly ).value( 0 );
  delete duplicateItem;

  int newDenominator = newItem->text().split( ":" ).value( 1 ).toInt();
  int i;
  for ( i = 0; i < mListGlobalScales->count(); i++ )
  {
    int denominator = mListGlobalScales->item( i )->text().split( ":" ).value( 1 ).toInt();
    if ( newDenominator > denominator )
      break;
  }

  newItem->setData( Qt::UserRole, newItem->text() );
  newItem->setFlags( Qt::ItemIsEditable | Qt::ItemIsEnabled | Qt::ItemIsSelectable );
  mListGlobalScales->insertItem( i, newItem );
}

void QgsOptions::scaleItemChanged( QListWidgetItem* changedScaleItem )
{
  // Check if the new value is valid, restore the old value if not.
  QRegExp regExp( "1:0*[1-9]\\d*" );
  if ( regExp.exactMatch( changedScaleItem->text() ) )
  {
    //Remove leading zeroes from the denominator
    regExp.setPattern( "1:0*" );
    changedScaleItem->setText( changedScaleItem->text().replace( regExp, "1:" ) );
  }
  else
  {
    QMessageBox::warning( this, tr( "Invalid scale" ), tr( "The text you entered is not a valid scale." ) );
    changedScaleItem->setText( changedScaleItem->data( Qt::UserRole ).toString() );
  }

  // Take the changed item out of the list and re-add it. This keeps things ordered and creates correct meta-data for the changed item.
  int row = mListGlobalScales->row( changedScaleItem );
  mListGlobalScales->takeItem( row );
  addScaleToScaleList( changedScaleItem );
  mListGlobalScales->setCurrentItem( changedScaleItem );
}<|MERGE_RESOLUTION|>--- conflicted
+++ resolved
@@ -1233,36 +1233,20 @@
   //projection defined...
   if ( radPromptForProjection->isChecked() )
   {
-<<<<<<< HEAD
-    settings.setValue( "/Projections/defaultBehaviour", "prompt" );
-    settings.setValue( "/Projections/layerDefaultCrs", GEO_EPSG_CRS_AUTHID );
+    mSettings->setValue( "/Projections/defaultBehaviour", "prompt" );
+    mSettings->setValue( "/Projections/layerDefaultCrs", GEO_EPSG_CRS_AUTHID );
   }
   else if ( radUseProjectProjection->isChecked() )
   {
-    settings.setValue( "/Projections/defaultBehaviour", "useProject" );
-    settings.setValue( "/Projections/layerDefaultCrs", mDefaultCrs.authid() );
+    mSettings->setValue( "/Projections/defaultBehaviour", "useProject" );
+    mSettings->setValue( "/Projections/layerDefaultCrs", mDefaultCrs.authid() );
   }
   else //assumes radUseGlobalProjection is checked
   {
-    settings.setValue( "/Projections/defaultBehaviour", "useGlobal" );
-    settings.setValue( "/Projections/layerDefaultCrs", mLayerDefaultCrs.authid() );
-  }
-
-=======
-    mSettings->setValue( "/Projections/defaultBehaviour", "prompt" );
-  }
-  else if ( radUseProjectProjection->isChecked() )
-  {
-    mSettings->setValue( "/Projections/defaultBehaviour", "useProject" );
-  }
-  else //assumes radUseGlobalProjection is checked
-  {
     mSettings->setValue( "/Projections/defaultBehaviour", "useGlobal" );
-  }
-
-  mSettings->setValue( "/Projections/layerDefaultCrs", mLayerDefaultCrs.authid() );
-
->>>>>>> e0c98cf4
+    mSettings->setValue( "/Projections/layerDefaultCrs", mLayerDefaultCrs.authid() );
+  }
+
   // save 'on the fly' CRS transformation settings
   mSettings->setValue( "/Projections/otfTransformAutoEnable", radOtfAuto->isChecked() );
   mSettings->setValue( "/Projections/otfTransformEnabled", radOtfTransform->isChecked() );
