--- conflicted
+++ resolved
@@ -206,11 +206,7 @@
   } );
 
 
-<<<<<<< HEAD
-  QMenu *settingsMenu = new QMenu();
-=======
   QMenu *settingsMenu = new QMenu( this );
->>>>>>> 94bea569
   QToolButton *settingsButton = new QToolButton();
   settingsButton->setAutoRaise( true );
   settingsButton->setToolTip( tr( "Settings" ) );
