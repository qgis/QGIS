--- conflicted
+++ resolved
@@ -98,11 +98,7 @@
   if ( !mScene )
     return;
 
-<<<<<<< HEAD
   QRect viewportRect( QPoint( 0, 0 ), mContainer->size() );
-=======
-  const QRect viewportRect( QPoint( 0, 0 ), size() );
->>>>>>> a7586e9c
   mScene->cameraController()->setViewport( viewportRect );
 
   mEngine->setSize( viewportRect.size() );
@@ -114,11 +110,7 @@
   Q_ASSERT( !mMap );
   Q_ASSERT( !mScene );
 
-<<<<<<< HEAD
   QRect viewportRect( QPoint( 0, 0 ), mContainer->size() );
-=======
-  const QRect viewportRect( QPoint( 0, 0 ), size() );
->>>>>>> a7586e9c
   Qgs3DMapScene *newScene = new Qgs3DMapScene( *map, mEngine );
 
   mEngine->setSize( viewportRect.size() );
