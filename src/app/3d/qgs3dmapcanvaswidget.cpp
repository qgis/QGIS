/***************************************************************************
  qgs3dmapcanvaswidget.cpp
  --------------------------------------
  Date                 : January 2022
  Copyright            : (C) 2022 by Belgacem Nedjima
  Email                : belgacem dot nedjima at gmail dot com
 ***************************************************************************
 *                                                                         *
 *   This program is free software; you can redistribute it and/or modify  *
 *   it under the terms of the GNU General Public License as published by  *
 *   the Free Software Foundation; either version 2 of the License, or     *
 *   (at your option) any later version.                                   *
 *                                                                         *
 ***************************************************************************/

#include "qgs3dmapcanvaswidget.h"
#include "moc_qgs3dmapcanvaswidget.cpp"

#include <QBoxLayout>
#include <QDialog>
#include <QDialogButtonBox>
#include <QProgressBar>
#include <QToolBar>
#include <QUrl>
#include <QAction>
#include <QShortcut>

#include "qgisapp.h"
#include "qgs3dmapcanvas.h"
#include "qgs3dmapconfigwidget.h"
#include "qgs3dmapscene.h"
#include "qgscameracontroller.h"
#include "qgshelp.h"
#include "qgsidentifyresultsdialog.h"
#include "qgsmapcanvas.h"
#include "qgsmaptoolextent.h"
#include "qgsmaptoolidentifyaction.h"
#include "qgsmessagebar.h"
#include "qgsapplication.h"
#include "qgssettings.h"
#include "qgsgui.h"
#include "qgsmapthemecollection.h"
#include "qgsshortcutsmanager.h"

#include "qgs3danimationsettings.h"
#include "qgs3danimationwidget.h"
#include "qgs3dmapsettings.h"
#include "qgs3dmaptoolidentify.h"
#include "qgs3dmaptoolmeasureline.h"
#include "qgs3dmaptoolpointcloudchangeattribute.h"
#include "qgs3dnavigationwidget.h"
#include "qgs3ddebugwidget.h"
#include "qgs3dutils.h"
#include "qgswindow3dengine.h"

#include "qgsmap3dexportwidget.h"
#include "qgs3dmapexportsettings.h"

#include "qgsdockablewidgethelper.h"
#include "qgsrubberband.h"
#include "qgspointcloudlayer.h"

#include <QWidget>
#include <QActionGroup>

Qgs3DMapCanvasWidget::Qgs3DMapCanvasWidget( const QString &name, bool isDocked )
  : QWidget( nullptr )
  , mCanvasName( name )
{
  const QgsSettings setting;

  mToolbarMenu = new QMenu( tr( "Toolbars" ), this );
  mToolbarMenu->setObjectName( QStringLiteral( "mToolbarMenu" ) );

  QToolBar *toolBar = new QToolBar( this );
  toolBar->setIconSize( QgisApp::instance()->iconSize( isDocked ) );

  QAction *actionCameraControl = toolBar->addAction( QIcon( QgsApplication::iconPath( "mActionPan.svg" ) ), tr( "Camera Control" ), this, &Qgs3DMapCanvasWidget::cameraControl );
  actionCameraControl->setCheckable( true );

  toolBar->addAction( QgsApplication::getThemeIcon( QStringLiteral( "mActionZoomFullExtent.svg" ) ), tr( "Zoom Full" ), this, &Qgs3DMapCanvasWidget::resetView );

  // Editing toolbar
  mEditingToolBar = new QToolBar( this );
  mEditingToolBar->setWindowTitle( tr( "Editing Toolbar" ) );
  mEditingToolBar->setVisible( false );

  mPointCloudEditingToolbar = new QToolBar( this );

  mActionToggleEditing = new QAction( QgsApplication::getThemeIcon( QStringLiteral( "/mActionToggleEditing.svg" ) ), tr( "Toggle editing" ), this );
  mActionToggleEditing->setCheckable( true );
  connect( mActionToggleEditing, &QAction::triggered, this, [] { QgisApp::instance()->toggleEditing( QgisApp::instance()->activeLayer() ); } );
  mActionUndo = new QAction( QgsApplication::getThemeIcon( QStringLiteral( "/mActionUndo.svg" ) ), tr( "Undo" ), this );
  mActionRedo = new QAction( QgsApplication::getThemeIcon( QStringLiteral( "/mActionRedo.svg" ) ), tr( "Redo" ), this );

  mEditingToolBar->addAction( mActionToggleEditing );
  mEditingToolBar->addAction( mActionUndo );
  mEditingToolBar->addAction( mActionRedo );
  mEditingToolBar->addSeparator();
  mEditingToolBar->addWidget( mPointCloudEditingToolbar );

  QAction *actionPointCloudChangeAttributeTool = mPointCloudEditingToolbar->addAction( QIcon( QgsApplication::iconPath( "mActionSelectPolygon.svg" ) ), tr( "Change Point Cloud Attribute" ), this, &Qgs3DMapCanvasWidget::changePointCloudAttribute );
  actionPointCloudChangeAttributeTool->setCheckable( true );

  mPointCloudEditingToolbar->addWidget( new QLabel( tr( "Attribute" ) ) );
  mCboChangeAttribute = new QComboBox();
  mPointCloudEditingToolbar->addWidget( mCboChangeAttribute );
  mSpinChangeAttributeValue = new QgsDoubleSpinBox();
<<<<<<< HEAD
  mPointCloudEditingToolbar->addWidget( new QLabel( tr( "Value" ) ) );
  mPointCloudEditingToolbar->addWidget( mSpinChangeAttributeValue );
  QAction *actionEditingToolbar = toolBar->addAction( QIcon( QgsApplication::iconPath( "mIconPointCloudLayer.svg" ) ), tr( "Show Editing Toolbar" ), this, [this] { mEditingToolBar->setVisible( !mEditingToolBar->isVisible() ); } );
  actionEditingToolbar->setCheckable( true );
=======
  mEditingToolBar->addWidget( new QLabel( tr( "Value" ) ) );
  mEditingToolBar->addWidget( mSpinChangeAttributeValue );
>>>>>>> 307b3629
  connect( mCboChangeAttribute, qOverload<int>( &QComboBox::currentIndexChanged ), this, [this]( int ) { onPointCloudChangeAttributeSettingsChanged(); } );
  connect( mSpinChangeAttributeValue, qOverload<double>( &QgsDoubleSpinBox::valueChanged ), this, [this]( double ) { onPointCloudChangeAttributeSettingsChanged(); } );

  QAction *toggleOnScreenNavigation = toolBar->addAction(
    QgsApplication::getThemeIcon( QStringLiteral( "mAction3DNavigation.svg" ) ),
    tr( "Toggle On-Screen Navigation" )
  );

  toggleOnScreenNavigation->setCheckable( true );
  toggleOnScreenNavigation->setChecked(
    setting.value( QStringLiteral( "/3D/navigationWidget/visibility" ), true, QgsSettings::Gui ).toBool()
  );
  QObject::connect( toggleOnScreenNavigation, &QAction::toggled, this, &Qgs3DMapCanvasWidget::toggleNavigationWidget );

  toolBar->addSeparator();

  QAction *actionIdentify = toolBar->addAction( QIcon( QgsApplication::iconPath( "mActionIdentify.svg" ) ), tr( "Identify" ), this, &Qgs3DMapCanvasWidget::identify );
  actionIdentify->setCheckable( true );

  QAction *actionMeasurementTool = toolBar->addAction( QIcon( QgsApplication::iconPath( "mActionMeasure.svg" ) ), tr( "Measurement Line" ), this, &Qgs3DMapCanvasWidget::measureLine );
  actionMeasurementTool->setCheckable( true );

  // Create action group to make the action exclusive
  QActionGroup *actionGroup = new QActionGroup( this );
  actionGroup->addAction( actionCameraControl );
  actionGroup->addAction( actionIdentify );
  actionGroup->addAction( actionMeasurementTool );
  actionGroup->addAction( actionPointCloudChangeAttributeTool );
  actionGroup->setExclusive( true );

  mActionAnim = toolBar->addAction( QIcon( QgsApplication::iconPath( "mTaskRunning.svg" ) ), tr( "Animations" ), this, &Qgs3DMapCanvasWidget::toggleAnimations );
  mActionAnim->setCheckable( true );

  // Export Menu
  mExportMenu = new QMenu( this );

  mActionExport = new QAction( QgsApplication::getThemeIcon( QStringLiteral( "mActionSharingExport.svg" ) ), tr( "Export" ), this );
  mActionExport->setMenu( mExportMenu );
  toolBar->addAction( mActionExport );
  QToolButton *exportButton = qobject_cast<QToolButton *>( toolBar->widgetForAction( mActionExport ) );
  exportButton->setPopupMode( QToolButton::ToolButtonPopupMode::InstantPopup );

  mExportMenu->addAction( QgsApplication::getThemeIcon( QStringLiteral( "mActionSaveMapAsImage.svg" ) ), tr( "Save as Image…" ), this, &Qgs3DMapCanvasWidget::saveAsImage );

  mExportMenu->addAction( QgsApplication::getThemeIcon( QStringLiteral( "3d.svg" ) ), tr( "Export 3D Scene" ), this, &Qgs3DMapCanvasWidget::exportScene );

  toolBar->addSeparator();

  // Map Theme Menu
  mMapThemeMenu = new QMenu( this );
  connect( mMapThemeMenu, &QMenu::aboutToShow, this, &Qgs3DMapCanvasWidget::mapThemeMenuAboutToShow );
  connect( QgsProject::instance()->mapThemeCollection(), &QgsMapThemeCollection::mapThemeRenamed, this, &Qgs3DMapCanvasWidget::currentMapThemeRenamed );

  mActionMapThemes = new QAction( tr( "Set View Theme" ), this );
  mActionMapThemes->setMenu( mMapThemeMenu );
  mActionMapThemes->setIcon( QgsApplication::getThemeIcon( QStringLiteral( "/mActionShowAllLayers.svg" ) ) );
  toolBar->addAction( mActionMapThemes );
  QToolButton *mapThemesButton = qobject_cast<QToolButton *>( toolBar->widgetForAction( mActionMapThemes ) );
  mapThemesButton->setPopupMode( QToolButton::ToolButtonPopupMode::InstantPopup );


  toolBar->addSeparator();

  // Camera Menu
  mCameraMenu = new QMenu( this );

  mActionCamera = new QAction( QgsApplication::getThemeIcon( QStringLiteral( "mIconCamera.svg" ) ), tr( "Camera" ), this );
  mActionCamera->setMenu( mCameraMenu );
  toolBar->addAction( mActionCamera );
  QToolButton *cameraButton = qobject_cast<QToolButton *>( toolBar->widgetForAction( mActionCamera ) );
  cameraButton->setPopupMode( QToolButton::ToolButtonPopupMode::InstantPopup );

  mActionSync2DNavTo3D = new QAction( tr( "2D Map View Follows 3D Camera" ), this );
  mActionSync2DNavTo3D->setCheckable( true );
  connect( mActionSync2DNavTo3D, &QAction::triggered, this, [=]( bool enabled ) {
    Qgis::ViewSyncModeFlags syncMode = mCanvas->mapSettings()->viewSyncMode();
    syncMode.setFlag( Qgis::ViewSyncModeFlag::Sync2DTo3D, enabled );
    mCanvas->mapSettings()->setViewSyncMode( syncMode );
  } );
  mCameraMenu->addAction( mActionSync2DNavTo3D );

  mActionSync3DNavTo2D = new QAction( tr( "3D Camera Follows 2D Map View" ), this );
  mActionSync3DNavTo2D->setCheckable( true );
  connect( mActionSync3DNavTo2D, &QAction::triggered, this, [=]( bool enabled ) {
    Qgis::ViewSyncModeFlags syncMode = mCanvas->mapSettings()->viewSyncMode();
    syncMode.setFlag( Qgis::ViewSyncModeFlag::Sync3DTo2D, enabled );
    mCanvas->mapSettings()->setViewSyncMode( syncMode );
  } );
  mCameraMenu->addAction( mActionSync3DNavTo2D );

  mShowFrustumPolyogon = new QAction( tr( "Show Visible Camera Area in 2D Map View" ), this );
  mShowFrustumPolyogon->setCheckable( true );
  connect( mShowFrustumPolyogon, &QAction::triggered, this, [=]( bool enabled ) {
    mCanvas->mapSettings()->setViewFrustumVisualizationEnabled( enabled );
  } );
  mCameraMenu->addAction( mShowFrustumPolyogon );

  mActionSetSceneExtent = mCameraMenu->addAction( QgsApplication::getThemeIcon( QStringLiteral( "extents.svg" ) ), tr( "Set 3D Scene Extent on 2D Map View" ), this, &Qgs3DMapCanvasWidget::setSceneExtentOn2DCanvas );
  mActionSetSceneExtent->setCheckable( true );
  auto createShortcuts = [=]( const QString &objectName, void ( Qgs3DMapCanvasWidget::*slot )() ) {
    if ( QShortcut *sc = QgsGui::shortcutsManager()->shortcutByName( objectName ) )
      connect( sc, &QShortcut::activated, this, slot );
  };
  createShortcuts( QStringLiteral( "m3DSetSceneExtent" ), &Qgs3DMapCanvasWidget::setSceneExtentOn2DCanvas );

  // Effects Menu
  mEffectsMenu = new QMenu( this );

  mActionEffects = new QAction( QgsApplication::getThemeIcon( QStringLiteral( "mIconShadow.svg" ) ), tr( "Effects" ), this );
  mActionEffects->setMenu( mEffectsMenu );
  toolBar->addAction( mActionEffects );
  QToolButton *effectsButton = qobject_cast<QToolButton *>( toolBar->widgetForAction( mActionEffects ) );
  effectsButton->setPopupMode( QToolButton::ToolButtonPopupMode::InstantPopup );

  mActionEnableShadows = new QAction( tr( "Show Shadows" ), this );
  mActionEnableShadows->setCheckable( true );
  connect( mActionEnableShadows, &QAction::toggled, this, [=]( bool enabled ) {
    QgsShadowSettings settings = mCanvas->mapSettings()->shadowSettings();
    settings.setRenderShadows( enabled );
    mCanvas->mapSettings()->setShadowSettings( settings );
  } );
  mEffectsMenu->addAction( mActionEnableShadows );

  mActionEnableEyeDome = new QAction( tr( "Show Eye Dome Lighting" ), this );
  mActionEnableEyeDome->setCheckable( true );
  connect( mActionEnableEyeDome, &QAction::triggered, this, [=]( bool enabled ) {
    mCanvas->mapSettings()->setEyeDomeLightingEnabled( enabled );
  } );
  mEffectsMenu->addAction( mActionEnableEyeDome );

  mActionEnableAmbientOcclusion = new QAction( tr( "Show Ambient Occlusion" ), this );
  mActionEnableAmbientOcclusion->setCheckable( true );
  connect( mActionEnableAmbientOcclusion, &QAction::triggered, this, [=]( bool enabled ) {
    QgsAmbientOcclusionSettings ambientOcclusionSettings = mCanvas->mapSettings()->ambientOcclusionSettings();
    ambientOcclusionSettings.setEnabled( enabled );
    mCanvas->mapSettings()->setAmbientOcclusionSettings( ambientOcclusionSettings );
  } );
  mEffectsMenu->addAction( mActionEnableAmbientOcclusion );

  // Options Menu
  QAction *configureAction = new QAction( QgsApplication::getThemeIcon( QStringLiteral( "mActionOptions.svg" ) ), tr( "Configure…" ), this );
  connect( configureAction, &QAction::triggered, this, &Qgs3DMapCanvasWidget::configure );
  toolBar->addAction( configureAction );

  mCanvas = new Qgs3DMapCanvas;
  mCanvas->setMinimumSize( QSize( 200, 200 ) );

  connect( mCanvas, &Qgs3DMapCanvas::savedAsImage, this, [=]( const QString &fileName ) {
    QgisApp::instance()->messageBar()->pushSuccess( tr( "Save as Image" ), tr( "Successfully saved the 3D map to <a href=\"%1\">%2</a>" ).arg( QUrl::fromLocalFile( fileName ).toString(), QDir::toNativeSeparators( fileName ) ) );
  } );

  connect( mCanvas, &Qgs3DMapCanvas::fpsCountChanged, this, &Qgs3DMapCanvasWidget::updateFpsCount );
  connect( mCanvas, &Qgs3DMapCanvas::fpsCounterEnabledChanged, this, &Qgs3DMapCanvasWidget::toggleFpsCounter );
  connect( mCanvas, &Qgs3DMapCanvas::cameraNavigationSpeedChanged, this, &Qgs3DMapCanvasWidget::cameraNavigationSpeedChanged );
  connect( mCanvas, &Qgs3DMapCanvas::viewed2DExtentFrom3DChanged, this, &Qgs3DMapCanvasWidget::onViewed2DExtentFrom3DChanged );

  QgsMapToolIdentifyAction *identifyTool2D = QgisApp::instance()->identifyMapTool();
  QgsIdentifyResultsDialog *resultDialog = identifyTool2D->resultsDialog();
  connect( resultDialog, &QgsIdentifyResultsDialog::featureHighlighted, mCanvas, &Qgs3DMapCanvas::highlightFeature );
  connect( resultDialog, &QgsIdentifyResultsDialog::highlightsCleared, mCanvas, &Qgs3DMapCanvas::clearHighlights );

  mMapToolIdentify = new Qgs3DMapToolIdentify( mCanvas );

  mMapToolMeasureLine = new Qgs3DMapToolMeasureLine( mCanvas );

  mMapToolPointCloudChangeAttribute = new Qgs3DMapToolPointCloudChangeAttribute( mCanvas );

  mLabelPendingJobs = new QLabel( this );
  mProgressPendingJobs = new QProgressBar( this );
  mProgressPendingJobs->setRange( 0, 0 );
  mLabelFpsCounter = new QLabel( this );
  mLabelNavigationSpeed = new QLabel( this );

  mAnimationWidget = new Qgs3DAnimationWidget( this );
  mAnimationWidget->setVisible( false );

  mMessageBar = new QgsMessageBar( this );
  mMessageBar->setSizePolicy( QSizePolicy::Minimum, QSizePolicy::Fixed );

  QHBoxLayout *topLayout = new QHBoxLayout;
  topLayout->setContentsMargins( 0, 0, 0, 0 );
  topLayout->setSpacing( style()->pixelMetric( QStyle::PM_LayoutHorizontalSpacing ) );
  topLayout->addWidget( toolBar );
  topLayout->addStretch( 1 );
  topLayout->addWidget( mLabelPendingJobs );
  topLayout->addWidget( mProgressPendingJobs );
  topLayout->addWidget( mLabelNavigationSpeed );
  mLabelNavigationSpeed->hide();
  topLayout->addWidget( mLabelFpsCounter );

  mLabelNavSpeedHideTimeout = new QTimer( this );
  mLabelNavSpeedHideTimeout->setInterval( 1000 );
  connect( mLabelNavSpeedHideTimeout, &QTimer::timeout, this, [=] {
    mLabelNavigationSpeed->hide();
    mLabelNavSpeedHideTimeout->stop();
  } );

  QVBoxLayout *layout = new QVBoxLayout;
  layout->setContentsMargins( 0, 0, 0, 0 );
  layout->setSpacing( 0 );
  layout->addLayout( topLayout );
  layout->addWidget( mEditingToolBar );
  layout->addWidget( mMessageBar );

  // mContainer takes ownership of Qgs3DMapCanvas
  mContainer = QWidget::createWindowContainer( mCanvas );
  mContainer->setMinimumSize( QSize( 200, 200 ) );
  mContainer->setSizePolicy( QSizePolicy::Expanding, QSizePolicy::Expanding );
  mNavigationWidget = new Qgs3DNavigationWidget( mCanvas );
  mNavigationWidget->setSizePolicy( QSizePolicy::Fixed, QSizePolicy::Expanding );
  mDebugWidget = new Qgs3DDebugWidget( mCanvas );

  QHBoxLayout *hLayout = new QHBoxLayout;
  hLayout->setContentsMargins( 0, 0, 0, 0 );
  hLayout->addWidget( mContainer );
  hLayout->addWidget( mNavigationWidget );
  hLayout->addWidget( mDebugWidget );

  QShortcut *debugPanelShortCut = new QShortcut( QKeySequence( tr( "Ctrl+Shift+d" ) ), this );
  connect( debugPanelShortCut, &QShortcut::activated, this, qOverload<>( &Qgs3DMapCanvasWidget::toggleDebugWidget ) );
  debugPanelShortCut->setObjectName( QStringLiteral( "DebugPanel" ) );
  debugPanelShortCut->setWhatsThis( tr( "Debug panel visibility" ) );
  toggleNavigationWidget(
    setting.value( QStringLiteral( "/3D/navigationWidget/visibility" ), false, QgsSettings::Gui ).toBool()
  );

  layout->addLayout( hLayout );
  layout->addWidget( mAnimationWidget );

  setLayout( layout );

  onTotalPendingJobsCountChanged();

  mDockableWidgetHelper = new QgsDockableWidgetHelper( isDocked, mCanvasName, this, QgisApp::instance() );
  if ( QDialog *dialog = mDockableWidgetHelper->dialog() )
  {
    QFontMetrics fm( font() );
    const int initialSize = fm.horizontalAdvance( '0' ) * 75;
    dialog->resize( initialSize, initialSize );
  }
  QAction *dockAction = mDockableWidgetHelper->createDockUndockAction( tr( "Dock 3D Map View" ), this );
  toolBar->addAction( dockAction );
  connect( mDockableWidgetHelper, &QgsDockableWidgetHelper::closed, this, [=]() {
    QgisApp::instance()->close3DMapView( canvasName() );
  } );
  connect( dockAction, &QAction::toggled, this, [=]( const bool isSmallSize ) {
    toolBar->setIconSize( QgisApp::instance()->iconSize( isSmallSize ) );
  } );

  updateLayerRelatedActions( QgisApp::instance()->activeLayer() );

  QList<QAction *> toolbarMenuActions;
  // Set action names so that they can be used in customization
  for ( QToolBar *toolBar : { mEditingToolBar } )
  {
    toolBar->toggleViewAction()->setObjectName( "mActionToggle" + toolBar->objectName().mid( 1 ) );
    toolbarMenuActions << toolBar->toggleViewAction();
  }

  // sort actions in toolbar menu
  std::sort( toolbarMenuActions.begin(), toolbarMenuActions.end(), []( QAction *a, QAction *b ) {
    return QString::localeAwareCompare( a->text(), b->text() ) < 0;
  } );

  mToolbarMenu->addActions( toolbarMenuActions );

  toolBar->installEventFilter( this );
  mEditingToolBar->installEventFilter( this );
}

Qgs3DMapCanvasWidget::~Qgs3DMapCanvasWidget()
{
  delete mDockableWidgetHelper;
}

void Qgs3DMapCanvasWidget::saveAsImage()
{
  const QPair<QString, QString> fileNameAndFilter = QgsGuiUtils::getSaveAsImageName( this, tr( "Choose a file name to save the 3D map canvas to an image" ) );
  if ( !fileNameAndFilter.first.isEmpty() )
  {
    mCanvas->saveAsImage( fileNameAndFilter.first, fileNameAndFilter.second );
  }
}

void Qgs3DMapCanvasWidget::toggleAnimations()
{
  if ( mAnimationWidget->isVisible() )
  {
    mAnimationWidget->setVisible( false );
    return;
  }

  mAnimationWidget->setVisible( true );

  // create a dummy animation when first started - better to have something than nothing...
  if ( mAnimationWidget->animation().duration() == 0 )
  {
    mAnimationWidget->setDefaultAnimation();
  }
}

void Qgs3DMapCanvasWidget::cameraControl()
{
  QAction *action = qobject_cast<QAction *>( sender() );
  if ( !action )
    return;

  mCanvas->setMapTool( nullptr );
}

void Qgs3DMapCanvasWidget::identify()
{
  QAction *action = qobject_cast<QAction *>( sender() );
  if ( !action )
    return;

  mCanvas->setMapTool( action->isChecked() ? mMapToolIdentify : nullptr );
}

void Qgs3DMapCanvasWidget::measureLine()
{
  QAction *action = qobject_cast<QAction *>( sender() );
  if ( !action )
    return;

  mCanvas->setMapTool( action->isChecked() ? mMapToolMeasureLine : nullptr );
}

void Qgs3DMapCanvasWidget::changePointCloudAttribute()
{
  QAction *action = qobject_cast<QAction *>( sender() );
  if ( !action )
    return;

  mCanvas->setMapTool( action->isChecked() ? mMapToolPointCloudChangeAttribute : nullptr );
}

void Qgs3DMapCanvasWidget::setCanvasName( const QString &name )
{
  mCanvasName = name;
  mDockableWidgetHelper->setWindowTitle( name );
}

void Qgs3DMapCanvasWidget::updateLayerRelatedActions( QgsMapLayer *layer )
{
  mActionUndo->disconnect();
  mActionRedo->disconnect();

  if ( !layer || layer->type() != Qgis::LayerType::PointCloud )
  {
    mPointCloudEditingToolbar->setEnabled( false );
    mActionToggleEditing->setEnabled( false );
    mActionToggleEditing->setChecked( false );
    mActionUndo->setEnabled( false );
    mActionRedo->setEnabled( false );

    if ( mCanvas->mapTool() == mMapToolPointCloudChangeAttribute )
      mCanvas->setMapTool( nullptr );

    return;
  }

  QgsPointCloudLayer *pcLayer = qobject_cast<QgsPointCloudLayer *>( layer );
  const QVector<QgsPointCloudAttribute> attributes = pcLayer->attributes().attributes();
  const QString previousAttribute = mCboChangeAttribute->currentText();
  whileBlocking( mCboChangeAttribute )->clear();
  for ( const QgsPointCloudAttribute &attribute : attributes )
  {
    if ( attribute.name() == QLatin1String( "X" ) || attribute.name() == QLatin1String( "Y" ) || attribute.name() == QLatin1String( "Z" ) )
      continue;

    whileBlocking( mCboChangeAttribute )->addItem( attribute.name() );
  }

  int index = mCboChangeAttribute->findText( previousAttribute );
  if ( index < 0 )
    index = mCboChangeAttribute->findText( QStringLiteral( "Classification" ) );
  mCboChangeAttribute->setCurrentIndex( std::max( index, 0 ) );

  mActionToggleEditing->setEnabled( pcLayer->supportsEditing() );
  mActionToggleEditing->setChecked( pcLayer->isEditable() );
  connect( mActionUndo, &QAction::triggered, pcLayer->undoStack(), &QUndoStack::undo );
  connect( mActionRedo, &QAction::triggered, pcLayer->undoStack(), &QUndoStack::redo );
  mActionUndo->setEnabled( pcLayer->undoStack()->canUndo() );
  mActionRedo->setEnabled( pcLayer->undoStack()->canRedo() );
  connect( pcLayer->undoStack(), &QUndoStack::canUndoChanged, mActionUndo, &QAction::setEnabled );
  connect( pcLayer->undoStack(), &QUndoStack::canRedoChanged, mActionRedo, &QAction::setEnabled );
  mPointCloudEditingToolbar->setEnabled( pcLayer->isEditable() );
}

bool Qgs3DMapCanvasWidget::eventFilter( QObject *watched, QEvent *event )
{
  if ( qobject_cast< QToolBar * >( watched ) )
  {
    if ( event->type() != QEvent::MouseButtonPress )
      return QObject::eventFilter( watched, event );

    QMouseEvent *mouseEvent = dynamic_cast<QMouseEvent *>( event );
    if ( !mouseEvent )
      return QObject::eventFilter( watched, event );

    if ( mouseEvent->button() != Qt::RightButton )
      return QObject::eventFilter( watched, event );

    mToolbarMenu->exec( mouseEvent->globalPos() );
    return false;
  }
  return QObject::eventFilter( watched, event );
}

void Qgs3DMapCanvasWidget::toggleNavigationWidget( bool visibility )
{
  mNavigationWidget->setVisible( visibility );
  QgsSettings setting;
  setting.setValue( QStringLiteral( "/3D/navigationWidget/visibility" ), visibility, QgsSettings::Gui );
}

void Qgs3DMapCanvasWidget::toggleFpsCounter( bool visibility )
{
  mLabelFpsCounter->setVisible( visibility );
}

void Qgs3DMapCanvasWidget::toggleDebugWidget( const bool visibility ) const
{
  mDebugWidget->setVisible( visibility );
}

// this is used only for keyboard shortcut, you should supply the visibility value
void Qgs3DMapCanvasWidget::toggleDebugWidget() const
{
  const bool newVisibility = !mCanvas->mapSettings()->showDebugPanel();
  mDebugWidget->setVisible( newVisibility );
  mCanvas->mapSettings()->setShowDebugPanel( newVisibility );
}

void Qgs3DMapCanvasWidget::setMapSettings( Qgs3DMapSettings *map )
{
  whileBlocking( mActionEnableShadows )->setChecked( map->shadowSettings().renderShadows() );
  whileBlocking( mActionEnableEyeDome )->setChecked( map->eyeDomeLightingEnabled() );
  whileBlocking( mActionEnableAmbientOcclusion )->setChecked( map->ambientOcclusionSettings().isEnabled() );
  whileBlocking( mActionSync2DNavTo3D )->setChecked( map->viewSyncMode().testFlag( Qgis::ViewSyncModeFlag::Sync2DTo3D ) );
  whileBlocking( mActionSync3DNavTo2D )->setChecked( map->viewSyncMode().testFlag( Qgis::ViewSyncModeFlag::Sync3DTo2D ) );
  whileBlocking( mShowFrustumPolyogon )->setChecked( map->viewFrustumVisualizationEnabled() );

  mCanvas->setMapSettings( map );
  connect( map, &Qgs3DMapSettings::showDebugPanelChanged, this, qOverload<bool>( &Qgs3DMapCanvasWidget::toggleDebugWidget ) );
  toggleDebugWidget( map->showDebugPanel() );
  mDebugWidget->setMapSettings( map );

  connect( mCanvas->scene(), &Qgs3DMapScene::totalPendingJobsCountChanged, this, &Qgs3DMapCanvasWidget::onTotalPendingJobsCountChanged );
  connect( mCanvas->scene(), &Qgs3DMapScene::gpuMemoryLimitReached, this, &Qgs3DMapCanvasWidget::onGpuMemoryLimitReached );

  // Connect the camera to the debug widget.
  connect( mCanvas->cameraController(), &QgsCameraController::cameraChanged, mDebugWidget, &Qgs3DDebugWidget::updateFromCamera );
  // update the debug widget when the near/far planes have been updated by the map scene
  connect( mCanvas->cameraController()->camera(), &Qt3DRender::QCamera::nearPlaneChanged, mDebugWidget, &Qgs3DDebugWidget::updateFromCamera );
  connect( mCanvas->cameraController()->camera(), &Qt3DRender::QCamera::farPlaneChanged, mDebugWidget, &Qgs3DDebugWidget::updateFromCamera );

  mAnimationWidget->setCameraController( mCanvas->cameraController() );
  mAnimationWidget->setMap( map );

  // Disable button for switching the map theme if the terrain generator is a mesh, or if there is no terrain
  mActionMapThemes->setDisabled( !mCanvas->mapSettings()->terrainRenderingEnabled() || !mCanvas->mapSettings()->terrainGenerator() || mCanvas->mapSettings()->terrainGenerator()->type() == QgsTerrainGenerator::Mesh );
  mLabelFpsCounter->setVisible( map->isFpsCounterEnabled() );

  connect( map, &Qgs3DMapSettings::viewFrustumVisualizationEnabledChanged, this, &Qgs3DMapCanvasWidget::onViewFrustumVisualizationEnabledChanged );
  connect( map, &Qgs3DMapSettings::extentChanged, this, &Qgs3DMapCanvasWidget::onExtentChanged );
  connect( map, &Qgs3DMapSettings::showExtentIn2DViewChanged, this, &Qgs3DMapCanvasWidget::onExtentChanged );
  onExtentChanged();
}

void Qgs3DMapCanvasWidget::setMainCanvas( QgsMapCanvas *canvas )
{
  mMainCanvas = canvas;

  mMapToolExtent = std::make_unique<QgsMapToolExtent>( canvas );
  mMapToolExtent->setAction( mActionSetSceneExtent );
  connect( mMapToolExtent.get(), &QgsMapToolExtent::extentChanged, this, &Qgs3DMapCanvasWidget::setSceneExtent );

  connect( mMainCanvas, &QgsMapCanvas::layersChanged, this, &Qgs3DMapCanvasWidget::onMainCanvasLayersChanged );
  connect( mMainCanvas, &QgsMapCanvas::canvasColorChanged, this, &Qgs3DMapCanvasWidget::onMainCanvasColorChanged );
  connect( mMainCanvas, &QgsMapCanvas::extentsChanged, this, &Qgs3DMapCanvasWidget::onMainMapCanvasExtentChanged );

  if ( !mViewFrustumHighlight )
  {
    mViewFrustumHighlight.reset( new QgsRubberBand( canvas, Qgis::GeometryType::Polygon ) );
    mViewFrustumHighlight->setColor( QColor::fromRgba( qRgba( 0, 0, 255, 50 ) ) );
  }

  if ( !mViewExtentHighlight )
  {
    mViewExtentHighlight.reset( new QgsRubberBand( canvas, Qgis::GeometryType::Polygon ) );
    mViewExtentHighlight->setColor( QColor::fromRgba( qRgba( 255, 0, 0, 50 ) ) );
  }
}

void Qgs3DMapCanvasWidget::resetView()
{
  mCanvas->resetView();
}

void Qgs3DMapCanvasWidget::configure()
{
  if ( mConfigureDialog )
  {
    mConfigureDialog->raise();
    return;
  }

  mConfigureDialog = new QDialog( this );
  mConfigureDialog->setAttribute( Qt::WA_DeleteOnClose );
  mConfigureDialog->setWindowTitle( tr( "3D Configuration" ) );
  mConfigureDialog->setObjectName( QStringLiteral( "3DConfigurationDialog" ) );
  mConfigureDialog->setMinimumSize( 600, 460 );
  QgsGui::enableAutoGeometryRestore( mConfigureDialog );

  Qgs3DMapSettings *map = mCanvas->mapSettings();
  Qgs3DMapConfigWidget *w = new Qgs3DMapConfigWidget( map, mMainCanvas, mCanvas, mConfigureDialog );
  QDialogButtonBox *buttons = new QDialogButtonBox( QDialogButtonBox::Apply | QDialogButtonBox::Ok | QDialogButtonBox::Cancel | QDialogButtonBox::Help, mConfigureDialog );

  auto applyConfig = [=]() {
    const QgsVector3D oldOrigin = map->origin();
    const QgsCoordinateReferenceSystem oldCrs = map->crs();
    const QgsCameraPose oldCameraPose = mCanvas->cameraController()->cameraPose();
    const QgsVector3D oldLookingAt = oldCameraPose.centerPoint();

    // update map
    w->apply();

    const QgsVector3D p = Qgs3DUtils::transformWorldCoordinates(
      oldLookingAt,
      oldOrigin, oldCrs,
      map->origin(), map->crs(), QgsProject::instance()->transformContext()
    );

    if ( p != oldLookingAt )
    {
      // apply() call has moved origin of the world so let's move camera so we look still at the same place
      QgsCameraPose newCameraPose = oldCameraPose;
      newCameraPose.setCenterPoint( p );
      mCanvas->cameraController()->setCameraPose( newCameraPose );
    }

    // Disable map theme button if the terrain generator is a mesh, or if there is no terrain
    mActionMapThemes->setDisabled( !mCanvas->mapSettings()->terrainRenderingEnabled() || !mCanvas->mapSettings()->terrainGenerator() || map->terrainGenerator()->type() == QgsTerrainGenerator::Mesh );
  };

  connect( buttons, &QDialogButtonBox::rejected, mConfigureDialog, &QDialog::reject );
  connect( buttons, &QDialogButtonBox::clicked, mConfigureDialog, [=]( QAbstractButton *button ) {
    if ( button == buttons->button( QDialogButtonBox::Apply ) || button == buttons->button( QDialogButtonBox::Ok ) )
      applyConfig();
    if ( button == buttons->button( QDialogButtonBox::Ok ) )
      mConfigureDialog->accept();
  } );
  connect( buttons, &QDialogButtonBox::helpRequested, w, []() { QgsHelp::openHelp( QStringLiteral( "map_views/3d_map_view.html#scene-configuration" ) ); } );

  connect( w, &Qgs3DMapConfigWidget::isValidChanged, this, [=]( bool valid ) {
    buttons->button( QDialogButtonBox::Apply )->setEnabled( valid );
    buttons->button( QDialogButtonBox::Ok )->setEnabled( valid );
  } );

  QVBoxLayout *layout = new QVBoxLayout( mConfigureDialog );
  layout->addWidget( w, 1 );
  layout->addWidget( buttons );

  mConfigureDialog->show();

  whileBlocking( mActionEnableShadows )->setChecked( map->shadowSettings().renderShadows() );
  whileBlocking( mActionEnableEyeDome )->setChecked( map->eyeDomeLightingEnabled() );
  whileBlocking( mActionEnableAmbientOcclusion )->setChecked( map->ambientOcclusionSettings().isEnabled() );
  whileBlocking( mActionSync2DNavTo3D )->setChecked( map->viewSyncMode().testFlag( Qgis::ViewSyncModeFlag::Sync2DTo3D ) );
  whileBlocking( mActionSync3DNavTo2D )->setChecked( map->viewSyncMode().testFlag( Qgis::ViewSyncModeFlag::Sync3DTo2D ) );
  whileBlocking( mShowFrustumPolyogon )->setChecked( map->viewFrustumVisualizationEnabled() );
}

void Qgs3DMapCanvasWidget::exportScene()
{
  QDialog dlg;
  dlg.setWindowTitle( tr( "Export 3D Scene" ) );
  dlg.setObjectName( QStringLiteral( "3DSceneExportDialog" ) );
  QgsGui::enableAutoGeometryRestore( &dlg );

  Qgs3DMapExportSettings exportSettings;
  QgsMap3DExportWidget exportWidget( mCanvas->scene(), &exportSettings );

  QDialogButtonBox *buttons = new QDialogButtonBox( QDialogButtonBox::Cancel | QDialogButtonBox::Help | QDialogButtonBox::Ok, &dlg );

  connect( buttons, &QDialogButtonBox::accepted, &dlg, &QDialog::accept );
  connect( buttons, &QDialogButtonBox::rejected, &dlg, &QDialog::reject );
  connect( buttons, &QDialogButtonBox::helpRequested, &dlg, [=] { QgsHelp::openHelp( QStringLiteral( "map_views/3d_map_view.html" ) ); } );

  QVBoxLayout *layout = new QVBoxLayout( &dlg );
  layout->addWidget( &exportWidget, 1 );
  layout->addWidget( buttons );
  if ( dlg.exec() )
  {
    const bool success = exportWidget.exportScene();
    const QString exportFilePath = QDir( exportSettings.sceneFolderPath() ).filePath( exportSettings.sceneName() + QStringLiteral( ".obj" ) );
    if ( success )
    {
      mMessageBar->pushMessage( tr( "Export 3D scene" ), tr( "Successfully exported scene to <a href=\"%1\">%2</a>" ).arg( QUrl::fromLocalFile( exportFilePath ).toString(), QDir::toNativeSeparators( exportFilePath ) ), Qgis::MessageLevel::Success, 0 );
    }
    else
    {
      mMessageBar->pushMessage( tr( "Export 3D scene" ), tr( "Unable to export scene to <a href=\"%1\">%2</a>" ).arg( QUrl::fromLocalFile( exportFilePath ).toString(), QDir::toNativeSeparators( exportFilePath ) ), Qgis::MessageLevel::Warning, 0 );
    }
  }
}

void Qgs3DMapCanvasWidget::onMainCanvasLayersChanged()
{
  mCanvas->mapSettings()->setLayers( mMainCanvas->layers( true ) );
}

void Qgs3DMapCanvasWidget::onMainCanvasColorChanged()
{
  mCanvas->mapSettings()->setBackgroundColor( mMainCanvas->canvasColor() );
}

void Qgs3DMapCanvasWidget::onTotalPendingJobsCountChanged()
{
  const int count = mCanvas->scene() ? mCanvas->scene()->totalPendingJobsCount() : 0;
  mProgressPendingJobs->setVisible( count );
  mLabelPendingJobs->setVisible( count );
  if ( count )
    mLabelPendingJobs->setText( tr( "Loading %n tile(s)", nullptr, count ) );
}

void Qgs3DMapCanvasWidget::updateFpsCount( float fpsCount )
{
  mLabelFpsCounter->setText( QStringLiteral( "%1 fps" ).arg( fpsCount, 10, 'f', 2, QLatin1Char( ' ' ) ) );
}

void Qgs3DMapCanvasWidget::cameraNavigationSpeedChanged( double speed )
{
  mLabelNavigationSpeed->setText( QStringLiteral( "Speed: %1 ×" ).arg( QString::number( speed, 'f', 2 ) ) );
  mLabelNavigationSpeed->show();
  mLabelNavSpeedHideTimeout->start();
}

void Qgs3DMapCanvasWidget::mapThemeMenuAboutToShow()
{
  qDeleteAll( mMapThemeMenuPresetActions );
  mMapThemeMenuPresetActions.clear();

  const QString currentTheme = mCanvas->mapSettings()->terrainMapTheme();

  QAction *actionFollowMain = new QAction( tr( "(none)" ), mMapThemeMenu );
  actionFollowMain->setCheckable( true );
  if ( currentTheme.isEmpty() || !QgsProject::instance()->mapThemeCollection()->hasMapTheme( currentTheme ) )
  {
    actionFollowMain->setChecked( true );
  }
  connect( actionFollowMain, &QAction::triggered, this, [=] {
    mCanvas->mapSettings()->setTerrainMapTheme( QString() );
  } );
  mMapThemeMenuPresetActions.append( actionFollowMain );

  const auto constMapThemes = QgsProject::instance()->mapThemeCollection()->mapThemes();
  for ( const QString &grpName : constMapThemes )
  {
    QAction *a = new QAction( grpName, mMapThemeMenu );
    a->setCheckable( true );
    if ( grpName == currentTheme )
    {
      a->setChecked( true );
    }
    connect( a, &QAction::triggered, this, [a, this] {
      mCanvas->mapSettings()->setTerrainMapTheme( a->text() );
    } );
    mMapThemeMenuPresetActions.append( a );
  }
  mMapThemeMenu->addActions( mMapThemeMenuPresetActions );
}

void Qgs3DMapCanvasWidget::currentMapThemeRenamed( const QString &theme, const QString &newTheme )
{
  if ( theme == mCanvas->mapSettings()->terrainMapTheme() )
  {
    mCanvas->mapSettings()->setTerrainMapTheme( newTheme );
  }
}

void Qgs3DMapCanvasWidget::onMainMapCanvasExtentChanged()
{
  if ( mCanvas->mapSettings()->viewSyncMode().testFlag( Qgis::ViewSyncModeFlag::Sync3DTo2D ) )
  {
    mCanvas->setViewFrom2DExtent( mMainCanvas->extent() );
  }
}

void Qgs3DMapCanvasWidget::onViewed2DExtentFrom3DChanged( QVector<QgsPointXY> extent )
{
  if ( mCanvas->mapSettings()->viewSyncMode().testFlag( Qgis::ViewSyncModeFlag::Sync2DTo3D ) )
  {
    QgsRectangle extentRect;
    extentRect.setNull();
    for ( QgsPointXY &pt : extent )
    {
      extentRect.include( pt );
    }
    if ( !extentRect.isEmpty() && extentRect.isFinite() && !extentRect.isNull() )
    {
      if ( mCanvas->mapSettings()->viewSyncMode().testFlag( Qgis::ViewSyncModeFlag::Sync3DTo2D ) )
      {
        whileBlocking( mMainCanvas )->setExtent( extentRect );
      }
      else
      {
        mMainCanvas->setExtent( extentRect );
      }
      mMainCanvas->refresh();
    }
  }

  onViewFrustumVisualizationEnabledChanged();
}

void Qgs3DMapCanvasWidget::onViewFrustumVisualizationEnabledChanged()
{
  mViewFrustumHighlight->reset( Qgis::GeometryType::Polygon );
  if ( mCanvas->mapSettings()->viewFrustumVisualizationEnabled() )
  {
    for ( QgsPointXY &pt : mCanvas->viewFrustum2DExtent() )
    {
      mViewFrustumHighlight->addPoint( pt, false );
    }
    mViewFrustumHighlight->closePoints();
  }
}

void Qgs3DMapCanvasWidget::onExtentChanged()
{
  Qgs3DMapSettings *mapSettings = mCanvas->mapSettings();
  mViewExtentHighlight->reset( Qgis::GeometryType::Polygon );
  if ( mapSettings->showExtentIn2DView() )
  {
    QgsRectangle extent = mapSettings->extent();
    mViewExtentHighlight->addPoint( QgsPointXY( extent.xMinimum(), extent.yMinimum() ), false );
    mViewExtentHighlight->addPoint( QgsPointXY( extent.xMinimum(), extent.yMaximum() ), false );
    mViewExtentHighlight->addPoint( QgsPointXY( extent.xMaximum(), extent.yMaximum() ), false );
    mViewExtentHighlight->addPoint( QgsPointXY( extent.xMaximum(), extent.yMinimum() ), false );
    mViewExtentHighlight->closePoints();
  }
}

void Qgs3DMapCanvasWidget::onGpuMemoryLimitReached()
{
  // let's report this issue just once, rather than spamming user if this happens repeatedly
  if ( mGpuMemoryLimitReachedReported )
    return;

  const QgsSettings settings;
  double memLimit = settings.value( QStringLiteral( "map3d/gpuMemoryLimit" ), 500.0, QgsSettings::App ).toDouble();
  mMessageBar->pushMessage( tr( "A map layer has used all graphics memory allowed (%1 MB). "
                                "You may want to lower the amount of detail in the scene, or increase the limit in the options." )
                              .arg( memLimit ),
                            Qgis::MessageLevel::Warning );
  mGpuMemoryLimitReachedReported = true;
}

void Qgs3DMapCanvasWidget::onPointCloudChangeAttributeSettingsChanged()
{
  const QString attributeName = mCboChangeAttribute->currentText();

  if ( attributeName == QLatin1String( "Intensity" ) )
  {
    mSpinChangeAttributeValue->setMinimum( 0 );
    mSpinChangeAttributeValue->setMaximum( 65535 );
    mSpinChangeAttributeValue->setDecimals( 0 );
  }
  else if ( attributeName == QLatin1String( "ReturnNumber" ) )
  {
    mSpinChangeAttributeValue->setMinimum( 0 );
    mSpinChangeAttributeValue->setMaximum( 15 );
    mSpinChangeAttributeValue->setDecimals( 0 );
  }
  else if ( attributeName == QLatin1String( "NumberOfReturns" ) )
  {
    mSpinChangeAttributeValue->setMinimum( 0 );
    mSpinChangeAttributeValue->setMaximum( 15 );
    mSpinChangeAttributeValue->setDecimals( 0 );
  }
  else if ( attributeName == QLatin1String( "Synthetic" ) )
  {
    mSpinChangeAttributeValue->setMinimum( 0 );
    mSpinChangeAttributeValue->setMaximum( 1 );
    mSpinChangeAttributeValue->setDecimals( 0 );
  }
  else if ( attributeName == QLatin1String( "KeyPoint" ) )
  {
    mSpinChangeAttributeValue->setMinimum( 0 );
    mSpinChangeAttributeValue->setMaximum( 1 );
    mSpinChangeAttributeValue->setDecimals( 0 );
  }
  else if ( attributeName == QLatin1String( "Withheld" ) )
  {
    mSpinChangeAttributeValue->setMinimum( 0 );
    mSpinChangeAttributeValue->setMaximum( 1 );
    mSpinChangeAttributeValue->setDecimals( 0 );
  }
  else if ( attributeName == QLatin1String( "Overlap" ) )
  {
    mSpinChangeAttributeValue->setMinimum( 0 );
    mSpinChangeAttributeValue->setMaximum( 1 );
    mSpinChangeAttributeValue->setDecimals( 0 );
  }
  else if ( attributeName == QLatin1String( "ScannerChannel" ) )
  {
    mSpinChangeAttributeValue->setMinimum( 0 );
    mSpinChangeAttributeValue->setMaximum( 3 );
    mSpinChangeAttributeValue->setDecimals( 0 );
  }
  else if ( attributeName == QLatin1String( "ScanDirectionFlag" ) )
  {
    mSpinChangeAttributeValue->setMinimum( 0 );
    mSpinChangeAttributeValue->setMaximum( 1 );
    mSpinChangeAttributeValue->setDecimals( 0 );
  }
  else if ( attributeName == QLatin1String( "EdgeOfFlightLine" ) )
  {
    mSpinChangeAttributeValue->setMinimum( 0 );
    mSpinChangeAttributeValue->setMaximum( 1 );
    mSpinChangeAttributeValue->setDecimals( 0 );
  }
  else if ( attributeName == QLatin1String( "Classification" ) )
  {
    mSpinChangeAttributeValue->setMinimum( 0 );
    mSpinChangeAttributeValue->setMaximum( 255 );
    mSpinChangeAttributeValue->setDecimals( 0 );
  }
  else if ( attributeName == QLatin1String( "UserData" ) )
  {
    mSpinChangeAttributeValue->setMinimum( 0 );
    mSpinChangeAttributeValue->setMaximum( 255 );
    mSpinChangeAttributeValue->setDecimals( 0 );
  }
  else if ( attributeName == QLatin1String( "ScanAngleRank" ) )
  {
    mSpinChangeAttributeValue->setMinimum( -30'000 );
    mSpinChangeAttributeValue->setMaximum( 30'000 );
    mSpinChangeAttributeValue->setDecimals( 0 );
  }
  else if ( attributeName == QLatin1String( "PointSourceId" ) )
  {
    mSpinChangeAttributeValue->setMinimum( 0 );
    mSpinChangeAttributeValue->setMaximum( 65535 );
    mSpinChangeAttributeValue->setDecimals( 0 );
  }
  else if ( attributeName == QLatin1String( "GpsTime" ) )
  {
    mSpinChangeAttributeValue->setMinimum( 0 );
    mSpinChangeAttributeValue->setMaximum( std::numeric_limits<double>::max() );
    mSpinChangeAttributeValue->setDecimals( 42 );
  }
  else if ( attributeName == QLatin1String( "Red" ) )
  {
    mSpinChangeAttributeValue->setMinimum( 0 );
    mSpinChangeAttributeValue->setMaximum( 65535 );
    mSpinChangeAttributeValue->setDecimals( 0 );
  }
  else if ( attributeName == QLatin1String( "Green" ) )
  {
    mSpinChangeAttributeValue->setMinimum( 0 );
    mSpinChangeAttributeValue->setMaximum( 65535 );
    mSpinChangeAttributeValue->setDecimals( 0 );
  }
  else if ( attributeName == QLatin1String( "Blue" ) )
  {
    mSpinChangeAttributeValue->setMinimum( 0 );
    mSpinChangeAttributeValue->setMaximum( 65535 );
    mSpinChangeAttributeValue->setDecimals( 0 );
  }
  else if ( attributeName == QLatin1String( "Infrared" ) )
  {
    mSpinChangeAttributeValue->setMinimum( 0 );
    mSpinChangeAttributeValue->setMaximum( 65535 );
    mSpinChangeAttributeValue->setDecimals( 0 );
  }

  mMapToolPointCloudChangeAttribute->setAttribute( attributeName );
  mMapToolPointCloudChangeAttribute->setNewValue( mSpinChangeAttributeValue->value() );
}

void Qgs3DMapCanvasWidget::setSceneExtentOn2DCanvas()
{
  if ( !qobject_cast<QgsMapToolExtent *>( mMainCanvas->mapTool() ) )
    mMapToolPrevious = mMainCanvas->mapTool();

  mMainCanvas->setMapTool( mMapToolExtent.get() );
  QgisApp::instance()->activateWindow();
  QgisApp::instance()->raise();
  mMessageBar->pushInfo( QString(), tr( "Drag a rectangle on the main 2D map view to define this 3D scene's extent" ) );
}

void Qgs3DMapCanvasWidget::setSceneExtent( const QgsRectangle &extent )
{
  this->activateWindow();
  this->raise();
  mMessageBar->clearWidgets();
  if ( !extent.isEmpty() )
    mCanvas->mapSettings()->setExtent( extent );

  if ( mMapToolPrevious )
    mMainCanvas->setMapTool( mMapToolPrevious );
  else
    mMainCanvas->unsetMapTool( mMapToolExtent.get() );
}<|MERGE_RESOLUTION|>--- conflicted
+++ resolved
@@ -106,15 +106,10 @@
   mCboChangeAttribute = new QComboBox();
   mPointCloudEditingToolbar->addWidget( mCboChangeAttribute );
   mSpinChangeAttributeValue = new QgsDoubleSpinBox();
-<<<<<<< HEAD
   mPointCloudEditingToolbar->addWidget( new QLabel( tr( "Value" ) ) );
   mPointCloudEditingToolbar->addWidget( mSpinChangeAttributeValue );
   QAction *actionEditingToolbar = toolBar->addAction( QIcon( QgsApplication::iconPath( "mIconPointCloudLayer.svg" ) ), tr( "Show Editing Toolbar" ), this, [this] { mEditingToolBar->setVisible( !mEditingToolBar->isVisible() ); } );
   actionEditingToolbar->setCheckable( true );
-=======
-  mEditingToolBar->addWidget( new QLabel( tr( "Value" ) ) );
-  mEditingToolBar->addWidget( mSpinChangeAttributeValue );
->>>>>>> 307b3629
   connect( mCboChangeAttribute, qOverload<int>( &QComboBox::currentIndexChanged ), this, [this]( int ) { onPointCloudChangeAttributeSettingsChanged(); } );
   connect( mSpinChangeAttributeValue, qOverload<double>( &QgsDoubleSpinBox::valueChanged ), this, [this]( double ) { onPointCloudChangeAttributeSettingsChanged(); } );
 
