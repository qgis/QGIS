/***************************************************************************
    qgslegendlayer.cpp
    ---------------------
    begin                : January 2007
    copyright            : (C) 2007 by Martin Dobias
    email                : wonder dot sk at gmail dot com
 ***************************************************************************
 *                                                                         *
 *   This program is free software; you can redistribute it and/or modify  *
 *   it under the terms of the GNU General Public License as published by  *
 *   the Free Software Foundation; either version 2 of the License, or     *
 *   (at your option) any later version.                                   *
 *                                                                         *
 ***************************************************************************/
#include "qgsapplication.h"
#include "qgisapp.h"
#include "qgslegend.h"
#include "qgslegendlayer.h"
#include "qgslegendsymbologyitem.h"
#include "qgslogger.h"

#include "qgsfield.h"
#include "qgsmapcanvasmap.h"
#include "qgsmaplayerregistry.h"
#include "qgsrasterlayer.h"
#include "qgsrenderer.h"
#include "qgssymbol.h"
#include "qgsvectorlayer.h"
#include "qgsvectordataprovider.h"

#include "qgsrendererv2.h"
#include "qgssymbolv2.h"

#include "qgssinglesymbolrendererv2.h"
#include "qgscategorizedsymbolrendererv2.h"
#include "qgsgraduatedsymbolrendererv2.h"

#include <QAction>
#include <QCoreApplication>
#include <QIcon>
#include <QMenu>
#include <QMessageBox>
#include <QPainter>
#include <QSettings>
#include <QFileDialog>
#include <QProgressDialog>


QgsLegendLayer::QgsLegendLayer( QgsMapLayer* layer )
    : QgsLegendItem( )
    , mLyr( layer )
    , mDrawingOrder( -1 )
    , mShowFeatureCount( false )
{
  mType = LEGEND_LAYER;

  Qt::ItemFlags flags = Qt::ItemIsEditable | Qt::ItemIsEnabled | Qt::ItemIsSelectable;

  QgsVectorLayer *vlayer = qobject_cast<QgsVectorLayer *>( layer );
  if ( !vlayer || vlayer->hasGeometryType() )
  {
    flags |= Qt::ItemIsUserCheckable;
  }

  setFlags( flags );

  setCheckState( 0, Qt::Checked );

  setText( 0, layer->name() );
  setupFont();

  // Set the initial visibility flag for layers
  // This user option allows the user to turn off initial drawing of
  // layers when they are added to the map. This is useful when adding
  // many layers and the user wants to adjusty symbology, etc prior to
  // actually viewing the layer.
  QSettings settings;
  bool visible = settings.value( "/qgis/new_layers_visible", true ).toBool();
  mLyr.setVisible( visible );

  // not in overview by default
  mLyr.setInOverview( false );

  // setup connections that will update the layer icons
  if ( qobject_cast<QgsVectorLayer *>( layer ) )
  {
    QgsDebugMsg( "Connecting signals for updating icons, layer " + layer->name() );
    connect( layer, SIGNAL( editingStarted() ), this, SLOT( updateIcon() ) );
    connect( layer, SIGNAL( editingStopped() ), this, SLOT( updateIcon() ) );
    connect( layer, SIGNAL( layerModified( bool ) ), this, SLOT( updateAfterLayerModification( bool ) ) );
  }
  if ( qobject_cast<QgsRasterLayer *>( layer ) )
  {
    connect( layer, SIGNAL( dataChanged() ), this, SLOT( updateAfterLayerModification() ) );
  }
  connect( layer, SIGNAL( layerNameChanged() ), this, SLOT( layerNameChanged() ) );

  updateIcon();
  setToolTip( 0, layer->publicSource() );
}

QgsLegendLayer::~QgsLegendLayer()
{
  mType = LEGEND_LAYER;
}

void QgsLegendLayer::setCheckState( int column, Qt::CheckState state )
{
  if ( flags() & Qt::ItemIsUserCheckable )
  {
    QTreeWidgetItem::setCheckState( column, state );
  }
}

void QgsLegendLayer::setupFont() //private method
{
  QFont myFont = font( 0 );
  myFont.setBold( true ); //visually differentiate layer labels from the rest
  setFont( 0, myFont );
}

QgsMapLayer* QgsLegendLayer::layer()
{
  return mLyr.layer();
}

void QgsLegendLayer::refreshSymbology( const QString& key, double widthScale )
{
  QgsMapLayer* theMapLayer = QgsMapLayerRegistry::instance()->mapLayer( key );
  if ( !theMapLayer )
  {
    return;
  }

  if ( theMapLayer->type() == QgsMapLayer::VectorLayer ) // VECTOR
  {
    QgsVectorLayer* vlayer = qobject_cast<QgsVectorLayer *>( theMapLayer );
    if ( vlayer->isUsingRendererV2() )
      vectorLayerSymbologyV2( vlayer );
    else
      vectorLayerSymbology( vlayer, widthScale ); // get and change symbology
  }
  else if ( theMapLayer->type() == QgsMapLayer::RasterLayer ) // RASTER
  {
    QgsRasterLayer* rlayer = qobject_cast<QgsRasterLayer *>( theMapLayer );
    rasterLayerSymbology( rlayer ); // get and change symbology
  }

  updateIcon();
}

void QgsLegendLayer::changeSymbologySettings( const QgsMapLayer* theMapLayer,
    const SymbologyList& newSymbologyItems )
{
  if ( !theMapLayer )
  {
    return;
  }

  QgsLegendSymbologyItem* theSymbologyItem = 0;

  //remove the symbology items under the legend layer
  for ( int i = childCount(); i >= 0; --i )
  {
    theSymbologyItem = dynamic_cast<QgsLegendSymbologyItem *>( child( i ) );
    if ( theSymbologyItem )
    {
      delete takeChild( i );
    }
  }

  //add the new symbology items
  int childposition = 0; //position to insert the items
  for ( SymbologyList::const_iterator it = newSymbologyItems.begin(); it != newSymbologyItems.end(); ++it )
  {
    QgsLegendSymbologyItem* theItem = new QgsLegendSymbologyItem( it->second.width(), it->second.height() );
    theItem->setText( 0, it->first );
    theItem->setIcon( 0, QIcon( it->second ) );
    insertChild( childposition, theItem );

    ++childposition;
  }

}



void QgsLegendLayer::vectorLayerSymbology( QgsVectorLayer* layer, double widthScale )
{
  if ( !layer )
  {
    return;
  }

  SymbologyList itemList;
  if ( layer->hasGeometryType() )
  {
    //add the new items
    QString lw, uv, label;
    const QgsRenderer* renderer = layer->renderer();
    const QList<QgsSymbol*> sym = renderer->symbols();

    //create an item for each classification field (only one for most renderers)
    QSettings settings;
    if ( settings.value( "/qgis/showLegendClassifiers", false ).toBool() )
    {
      if ( renderer->needsAttributes() )
      {
        QgsAttributeList classfieldlist = renderer->classificationAttributes();
        const QgsFieldMap& fields = layer->pendingFields();
        for ( QgsAttributeList::iterator it = classfieldlist.begin(); it != classfieldlist.end(); ++it )
        {
          QString classfieldname = layer->attributeAlias( *it );
          if ( classfieldname.isEmpty() )
          {
            classfieldname = fields[*it].name();
          }
          itemList.append( qMakePair( classfieldname, QPixmap() ) );
        }
      }
    }

    QMap< QgsSymbol*, int > featureCountMap;
    if ( mShowFeatureCount )
    {
      updateItemListCount( layer, sym, featureCountMap );
    }

    for ( QList<QgsSymbol*>::const_iterator it = sym.begin(); it != sym.end(); ++it )
    {
      QImage img;
      if (( *it )->type() == QGis::Point )
      {
        img = ( *it )->getPointSymbolAsImage( widthScale );
      }
      else if (( *it )->type() == QGis::Line )
      {
        img = ( *it )->getLineSymbolAsImage();
      }
      else  if (( *it )->type() == QGis::Polygon )
      {
        img = ( *it )->getPolygonSymbolAsImage();
      }
      else
      {
        // must be a layer without geometry then
      }

      QString values;
      lw = ( *it )->lowerValue();
      if ( !lw.isEmpty() )
      {
        values += lw;
      }
      uv = ( *it )->upperValue();
      if ( !uv.isEmpty() && lw != uv )
      {
        values += " - ";
        values += uv;
      }
      label = ( *it )->label();
      if ( !label.isEmpty() )
      {
        values += " ";
        values += label;
      }

      if ( mShowFeatureCount )
      {
        int fCount = featureCountMap[*it];
        if ( fCount >= 0 )
        {
          values += ( " [" + QString::number( fCount ) + "]" );
        }
      }

      QPixmap pix = QPixmap::fromImage( img ); // convert to pixmap
      itemList.append( qMakePair( values, pix ) );
    }
  }
  changeSymbologySettings( layer, itemList );
}


void QgsLegendLayer::vectorLayerSymbologyV2( QgsVectorLayer* layer )
{
  QSize iconSize( 16, 16 );

  QgsFeatureRendererV2* renderer = layer->rendererV2();
  if ( renderer )
  {
    SymbologyList itemList = renderer->legendSymbologyItems( iconSize );
    if ( mShowFeatureCount )
    {
      updateItemListCountV2( itemList, layer );
    }

    changeSymbologySettings( layer, itemList );
  }
}

void QgsLegendLayer::rasterLayerSymbology( QgsRasterLayer* layer )
{
  SymbologyList itemList;
  QList< QPair< QString, QColor > > rasterItemList = layer->legendSymbologyItems();
  QList< QPair< QString, QColor > >::const_iterator itemIt = rasterItemList.constBegin();
  for ( ; itemIt != rasterItemList.constEnd(); ++itemIt )
  {
    QPixmap itemPixmap( treeWidget()->iconSize() );
    itemPixmap.fill( itemIt->second );
    itemList.append( qMakePair( itemIt->first, itemPixmap ) );
  }
  changeSymbologySettings( layer, itemList );
}

void QgsLegendLayer::updateIcon()
{
  QPixmap newIcon( getOriginalPixmap() );

  QgsMapLayer* theLayer = layer();

  //overview
  // FIXME: overview icon is missing
  /*
  if ( theFile->isInOverview() )
  {
    // Overlay the overview icon on the default icon
    QPixmap myPixmap = QgsApplication::getThemePixmap(  "/mIconOverview.png" );
    QPainter p( &newIcon );
    p.drawPixmap( 0, 0, myPixmap );
    p.end();
  }*/

  //editable
  if ( theLayer->isEditable() )
  {
    QPixmap myPixmap = QgsApplication::getThemePixmap( "/mIconEditable.png" );
    // use editable icon instead of the layer's type icon
    newIcon = myPixmap;

    // Overlay the editable icon on the default icon
    /*QPainter p( &newIcon );
    p.drawPixmap( 0, 0, myPixmap );
    p.end();*/
  }

  // TODO: projection error icon?

  QIcon theIcon( newIcon );
  QgsLegend* l = legend();
  if ( l )
  {
    l->blockSignals( true ); //prevent unnecessary canvas redraw
  }
  setIcon( 0, theIcon );
  if ( l )
  {
    l->blockSignals( false );
  }
}

QPixmap QgsLegendLayer::getOriginalPixmap()
{
  QgsMapLayer* theLayer = layer();
  if ( theLayer )
  {

    if ( theLayer->type() == QgsMapLayer::VectorLayer )
    {
      QgsVectorLayer* vlayer = qobject_cast<QgsVectorLayer *>( theLayer );
      switch ( vlayer->geometryType() )
      {
        case QGis::Point:
          return QgsApplication::getThemePixmap( "/mIconPointLayer.png" );
        case QGis::Line:
          return QgsApplication::getThemePixmap( "/mIconLineLayer.png" );
        case QGis::Polygon:
          return QgsApplication::getThemePixmap( "/mIconPolygonLayer.png" );
        case QGis::NoGeometry:
          return QgsApplication::getThemePixmap( "/mIconTableLayer.png" );
        default:
          return QgsApplication::getThemePixmap( "/mIconLayer.png" );
      }
    }
    else if ( theLayer->type() == QgsMapLayer::RasterLayer )
    {
      QSettings s;
      if ( s.value( "/qgis/createRasterLegendIcons", true ).toBool() )
      {
        QgsRasterLayer* rlayer = qobject_cast<QgsRasterLayer *>( theLayer );
        return rlayer->previewAsPixmap( QSize( 32, 32 ) );
      }
      else
      {
        return QPixmap();
      }
    }
  }

  // undefined - should never reach this
  return QgsApplication::getThemePixmap( "/mIconLayer.png" );
}

void QgsLegendLayer::addToPopupMenu( QMenu& theMenu )
{
  QSettings mySettings( "QuantumGIS", "QGISCUSTOMIZATION" );
  mySettings.beginGroup( "Customization/Docks/Legend" );
  QgsMapLayer *lyr = layer();
  QAction *toggleEditingAction = QgisApp::instance()->actionToggleEditing();

  // zoom to layer extent
  if ( mySettings.value( "mActionZoomToLayer", true ).toBool() )
    theMenu.addAction( QgsApplication::getThemeIcon( "/mActionZoomToLayer.png" ),
                       tr( "&Zoom to Layer Extent" ), legend(), SLOT( legendLayerZoom() ) );
  if ( lyr->type() == QgsMapLayer::RasterLayer )
  {
    if ( mySettings.value( "mActionZoomToBestScale", true ).toBool() )
      theMenu.addAction( tr( "&Zoom to Best Scale (100%)" ), legend(), SLOT( legendLayerZoomNative() ) );

    QgsRasterLayer *rasterLayer =  qobject_cast<QgsRasterLayer *>( lyr );
    if ( mySettings.value( "mActionStretchCurrentExtent", true ).toBool() &&
         rasterLayer && rasterLayer->rasterType() != QgsRasterLayer::Palette )
    {
      theMenu.addAction( tr( "&Stretch Using Current Extent" ), legend(), SLOT( legendLayerStretchUsingCurrentExtent() ) );
    }
  }

  // show in overview
  if ( mySettings.value( "mActionShowInOverview", true ).toBool() )
  {
    QAction* showInOverviewAction = theMenu.addAction( tr( "&Show in Overview" ), this, SLOT( showInOverview() ) );
    showInOverviewAction->setCheckable( true );
    showInOverviewAction->blockSignals( true );
    showInOverviewAction->setChecked( mLyr.isInOverview() );
    showInOverviewAction->blockSignals( false );
  }

  // remove from canvas
  if ( mySettings.value( "mActionRemoveLayer", true ).toBool() )
    theMenu.addAction( QgsApplication::getThemeIcon( "/mActionRemoveLayer.png" ), tr( "&Remove" ), QgisApp::instance(), SLOT( removeLayer() ) );

  // set layer crs
  if ( mySettings.value( "mActionSetLayerCRS", true ).toBool() )
    theMenu.addAction( QgsApplication::getThemeIcon( "/mActionSetCRS.png" ), tr( "&Set Layer CRS" ), QgisApp::instance(), SLOT( setLayerCRS() ) );

  // assign layer crs to project
  if ( mySettings.value( "mActionSetProjectCRSFromLayer", true ).toBool() )
    theMenu.addAction( QgsApplication::getThemeIcon( "/mActionSetProjectCRS.png" ), tr( "Set &Project CRS from Layer" ), QgisApp::instance(), SLOT( setProjectCRSFromLayer() ) );

  theMenu.addSeparator();

  if ( lyr->type() == QgsMapLayer::VectorLayer )
  {
    QgsVectorLayer* vlayer = qobject_cast<QgsVectorLayer *>( lyr );

    // attribute table
    if ( mySettings.value( "mActionOpenTable", true ).toBool() )
      theMenu.addAction( QgsApplication::getThemeIcon( "/mActionOpenTable.png" ), tr( "&Open Attribute Table" ),
                         QgisApp::instance(), SLOT( attributeTable() ) );

    // allow editing
    int cap = vlayer->dataProvider()->capabilities();
<<<<<<< HEAD
    if ( cap & QgsVectorDataProvider::EditingCapabilities &&
         mySettings.value( "mActionToggleEditing", true ).toBool() )
=======
    if ( mySettings.value( "mActionToggleEditing", true ).toBool() &&
         cap & QgsVectorDataProvider::EditingCapabilities )
>>>>>>> 01ad6014
    {
      if ( toggleEditingAction )
      {
        theMenu.addAction( toggleEditingAction );
        toggleEditingAction->setChecked( vlayer->isEditable() );
      }
    }

    // save as vector file
    if ( mySettings.value( "mActionLayerSaveAs", true ).toBool() )
      theMenu.addAction( tr( "Save As..." ), QgisApp::instance(), SLOT( saveAsFile() ) );

    // save selection as vector file
    if ( mySettings.value( "mActionLayerSelectionSaveAs", true ).toBool() )
    {
      QAction* saveSelectionAsAction = theMenu.addAction( tr( "Save Selection As..." ), QgisApp::instance(), SLOT( saveSelectionAsVectorFile() ) );
      saveSelectionAsAction->setEnabled( vlayer->selectedFeatureCount() != 0 );
    }

    if ( !vlayer->isEditable() && vlayer->dataProvider()->supportsSubsetString() &&
         vlayer->vectorJoins().isEmpty() &&
         mySettings.value( "mActionLayerSubsetString", true ).toBool() )
    {
      theMenu.addAction( tr( "&Query..." ), QgisApp::instance(), SLOT( layerSubsetString() ) );
    }

    //show number of features in legend if requested
    if ( mySettings.value( "mActionShowFeatureCount", true ).toBool() )
    {
      QAction* showNFeaturesAction = new QAction( tr( "Show Feature Count" ), &theMenu );
      showNFeaturesAction->setCheckable( true );
      showNFeaturesAction->setChecked( mShowFeatureCount );
      QObject::connect( showNFeaturesAction, SIGNAL( toggled( bool ) ), this, SLOT( setShowFeatureCount( bool ) ) );
      theMenu.addAction( showNFeaturesAction );
      theMenu.addSeparator();
    }
  }
  else if ( lyr->type() == QgsMapLayer::RasterLayer )
  {
    if ( mySettings.value( "mActionLayerSaveAs", true ).toBool() )
      theMenu.addAction( tr( "Save As..." ), QgisApp::instance(), SLOT( saveAsRasterFile() ) );
<<<<<<< HEAD
=======
  }

  QList< LegendLayerAction > actions = legend()->legendLayerActions( lyr->type() );
  if ( ! actions.isEmpty() )
  {
    theMenu.addSeparator();
    for ( int i = 0; i < actions.count(); i++ )
    {
      if ( mySettings.value( "pluginActions/" + actions[i].menu + actions[i].id, true ).toBool() )
        theMenu.addAction( actions[i].action );
    }
    theMenu.addSeparator();
>>>>>>> 01ad6014
  }

  // properties goes on bottom of menu for consistency with normal ui standards
  // e.g. kde stuff
  if ( mySettings.value( "mActionLayerProperties", true ).toBool() )
    theMenu.addAction( tr( "&Properties" ), QgisApp::instance(), SLOT( layerProperties() ) );
<<<<<<< HEAD
=======

>>>>>>> 01ad6014
  mySettings.endGroup();
}

//////////

void QgsLegendLayer::setVisible( bool visible )
{
  mLyr.setVisible( visible );
}

bool QgsLegendLayer::isVisible()
{
  return mLyr.isVisible();
}


void QgsLegendLayer::setInOverview( bool isInOverview )
{
  mLyr.setInOverview( isInOverview );
}

bool QgsLegendLayer::isInOverview()
{
  return mLyr.isInOverview();
}

void QgsLegendLayer::showInOverview()
{
  // toggle current status
  setInOverview( ! isInOverview() );

  legend()->updateMapCanvasLayerSet();
  legend()->updateOverview();
}

QString QgsLegendLayer::nameFromLayer( QgsMapLayer* layer )
{
  QString sourcename = layer->publicSource(); //todo: move this duplicated code into a new function
  if ( sourcename.startsWith( "host", Qt::CaseInsensitive ) )
  {
    //this layer is a database layer
    //modify source string such that password is not visible
    sourcename = layer->name();
  }
  else
  {
    //modify source name such that only the file is visible
    sourcename = layer->publicSource().section( '/', -1, -1 );
  }
  return sourcename;
}

QgsMapCanvasLayer& QgsLegendLayer::canvasLayer()
{
  return mLyr;
}

void QgsLegendLayer::layerNameChanged()
{
  QString name = mLyr.layer()->name();
  setText( 0, name );
}

void QgsLegendLayer::updateAfterLayerModification()
{
  updateAfterLayerModification( false );
}
void QgsLegendLayer::updateAfterLayerModification( bool onlyGeomChanged )
{
  if ( onlyGeomChanged )
  {
    return;
  }

  double widthScale = 1.0;
  QgsMapCanvas* canvas = QgisApp::instance()->mapCanvas();
  if ( canvas && canvas->map() )
  {
    widthScale = canvas->map()->paintDevice().logicalDpiX() / 25.4;
  }
  refreshSymbology( mLyr.layer()->id(), widthScale );
}

void QgsLegendLayer::updateItemListCountV2( SymbologyList& itemList, QgsVectorLayer* layer )
{
  if ( !layer )
  {
    return;
  }

  QgsFeatureRendererV2* renderer = layer->rendererV2();
  if ( !renderer )
  {
    return;
  }
  QgsRenderContext dummyContext;
  renderer->startRender( dummyContext, layer );

  //create map holding the symbol count
  QMap< QgsSymbolV2*, int > mSymbolCountMap;
  QgsLegendSymbolList symbolList = renderer->legendSymbolItems();
  QgsLegendSymbolList::const_iterator symbolIt = symbolList.constBegin();
  for ( ; symbolIt != symbolList.constEnd(); ++symbolIt )
  {
    mSymbolCountMap.insert( symbolIt->second, 0 );
  }

  //go through all features and count the number of occurrences
  int nFeatures = layer->pendingFeatureCount();
  QProgressDialog p( tr( "Updating feature count for layer %1" ).arg( layer->name() ), tr( "Abort" ), 0, nFeatures );
  p.setWindowModality( Qt::WindowModal );
  int featuresCounted = 0;


  layer->select( layer->pendingAllAttributesList(), QgsRectangle(), false, false );
  QgsFeature f;
  QgsSymbolV2* currentSymbol = 0;

  while ( layer->nextFeature( f ) )
  {
    currentSymbol = renderer->symbolForFeature( f );
    mSymbolCountMap[currentSymbol] += 1;
    ++featuresCounted;
    if ( featuresCounted % 50 == 0 )
    {
      if ( featuresCounted > nFeatures ) //sometimes the feature count is not correct
      {
        p.setMaximum( 0 );
      }
      p.setValue( featuresCounted );
      if ( p.wasCanceled() )
      {
        return;
      }
    }
  }
  p.setValue( nFeatures );

  QMap<QString, QPixmap> itemMap;
  SymbologyList::const_iterator symbologyIt = itemList.constBegin();
  for ( ; symbologyIt != itemList.constEnd(); ++ symbologyIt )
  {
    itemMap.insert( symbologyIt->first, symbologyIt->second );
  }
  itemList.clear();

  //
  symbolIt = symbolList.constBegin();
  for ( ; symbolIt != symbolList.constEnd(); ++symbolIt )
  {
    itemList.push_back( qMakePair( symbolIt->first + " [" + QString::number( mSymbolCountMap[symbolIt->second] ) + "]", itemMap[symbolIt->first] ) );
  }
}

void QgsLegendLayer::updateItemListCount( QgsVectorLayer* layer, const QList<QgsSymbol*>& sym, QMap< QgsSymbol*, int >& featureCountMap )
{
  featureCountMap.clear();
  QList<QgsSymbol*>::const_iterator symbolIt = sym.constBegin();
  for ( ; symbolIt != sym.constEnd(); ++symbolIt )
  {
    featureCountMap.insert( *symbolIt, 0 );
  }

  QgsRenderer* renderer = const_cast<QgsRenderer*>( layer->renderer() );
  if ( !renderer )
  {
    return;
  }

  //go through all features and count the number of occurrences
  int nFeatures = layer->pendingFeatureCount();
  QProgressDialog p( tr( "Updating feature count for layer %1" ).arg( layer->name() ), tr( "Abort" ), 0, nFeatures );
  p.setWindowModality( Qt::WindowModal );
  int featuresCounted = 0;

  layer->select( layer->pendingAllAttributesList(), QgsRectangle(), false, false );
  QgsFeature f;
  QgsSymbol* currentSymbol = 0;

  while ( layer->nextFeature( f ) )
  {
    currentSymbol = renderer->symbolForFeature( &f );
    if ( currentSymbol )
    {
      featureCountMap[currentSymbol] += 1;
    }
    ++featuresCounted;

    if ( featuresCounted % 50 == 0 )
    {
      if ( featuresCounted > nFeatures ) //sometimes the feature count is not correct
      {
        p.setMaximum( 0 );
      }
      p.setValue( featuresCounted );
      if ( p.wasCanceled() ) //set all entries to -1 (= invalid)
      {
        QMap< QgsSymbol*, int >::iterator cIt = featureCountMap.begin();
        for ( ; cIt != featureCountMap.end(); ++cIt )
        {
          cIt.value() = -1;
        }
        return;
      }
    }
  }
  p.setValue( nFeatures );
}

void QgsLegendLayer::setShowFeatureCount( bool show, bool update )
{
  if ( show != mShowFeatureCount )
  {
    mShowFeatureCount = show;
    if ( update )
    {
      updateAfterLayerModification( false );
    }
  }
}

void QgsLegendLayer::setDrawingOrder( int order )
{
  QgsDebugMsg( QString( "order %1: %2=>%3" ).arg( mLyr.layer()->name() ).arg( mDrawingOrder ).arg( order ) );
  mDrawingOrder = order;
}<|MERGE_RESOLUTION|>--- conflicted
+++ resolved
@@ -460,13 +460,8 @@
 
     // allow editing
     int cap = vlayer->dataProvider()->capabilities();
-<<<<<<< HEAD
-    if ( cap & QgsVectorDataProvider::EditingCapabilities &&
-         mySettings.value( "mActionToggleEditing", true ).toBool() )
-=======
     if ( mySettings.value( "mActionToggleEditing", true ).toBool() &&
          cap & QgsVectorDataProvider::EditingCapabilities )
->>>>>>> 01ad6014
     {
       if ( toggleEditingAction )
       {
@@ -508,8 +503,6 @@
   {
     if ( mySettings.value( "mActionLayerSaveAs", true ).toBool() )
       theMenu.addAction( tr( "Save As..." ), QgisApp::instance(), SLOT( saveAsRasterFile() ) );
-<<<<<<< HEAD
-=======
   }
 
   QList< LegendLayerAction > actions = legend()->legendLayerActions( lyr->type() );
@@ -522,17 +515,13 @@
         theMenu.addAction( actions[i].action );
     }
     theMenu.addSeparator();
->>>>>>> 01ad6014
   }
 
   // properties goes on bottom of menu for consistency with normal ui standards
   // e.g. kde stuff
   if ( mySettings.value( "mActionLayerProperties", true ).toBool() )
     theMenu.addAction( tr( "&Properties" ), QgisApp::instance(), SLOT( layerProperties() ) );
-<<<<<<< HEAD
-=======
-
->>>>>>> 01ad6014
+
   mySettings.endGroup();
 }
 
