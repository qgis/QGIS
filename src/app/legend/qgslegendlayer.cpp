/***************************************************************************
    qgslegendlayer.cpp
    ---------------------
    begin                : January 2007
    copyright            : (C) 2007 by Martin Dobias
    email                : wonder dot sk at gmail dot com
 ***************************************************************************
 *                                                                         *
 *   This program is free software; you can redistribute it and/or modify  *
 *   it under the terms of the GNU General Public License as published by  *
 *   the Free Software Foundation; either version 2 of the License, or     *
 *   (at your option) any later version.                                   *
 *                                                                         *
 ***************************************************************************/
#include "qgsapplication.h"
#include "qgisapp.h"
#include "qgslegend.h"
#include "qgslegendlayer.h"
#include "qgslegendsymbologyitem.h"
#include "qgslogger.h"

#include "qgsfield.h"
#include "qgsmapcanvasmap.h"
#include "qgsmaplayerregistry.h"
#include "qgsrasterlayer.h"
#include "qgsrenderer.h"
#include "qgssymbol.h"
#include "qgsvectorlayer.h"
#include "qgsvectordataprovider.h"

#include "qgsrendererv2.h"
#include "qgssymbolv2.h"

#include "qgssinglesymbolrendererv2.h"
#include "qgscategorizedsymbolrendererv2.h"
#include "qgsgraduatedsymbolrendererv2.h"

#include <QAction>
#include <QCoreApplication>
#include <QIcon>
#include <QMenu>
#include <QMessageBox>
#include <QPainter>
#include <QSettings>
#include <QFileDialog>
#include <QProgressDialog>


QgsLegendLayer::QgsLegendLayer( QgsMapLayer* layer )
    : QgsLegendItem( )
    , mLyr( layer )
    , mDrawingOrder( -1 )
    , mShowFeatureCount( false )
{
  mType = LEGEND_LAYER;

  Qt::ItemFlags flags = Qt::ItemIsEditable | Qt::ItemIsEnabled | Qt::ItemIsSelectable;

  QgsVectorLayer *vlayer = qobject_cast<QgsVectorLayer *>( layer );
  if ( !vlayer || vlayer->hasGeometryType() )
  {
    flags |= Qt::ItemIsUserCheckable;
  }

  setFlags( flags );

  setCheckState( 0, Qt::Checked );

  layerNameChanged();
  setupFont();

  // Set the initial visibility flag for layers
  // This user option allows the user to turn off initial drawing of
  // layers when they are added to the map. This is useful when adding
  // many layers and the user wants to adjusty symbology, etc prior to
  // actually viewing the layer.
  QSettings settings;
  bool visible = settings.value( "/qgis/new_layers_visible", true ).toBool();
  mLyr.setVisible( visible );

  // not in overview by default
  mLyr.setInOverview( false );

  // setup connections that will update the layer icons
  if ( qobject_cast<QgsVectorLayer *>( layer ) )
  {
    QgsDebugMsg( "Connecting signals for updating icons, layer " + layer->name() );
    connect( layer, SIGNAL( editingStarted() ), this, SLOT( updateIcon() ) );
    connect( layer, SIGNAL( editingStopped() ), this, SLOT( updateIcon() ) );
    connect( layer, SIGNAL( layerModified() ), this, SLOT( updateAfterLayerModification() ) ); // TODO[MD]: should have symbologyChanged signal
  }
  if ( qobject_cast<QgsRasterLayer *>( layer ) )
  {
    connect( layer, SIGNAL( dataChanged() ), this, SLOT( updateAfterLayerModification() ) );
  }
  connect( layer, SIGNAL( layerNameChanged() ), this, SLOT( layerNameChanged() ) );

  updateIcon();
  setToolTip( 0, layer->publicSource() );
}

QgsLegendLayer::~QgsLegendLayer()
{
  mType = LEGEND_LAYER;
}

void QgsLegendLayer::setCheckState( int column, Qt::CheckState state )
{
  if ( flags() & Qt::ItemIsUserCheckable )
  {
    QTreeWidgetItem::setCheckState( column, state );
  }
}

void QgsLegendLayer::setupFont() //private method
{
  QFont myFont = font( 0 );
  myFont.setBold( true ); //visually differentiate layer labels from the rest
  setFont( 0, myFont );
}

QgsMapLayer* QgsLegendLayer::layer()
{
  return mLyr.layer();
}

void QgsLegendLayer::refreshSymbology( const QString& key, double widthScale )
{
  QgsMapLayer* theMapLayer = QgsMapLayerRegistry::instance()->mapLayer( key );
  if ( !theMapLayer )
  {
    return;
  }

  if ( theMapLayer->type() == QgsMapLayer::VectorLayer ) // VECTOR
  {
    QgsVectorLayer* vlayer = qobject_cast<QgsVectorLayer *>( theMapLayer );
    if ( vlayer->isUsingRendererV2() )
      vectorLayerSymbologyV2( vlayer );
    else
      vectorLayerSymbology( vlayer, widthScale ); // get and change symbology
  }
  else if ( theMapLayer->type() == QgsMapLayer::RasterLayer ) // RASTER
  {
    QgsRasterLayer* rlayer = qobject_cast<QgsRasterLayer *>( theMapLayer );
    rasterLayerSymbology( rlayer ); // get and change symbology
  }

  updateIcon();
}

void QgsLegendLayer::changeSymbologySettings( const QgsMapLayer* theMapLayer,
    const SymbologyList& newSymbologyItems )
{
  if ( !theMapLayer )
  {
    return;
  }

  QgsLegendSymbologyItem* theSymbologyItem = 0;

  //remove the symbology items under the legend layer
  for ( int i = childCount(); i >= 0; --i )
  {
    theSymbologyItem = dynamic_cast<QgsLegendSymbologyItem *>( child( i ) );
    if ( theSymbologyItem )
    {
      delete takeChild( i );
    }
  }

  //add the new symbology items
  int childposition = 0; //position to insert the items
  for ( SymbologyList::const_iterator it = newSymbologyItems.begin(); it != newSymbologyItems.end(); ++it )
  {
    QgsLegendSymbologyItem* theItem = new QgsLegendSymbologyItem( it->second.width(), it->second.height() );
    theItem->setText( 0, it->first );
    theItem->setIcon( 0, QIcon( it->second ) );
    insertChild( childposition, theItem );

    ++childposition;
  }

}



void QgsLegendLayer::vectorLayerSymbology( QgsVectorLayer* layer, double widthScale )
{
  if ( !layer )
  {
    return;
  }

  SymbologyList itemList;
  if ( layer->hasGeometryType() )
  {
    //add the new items
    QString lw, uv, label;
    const QgsRenderer* renderer = layer->renderer();
    const QList<QgsSymbol*> sym = renderer->symbols();

    //create an item for each classification field (only one for most renderers)
    QSettings settings;
    if ( settings.value( "/qgis/showLegendClassifiers", false ).toBool() )
    {
      if ( renderer->needsAttributes() )
      {
        QgsAttributeList classfieldlist = renderer->classificationAttributes();
        const QgsFields& fields = layer->pendingFields();
        for ( QgsAttributeList::iterator it = classfieldlist.begin(); it != classfieldlist.end(); ++it )
        {
          int idx = *it;
          if ( idx < 0 || idx >= fields.count() )
            continue;
          QString classfieldname = layer->attributeAlias( idx );
          if ( classfieldname.isEmpty() )
          {
            classfieldname = fields[idx].name();
          }
          itemList.append( qMakePair( classfieldname, QPixmap() ) );
        }
      }
    }

    QMap< QgsSymbol*, int > featureCountMap;
    if ( mShowFeatureCount )
    {
      updateItemListCount( layer, sym, featureCountMap );
    }

    for ( QList<QgsSymbol*>::const_iterator it = sym.begin(); it != sym.end(); ++it )
    {
      QImage img;
      if (( *it )->type() == QGis::Point )
      {
        img = ( *it )->getPointSymbolAsImage( widthScale );
      }
      else if (( *it )->type() == QGis::Line )
      {
        img = ( *it )->getLineSymbolAsImage();
      }
      else  if (( *it )->type() == QGis::Polygon )
      {
        img = ( *it )->getPolygonSymbolAsImage();
      }
      else
      {
        // must be a layer without geometry then
      }

      QString values;
      lw = ( *it )->lowerValue();
      if ( !lw.isEmpty() )
      {
        values += lw;
      }
      uv = ( *it )->upperValue();
      if ( !uv.isEmpty() && lw != uv )
      {
        values += " - ";
        values += uv;
      }
      label = ( *it )->label();
      if ( !label.isEmpty() )
      {
        values += " ";
        values += label;
      }

      if ( mShowFeatureCount )
      {
        int fCount = featureCountMap[*it];
        if ( fCount >= 0 )
        {
          values += ( " [" + QString::number( fCount ) + "]" );
        }
      }

      QPixmap pix = QPixmap::fromImage( img ); // convert to pixmap
      itemList.append( qMakePair( values, pix ) );
    }
  }
  changeSymbologySettings( layer, itemList );
}


void QgsLegendLayer::vectorLayerSymbologyV2( QgsVectorLayer* layer )
{
  QSize iconSize( 16, 16 );

  QgsFeatureRendererV2* renderer = layer->rendererV2();
  if ( renderer )
  {
    SymbologyList itemList = renderer->legendSymbologyItems( iconSize );
    if ( mShowFeatureCount )
    {
      updateItemListCountV2( itemList, layer );
    }

    changeSymbologySettings( layer, itemList );
    layerNameChanged(); // update total count
  }
}

void QgsLegendLayer::rasterLayerSymbology( QgsRasterLayer* layer )
{
  SymbologyList itemList;
  QList< QPair< QString, QColor > > rasterItemList = layer->legendSymbologyItems();
  QList< QPair< QString, QColor > >::const_iterator itemIt = rasterItemList.constBegin();
  for ( ; itemIt != rasterItemList.constEnd(); ++itemIt )
  {
    QPixmap itemPixmap( treeWidget()->iconSize() );
    itemPixmap.fill( itemIt->second );
    itemList.append( qMakePair( itemIt->first, itemPixmap ) );
  }
  changeSymbologySettings( layer, itemList );
}

void QgsLegendLayer::updateIcon()
{
  QPixmap newIcon( getOriginalPixmap() );

  QgsMapLayer* theLayer = layer();

  //overview
  // FIXME: overview icon is missing
  /*
  if ( theFile->isInOverview() )
  {
    // Overlay the overview icon on the default icon
    QPixmap myPixmap = QgsApplication::getThemePixmap(  "/mIconOverview.png" );
    QPainter p( &newIcon );
    p.drawPixmap( 0, 0, myPixmap );
    p.end();
  }*/

  //editable
  if ( theLayer->isEditable() )
  {
    QPixmap myPixmap;
    QgsVectorLayer* vlayer = qobject_cast<QgsVectorLayer *>( theLayer );
    if ( vlayer->isModified() )
    {
      myPixmap = QgsApplication::getThemePixmap( "/mIconEditableEdits.png" );
    }
    else
    {
      myPixmap = QgsApplication::getThemePixmap( "/mIconEditable.png" );
    }
    // use editable icon instead of the layer's type icon
    newIcon = myPixmap;

    // Overlay the editable icon on the default icon
    /*QPainter p( &newIcon );
    p.drawPixmap( 0, 0, myPixmap );
    p.end();*/
  }

  // TODO: projection error icon?

  QIcon theIcon( newIcon );
  QgsLegend* l = legend();
  if ( l )
  {
    l->blockSignals( true ); //prevent unnecessary canvas redraw
  }
  setIcon( 0, theIcon );
  if ( l )
  {
    l->blockSignals( false );
  }
}

QPixmap QgsLegendLayer::getOriginalPixmap()
{
  QgsMapLayer* theLayer = layer();
  if ( theLayer )
  {

    if ( theLayer->type() == QgsMapLayer::VectorLayer )
    {
      QgsVectorLayer* vlayer = qobject_cast<QgsVectorLayer *>( theLayer );
      switch ( vlayer->geometryType() )
      {
        case QGis::Point:
          return QgsApplication::getThemePixmap( "/mIconPointLayer.png" );
        case QGis::Line:
          return QgsApplication::getThemePixmap( "/mIconLineLayer.png" );
        case QGis::Polygon:
          return QgsApplication::getThemePixmap( "/mIconPolygonLayer.png" );
        case QGis::NoGeometry:
          return QgsApplication::getThemePixmap( "/mIconTableLayer.png" );
        default:
          return QgsApplication::getThemePixmap( "/mIconLayer.png" );
      }
    }
    else if ( theLayer->type() == QgsMapLayer::RasterLayer )
    {
      QSettings s;
      if ( s.value( "/qgis/createRasterLegendIcons", true ).toBool() )
      {
        QgsRasterLayer* rlayer = qobject_cast<QgsRasterLayer *>( theLayer );
        return rlayer->previewAsPixmap( QSize( 32, 32 ) );
      }
      else
      {
        return QPixmap();
      }
    }
  }

  // undefined - should never reach this
  return QgsApplication::getThemePixmap( "/mIconLayer.png" );
}

void QgsLegendLayer::addToPopupMenu( QMenu& theMenu )
{
  QgsMapLayer *lyr = layer();
  QAction *toggleEditingAction = QgisApp::instance()->actionToggleEditing();
  QAction *saveLayerEditsAction = QgisApp::instance()->actionSaveActiveLayerEdits();
  QAction *allEditsAction = QgisApp::instance()->actionAllEdits();

  // zoom to layer extent
  theMenu.addAction( QgsApplication::getThemeIcon( "/mActionZoomToLayer.png" ),
                     tr( "&Zoom to Layer Extent" ), legend(), SLOT( legendLayerZoom() ) );
  if ( lyr->type() == QgsMapLayer::RasterLayer )
  {
    theMenu.addAction( tr( "&Zoom to Best Scale (100%)" ), legend(), SLOT( legendLayerZoomNative() ) );

    QgsRasterLayer *rasterLayer =  qobject_cast<QgsRasterLayer *>( lyr );
    if ( rasterLayer && rasterLayer->rasterType() != QgsRasterLayer::Palette )
    {
      theMenu.addAction( tr( "&Stretch Using Current Extent" ), legend(), SLOT( legendLayerStretchUsingCurrentExtent() ) );
    }
  }

  // show in overview
  QAction* showInOverviewAction = theMenu.addAction( tr( "&Show in Overview" ), this, SLOT( showInOverview() ) );
  showInOverviewAction->setCheckable( true );
  showInOverviewAction->blockSignals( true );
  showInOverviewAction->setChecked( mLyr.isInOverview() );
  showInOverviewAction->blockSignals( false );

  // remove from canvas
  theMenu.addAction( QgsApplication::getThemeIcon( "/mActionRemoveLayer.png" ), tr( "&Remove" ), QgisApp::instance(), SLOT( removeLayer() ) );

  // duplicate layer
  QAction* duplicateLayersAction = theMenu.addAction( QgsApplication::getThemeIcon( "/mActionAddMap.png" ), tr( "&Duplicate" ), QgisApp::instance(), SLOT( duplicateLayers() ) );

  // set layer crs
  theMenu.addAction( QgsApplication::getThemeIcon( "/mActionSetCRS.png" ), tr( "&Set Layer CRS" ), QgisApp::instance(), SLOT( setLayerCRS() ) );

  // assign layer crs to project
  theMenu.addAction( QgsApplication::getThemeIcon( "/mActionSetProjectCRS.png" ), tr( "Set &Project CRS from Layer" ), QgisApp::instance(), SLOT( setProjectCRSFromLayer() ) );

  theMenu.addSeparator();

  if ( lyr->type() == QgsMapLayer::VectorLayer )
  {
    QgsVectorLayer* vlayer = qobject_cast<QgsVectorLayer *>( lyr );

    // attribute table
    theMenu.addAction( QgsApplication::getThemeIcon( "/mActionOpenTable.png" ), tr( "&Open Attribute Table" ),
                       QgisApp::instance(), SLOT( attributeTable() ) );

    // allow editing
    int cap = vlayer->dataProvider()->capabilities();
    if ( cap & QgsVectorDataProvider::EditingCapabilities )
    {
      if ( toggleEditingAction )
      {
        theMenu.addAction( toggleEditingAction );
        toggleEditingAction->setChecked( vlayer->isEditable() );
      }
      if ( saveLayerEditsAction && vlayer->isModified() )
      {
        theMenu.addAction( saveLayerEditsAction );
      }
    }

    if ( allEditsAction->isEnabled() )
    {
      theMenu.addAction( allEditsAction );
    }

    // disable duplication of memory layers
    if ( vlayer->storageType() == "Memory storage" && legend()->selectedLayers().count() == 1 )
    {
      duplicateLayersAction->setEnabled( false );
    }

    // save as vector file
    theMenu.addAction( tr( "Save As..." ), QgisApp::instance(), SLOT( saveAsFile() ) );

    // save selection as vector file
    QAction* saveSelectionAsAction = theMenu.addAction( tr( "Save Selection As..." ), QgisApp::instance(), SLOT( saveSelectionAsVectorFile() ) );
    if ( vlayer->selectedFeatureCount() == 0 )
    {
      saveSelectionAsAction->setEnabled( false );
    }

    if ( !vlayer->isEditable() && vlayer->dataProvider()->supportsSubsetString() && vlayer->vectorJoins().isEmpty() )
      theMenu.addAction( tr( "&Filter..." ), QgisApp::instance(), SLOT( layerSubsetString() ) );

    //show number of features in legend if requested
    QAction* showNFeaturesAction = new QAction( tr( "Show Feature Count" ), &theMenu );
    showNFeaturesAction->setCheckable( true );
    showNFeaturesAction->setChecked( mShowFeatureCount );
    QObject::connect( showNFeaturesAction, SIGNAL( toggled( bool ) ), this, SLOT( setShowFeatureCount( bool ) ) );
    theMenu.addAction( showNFeaturesAction );
    theMenu.addSeparator();
  }
  else if ( lyr->type() == QgsMapLayer::RasterLayer )
  {
    theMenu.addAction( tr( "Save As..." ), QgisApp::instance(), SLOT( saveAsRasterFile() ) );
  }
  else if ( lyr->type() == QgsMapLayer::PluginLayer && legend()->selectedLayers().count() == 1 )
  {
    // disable duplication of plugin layers
    duplicateLayersAction->setEnabled( false );
  }

  // properties goes on bottom of menu for consistency with normal ui standards
  // e.g. kde stuff
  theMenu.addAction( tr( "&Properties" ), QgisApp::instance(), SLOT( layerProperties() ) );
}

//////////

void QgsLegendLayer::setVisible( bool visible )
{
  mLyr.setVisible( visible );
}

bool QgsLegendLayer::isVisible()
{
  return mLyr.isVisible();
}


void QgsLegendLayer::setInOverview( bool isInOverview )
{
  mLyr.setInOverview( isInOverview );
}

bool QgsLegendLayer::isInOverview()
{
  return mLyr.isInOverview();
}

void QgsLegendLayer::showInOverview()
{
  // toggle current status
  setInOverview( ! isInOverview() );

  legend()->updateMapCanvasLayerSet();
  legend()->updateOverview();
}

QString QgsLegendLayer::nameFromLayer( QgsMapLayer* layer )
{
  QString sourcename = layer->publicSource(); //todo: move this duplicated code into a new function
  if ( sourcename.startsWith( "host", Qt::CaseInsensitive ) )
  {
    //this layer is a database layer
    //modify source string such that password is not visible
    sourcename = layer->name();
  }
  else
  {
    //modify source name such that only the file is visible
    sourcename = layer->publicSource().section( '/', -1, -1 );
  }
  return sourcename;
}

QgsMapCanvasLayer& QgsLegendLayer::canvasLayer()
{
  return mLyr;
}

QString QgsLegendLayer::label()
{
  QString name = mLyr.layer()->name();
  QgsVectorLayer *vlayer = dynamic_cast<QgsVectorLayer *>( mLyr.layer() );
  if ( mShowFeatureCount && vlayer && vlayer->featureCount() >= 0 )
  {
    name += QString( " [%1]" ).arg( vlayer->featureCount() );
  }
  return name;
}

void QgsLegendLayer::layerNameChanged()
{
  setText( 0, label() );
}

void QgsLegendLayer::beforeEdit()
{
  // Reset to layer name without possible feature count
  setText( 0, mLyr.layer()->name() );
}

void QgsLegendLayer::afterEdit()
{
  // Reset label with possible feature count, important if text was not changed
  layerNameChanged();
}

QString QgsLegendLayer::layerName()
{
  // The text could be edited (Rename), in that case we have to return the new name
  if ( text( 0 ) != label() && text( 0 ) != mLyr.layer()->name() )
  {
    return text( 0 );
  }
  return mLyr.layer()->name();
}

void QgsLegendLayer::updateAfterLayerModification()
{
<<<<<<< HEAD
  QgisApp::instance()->actionSaveAllEdits()->setEnabled(
    QgisApp::instance()->unsavedEditableLayers().count() > 0 );
=======
  updateAfterLayerModification( false );
}

void QgsLegendLayer::updateAfterLayerModification( bool onlyGeomChanged )
{
  if ( onlyGeomChanged )
  {
    updateIcon();
    return;
  }
>>>>>>> 5f70a68f

  double widthScale = 1.0;
  QgsMapCanvas* canvas = QgisApp::instance()->mapCanvas();
  if ( canvas && canvas->map() )
  {
    widthScale = canvas->map()->paintDevice().logicalDpiX() / 25.4;
  }
  refreshSymbology( mLyr.layer()->id(), widthScale );
  layerNameChanged();
}

void QgsLegendLayer::updateItemListCountV2( SymbologyList& itemList, QgsVectorLayer* layer )
{
  if ( !layer )
  {
    return;
  }

  QgsFeatureRendererV2* renderer = layer->rendererV2();
  if ( !renderer )
  {
    return;
  }

  // Count features
  if ( !layer->countSymbolFeatures() )
  {
    QgsDebugMsg( "Cannot get feature counts" );
    return;
  }

  QMap<QString, QPixmap> itemMap;
  SymbologyList::const_iterator symbologyIt = itemList.constBegin();
  for ( ; symbologyIt != itemList.constEnd(); ++ symbologyIt )
  {
    itemMap.insert( symbologyIt->first, symbologyIt->second );
  }

  itemList.clear();

  QgsLegendSymbolList symbolList = renderer->legendSymbolItems();
  QgsLegendSymbolList::const_iterator symbolIt = symbolList.constBegin();
  symbolIt = symbolList.constBegin();
  for ( ; symbolIt != symbolList.constEnd(); ++symbolIt )
  {
    itemList.push_back( qMakePair( symbolIt->first + " [" + QString::number( layer->featureCount( symbolIt->second ) ) + "]", itemMap[symbolIt->first] ) );
  }
}

void QgsLegendLayer::updateItemListCount( QgsVectorLayer* layer, const QList<QgsSymbol*>& sym, QMap< QgsSymbol*, int >& featureCountMap )
{
  featureCountMap.clear();
  QList<QgsSymbol*>::const_iterator symbolIt = sym.constBegin();
  for ( ; symbolIt != sym.constEnd(); ++symbolIt )
  {
    featureCountMap.insert( *symbolIt, 0 );
  }

  QgsRenderer* renderer = const_cast<QgsRenderer*>( layer->renderer() );
  if ( !renderer )
  {
    return;
  }

  //go through all features and count the number of occurrences
  int nFeatures = layer->pendingFeatureCount();
  QProgressDialog p( tr( "Updating feature count for layer %1" ).arg( layer->name() ), tr( "Abort" ), 0, nFeatures );
  p.setWindowModality( Qt::WindowModal );
  int featuresCounted = 0;

  layer->select( layer->pendingAllAttributesList(), QgsRectangle(), false, false );
  QgsFeature f;
  QgsSymbol* currentSymbol = 0;

  while ( layer->nextFeature( f ) )
  {
    currentSymbol = renderer->symbolForFeature( &f );
    if ( currentSymbol )
    {
      featureCountMap[currentSymbol] += 1;
    }
    ++featuresCounted;

    if ( featuresCounted % 50 == 0 )
    {
      if ( featuresCounted > nFeatures ) //sometimes the feature count is not correct
      {
        p.setMaximum( 0 );
      }
      p.setValue( featuresCounted );
      if ( p.wasCanceled() ) //set all entries to -1 (= invalid)
      {
        QMap< QgsSymbol*, int >::iterator cIt = featureCountMap.begin();
        for ( ; cIt != featureCountMap.end(); ++cIt )
        {
          cIt.value() = -1;
        }
        return;
      }
    }
  }
  p.setValue( nFeatures );
}

void QgsLegendLayer::setShowFeatureCount( bool show, bool update )
{
  if ( show != mShowFeatureCount )
  {
    mShowFeatureCount = show;
    if ( update )
    {
      updateAfterLayerModification();
    }
  }
}

void QgsLegendLayer::setDrawingOrder( int order )
{
  QgsDebugMsg( QString( "order %1: %2=>%3" ).arg( mLyr.layer()->name() ).arg( mDrawingOrder ).arg( order ) );
  mDrawingOrder = order;
}<|MERGE_RESOLUTION|>--- conflicted
+++ resolved
@@ -620,22 +620,6 @@
 
 void QgsLegendLayer::updateAfterLayerModification()
 {
-<<<<<<< HEAD
-  QgisApp::instance()->actionSaveAllEdits()->setEnabled(
-    QgisApp::instance()->unsavedEditableLayers().count() > 0 );
-=======
-  updateAfterLayerModification( false );
-}
-
-void QgsLegendLayer::updateAfterLayerModification( bool onlyGeomChanged )
-{
-  if ( onlyGeomChanged )
-  {
-    updateIcon();
-    return;
-  }
->>>>>>> 5f70a68f
-
   double widthScale = 1.0;
   QgsMapCanvas* canvas = QgisApp::instance()->mapCanvas();
   if ( canvas && canvas->map() )
