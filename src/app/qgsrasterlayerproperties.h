--- conflicted
+++ resolved
@@ -83,38 +83,7 @@
     void sliderTransparency_valueChanged( int );
 
   private slots:
-<<<<<<< HEAD
-    /** This slow handles necessary interface modifications (i.e. loading min max values) */
-    void on_cboBlue_currentIndexChanged( const QString& );
-    /** This slow handles necessary interface modifications (i.e. loading min max values) */
-    void on_cboGray_currentIndexChanged( const QString& );
-    /** This slow handles necessary interface modifications (i.e. loading min max values) */
-    void on_cboGreen_currentIndexChanged( const QString& );
-    /** This slow handles necessary interface modifications (i.e. loading min max values) */
-    void on_cboRed_currentIndexChanged( const QString& );
-    /** This slot handles necessary interface modifications based when color map selected changes */
-    void on_cboxColorMap_currentIndexChanged( const QString& );
-    /** This slot calculates classification values and colors for the tree widget on the colormap tab */
-    void on_mClassifyButton_clicked();
-    /** This slot deletes the current class from the tree widget on the colormap tab */
-    void on_mDeleteEntryButton_clicked();
-    /** Callback for double clicks on the colormap entry widget */
-    void handleColormapTreeWidgetDoubleClick( QTreeWidgetItem* item, int column );
-    /** This slot adds a new row to the color map table */
-    void on_pbtnAddColorMapEntry_clicked();
-    /** This slots saves the current color map to a file */
-    void on_pbtnExportColorMapToFile_clicked();
-    /** This slots loads the current color map from a band */
-    void on_pbtnLoadColorMapFromBand_clicked();
-    /** This slots loads the current color map from a file */
-    void on_pbtnLoadColorMapFromFile_clicked();
-    /** This slot loads the minimum and maximum values from the raster band and updates the gui */
-    void on_pbtnLoadMinMax_clicked();
-    /** This slot will sort the color map in ascending order */
-    void on_pbtnSortColorMap_clicked();
-=======
     void on_mRenderTypeComboBox_currentIndexChanged( int index );
->>>>>>> fd0a46a8
     /** Load the default style when appropriate button is pressed. */
     void on_pbnLoadDefaultStyle_clicked();
     /** Save the default style when appropriate button is pressed. */
