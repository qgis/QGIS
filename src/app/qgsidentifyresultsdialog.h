/***************************************************************************
                      qgsidentifyresults.h  -  description
                               ------------------
        begin                : Fri Oct 25 2002
        copyright            : (C) 2002 by Gary E.Sherman
        email                : sherman at mrcc dot com
        Romans 3:23=>Romans 6:23=>Romans 5:8=>Romans 10:9,10=>Romans 12
 ***************************************************************************/

/***************************************************************************
 *                                                                         *
 *   This program is free software; you can redistribute it and/or modify  *
 *   it under the terms of the GNU General Public License as published by  *
 *   the Free Software Foundation; either version 2 of the License, or     *
 *   (at your option) any later version.                                   *
 *                                                                         *
 ***************************************************************************/
#ifndef QGSIDENTIFYRESULTSDIALOG_H
#define QGSIDENTIFYRESULTSDIALOG_H

#include "ui_qgsidentifyresultsbase.h"
#include "qgshelp.h"
#include "qgsfeature.h"
#include "qgsfields.h"
#include "qgscoordinatereferencesystem.h"
#include "qgsmaptoolidentify.h"
#include "qgswebview.h"
#include "qgsexpressioncontext.h"

#include <QWidget>
#include <QList>
#include <QNetworkRequest>
#include <QNetworkReply>
#include <QUrl>
#include "qgis_app.h"

class QCloseEvent;
class QTreeWidgetItem;
class QAction;
class QMenu;

class QgsFeatureStore;
class QgsVectorLayer;
class QgsRasterLayer;
class QgsHighlight;
class QgsMapCanvas;
class QgsDockWidget;
class QgsMapLayerAction;
class QgsEditorWidgetSetup;

class QwtPlotCurve;

class APP_EXPORT QgsIdentifyResultsWebView : public QgsWebView
{
    Q_OBJECT
  public:
    QgsIdentifyResultsWebView( QWidget *parent = nullptr );
    QSize sizeHint() const override;
  public slots:
    void print();
    void downloadRequested( const QNetworkRequest &request );
    void unsupportedContent( QNetworkReply *reply );
  protected:
    void contextMenuEvent( QContextMenuEvent * ) override;
    QgsWebView *createWindow( QWebPage::WebWindowType type ) override;
  private:
    void handleDownload( QUrl url );
};

class APP_EXPORT QgsIdentifyResultsFeatureItem: public QTreeWidgetItem
{
  public:
    QgsIdentifyResultsFeatureItem( const QgsFields &fields, const QgsFeature &feature, const QgsCoordinateReferenceSystem &crs, const QStringList &strings = QStringList() );
    const QgsFields &fields() const { return mFields; }
    const QgsFeature &feature() const { return mFeature; }
    QgsCoordinateReferenceSystem crs() const { return mCrs; }

  private:
    QgsFields mFields;
    QgsFeature mFeature;
    QgsCoordinateReferenceSystem mCrs;
};

class APP_EXPORT QgsIdentifyResultsWebViewItem: public QObject, public QTreeWidgetItem
{
    Q_OBJECT

  public:
    QgsIdentifyResultsWebViewItem( QTreeWidget *treeWidget = nullptr );
    QgsIdentifyResultsWebView *webView() { return mWebView; }
    void setHtml( const QString &html );
    //! \since QGIS 2.1
    void setContent( const QByteArray &data, const QString &mimeType = QString(), const QUrl &baseUrl = QUrl() );

  public slots:
    void loadFinished( bool ok );

  private:
    QgsIdentifyResultsWebView *mWebView = nullptr;
};

class APP_EXPORT QgsIdentifyPlotCurve
{
  public:

    QgsIdentifyPlotCurve() { mPlotCurve = nullptr; }
    QgsIdentifyPlotCurve( const QMap<QString, QString> &attributes,
                          QwtPlot *plot, const QString &title = QString(), QColor color = QColor() );
    ~QgsIdentifyPlotCurve();

    QgsIdentifyPlotCurve( const QgsIdentifyPlotCurve &rh ) = delete;
    QgsIdentifyPlotCurve &operator=( const QgsIdentifyPlotCurve &rh ) = delete;

  private:
    QwtPlotCurve *mPlotCurve = nullptr;

};

class APP_EXPORT QgsIdentifyResultsDialog: public QDialog, private Ui::QgsIdentifyResultsBase
{
    Q_OBJECT

  public:

    //! Constructor - takes it own copy of the QgsAttributeAction so
    // that it is independent of whoever created it.
    QgsIdentifyResultsDialog( QgsMapCanvas *canvas, QWidget *parent = nullptr, Qt::WindowFlags f = 0 );

    ~QgsIdentifyResultsDialog();

    //! Add add feature from vector layer
    void addFeature( QgsVectorLayer *layer,
                     const QgsFeature &f,
                     const QMap< QString, QString > &derivedAttributes );

    //! Add add feature from other layer
    void addFeature( QgsRasterLayer *layer,
                     const QString &label,
                     const QMap< QString, QString > &attributes,
                     const QMap< QString, QString > &derivedAttributes,
                     const QgsFields &fields = QgsFields(),
                     const QgsFeature &feature = QgsFeature(),
                     const QMap<QString, QVariant> &params = ( QMap<QString, QVariant>() ) );

    //! Add feature from identify results
    void addFeature( const QgsMapToolIdentify::IdentifyResult &result );

    //! Map tool was deactivated
    void deactivate();

    //! Map tool was activated
    void activate();

    /**
     * \brief Set expression context scope.
     */
    void setExpressionContextScope( const QgsExpressionContextScope &expressionContextScope );

  signals:
    void selectedFeatureChanged( QgsVectorLayer *, QgsFeatureId featureId );

    // Emitted when raster identify format of a layer changed
    void formatChanged( QgsRasterLayer *layer );

    void copyToClipboard( QgsFeatureStore &featureStore );

    void activateLayer( QgsMapLayer * );

  public slots:
    //! Remove results
    void clear();

    void updateViewModes();

    void show();

    void contextMenuEvent( QContextMenuEvent * ) override;

    void layerDestroyed();
    void editingToggled();
    void featureDeleted( QgsFeatureId fid );
    void attributeValueChanged( QgsFeatureId fid, int idx, const QVariant & );

    void featureForm();
    void zoomToFeature();
    void copyAttributeValue();
    void copyFeature();
    void toggleFeatureSelection();
    void copyFeatureAttributes();
    void copyGetFeatureInfoUrl();
    void highlightAll();
    void highlightLayer();
    void activateLayer();
    void layerProperties();
    void clearHighlights();
    void expandAll();
    void collapseAll();

    /* Called when an item is expanded so that we can ensure that the
       column width if expanded to show it */
    void itemExpanded( QTreeWidgetItem * );

    //! sends signal if current feature id has changed
    void handleCurrentItemChanged( QTreeWidgetItem *current, QTreeWidgetItem *previous );
    /* Item in tree was clicked */
    void itemClicked( QTreeWidgetItem *lvi, int column );

    QTreeWidgetItem *retrieveAttributes( QTreeWidgetItem *item, QgsAttributeMap &attributes, int &currentIdx );

    void on_cmbIdentifyMode_currentIndexChanged( int index );

    void on_cmbViewMode_currentIndexChanged( int index );

    void on_mExpandNewAction_triggered( bool checked );

    void on_cbxAutoFeatureForm_toggled( bool checked );

    void on_mExpandAction_triggered( bool checked ) { Q_UNUSED( checked ); expandAll(); }
    void on_mCollapseAction_triggered( bool checked ) { Q_UNUSED( checked ); collapseAll(); }

    void on_mActionCopy_triggered( bool checked );

    void formatChanged( int index );

    void printCurrentItem();

    void mapLayerActionDestroyed();

  private:
    QString representValue( QgsVectorLayer *vlayer, const QgsEditorWidgetSetup &setup, const QString &fieldName, const QVariant &value );

    enum ItemDataRole
    {
      GetFeatureInfoUrlRole = Qt::UserRole + 10
    };

    QMenu *mActionPopup = nullptr;
    QMap<QTreeWidgetItem *, QgsHighlight * > mHighlights;
    QgsMapCanvas *mCanvas = nullptr;
    QList<QgsFeature> mFeatures;
    QMap< QString, QMap< QString, QVariant > > mWidgetCaches;

    QgsMapLayer *layer( QTreeWidgetItem *item );
    QgsVectorLayer *vectorLayer( QTreeWidgetItem *item );
    QgsRasterLayer *rasterLayer( QTreeWidgetItem *item );
    QTreeWidgetItem *featureItem( QTreeWidgetItem *item );
    QTreeWidgetItem *layerItem( QTreeWidgetItem *item );
    QTreeWidgetItem *layerItem( QObject *layer );

    void highlightLayer( QTreeWidgetItem *object );
    void layerProperties( QTreeWidgetItem *object );
    void disconnectLayer( QObject *object );

    void saveWindowLocation();

    void setColumnText( int column, const QString &label );
    void expandColumnsToFit();

    void highlightFeature( QTreeWidgetItem *item );

    void doAction( QTreeWidgetItem *item, const QString &action );

    void doMapLayerAction( QTreeWidgetItem *item, QgsMapLayerAction *action );

    QgsDockWidget *mDock = nullptr;

    QVector<QgsIdentifyPlotCurve *> mPlotCurves;

<<<<<<< HEAD
    // expression context scope.
    QgsExpressionContextScope   mExpressionContextScope;
=======
    void showHelp();
>>>>>>> 386d52d8
};

class QgsIdentifyResultsDialogMapLayerAction : public QAction
{
    Q_OBJECT

  public:
    QgsIdentifyResultsDialogMapLayerAction( const QString &name, QObject *parent, QgsMapLayerAction *action, QgsMapLayer *layer, QgsFeature *f )
      : QAction( name, parent )
      , mAction( action )
      , mFeature( f )
      , mLayer( layer )
    {}

  public slots:
    void execute();

  private:
    QgsMapLayerAction *mAction = nullptr;
    QgsFeature *mFeature = nullptr;
    QgsMapLayer *mLayer = nullptr;
};

#endif<|MERGE_RESOLUTION|>--- conflicted
+++ resolved
@@ -266,12 +266,10 @@
 
     QVector<QgsIdentifyPlotCurve *> mPlotCurves;
 
-<<<<<<< HEAD
     // expression context scope.
     QgsExpressionContextScope   mExpressionContextScope;
-=======
+
     void showHelp();
->>>>>>> 386d52d8
 };
 
 class QgsIdentifyResultsDialogMapLayerAction : public QAction
