--- conflicted
+++ resolved
@@ -72,12 +72,7 @@
     void mBtnCloseFeature_clicked();
     void mBtnResetFeature_clicked();
 // not needed    void on_mCbxAutoAddVertices_toggled( bool flag );
-<<<<<<< HEAD
-    void on_mBtnLogFile_clicked();
-=======
     void mBtnLogFile_clicked();
-
->>>>>>> 754c6dd9
     void connected( QgsGPSConnection * );
     void timedout();
     void switchAcquisition();
