--- conflicted
+++ resolved
@@ -448,7 +448,6 @@
           symbolStyle = QwtSymbol::Ellipse; // N, S;
           myColor = QColor( 128, 128, 128 ); //gray;
         }
-<<<<<<< HEAD
         penColor = myColor;
         symbolBrush = QBrush( myColor );
 
@@ -467,16 +466,6 @@
 #else
         mypMarker->setSymbol( new QwtSymbol( symbolStyle,
                                              symbolBrush, QPen( penColor ), markerSize ) );
-=======
-#ifdef WITH_QWTPOLAR
-        QBrush symbolBrush( Qt::black );
-        QSize markerSize( 9, 9 );
-        QBrush textBgBrush( bg );
-#if ( QWT_POLAR_VERSION < 0x010000 )
-        mypMarker->setSymbol( QwtSymbol( QwtSymbol::Ellipse, symbolBrush, QPen( myColor ), markerSize ) );
-#else
-        mypMarker->setSymbol( new QwtSymbol( QwtSymbol::Ellipse, symbolBrush, QPen( myColor ), markerSize ) );
->>>>>>> dd32d0e8
 #endif
 
         mypMarker->setLabelAlignment( Qt::AlignHCenter | Qt::AlignTop );
@@ -596,12 +585,7 @@
                                                                              : QString::number( info.fixType ) ); // 1=no fix, 2=2D, 3=3D; allowing for anything else
     mTxtQuality->setText( info.qualityDescription() );
     mTxtSatellitesUsed->setText( tr( "%1 used (%2 in view)" ).arg( info.satellitesUsed ).arg( info.satellitesInView.size() ) );
-<<<<<<< HEAD
     mTxtStatus->setText( info.status == 'A' ? tr( "Valid" ) : info.status == 'V' ? tr( "Invalid" ) : tr( "Other (%1)" ).arg( info.status ) );
-=======
-    mTxtStatus->setText( info.status == 'A' ? tr( "Valid" ) : info.status == 'V' ? tr( "Invalid" )
-                                                                                 : QString() );
->>>>>>> dd32d0e8
   }
 
   if ( mLastGpsPosition != myNewCenter )
