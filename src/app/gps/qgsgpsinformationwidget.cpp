--- conflicted
+++ resolved
@@ -924,11 +924,7 @@
     if ( std::isfinite( info.hacc ) )
     {
       mTxtHacc->setEnabled( true );
-<<<<<<< HEAD
-      mTxtHacc->setText( QString::number( info.hacc, 'f', 3 ) + "m" );
-=======
-      mTxtHacc->setText( tr( "%1 m" ).arg( QLocale().toString( info.hacc, 'f', 2 ) ) );
->>>>>>> f46e58a4
+      mTxtHacc->setText( tr( "%1 m" ).arg( QLocale().toString( info.hacc, 'f', 3 ) ) );
     }
     else
     {
@@ -939,11 +935,7 @@
     if ( std::isfinite( info.vacc ) )
     {
       mTxtVacc->setEnabled( true );
-<<<<<<< HEAD
-      mTxtVacc->setText( QString::number( info.vacc, 'f', 3 ) + "m" );
-=======
-      mTxtVacc->setText( tr( "%1 m" ).arg( QLocale().toString( info.vacc, 'f', 2 ) ) );
->>>>>>> f46e58a4
+      mTxtVacc->setText( tr( "%1 m" ).arg( QLocale().toString( info.vacc, 'f', 3 ) ) );
     }
     else
     {
