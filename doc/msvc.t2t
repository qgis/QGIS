--- conflicted
+++ resolved
@@ -33,33 +33,12 @@
 - git
 -
 
-<<<<<<< HEAD
-OSGeo4W does not only provide ready packages for the current QGIS release and
-nightly builds of master, but also offers most of the dependencies needs to
-build it.
-
-OSGeo4W Installation (select //Advanced Installation//):
-  The easiest way to install the build and run dependencies would be to run the following 
-  command from cmd (otherwise you would need to select the packages one by one).
-  In the following example d:\OSGeo4W64 will refer to the destination OSGeo4W Path, 
-  You may choose a different directory if you wish.
-  All the required packages are listed in the following command following a set of -P switches.
-  This will also select packages the above packages depend on.
-  The qgis-dev package [QGIS dev release] is also listed here, partly because then 
-  all the runtime dependencies for QGIS will also get selected.
-  You may run OSGeo4W-setup-x86_64.exe --help to get a list of all the available parameters
-
-```  
-  OSGeo4W-setup-x86_64.exe -R d:\OSGeo4W64 -a x86_64 -A -k -P qgis-dev -P qtkeychain-qt5-devel -P oci-devel -P expat -P fcgi -P gdal -P grass -P gsl-devel -P iconv -P libzip-devel -P libspatialindex-devel -P pyqt5 -P python3-devel -P python3-qscintilla -P python3-nose2 -P python3-future -P python3-pyyaml -P python3-mock -P qca-qt5-devel -P qca-qt5-libs -P qscintilla-qt5 -P qt5-devel -P qt5-libs-debug -P qtwebkit-qt5-devel -P qtwebkit-qt5-libs-debug -P qwt-devel-qt5 -P sip-qt5 -P spatialite
-```
-=======
 and from OSGeo4W (select //Advanced Installation//):
 
 - qgis-rel-deps
 -
 
 This will also select packages the above packages depend on.
->>>>>>> 7a2302d2
 
   If you install other packages, this might cause issues. Particularly, make sure
   **not** to install the msinttypes package. It installs a stdint.h file in
