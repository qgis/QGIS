--- conflicted
+++ resolved
@@ -343,7 +343,7 @@
 
   nmea_trace_buff( buff, buff_sz );
 
-<<<<<<< HEAD
+
   // Count the number of fields in the sentence
   const char *ptr = buff;
   int field_count = 1;
@@ -363,12 +363,12 @@
   {
     // SIGNAL_ID is present NMEA 4.10
     nsen = nmea_scanf( buff, buff_sz,
-                       "$G%CGSV,%d,%d,%d,"
+                       "$%C%CGSV,%d,%d,%d,"
                        "%d,%d,%d,%d,"
                        "%d,%d,%d,%d,"
                        "%d,%d,%d,%d,"
                        "%d,%d,%d,%d,%d*",
-                       &( pack->pack_type ),
+                       &( pack->talkerId[0] ), &( pack->talkerId[1] ),
                        &( pack->pack_count ), &( pack->pack_index ), &( pack->sat_count ),
                        &( pack->sat_data[0].id ), &( pack->sat_data[0].elv ), &( pack->sat_data[0].azimuth ), &( pack->sat_data[0].sig ),
                        &( pack->sat_data[1].id ), &( pack->sat_data[1].elv ), &( pack->sat_data[1].azimuth ), &( pack->sat_data[1].sig ),
@@ -380,49 +380,31 @@
   {
     // SIGNAL_ID is not present
     nsen = nmea_scanf( buff, buff_sz,
-                       "$G%CGSV,%d,%d,%d,"
+                       "$%C%CGSV,%d,%d,%d,"
                        "%d,%d,%d,%d,"
                        "%d,%d,%d,%d,"
                        "%d,%d,%d,%d,"
                        "%d,%d,%d,%d*",
-                       &( pack->pack_type ),
+                       &( pack->talkerId[0] ), &( pack->talkerId[1] ),
                        &( pack->pack_count ), &( pack->pack_index ), &( pack->sat_count ),
                        &( pack->sat_data[0].id ), &( pack->sat_data[0].elv ), &( pack->sat_data[0].azimuth ), &( pack->sat_data[0].sig ),
                        &( pack->sat_data[1].id ), &( pack->sat_data[1].elv ), &( pack->sat_data[1].azimuth ), &( pack->sat_data[1].sig ),
                        &( pack->sat_data[2].id ), &( pack->sat_data[2].elv ), &( pack->sat_data[2].azimuth ), &( pack->sat_data[2].sig ),
                        &( pack->sat_data[3].id ), &( pack->sat_data[3].elv ), &( pack->sat_data[3].azimuth ), &( pack->sat_data[3].sig ) );
   }
-=======
-  nsen = nmea_scanf( buff, buff_sz,
-                     "$%C%CGSV,%d,%d,%d,"
-                     "%d,%d,%d,%d,"
-                     "%d,%d,%d,%d,"
-                     "%d,%d,%d,%d,"
-                     "%d,%d,%d,%d*",
-                     &( pack->talkerId[0] ), &( pack->talkerId[1] ),
-                     &( pack->pack_count ), &( pack->pack_index ), &( pack->sat_count ),
-                     &( pack->sat_data[0].id ), &( pack->sat_data[0].elv ), &( pack->sat_data[0].azimuth ), &( pack->sat_data[0].sig ),
-                     &( pack->sat_data[1].id ), &( pack->sat_data[1].elv ), &( pack->sat_data[1].azimuth ), &( pack->sat_data[1].sig ),
-                     &( pack->sat_data[2].id ), &( pack->sat_data[2].elv ), &( pack->sat_data[2].azimuth ), &( pack->sat_data[2].sig ),
-                     &( pack->sat_data[3].id ), &( pack->sat_data[3].elv ), &( pack->sat_data[3].azimuth ), &( pack->sat_data[3].sig ) );
->>>>>>> 3094ca5c
 
   nsat = ( pack->pack_index - 1 ) * NMEA_SATINPACK;
   nsat = ( nsat + NMEA_SATINPACK > pack->sat_count ) ? pack->sat_count - nsat : NMEA_SATINPACK;
   nsat = nsat * 4 + 3 /* first three sentence`s */;
 
-<<<<<<< HEAD
   int expected_nsen = has_signal_id ? ( NMEA_SATINPACK * 4 + 4 ) : ( NMEA_SATINPACK * 4 + 3 );
   if ( nsen - 1 < nsat || nsen - 1 > expected_nsen )
   {
-    nmea_error( "G?GSV parse error!" );
+    nmea_error( "GSV parse error!" );
     return 0;
   }
 
   if ( pack->pack_type != 'P' && pack->pack_type != 'N' && pack->pack_type != 'L' && pack->pack_type != 'A' && pack->pack_type != 'B' && pack->pack_type != 'Q' )
-=======
-  if ( nsen - 2 < nsat || nsen - 2 > ( NMEA_SATINPACK * 4 + 3 ) )
->>>>>>> 3094ca5c
   {
     nmea_error( "GSV parse error!" );
     return 0;
