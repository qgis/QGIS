set(NUGET_SOURCE "https://nuget.pkg.github.com/qgis/index.json" CACHE STRING "Nuget source")
set(NUGET_USERNAME "qgis" CACHE STRING "Nuget user")

# Setup features (dependencies) based on cmake configuration
if(WITH_BINDINGS)
  list(APPEND VCPKG_MANIFEST_FEATURES "bindings")
endif()
if(WITH_3D)
  list(APPEND VCPKG_MANIFEST_FEATURES "3d")
endif()
if(WITH_GUI)
  list(APPEND VCPKG_MANIFEST_FEATURES "gui")
endif()
if(WITH_ORACLE)
  list(APPEND VCPKG_MANIFEST_FEATURES "oracle")
endif()
<<<<<<< HEAD
if(WITH_QTWEBENGINE)
  list(APPEND VCPKG_MANIFEST_FEATURES "qtwebengine")
=======
if(WITH_SFCGAL)
  list(APPEND VCPKG_MANIFEST_FEATURES "sfcgal")
>>>>>>> e2185f61
endif()

# Binarycache can only be used on Windows or if mono is available.
find_program(_VCPKG_MONO mono)
if(NOT "${NUGET_TOKEN}" STREQUAL "" AND (CMAKE_HOST_WIN32 OR EXISTS "${_VCPKG_MONO}"))
  if(CMAKE_HOST_WIN32)
    set(_VCPKG_EXECUTABLE "$ENV{VCPKG_ROOT}/vcpkg.exe")
  else()
    set(_VCPKG_EXECUTABLE "$ENV{VCPKG_ROOT}/vcpkg")
  endif()

  execute_process(
    COMMAND ${_VCPKG_EXECUTABLE} fetch nuget
    OUTPUT_STRIP_TRAILING_WHITESPACE
    OUTPUT_VARIABLE _FETCH_NUGET_OUTPUT)

  STRING(REGEX REPLACE "\n" ";" _FETCH_NUGET_OUTPUT "${_FETCH_NUGET_OUTPUT}")
  list(GET _FETCH_NUGET_OUTPUT -1 _NUGET_PATH)

  if(CMAKE_HOST_WIN32)
    set(_NUGET_EXE ${_NUGET_PATH})
  else()
    set(_NUGET_EXE ${_VCPKG_MONO} ${_NUGET_PATH})
  endif()

  set(_CONFIG_PATH "${CMAKE_BINARY_DIR}/github-NuGet.Config")

  configure_file(
    "${CMAKE_SOURCE_DIR}/cmake/NuGet.Config.in"
    "${_CONFIG_PATH}"
    @ONLY)
  execute_process(
    COMMAND ${_NUGET_EXE} setapikey "${NUGET_TOKEN}" -src ${NUGET_SOURCE} -configfile ${_CONFIG_PATH}
    OUTPUT_VARIABLE _OUTPUT
    ERROR_VARIABLE _ERROR
    RESULT_VARIABLE _RESULT)
  if(_RESULT EQUAL 0)
    message(STATUS "Setup nuget api key - done")
  else()
    message(STATUS "Setup nuget api key - failed")
    message(STATUS "Output:")
    message(STATUS ${_OUTPUT})
    message(STATUS "Error:")
    message(STATUS ${_ERROR})
  endif()

  file(TO_NATIVE_PATH "${_CONFIG_PATH}" _CONFIG_PATH_NATIVE)
  set(ENV{VCPKG_BINARY_SOURCES} "$ENV{VCPKG_BINARY_SOURCES};nugetconfig,${_CONFIG_PATH_NATIVE},readwrite")
endif()

set(CMAKE_TOOLCHAIN_FILE "$ENV{VCPKG_ROOT}/scripts/buildsystems/vcpkg.cmake")
set(VCPKG_MANIFEST_DIR "${CMAKE_SOURCE_DIR}/vcpkg")
# Copies DLLs built by vcpkg when an install() command is run.
# Only works on Windows and even there not reliably ...
# set(X_VCPKG_APPLOCAL_DEPS_INSTALL ON CACHE BOOL "Copy dependency DLLs on install")<|MERGE_RESOLUTION|>--- conflicted
+++ resolved
@@ -14,13 +14,11 @@
 if(WITH_ORACLE)
   list(APPEND VCPKG_MANIFEST_FEATURES "oracle")
 endif()
-<<<<<<< HEAD
 if(WITH_QTWEBENGINE)
   list(APPEND VCPKG_MANIFEST_FEATURES "qtwebengine")
-=======
+  endif()
 if(WITH_SFCGAL)
   list(APPEND VCPKG_MANIFEST_FEATURES "sfcgal")
->>>>>>> e2185f61
 endif()
 
 # Binarycache can only be used on Windows or if mono is available.
