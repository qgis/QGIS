# Macros/functions for finding QCA's qcatool utility and qca-ossl plugin
# ~~~~~~~~~~~~~~~~
# When FIND_QCATOOL is run, will define:
#
#   QCATOOL_EXECUTABLE - Path to QCA's qcatool utility
#
# NOTE: FIND_QCAOSSL_PLUGIN_CPP requires Qt and QCA packages to be found
#
# Copyright (c) 2014, Larry Shaffer, <larrys (at) dakotacarto (dot) com>>
# Redistribution and use is allowed according to the terms of the BSD license.
# For details see the accompanying COPYING-CMAKE-SCRIPTS file.

function(FIND_QCAOSSL_PLUGIN_CPP PLUGIN_REQUIRED)

  FIND_PACKAGE(Qt5Core QUIET)
  # requires Qt and QCA packages to be found
<<<<<<< HEAD
  if(Qt5Core_INCLUDE_DIRS
=======
  if(QT_INCLUDE_DIR AND QT_QTCORE_INCLUDE_DIR AND Qt5Core_LIBRARIES
>>>>>>> 6002ce0b
     AND QCA_INCLUDE_DIR AND QCA_LIBRARY
     AND NOT CMAKE_CROSSCOMPILING)

    # NOTE: boolean result when compiled executable is run
    set(CODE
      "
      #include <QtCrypto>
      #include <QCoreApplication>

      int main( int argc, char** argv )
      {
        QCA::Initializer init;
        QCoreApplication app( argc, argv );
        if ( !QCA::isSupported( \"cert\", \"qca-ossl\" ) )
        {
          return 0;
        }
        return 1;
      }
      "
    )
    set(TESTCPP "${CMAKE_BINARY_DIR}${CMAKE_FILES_DIRECTORY}/CMakeTmp/qcaossl.cpp")
    file(WRITE ${TESTCPP} "${CODE}")

    set(QCA_INCLUDE_DIRECTORIES "-DINCLUDE_DIRECTORIES:STRING=${Qt5Core_INCLUDE_DIRS};${QCA_INCLUDE_DIR}")
    get_target_property(_QtCore_path Qt5::Core LOCATION)
    set(QCA_LINK_LIBRARIES "-DLINK_LIBRARIES:STRING=${_QtCore_path};${QCA_LIBRARY}")

    try_run(RUN_RESULT COMPILE_RESULT
      ${CMAKE_BINARY_DIR} ${TESTCPP}
      CMAKE_FLAGS "-DCMAKE_CXX_STANDARD=11"
                  "-DCMAKE_POSITION_INDEPENDENT_CODE=ON"
                  "${QCA_INCLUDE_DIRECTORIES}"
                  "${QCA_LINK_LIBRARIES}"
      COMPILE_OUTPUT_VARIABLE COMPILE_OUTPUT
    )

    set(_msg "QCA OpenSSL plugin not found (run-time/unit-test dependency)")

    if(NOT COMPILE_RESULT)
      message(STATUS "QCA OpenSSL plugin C++ check failed to compile")
      if(${PLUGIN_REQUIRED})
        message(STATUS "QCA OpenSSL plugin C++ check compile output:")
        message(STATUS "${COMPILE_OUTPUT}")
        message(FATAL_ERROR ${_msg})
      else()
        message(STATUS ${_msg})
      endif()
    else()
      if(NOT RUN_RESULT)
        if(${PLUGIN_REQUIRED})
          message(FATAL_ERROR ${_msg})
        else()
          message(STATUS ${_msg})
        endif()
      else()
        message(STATUS "Found QCA OpenSSL plugin")
      endif()
    endif()

  else()
    message(STATUS "QtCore/QCA include/lib variables missing or CMake is cross-compiling,")
    message(STATUS "  skipping QCA OpenSSL plugin C++ check")
  endif()

endfunction(FIND_QCAOSSL_PLUGIN_CPP PLUGIN_REQUIRED)


function(FIND_QCATOOL TOOL_REQUIRED)
  if(NOT QCATOOL_EXECUTABLE)

    if(MSVC)
      find_program(QCATOOL_EXECUTABLE NAMES qcatool.exe qcatool2.exe
        PATHS
          $ENV{LIB_DIR}/bin
          $ENV{OSGEO4W_ROOT}/bin
      )
    else()
      find_program(QCATOOL_EXECUTABLE NAMES qcatool-qt5 qcatool2 qcatool)
    endif()

    if(NOT QCATOOL_EXECUTABLE)
      set(_msg "QCA's qcatool utility not found - aborting")
      if(${TOOL_REQUIRED})
        message(FATAL_ERROR ${_msg})
      else()
        message(STATUS ${_msg})
      endif()
    endif()

  else()

    get_filename_component(_qcatool ${QCATOOL_EXECUTABLE} REALPATH)
    if(NOT EXISTS "${_qcatool}")
      set(_msg "QCA's qcatool utility not found at: ${QCATOOL_EXECUTABLE}")
      if(${TOOL_REQUIRED})
        message(FATAL_ERROR ${_msg})
      else()
        message(STATUS ${_msg})
      endif()
    endif()

  endif(NOT QCATOOL_EXECUTABLE)

endfunction(FIND_QCATOOL TOOL_REQUIRED)


function(FIND_QCAOSSL_PLUGIN PLUGIN_REQUIRED)

  get_filename_component(_qcatool ${QCATOOL_EXECUTABLE} REALPATH)

  if(EXISTS "${_qcatool}")
    execute_process(COMMAND "${_qcatool}" plugins OUTPUT_VARIABLE _qca_plugins)
    # message(STATUS ${_qca_plugins})

    if(NOT "${_qca_plugins}" MATCHES "qca-ossl")
      set(_msg "QCA OpenSSL plugin not found (run-time/unit-test dependency)")
      if(${PLUGIN_REQUIRED})
        message(FATAL_ERROR ${_msg})
      else()
        message(STATUS ${_msg})
      endif()
    else()
      message(STATUS "Found QCA OpenSSL plugin")
    endif()
  endif()

endfunction(FIND_QCAOSSL_PLUGIN PLUGIN_REQUIRED)


function(FIND_QCA_PLUGIN_DIR DIR_REQUIRED)

  FIND_QCATOOL(1)
  get_filename_component(_qcatool ${QCATOOL_EXECUTABLE} REALPATH)

  if(EXISTS "${_qcatool}")
    execute_process(COMMAND "${_qcatool}" plugins OUTPUT_VARIABLE _qca_plugins)
    #message(STATUS ${_qca_plugins})
    string(REGEX REPLACE "\n" ";" _qca_plugins_list "${_qca_plugins}")
    #message(STATUS "_qca_plugins_list:  ${_qca_plugins_list}")

    if(NOT "${_qca_plugins}" MATCHES "Available Providers")
      set(_msg "QCA plugin directory not found")
      if(${DIR_REQUIRED})
        message(FATAL_ERROR ${_msg})
      else()
        message(STATUS ${_msg})
      endif()
    else()

      set(QCA_PLUGIN_DIR)
      foreach(_plugin_dir ${_qca_plugins_list})
        string(STRIP "${_plugin_dir}" _plugin_dir)
        if(EXISTS "${_plugin_dir}" AND IS_DIRECTORY "${_plugin_dir}" AND NOT QCA_PLUGIN_DIR)
          file(GLOB qca_dylibs "${_plugin_dir}/crypto/libqca*")
          if(qca_dylibs)
            set(QCA_PLUGIN_DIR "${_plugin_dir}")
          endif()
        endif()
      endforeach()

      if(QCA_PLUGIN_DIR)
        set(QCA_PLUGIN_DIR "${QCA_PLUGIN_DIR}" PARENT_SCOPE)
        message(STATUS "Found QCA plugin directory: ${QCA_PLUGIN_DIR}")
      else()
        set(_msg "QCA plugin directory not found")
        if(${DIR_REQUIRED})
          message(FATAL_ERROR ${_msg})
        else()
          message(STATUS ${_msg})
        endif()
      endif()

    endif()
  endif()

endfunction(FIND_QCA_PLUGIN_DIR DIR_REQUIRED)<|MERGE_RESOLUTION|>--- conflicted
+++ resolved
@@ -14,11 +14,7 @@
 
   FIND_PACKAGE(Qt5Core QUIET)
   # requires Qt and QCA packages to be found
-<<<<<<< HEAD
-  if(Qt5Core_INCLUDE_DIRS
-=======
-  if(QT_INCLUDE_DIR AND QT_QTCORE_INCLUDE_DIR AND Qt5Core_LIBRARIES
->>>>>>> 6002ce0b
+  if(Qt5Core_INCLUDE_DIRS AND AND Qt5Core_LIBRARIES
      AND QCA_INCLUDE_DIR AND QCA_LIBRARY
      AND NOT CMAKE_CROSSCOMPILING)
 
