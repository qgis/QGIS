--- conflicted
+++ resolved
@@ -34,12 +34,10 @@
     void init() {}          // will be called before each testfunction is executed.
     void cleanup() {}       // will be called after every testfunction.
 
-<<<<<<< HEAD
-    void degeneratePolygonAlg();
-=======
     void containedAlg_data();
     void containedAlg();
->>>>>>> 268556ec
+    
+    void degeneratePolygonAlg();
 
     void angleAlg_data();
     void angleAlg();
@@ -233,12 +231,6 @@
   QCOMPARE( errorsLayer->featureCount(), 5 );
 }
 
-<<<<<<< HEAD
-void TestQgsProcessingCheckGeometry::degeneratePolygonAlg()
-{
-  std::unique_ptr< QgsProcessingAlgorithm > alg(
-    QgsApplication::processingRegistry()->createAlgorithmById( QStringLiteral( "native:checkgeometrydegeneratepolygon" ) )
-=======
 void TestQgsProcessingCheckGeometry::containedAlg_data()
 {
   QTest::addColumn<QgsVectorLayer *>( "layerToTest" );
@@ -255,19 +247,13 @@
 
   std::unique_ptr< QgsProcessingAlgorithm > alg(
     QgsApplication::processingRegistry()->createAlgorithmById( QStringLiteral( "native:checkgeometrycontained" ) )
->>>>>>> 268556ec
-  );
-  QVERIFY( alg != nullptr );
-
-  QVariantMap parameters;
-<<<<<<< HEAD
-  parameters.insert( QStringLiteral( "INPUT" ), QVariant::fromValue( mPolygonLayer ) );
-  parameters.insert( QStringLiteral( "UNIQUE_ID" ), "id" );
-=======
+  );
+  QVERIFY( alg != nullptr );
+
+  QVariantMap parameters;
   parameters.insert( QStringLiteral( "INPUT" ), QVariant::fromValue( layerToTest ) );
   parameters.insert( QStringLiteral( "POLYGONS" ), QList<QVariant>() << QVariant::fromValue( mPolygonLayer ) );
   parameters.insert( QStringLiteral( "UNIQUE_ID" ), QStringLiteral( "id" ) );
->>>>>>> 268556ec
   parameters.insert( QStringLiteral( "OUTPUT" ), QgsProcessing::TEMPORARY_OUTPUT );
   parameters.insert( QStringLiteral( "ERRORS" ), QgsProcessing::TEMPORARY_OUTPUT );
 
@@ -279,21 +265,41 @@
   results = alg->run( parameters, *context, &feedback, &ok );
   QVERIFY( ok );
 
-<<<<<<< HEAD
+  const std::unique_ptr<QgsVectorLayer> outputLayer( qobject_cast<QgsVectorLayer *>( context->getMapLayer( results.value( QStringLiteral( "OUTPUT" ) ).toString() ) ) );
+  const std::unique_ptr<QgsVectorLayer> errorsLayer( qobject_cast<QgsVectorLayer *>( context->getMapLayer( results.value( QStringLiteral( "ERRORS" ) ).toString() ) ) );
+  QVERIFY( outputLayer->isValid() );
+  QVERIFY( errorsLayer->isValid() );
+  QCOMPARE( outputLayer->featureCount(), expectedErrorCount );
+  QCOMPARE( errorsLayer->featureCount(), expectedErrorCount );
+}
+
+void TestQgsProcessingCheckGeometry::degeneratePolygonAlg()
+{
+  std::unique_ptr< QgsProcessingAlgorithm > alg(
+    QgsApplication::processingRegistry()->createAlgorithmById( QStringLiteral( "native:checkgeometrydegeneratepolygon" ) )
+  );
+  QVERIFY( alg != nullptr );
+
+  QVariantMap parameters;
+  parameters.insert( QStringLiteral( "INPUT" ), QVariant::fromValue( mPolygonLayer ) );
+  parameters.insert( QStringLiteral( "UNIQUE_ID" ), "id" );
+  parameters.insert( QStringLiteral( "OUTPUT" ), QgsProcessing::TEMPORARY_OUTPUT );
+  parameters.insert( QStringLiteral( "ERRORS" ), QgsProcessing::TEMPORARY_OUTPUT );
+
+  bool ok = false;
+  QgsProcessingFeedback feedback;
+  std::unique_ptr< QgsProcessingContext > context = std::make_unique< QgsProcessingContext >();
+
+  QVariantMap results;
+  results = alg->run( parameters, *context, &feedback, &ok );
+  QVERIFY( ok );
+
   std::unique_ptr<QgsVectorLayer> outputLayer( qobject_cast< QgsVectorLayer * >( context->getMapLayer( results.value( QStringLiteral( "OUTPUT" ) ).toString() ) ) );
   std::unique_ptr<QgsVectorLayer> errorsLayer( qobject_cast< QgsVectorLayer * >( context->getMapLayer( results.value( QStringLiteral( "ERRORS" ) ).toString() ) ) );
   QVERIFY( outputLayer->isValid() );
   QVERIFY( errorsLayer->isValid() );
   QCOMPARE( outputLayer->featureCount(), 1 );
   QCOMPARE( errorsLayer->featureCount(), 1 );
-=======
-  const std::unique_ptr<QgsVectorLayer> outputLayer( qobject_cast<QgsVectorLayer *>( context->getMapLayer( results.value( QStringLiteral( "OUTPUT" ) ).toString() ) ) );
-  const std::unique_ptr<QgsVectorLayer> errorsLayer( qobject_cast<QgsVectorLayer *>( context->getMapLayer( results.value( QStringLiteral( "ERRORS" ) ).toString() ) ) );
-  QVERIFY( outputLayer->isValid() );
-  QVERIFY( errorsLayer->isValid() );
-  QCOMPARE( outputLayer->featureCount(), expectedErrorCount );
-  QCOMPARE( errorsLayer->featureCount(), expectedErrorCount );
->>>>>>> 268556ec
 }
 
 QGSTEST_MAIN( TestQgsProcessingCheckGeometry )
