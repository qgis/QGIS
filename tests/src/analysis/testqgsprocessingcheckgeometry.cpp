/***************************************************************************
                         testqgsprocessingcheckgeometry.cpp
                         ---------------------
    begin                : June 2024
    copyright            : (C) 2024 by Jacky Volpes
    email                : jacky dot volpes at oslandia dot com
 ***************************************************************************/

/***************************************************************************
 *                                                                         *
 *   This program is free software; you can redistribute it and/or modify  *
 *   it under the terms of the GNU General Public License as published by  *
 *   the Free Software Foundation; either version 2 of the License, or     *
 *   (at your option) any later version.                                   *
 *                                                                         *
 ***************************************************************************/
#include "qgsnativealgorithms.h"
#include "qgsprocessingregistry.h"
#include "qgsprocessingparameters.h"
#include "qgstest.h"
#include "qgsvectorlayer.h"

class TestQgsProcessingCheckGeometry : public QgsTest
{
    Q_OBJECT

  public:
    TestQgsProcessingCheckGeometry()
      : QgsTest( QStringLiteral( "Processing Algorithms Check Geometry" ) ) {}

  private slots:
    void initTestCase();    // will be called before the first testfunction is executed.
    void cleanupTestCase(); // will be called after the last testfunction was executed.
    void init() {}          // will be called before each testfunction is executed.
    void cleanup() {}       // will be called after every testfunction.

    void containedAlg_data();
    void containedAlg();

    void degeneratePolygonAlg();

    void angleAlg_data();
    void angleAlg();

<<<<<<< HEAD
    void gapAlg();
=======
    void segmentLengthAlg_data();
    void segmentLengthAlg();

    void selfIntersectionAlg_data();
    void selfIntersectionAlg();

    void duplicateNodesAlg_data();
    void duplicateNodesAlg();

    void dangleAlg();

    void followBoundariesAlg();

    void overlapAlg();

    void selfContactAlg_data();
    void selfContactAlg();

    void sliverPolygonAlg();
>>>>>>> a95cec51

    void areaAlg();
    void holeAlg();
    void missingVertexAlg();

  private:
    QgsVectorLayer *mLineLayer = nullptr;
    QgsVectorLayer *mPolygonLayer = nullptr;
    QgsVectorLayer *mPointLayer = nullptr;
};

void TestQgsProcessingCheckGeometry::initTestCase()
{
  QgsApplication::init();
  QgsApplication::initQgis();

  // Set up the QgsSettings environment
  QCoreApplication::setOrganizationName( QStringLiteral( "QGIS" ) );
  QCoreApplication::setOrganizationDomain( QStringLiteral( "qgis.org" ) );
  QCoreApplication::setApplicationName( QStringLiteral( "QGIS-TEST" ) );

  QgsApplication::processingRegistry()->addProvider( new QgsNativeAlgorithms( QgsApplication::processingRegistry() ) );

  const QDir testDataDir( QDir( TEST_DATA_DIR ).absoluteFilePath( "geometry_checker" ) );

  //create a line layer that will be used in tests
  mLineLayer = new QgsVectorLayer( testDataDir.absoluteFilePath( "line_layer.shp" ), QStringLiteral( "lines" ), QStringLiteral( "ogr" ) );
  // Register the layer with the registry
  QgsProject::instance()->addMapLayers( QList<QgsMapLayer *>() << mLineLayer );
  QVERIFY( mLineLayer->isValid() );

  //create a poly layer that will be used in tests
  mPolygonLayer = new QgsVectorLayer( testDataDir.absoluteFilePath( "polygon_layer.shp" ), QStringLiteral( "polygons" ), QStringLiteral( "ogr" ) );
  // Register the layer with the registry
  QgsProject::instance()->addMapLayers( QList<QgsMapLayer *>() << mPolygonLayer );
  QVERIFY( mPolygonLayer->isValid() );

  //create a point layer that will be used in tests
  mPointLayer = new QgsVectorLayer( testDataDir.absoluteFilePath( "point_layer.shp" ), QStringLiteral( "points" ), QStringLiteral( "ogr" ) );
  // Register the layer with the registry
  QgsProject::instance()->addMapLayers( QList<QgsMapLayer *>() << mPointLayer );
  QVERIFY( mPointLayer->isValid() );
}

void TestQgsProcessingCheckGeometry::cleanupTestCase()
{
  QgsApplication::exitQgis();
}

void TestQgsProcessingCheckGeometry::angleAlg_data()
{
  QTest::addColumn<QgsVectorLayer *>( "layerToTest" );
  QTest::addColumn<int>( "expectedErrorCount" );
  QTest::addColumn<QString>( "uniqueIdFieldName" );
  QTest::addColumn<bool>( "withSelection" );
  QTest::newRow( "Line layer" ) << mLineLayer << 4 << "id" << false;
  QTest::newRow( "Polygon layer" ) << mPolygonLayer << 4 << "id" << false;
  QTest::newRow( "Line layer with selection" ) << mLineLayer << 2 << "id" << true;
  QTest::newRow( "Polygon layer with selection" ) << mPolygonLayer << 3 << "id" << true;
}

void TestQgsProcessingCheckGeometry::angleAlg()
{
  QFETCH( QgsVectorLayer *, layerToTest );
  QFETCH( int, expectedErrorCount );
  QFETCH( QString, uniqueIdFieldName );
  QFETCH( bool, withSelection );

  layerToTest->selectByIds( QgsFeatureIds() << 0 << 1 );

  std::unique_ptr<QgsProcessingAlgorithm> alg(
    QgsApplication::processingRegistry()->createAlgorithmById( QStringLiteral( "native:checkgeometryangle" ) )
  );
  QVERIFY( alg != nullptr );

  QVariantMap parameters;
  parameters.insert( QStringLiteral( "INPUT" ), QVariant::fromValue( QgsProcessingFeatureSourceDefinition( layerToTest->id(), withSelection ) ) );
  parameters.insert( QStringLiteral( "UNIQUE_ID" ), QVariant::fromValue( uniqueIdFieldName ) );
  parameters.insert( QStringLiteral( "MIN_ANGLE" ), 15 );
  parameters.insert( QStringLiteral( "OUTPUT" ), QgsProcessing::TEMPORARY_OUTPUT );
  parameters.insert( QStringLiteral( "ERRORS" ), QgsProcessing::TEMPORARY_OUTPUT );

  bool ok = false;
  QgsProcessingFeedback feedback;
  const std::unique_ptr<QgsProcessingContext> context = std::make_unique<QgsProcessingContext>();
  context->setProject( QgsProject::instance() );

  QVariantMap results;
  results = alg->run( parameters, *context, &feedback, &ok );
  QVERIFY( ok );

  const std::unique_ptr<QgsVectorLayer> outputLayer( qobject_cast<QgsVectorLayer *>( context->getMapLayer( results.value( QStringLiteral( "OUTPUT" ) ).toString() ) ) );
  const std::unique_ptr<QgsVectorLayer> errorsLayer( qobject_cast<QgsVectorLayer *>( context->getMapLayer( results.value( QStringLiteral( "ERRORS" ) ).toString() ) ) );
  QVERIFY( outputLayer->isValid() );
  QVERIFY( errorsLayer->isValid() );
  QCOMPARE( outputLayer->featureCount(), expectedErrorCount );
  QCOMPARE( errorsLayer->featureCount(), expectedErrorCount );
}

void TestQgsProcessingCheckGeometry::areaAlg()
{
  std::unique_ptr<QgsProcessingAlgorithm> alg(
    QgsApplication::processingRegistry()->createAlgorithmById( QStringLiteral( "native:checkgeometryarea" ) )
  );
  QVERIFY( alg != nullptr );

  QVariantMap parameters;
  parameters.insert( QStringLiteral( "INPUT" ), QVariant::fromValue( mPolygonLayer ) );
  parameters.insert( QStringLiteral( "UNIQUE_ID" ), "id" );
  parameters.insert( QStringLiteral( "AREATHRESHOLD" ), 0.04 );
  parameters.insert( QStringLiteral( "OUTPUT" ), QgsProcessing::TEMPORARY_OUTPUT );
  parameters.insert( QStringLiteral( "ERRORS" ), QgsProcessing::TEMPORARY_OUTPUT );

  bool ok = false;
  QgsProcessingFeedback feedback;
  const std::unique_ptr<QgsProcessingContext> context = std::make_unique<QgsProcessingContext>();

  QVariantMap results;
  results = alg->run( parameters, *context, &feedback, &ok );
  QVERIFY( ok );

  const std::unique_ptr<QgsVectorLayer> outputLayer( qobject_cast<QgsVectorLayer *>( context->getMapLayer( results.value( QStringLiteral( "OUTPUT" ) ).toString() ) ) );
  const std::unique_ptr<QgsVectorLayer> errorsLayer( qobject_cast<QgsVectorLayer *>( context->getMapLayer( results.value( QStringLiteral( "ERRORS" ) ).toString() ) ) );
  QVERIFY( outputLayer->isValid() );
  QVERIFY( errorsLayer->isValid() );
  QCOMPARE( outputLayer->featureCount(), 8 );
  QCOMPARE( errorsLayer->featureCount(), 8 );
}

void TestQgsProcessingCheckGeometry::holeAlg()
{
  const std::unique_ptr<QgsProcessingAlgorithm> alg(
    QgsApplication::processingRegistry()->createAlgorithmById( QStringLiteral( "native:checkgeometryhole" ) )
  );
  QVERIFY( alg != nullptr );

  QVariantMap parameters;
  parameters.insert( QStringLiteral( "INPUT" ), QVariant::fromValue( mPolygonLayer ) );
  parameters.insert( QStringLiteral( "UNIQUE_ID" ), "id" );
  parameters.insert( QStringLiteral( "OUTPUT" ), QgsProcessing::TEMPORARY_OUTPUT );
  parameters.insert( QStringLiteral( "ERRORS" ), QgsProcessing::TEMPORARY_OUTPUT );

  bool ok = false;
  QgsProcessingFeedback feedback;
  const std::unique_ptr<QgsProcessingContext> context = std::make_unique<QgsProcessingContext>();

  QVariantMap results;
  results = alg->run( parameters, *context, &feedback, &ok );
  QVERIFY( ok );

  std::unique_ptr<QgsVectorLayer> outputLayer( qobject_cast<QgsVectorLayer *>( context->getMapLayer( results.value( QStringLiteral( "OUTPUT" ) ).toString() ) ) );
  std::unique_ptr<QgsVectorLayer> errorsLayer( qobject_cast<QgsVectorLayer *>( context->getMapLayer( results.value( QStringLiteral( "ERRORS" ) ).toString() ) ) );
  QVERIFY( outputLayer->isValid() );
  QVERIFY( errorsLayer->isValid() );
  QCOMPARE( outputLayer->featureCount(), 1 );
  QCOMPARE( errorsLayer->featureCount(), 1 );
}

void TestQgsProcessingCheckGeometry::missingVertexAlg()
{
  const std::unique_ptr<QgsProcessingAlgorithm> alg(
    QgsApplication::processingRegistry()->createAlgorithmById( QStringLiteral( "native:checkgeometrymissingvertex" ) )
  );
  QVERIFY( alg != nullptr );

  const QDir testDataDir( QDir( TEST_DATA_DIR ).absoluteFilePath( "geometry_checker" ) );
  QgsVectorLayer *missingVertexLayer = new QgsVectorLayer( testDataDir.absoluteFilePath( "missing_vertex.gpkg" ), QStringLiteral( "polygons" ), QStringLiteral( "ogr" ) );

  QVariantMap parameters;
  parameters.insert( QStringLiteral( "INPUT" ), QVariant::fromValue( missingVertexLayer ) );
  parameters.insert( QStringLiteral( "UNIQUE_ID" ), "id" );
  parameters.insert( QStringLiteral( "OUTPUT" ), QgsProcessing::TEMPORARY_OUTPUT );
  parameters.insert( QStringLiteral( "ERRORS" ), QgsProcessing::TEMPORARY_OUTPUT );

  bool ok = false;
  QgsProcessingFeedback feedback;
  const std::unique_ptr<QgsProcessingContext> context = std::make_unique<QgsProcessingContext>();

  QVariantMap results;
  results = alg->run( parameters, *context, &feedback, &ok );
  QVERIFY( ok );

  const std::unique_ptr<QgsVectorLayer> outputLayer( qobject_cast<QgsVectorLayer *>( context->getMapLayer( results.value( QStringLiteral( "OUTPUT" ) ).toString() ) ) );
  const std::unique_ptr<QgsVectorLayer> errorsLayer( qobject_cast<QgsVectorLayer *>( context->getMapLayer( results.value( QStringLiteral( "ERRORS" ) ).toString() ) ) );
  QVERIFY( outputLayer->isValid() );
  QVERIFY( errorsLayer->isValid() );
  QCOMPARE( outputLayer->featureCount(), 5 );
  QCOMPARE( errorsLayer->featureCount(), 5 );
}

<<<<<<< HEAD
void TestQgsProcessingCheckGeometry::gapAlg()
{
  std::unique_ptr< QgsProcessingAlgorithm > alg(
    QgsApplication::processingRegistry()->createAlgorithmById( QStringLiteral( "native:checkgeometrygap" ) )
=======
void TestQgsProcessingCheckGeometry::containedAlg_data()
{
  QTest::addColumn<QgsVectorLayer *>( "layerToTest" );
  QTest::addColumn<int>( "expectedErrorCount" );
  QTest::newRow( "Point layer" ) << mPointLayer << 2;
  QTest::newRow( "Line layer with selection" ) << mLineLayer << 1;
  QTest::newRow( "Polygon layer" ) << mPolygonLayer << 1;
}

void TestQgsProcessingCheckGeometry::containedAlg()
{
  QFETCH( QgsVectorLayer *, layerToTest );
  QFETCH( int, expectedErrorCount );

  std::unique_ptr< QgsProcessingAlgorithm > alg(
    QgsApplication::processingRegistry()->createAlgorithmById( QStringLiteral( "native:checkgeometrycontained" ) )
  );
  QVERIFY( alg != nullptr );

  QVariantMap parameters;
  parameters.insert( QStringLiteral( "INPUT" ), QVariant::fromValue( layerToTest ) );
  parameters.insert( QStringLiteral( "POLYGONS" ), QList<QVariant>() << QVariant::fromValue( mPolygonLayer ) );
  parameters.insert( QStringLiteral( "UNIQUE_ID" ), QStringLiteral( "id" ) );
  parameters.insert( QStringLiteral( "OUTPUT" ), QgsProcessing::TEMPORARY_OUTPUT );
  parameters.insert( QStringLiteral( "ERRORS" ), QgsProcessing::TEMPORARY_OUTPUT );

  bool ok = false;
  QgsProcessingFeedback feedback;
  std::unique_ptr< QgsProcessingContext > context = std::make_unique< QgsProcessingContext >();

  QVariantMap results;
  results = alg->run( parameters, *context, &feedback, &ok );
  QVERIFY( ok );

  const std::unique_ptr<QgsVectorLayer> outputLayer( qobject_cast<QgsVectorLayer *>( context->getMapLayer( results.value( QStringLiteral( "OUTPUT" ) ).toString() ) ) );
  const std::unique_ptr<QgsVectorLayer> errorsLayer( qobject_cast<QgsVectorLayer *>( context->getMapLayer( results.value( QStringLiteral( "ERRORS" ) ).toString() ) ) );
  QVERIFY( outputLayer->isValid() );
  QVERIFY( errorsLayer->isValid() );
  QCOMPARE( outputLayer->featureCount(), expectedErrorCount );
  QCOMPARE( errorsLayer->featureCount(), expectedErrorCount );
}

void TestQgsProcessingCheckGeometry::degeneratePolygonAlg()
{
  std::unique_ptr< QgsProcessingAlgorithm > alg(
    QgsApplication::processingRegistry()->createAlgorithmById( QStringLiteral( "native:checkgeometrydegeneratepolygon" ) )
  );
  QVERIFY( alg != nullptr );

  QVariantMap parameters;
  parameters.insert( QStringLiteral( "INPUT" ), QVariant::fromValue( mPolygonLayer ) );
  parameters.insert( QStringLiteral( "UNIQUE_ID" ), "id" );
  parameters.insert( QStringLiteral( "OUTPUT" ), QgsProcessing::TEMPORARY_OUTPUT );
  parameters.insert( QStringLiteral( "ERRORS" ), QgsProcessing::TEMPORARY_OUTPUT );

  bool ok = false;
  QgsProcessingFeedback feedback;
  std::unique_ptr< QgsProcessingContext > context = std::make_unique< QgsProcessingContext >();

  QVariantMap results;
  results = alg->run( parameters, *context, &feedback, &ok );
  QVERIFY( ok );

  std::unique_ptr<QgsVectorLayer> outputLayer( qobject_cast< QgsVectorLayer * >( context->getMapLayer( results.value( QStringLiteral( "OUTPUT" ) ).toString() ) ) );
  std::unique_ptr<QgsVectorLayer> errorsLayer( qobject_cast< QgsVectorLayer * >( context->getMapLayer( results.value( QStringLiteral( "ERRORS" ) ).toString() ) ) );
  QVERIFY( outputLayer->isValid() );
  QVERIFY( errorsLayer->isValid() );
  QCOMPARE( outputLayer->featureCount(), 1 );
  QCOMPARE( errorsLayer->featureCount(), 1 );
}

void TestQgsProcessingCheckGeometry::segmentLengthAlg_data()
{
  QTest::addColumn<QgsVectorLayer *>( "layerToTest" );
  QTest::addColumn<int>( "expectedErrorCount" );
  QTest::newRow( "Line layer" ) << mLineLayer << 1;
  QTest::newRow( "Polygon layer" ) << mPolygonLayer << 3;
}

void TestQgsProcessingCheckGeometry::segmentLengthAlg()
{
  QFETCH( QgsVectorLayer *, layerToTest );
  QFETCH( int, expectedErrorCount );

  std::unique_ptr< QgsProcessingAlgorithm > alg(
    QgsApplication::processingRegistry()->createAlgorithmById( QStringLiteral( "native:checkgeometrysegmentlength" ) )
  );
  QVERIFY( alg != nullptr );

  QVariantMap parameters;
  parameters.insert( QStringLiteral( "INPUT" ), QVariant::fromValue( layerToTest ) );
  parameters.insert( QStringLiteral( "UNIQUE_ID" ), "id" );
  parameters.insert( QStringLiteral( "MIN_SEGMENT_LENGTH" ), 0.03 );
  parameters.insert( QStringLiteral( "OUTPUT" ), QgsProcessing::TEMPORARY_OUTPUT );
  parameters.insert( QStringLiteral( "ERRORS" ), QgsProcessing::TEMPORARY_OUTPUT );

  bool ok = false;
  QgsProcessingFeedback feedback;
  std::unique_ptr< QgsProcessingContext > context = std::make_unique< QgsProcessingContext >();

  QVariantMap results;
  results = alg->run( parameters, *context, &feedback, &ok );
  QVERIFY( ok );

  std::unique_ptr<QgsVectorLayer> outputLayer( qobject_cast< QgsVectorLayer * >( context->getMapLayer( results.value( QStringLiteral( "OUTPUT" ) ).toString() ) ) );
  std::unique_ptr<QgsVectorLayer> errorsLayer( qobject_cast< QgsVectorLayer * >( context->getMapLayer( results.value( QStringLiteral( "ERRORS" ) ).toString() ) ) );
  QVERIFY( outputLayer->isValid() );
  QVERIFY( errorsLayer->isValid() );
  QCOMPARE( outputLayer->featureCount(), expectedErrorCount );
  QCOMPARE( errorsLayer->featureCount(), expectedErrorCount );
}

void TestQgsProcessingCheckGeometry::selfIntersectionAlg_data()
{
  QTest::addColumn<QgsVectorLayer *>( "layerToTest" );
  QTest::addColumn<int>( "expectedErrorCount" );
  QTest::newRow( "Line layer" ) << mLineLayer << 3;
  QTest::newRow( "Polygon layer" ) << mPolygonLayer << 2;
}

void TestQgsProcessingCheckGeometry::selfIntersectionAlg()
{
  QFETCH( QgsVectorLayer *, layerToTest );
  QFETCH( int, expectedErrorCount );
  std::unique_ptr< QgsProcessingAlgorithm > alg(
    QgsApplication::processingRegistry()->createAlgorithmById( QStringLiteral( "native:checkgeometryselfintersection" ) )
  );
  QVERIFY( alg != nullptr );

  QVariantMap parameters;
  parameters.insert( QStringLiteral( "INPUT" ), QVariant::fromValue( layerToTest ) );
  parameters.insert( QStringLiteral( "UNIQUE_ID" ), "id" );
  parameters.insert( QStringLiteral( "OUTPUT" ), QgsProcessing::TEMPORARY_OUTPUT );
  parameters.insert( QStringLiteral( "ERRORS" ), QgsProcessing::TEMPORARY_OUTPUT );

  bool ok = false;
  QgsProcessingFeedback feedback;
  std::unique_ptr< QgsProcessingContext > context = std::make_unique< QgsProcessingContext >();

  QVariantMap results;
  results = alg->run( parameters, *context, &feedback, &ok );
  QVERIFY( ok );

  std::unique_ptr<QgsVectorLayer> outputLayer( qobject_cast< QgsVectorLayer * >( context->getMapLayer( results.value( QStringLiteral( "OUTPUT" ) ).toString() ) ) );
  std::unique_ptr<QgsVectorLayer> errorsLayer( qobject_cast< QgsVectorLayer * >( context->getMapLayer( results.value( QStringLiteral( "ERRORS" ) ).toString() ) ) );
  QVERIFY( outputLayer->isValid() );
  QVERIFY( errorsLayer->isValid() );
  QCOMPARE( outputLayer->featureCount(), expectedErrorCount );
  QCOMPARE( errorsLayer->featureCount(), expectedErrorCount );
}

void TestQgsProcessingCheckGeometry::dangleAlg()
{
  std::unique_ptr< QgsProcessingAlgorithm > alg(
    QgsApplication::processingRegistry()->createAlgorithmById( QStringLiteral( "native:checkgeometrydangle" ) )
  );
  QVERIFY( alg != nullptr );

  QVariantMap parameters;
  parameters.insert( QStringLiteral( "INPUT" ), QVariant::fromValue( mLineLayer ) );
  parameters.insert( QStringLiteral( "UNIQUE_ID" ), "id" );
  parameters.insert( QStringLiteral( "OUTPUT" ), QgsProcessing::TEMPORARY_OUTPUT );
  parameters.insert( QStringLiteral( "ERRORS" ), QgsProcessing::TEMPORARY_OUTPUT );

  bool ok = false;
  QgsProcessingFeedback feedback;
  std::unique_ptr< QgsProcessingContext > context = std::make_unique< QgsProcessingContext >();

  QVariantMap results;
  results = alg->run( parameters, *context, &feedback, &ok );
  QVERIFY( ok );

  std::unique_ptr<QgsVectorLayer> outputLayer( qobject_cast< QgsVectorLayer * >( context->getMapLayer( results.value( QStringLiteral( "OUTPUT" ) ).toString() ) ) );
  std::unique_ptr<QgsVectorLayer> errorsLayer( qobject_cast< QgsVectorLayer * >( context->getMapLayer( results.value( QStringLiteral( "ERRORS" ) ).toString() ) ) );
  QVERIFY( outputLayer->isValid() );
  QVERIFY( errorsLayer->isValid() );
  QCOMPARE( outputLayer->featureCount(), 6 );
  QCOMPARE( errorsLayer->featureCount(), 6 );
}

void TestQgsProcessingCheckGeometry::duplicateNodesAlg_data()
{
  QTest::addColumn<QgsVectorLayer *>( "layerToTest" );
  QTest::addColumn<int>( "expectedErrorCount" );
  QTest::newRow( "Line layer" ) << mLineLayer << 3;
  QTest::newRow( "Polygon layer" ) << mPolygonLayer << 1;
}

void TestQgsProcessingCheckGeometry::duplicateNodesAlg()
{
  QFETCH( QgsVectorLayer *, layerToTest );
  QFETCH( int, expectedErrorCount );

  std::unique_ptr< QgsProcessingAlgorithm > alg(
    QgsApplication::processingRegistry()->createAlgorithmById( QStringLiteral( "native:checkgeometryduplicatenodes" ) )
  );
  QVERIFY( alg != nullptr );

  QVariantMap parameters;
  parameters.insert( QStringLiteral( "INPUT" ), QVariant::fromValue( layerToTest ) );
  parameters.insert( QStringLiteral( "UNIQUE_ID" ), "id" );
  parameters.insert( QStringLiteral( "OUTPUT" ), QgsProcessing::TEMPORARY_OUTPUT );
  parameters.insert( QStringLiteral( "ERRORS" ), QgsProcessing::TEMPORARY_OUTPUT );

  bool ok = false;
  QgsProcessingFeedback feedback;
  std::unique_ptr< QgsProcessingContext > context = std::make_unique< QgsProcessingContext >();

  QVariantMap results;
  results = alg->run( parameters, *context, &feedback, &ok );
  QVERIFY( ok );

  std::unique_ptr<QgsVectorLayer> outputLayer( qobject_cast< QgsVectorLayer * >( context->getMapLayer( results.value( QStringLiteral( "OUTPUT" ) ).toString() ) ) );
  std::unique_ptr<QgsVectorLayer> errorsLayer( qobject_cast< QgsVectorLayer * >( context->getMapLayer( results.value( QStringLiteral( "ERRORS" ) ).toString() ) ) );
  QVERIFY( outputLayer->isValid() );
  QVERIFY( errorsLayer->isValid() );
  QCOMPARE( outputLayer->featureCount(), expectedErrorCount );
  QCOMPARE( errorsLayer->featureCount(), expectedErrorCount );
}

void TestQgsProcessingCheckGeometry::followBoundariesAlg()
{
  std::unique_ptr< QgsProcessingAlgorithm > alg(
    QgsApplication::processingRegistry()->createAlgorithmById( QStringLiteral( "native:checkgeometryfollowboundaries" ) )
>>>>>>> a95cec51
  );
  QVERIFY( alg != nullptr );

  const QDir testDataDir( QDir( TEST_DATA_DIR ).absoluteFilePath( "geometry_checker" ) );
<<<<<<< HEAD
  QgsVectorLayer *gapLayer = new QgsVectorLayer( testDataDir.absoluteFilePath( "gap_layer.shp" ), QStringLiteral( "polygons" ), QStringLiteral( "ogr" ) );

  std::unique_ptr<QgsVectorLayer> allowedGapsLayer = std::make_unique< QgsVectorLayer >( QStringLiteral( "Polygon?crs=epsg:4326" ), QStringLiteral( "allowedGaps" ), QStringLiteral( "memory" ) );
  QgsProject::instance()->addMapLayer( allowedGapsLayer.get() );
  QgsFeature allowedGap;

  // First test: without allowed gaps
  {
    QVariantMap parameters;
    parameters.insert( QStringLiteral( "INPUT" ), QVariant::fromValue( gapLayer ) );
    parameters.insert( QStringLiteral( "UNIQUE_ID" ), "id" );
    parameters.insert( QStringLiteral( "GAP_THRESHOLD" ), 0.01 );
    parameters.insert( QStringLiteral( "NEIGHBORS" ), QgsProcessing::TEMPORARY_OUTPUT );
    parameters.insert( QStringLiteral( "OUTPUT" ), QgsProcessing::TEMPORARY_OUTPUT );
    parameters.insert( QStringLiteral( "ERRORS" ), QgsProcessing::TEMPORARY_OUTPUT );

    bool ok = false;
    QgsProcessingFeedback feedback;
    std::unique_ptr< QgsProcessingContext > context = std::make_unique< QgsProcessingContext >();

    QVariantMap results;
    results = alg->run( parameters, *context, &feedback, &ok );
    QVERIFY( ok );

    std::unique_ptr<QgsVectorLayer> neighborsLayer( qobject_cast< QgsVectorLayer * >( context->getMapLayer( results.value( QStringLiteral( "NEIGHBORS" ) ).toString() ) ) );
    std::unique_ptr<QgsVectorLayer> outputLayer( qobject_cast< QgsVectorLayer * >( context->getMapLayer( results.value( QStringLiteral( "OUTPUT" ) ).toString() ) ) );
    std::unique_ptr<QgsVectorLayer> errorsLayer( qobject_cast< QgsVectorLayer * >( context->getMapLayer( results.value( QStringLiteral( "ERRORS" ) ).toString() ) ) );
    QVERIFY( neighborsLayer->isValid() );
    QVERIFY( outputLayer->isValid() );
    QVERIFY( errorsLayer->isValid() );
    QCOMPARE( neighborsLayer->featureCount(), 15 );
    QCOMPARE( outputLayer->featureCount(), 5 );
    QCOMPARE( errorsLayer->featureCount(), 5 );

    // keep an output feature for next test
    QVERIFY( outputLayer->getFeatures().nextFeature( allowedGap ) );
  }

  // Second test: with one allowed gap
  {
    // Add an allowed gap
    allowedGap.setFields( allowedGapsLayer->fields(), true );
    QVERIFY( allowedGapsLayer->startEditing() );
    QVERIFY( allowedGapsLayer->addFeature( allowedGap ) );
    QVERIFY( allowedGapsLayer->commitChanges() );

    QVariantMap parameters;
    parameters.insert( QStringLiteral( "INPUT" ), QVariant::fromValue( gapLayer ) );
    parameters.insert( QStringLiteral( "UNIQUE_ID" ), "id" );
    parameters.insert( QStringLiteral( "GAP_THRESHOLD" ), 0.01 );
    parameters.insert( QStringLiteral( "ALLOWED_GAPS_LAYER" ), QVariant::fromValue( allowedGapsLayer.get() ) );
    parameters.insert( QStringLiteral( "ALLOWED_GAPS_BUFFER" ), 0.01 );
    parameters.insert( QStringLiteral( "NEIGHBORS" ), QgsProcessing::TEMPORARY_OUTPUT );
    parameters.insert( QStringLiteral( "OUTPUT" ), QgsProcessing::TEMPORARY_OUTPUT );
    parameters.insert( QStringLiteral( "ERRORS" ), QgsProcessing::TEMPORARY_OUTPUT );

    bool ok = false;
    QgsProcessingFeedback feedback;
    std::unique_ptr< QgsProcessingContext > context = std::make_unique< QgsProcessingContext >();

    QVariantMap results;
    results = alg->run( parameters, *context, &feedback, &ok );
    QVERIFY( ok );

    std::unique_ptr<QgsVectorLayer> neighborsLayer( qobject_cast< QgsVectorLayer * >( context->getMapLayer( results.value( QStringLiteral( "NEIGHBORS" ) ).toString() ) ) );
    std::unique_ptr<QgsVectorLayer> outputLayer( qobject_cast< QgsVectorLayer * >( context->getMapLayer( results.value( QStringLiteral( "OUTPUT" ) ).toString() ) ) );
    std::unique_ptr<QgsVectorLayer> errorsLayer( qobject_cast< QgsVectorLayer * >( context->getMapLayer( results.value( QStringLiteral( "ERRORS" ) ).toString() ) ) );
    QVERIFY( neighborsLayer->isValid() );
    QVERIFY( outputLayer->isValid() );
    QVERIFY( errorsLayer->isValid() );
    QCOMPARE( neighborsLayer->featureCount(), 11 );
    QCOMPARE( outputLayer->featureCount(), 4 );
    QCOMPARE( errorsLayer->featureCount(), 4 );
  }
=======
  QgsVectorLayer *polygonLayer = new QgsVectorLayer( testDataDir.absoluteFilePath( "follow_subj.shp" ), QStringLiteral( "polygons" ), QStringLiteral( "ogr" ) );
  QgsVectorLayer *refLayer = new QgsVectorLayer( testDataDir.absoluteFilePath( "follow_ref.shp" ), QStringLiteral( "ref_polygons" ), QStringLiteral( "ogr" ) );

  QVariantMap parameters;
  parameters.insert( QStringLiteral( "INPUT" ), QVariant::fromValue( polygonLayer ) );
  parameters.insert( QStringLiteral( "UNIQUE_ID" ), "id" );
  parameters.insert( QStringLiteral( "REF_LAYER" ), QVariant::fromValue( refLayer ) );
  parameters.insert( QStringLiteral( "OUTPUT" ), QgsProcessing::TEMPORARY_OUTPUT );
  parameters.insert( QStringLiteral( "ERRORS" ), QgsProcessing::TEMPORARY_OUTPUT );

  bool ok = false;
  QgsProcessingFeedback feedback;
  std::unique_ptr< QgsProcessingContext > context = std::make_unique< QgsProcessingContext >();

  QVariantMap results;
  results = alg->run( parameters, *context, &feedback, &ok );
  QVERIFY( ok );

  std::unique_ptr<QgsVectorLayer> outputLayer( qobject_cast< QgsVectorLayer * >( context->getMapLayer( results.value( QStringLiteral( "OUTPUT" ) ).toString() ) ) );
  std::unique_ptr<QgsVectorLayer> errorsLayer( qobject_cast< QgsVectorLayer * >( context->getMapLayer( results.value( QStringLiteral( "ERRORS" ) ).toString() ) ) );
  QVERIFY( outputLayer->isValid() );
  QVERIFY( errorsLayer->isValid() );
  QCOMPARE( outputLayer->featureCount(), 2 );
  QCOMPARE( errorsLayer->featureCount(), 2 );
}

void TestQgsProcessingCheckGeometry::overlapAlg()
{
  std::unique_ptr< QgsProcessingAlgorithm > alg(
    QgsApplication::processingRegistry()->createAlgorithmById( QStringLiteral( "native:checkgeometryoverlap" ) )
  );
  QVERIFY( alg != nullptr );

  QVariantMap parameters;
  parameters.insert( QStringLiteral( "INPUT" ), QVariant::fromValue( mPolygonLayer ) );
  parameters.insert( QStringLiteral( "UNIQUE_ID" ), "id" );
  parameters.insert( QStringLiteral( "MIN_OVERLAP_AREA" ), 0.01 );
  parameters.insert( QStringLiteral( "OUTPUT" ), QgsProcessing::TEMPORARY_OUTPUT );
  parameters.insert( QStringLiteral( "ERRORS" ), QgsProcessing::TEMPORARY_OUTPUT );

  bool ok = false;
  QgsProcessingFeedback feedback;
  std::unique_ptr< QgsProcessingContext > context = std::make_unique< QgsProcessingContext >();

  QVariantMap results;
  results = alg->run( parameters, *context, &feedback, &ok );
  QVERIFY( ok );

  std::unique_ptr<QgsVectorLayer> outputLayer( qobject_cast< QgsVectorLayer * >( context->getMapLayer( results.value( QStringLiteral( "OUTPUT" ) ).toString() ) ) );
  std::unique_ptr<QgsVectorLayer> errorsLayer( qobject_cast< QgsVectorLayer * >( context->getMapLayer( results.value( QStringLiteral( "ERRORS" ) ).toString() ) ) );
  QVERIFY( outputLayer->isValid() );
  QVERIFY( errorsLayer->isValid() );
  QCOMPARE( outputLayer->featureCount(), 2 );
  QCOMPARE( errorsLayer->featureCount(), 2 );
}

void TestQgsProcessingCheckGeometry::selfContactAlg_data()
{
  QTest::addColumn<QgsVectorLayer *>( "layerToTest" );
  QTest::addColumn<int>( "expectedErrorCount" );
  QTest::newRow( "Line layer" ) << mLineLayer << 2;
  QTest::newRow( "Polygon layer" ) << mPolygonLayer << 1;
}

void TestQgsProcessingCheckGeometry::selfContactAlg()
{
  QFETCH( QgsVectorLayer *, layerToTest );
  QFETCH( int, expectedErrorCount );

  std::unique_ptr< QgsProcessingAlgorithm > alg(
    QgsApplication::processingRegistry()->createAlgorithmById( QStringLiteral( "native:checkgeometryselfcontact" ) )
  );
  QVERIFY( alg != nullptr );

  QVariantMap parameters;
  parameters.insert( QStringLiteral( "INPUT" ), QVariant::fromValue( layerToTest ) );
  parameters.insert( QStringLiteral( "UNIQUE_ID" ), "id" );
  parameters.insert( QStringLiteral( "OUTPUT" ), QgsProcessing::TEMPORARY_OUTPUT );
  parameters.insert( QStringLiteral( "ERRORS" ), QgsProcessing::TEMPORARY_OUTPUT );

  bool ok = false;
  QgsProcessingFeedback feedback;
  std::unique_ptr< QgsProcessingContext > context = std::make_unique< QgsProcessingContext >();

  QVariantMap results;
  results = alg->run( parameters, *context, &feedback, &ok );
  QVERIFY( ok );

  std::unique_ptr<QgsVectorLayer> outputLayer( qobject_cast< QgsVectorLayer * >( context->getMapLayer( results.value( QStringLiteral( "OUTPUT" ) ).toString() ) ) );
  std::unique_ptr<QgsVectorLayer> errorsLayer( qobject_cast< QgsVectorLayer * >( context->getMapLayer( results.value( QStringLiteral( "ERRORS" ) ).toString() ) ) );
  QVERIFY( outputLayer->isValid() );
  QVERIFY( errorsLayer->isValid() );
  QCOMPARE( outputLayer->featureCount(), expectedErrorCount );
  QCOMPARE( errorsLayer->featureCount(), expectedErrorCount );
}

void TestQgsProcessingCheckGeometry::sliverPolygonAlg()
{
  std::unique_ptr< QgsProcessingAlgorithm > alg(
    QgsApplication::processingRegistry()->createAlgorithmById( QStringLiteral( "native:checkgeometrysliverpolygon" ) )
  );
  QVERIFY( alg != nullptr );

  QVariantMap parameters;
  parameters.insert( QStringLiteral( "INPUT" ), QVariant::fromValue( mPolygonLayer ) );
  parameters.insert( QStringLiteral( "UNIQUE_ID" ), "id" );
  parameters.insert( QStringLiteral( "MAX_AREA" ), 0.04 );
  parameters.insert( QStringLiteral( "THRESHOLD" ), 20 );
  parameters.insert( QStringLiteral( "OUTPUT" ), QgsProcessing::TEMPORARY_OUTPUT );
  parameters.insert( QStringLiteral( "ERRORS" ), QgsProcessing::TEMPORARY_OUTPUT );

  bool ok = false;
  QgsProcessingFeedback feedback;
  std::unique_ptr< QgsProcessingContext > context = std::make_unique< QgsProcessingContext >();

  QVariantMap results;
  results = alg->run( parameters, *context, &feedback, &ok );
  QVERIFY( ok );

  std::unique_ptr<QgsVectorLayer> outputLayer( qobject_cast< QgsVectorLayer * >( context->getMapLayer( results.value( QStringLiteral( "OUTPUT" ) ).toString() ) ) );
  std::unique_ptr<QgsVectorLayer> errorsLayer( qobject_cast< QgsVectorLayer * >( context->getMapLayer( results.value( QStringLiteral( "ERRORS" ) ).toString() ) ) );
  QVERIFY( outputLayer->isValid() );
  QVERIFY( errorsLayer->isValid() );
  QCOMPARE( outputLayer->featureCount(), 2 );
  QCOMPARE( errorsLayer->featureCount(), 2 );
>>>>>>> a95cec51
}

QGSTEST_MAIN( TestQgsProcessingCheckGeometry )
#include "testqgsprocessingcheckgeometry.moc"<|MERGE_RESOLUTION|>--- conflicted
+++ resolved
@@ -42,9 +42,6 @@
     void angleAlg_data();
     void angleAlg();
 
-<<<<<<< HEAD
-    void gapAlg();
-=======
     void segmentLengthAlg_data();
     void segmentLengthAlg();
 
@@ -64,7 +61,8 @@
     void selfContactAlg();
 
     void sliverPolygonAlg();
->>>>>>> a95cec51
+
+    void gapAlg();
 
     void areaAlg();
     void holeAlg();
@@ -255,12 +253,6 @@
   QCOMPARE( errorsLayer->featureCount(), 5 );
 }
 
-<<<<<<< HEAD
-void TestQgsProcessingCheckGeometry::gapAlg()
-{
-  std::unique_ptr< QgsProcessingAlgorithm > alg(
-    QgsApplication::processingRegistry()->createAlgorithmById( QStringLiteral( "native:checkgeometrygap" ) )
-=======
 void TestQgsProcessingCheckGeometry::containedAlg_data()
 {
   QTest::addColumn<QgsVectorLayer *>( "layerToTest" );
@@ -485,12 +477,145 @@
 {
   std::unique_ptr< QgsProcessingAlgorithm > alg(
     QgsApplication::processingRegistry()->createAlgorithmById( QStringLiteral( "native:checkgeometryfollowboundaries" ) )
->>>>>>> a95cec51
   );
   QVERIFY( alg != nullptr );
 
   const QDir testDataDir( QDir( TEST_DATA_DIR ).absoluteFilePath( "geometry_checker" ) );
-<<<<<<< HEAD
+  QgsVectorLayer *polygonLayer = new QgsVectorLayer( testDataDir.absoluteFilePath( "follow_subj.shp" ), QStringLiteral( "polygons" ), QStringLiteral( "ogr" ) );
+  QgsVectorLayer *refLayer = new QgsVectorLayer( testDataDir.absoluteFilePath( "follow_ref.shp" ), QStringLiteral( "ref_polygons" ), QStringLiteral( "ogr" ) );
+
+  QVariantMap parameters;
+  parameters.insert( QStringLiteral( "INPUT" ), QVariant::fromValue( polygonLayer ) );
+  parameters.insert( QStringLiteral( "UNIQUE_ID" ), "id" );
+  parameters.insert( QStringLiteral( "REF_LAYER" ), QVariant::fromValue( refLayer ) );
+  parameters.insert( QStringLiteral( "OUTPUT" ), QgsProcessing::TEMPORARY_OUTPUT );
+  parameters.insert( QStringLiteral( "ERRORS" ), QgsProcessing::TEMPORARY_OUTPUT );
+
+  bool ok = false;
+  QgsProcessingFeedback feedback;
+  std::unique_ptr< QgsProcessingContext > context = std::make_unique< QgsProcessingContext >();
+
+  QVariantMap results;
+  results = alg->run( parameters, *context, &feedback, &ok );
+  QVERIFY( ok );
+
+  std::unique_ptr<QgsVectorLayer> outputLayer( qobject_cast< QgsVectorLayer * >( context->getMapLayer( results.value( QStringLiteral( "OUTPUT" ) ).toString() ) ) );
+  std::unique_ptr<QgsVectorLayer> errorsLayer( qobject_cast< QgsVectorLayer * >( context->getMapLayer( results.value( QStringLiteral( "ERRORS" ) ).toString() ) ) );
+  QVERIFY( outputLayer->isValid() );
+  QVERIFY( errorsLayer->isValid() );
+  QCOMPARE( outputLayer->featureCount(), 2 );
+  QCOMPARE( errorsLayer->featureCount(), 2 );
+}
+
+void TestQgsProcessingCheckGeometry::overlapAlg()
+{
+  std::unique_ptr< QgsProcessingAlgorithm > alg(
+    QgsApplication::processingRegistry()->createAlgorithmById( QStringLiteral( "native:checkgeometryoverlap" ) )
+  );
+  QVERIFY( alg != nullptr );
+
+  QVariantMap parameters;
+  parameters.insert( QStringLiteral( "INPUT" ), QVariant::fromValue( mPolygonLayer ) );
+  parameters.insert( QStringLiteral( "UNIQUE_ID" ), "id" );
+  parameters.insert( QStringLiteral( "MIN_OVERLAP_AREA" ), 0.01 );
+  parameters.insert( QStringLiteral( "OUTPUT" ), QgsProcessing::TEMPORARY_OUTPUT );
+  parameters.insert( QStringLiteral( "ERRORS" ), QgsProcessing::TEMPORARY_OUTPUT );
+
+  bool ok = false;
+  QgsProcessingFeedback feedback;
+  std::unique_ptr< QgsProcessingContext > context = std::make_unique< QgsProcessingContext >();
+
+  QVariantMap results;
+  results = alg->run( parameters, *context, &feedback, &ok );
+  QVERIFY( ok );
+
+  std::unique_ptr<QgsVectorLayer> outputLayer( qobject_cast< QgsVectorLayer * >( context->getMapLayer( results.value( QStringLiteral( "OUTPUT" ) ).toString() ) ) );
+  std::unique_ptr<QgsVectorLayer> errorsLayer( qobject_cast< QgsVectorLayer * >( context->getMapLayer( results.value( QStringLiteral( "ERRORS" ) ).toString() ) ) );
+  QVERIFY( outputLayer->isValid() );
+  QVERIFY( errorsLayer->isValid() );
+  QCOMPARE( outputLayer->featureCount(), 2 );
+  QCOMPARE( errorsLayer->featureCount(), 2 );
+}
+
+void TestQgsProcessingCheckGeometry::selfContactAlg_data()
+{
+  QTest::addColumn<QgsVectorLayer *>( "layerToTest" );
+  QTest::addColumn<int>( "expectedErrorCount" );
+  QTest::newRow( "Line layer" ) << mLineLayer << 2;
+  QTest::newRow( "Polygon layer" ) << mPolygonLayer << 1;
+}
+
+void TestQgsProcessingCheckGeometry::selfContactAlg()
+{
+  QFETCH( QgsVectorLayer *, layerToTest );
+  QFETCH( int, expectedErrorCount );
+
+  std::unique_ptr< QgsProcessingAlgorithm > alg(
+    QgsApplication::processingRegistry()->createAlgorithmById( QStringLiteral( "native:checkgeometryselfcontact" ) )
+  );
+  QVERIFY( alg != nullptr );
+
+  QVariantMap parameters;
+  parameters.insert( QStringLiteral( "INPUT" ), QVariant::fromValue( layerToTest ) );
+  parameters.insert( QStringLiteral( "UNIQUE_ID" ), "id" );
+  parameters.insert( QStringLiteral( "OUTPUT" ), QgsProcessing::TEMPORARY_OUTPUT );
+  parameters.insert( QStringLiteral( "ERRORS" ), QgsProcessing::TEMPORARY_OUTPUT );
+
+  bool ok = false;
+  QgsProcessingFeedback feedback;
+  std::unique_ptr< QgsProcessingContext > context = std::make_unique< QgsProcessingContext >();
+
+  QVariantMap results;
+  results = alg->run( parameters, *context, &feedback, &ok );
+  QVERIFY( ok );
+
+  std::unique_ptr<QgsVectorLayer> outputLayer( qobject_cast< QgsVectorLayer * >( context->getMapLayer( results.value( QStringLiteral( "OUTPUT" ) ).toString() ) ) );
+  std::unique_ptr<QgsVectorLayer> errorsLayer( qobject_cast< QgsVectorLayer * >( context->getMapLayer( results.value( QStringLiteral( "ERRORS" ) ).toString() ) ) );
+  QVERIFY( outputLayer->isValid() );
+  QVERIFY( errorsLayer->isValid() );
+  QCOMPARE( outputLayer->featureCount(), expectedErrorCount );
+  QCOMPARE( errorsLayer->featureCount(), expectedErrorCount );
+}
+
+void TestQgsProcessingCheckGeometry::sliverPolygonAlg()
+{
+  std::unique_ptr< QgsProcessingAlgorithm > alg(
+    QgsApplication::processingRegistry()->createAlgorithmById( QStringLiteral( "native:checkgeometrysliverpolygon" ) )
+  );
+  QVERIFY( alg != nullptr );
+
+  QVariantMap parameters;
+  parameters.insert( QStringLiteral( "INPUT" ), QVariant::fromValue( mPolygonLayer ) );
+  parameters.insert( QStringLiteral( "UNIQUE_ID" ), "id" );
+  parameters.insert( QStringLiteral( "MAX_AREA" ), 0.04 );
+  parameters.insert( QStringLiteral( "THRESHOLD" ), 20 );
+  parameters.insert( QStringLiteral( "OUTPUT" ), QgsProcessing::TEMPORARY_OUTPUT );
+  parameters.insert( QStringLiteral( "ERRORS" ), QgsProcessing::TEMPORARY_OUTPUT );
+
+  bool ok = false;
+  QgsProcessingFeedback feedback;
+  std::unique_ptr< QgsProcessingContext > context = std::make_unique< QgsProcessingContext >();
+
+  QVariantMap results;
+  results = alg->run( parameters, *context, &feedback, &ok );
+  QVERIFY( ok );
+
+  std::unique_ptr<QgsVectorLayer> outputLayer( qobject_cast< QgsVectorLayer * >( context->getMapLayer( results.value( QStringLiteral( "OUTPUT" ) ).toString() ) ) );
+  std::unique_ptr<QgsVectorLayer> errorsLayer( qobject_cast< QgsVectorLayer * >( context->getMapLayer( results.value( QStringLiteral( "ERRORS" ) ).toString() ) ) );
+  QVERIFY( outputLayer->isValid() );
+  QVERIFY( errorsLayer->isValid() );
+  QCOMPARE( outputLayer->featureCount(), 2 );
+  QCOMPARE( errorsLayer->featureCount(), 2 );
+}
+
+void TestQgsProcessingCheckGeometry::gapAlg()
+{
+  std::unique_ptr< QgsProcessingAlgorithm > alg(
+    QgsApplication::processingRegistry()->createAlgorithmById( QStringLiteral( "native:checkgeometrygap" ) )
+  );
+  QVERIFY( alg != nullptr );
+
+  const QDir testDataDir( QDir( TEST_DATA_DIR ).absoluteFilePath( "geometry_checker" ) );
   QgsVectorLayer *gapLayer = new QgsVectorLayer( testDataDir.absoluteFilePath( "gap_layer.shp" ), QStringLiteral( "polygons" ), QStringLiteral( "ogr" ) );
 
   std::unique_ptr<QgsVectorLayer> allowedGapsLayer = std::make_unique< QgsVectorLayer >( QStringLiteral( "Polygon?crs=epsg:4326" ), QStringLiteral( "allowedGaps" ), QStringLiteral( "memory" ) );
@@ -565,133 +690,6 @@
     QCOMPARE( outputLayer->featureCount(), 4 );
     QCOMPARE( errorsLayer->featureCount(), 4 );
   }
-=======
-  QgsVectorLayer *polygonLayer = new QgsVectorLayer( testDataDir.absoluteFilePath( "follow_subj.shp" ), QStringLiteral( "polygons" ), QStringLiteral( "ogr" ) );
-  QgsVectorLayer *refLayer = new QgsVectorLayer( testDataDir.absoluteFilePath( "follow_ref.shp" ), QStringLiteral( "ref_polygons" ), QStringLiteral( "ogr" ) );
-
-  QVariantMap parameters;
-  parameters.insert( QStringLiteral( "INPUT" ), QVariant::fromValue( polygonLayer ) );
-  parameters.insert( QStringLiteral( "UNIQUE_ID" ), "id" );
-  parameters.insert( QStringLiteral( "REF_LAYER" ), QVariant::fromValue( refLayer ) );
-  parameters.insert( QStringLiteral( "OUTPUT" ), QgsProcessing::TEMPORARY_OUTPUT );
-  parameters.insert( QStringLiteral( "ERRORS" ), QgsProcessing::TEMPORARY_OUTPUT );
-
-  bool ok = false;
-  QgsProcessingFeedback feedback;
-  std::unique_ptr< QgsProcessingContext > context = std::make_unique< QgsProcessingContext >();
-
-  QVariantMap results;
-  results = alg->run( parameters, *context, &feedback, &ok );
-  QVERIFY( ok );
-
-  std::unique_ptr<QgsVectorLayer> outputLayer( qobject_cast< QgsVectorLayer * >( context->getMapLayer( results.value( QStringLiteral( "OUTPUT" ) ).toString() ) ) );
-  std::unique_ptr<QgsVectorLayer> errorsLayer( qobject_cast< QgsVectorLayer * >( context->getMapLayer( results.value( QStringLiteral( "ERRORS" ) ).toString() ) ) );
-  QVERIFY( outputLayer->isValid() );
-  QVERIFY( errorsLayer->isValid() );
-  QCOMPARE( outputLayer->featureCount(), 2 );
-  QCOMPARE( errorsLayer->featureCount(), 2 );
-}
-
-void TestQgsProcessingCheckGeometry::overlapAlg()
-{
-  std::unique_ptr< QgsProcessingAlgorithm > alg(
-    QgsApplication::processingRegistry()->createAlgorithmById( QStringLiteral( "native:checkgeometryoverlap" ) )
-  );
-  QVERIFY( alg != nullptr );
-
-  QVariantMap parameters;
-  parameters.insert( QStringLiteral( "INPUT" ), QVariant::fromValue( mPolygonLayer ) );
-  parameters.insert( QStringLiteral( "UNIQUE_ID" ), "id" );
-  parameters.insert( QStringLiteral( "MIN_OVERLAP_AREA" ), 0.01 );
-  parameters.insert( QStringLiteral( "OUTPUT" ), QgsProcessing::TEMPORARY_OUTPUT );
-  parameters.insert( QStringLiteral( "ERRORS" ), QgsProcessing::TEMPORARY_OUTPUT );
-
-  bool ok = false;
-  QgsProcessingFeedback feedback;
-  std::unique_ptr< QgsProcessingContext > context = std::make_unique< QgsProcessingContext >();
-
-  QVariantMap results;
-  results = alg->run( parameters, *context, &feedback, &ok );
-  QVERIFY( ok );
-
-  std::unique_ptr<QgsVectorLayer> outputLayer( qobject_cast< QgsVectorLayer * >( context->getMapLayer( results.value( QStringLiteral( "OUTPUT" ) ).toString() ) ) );
-  std::unique_ptr<QgsVectorLayer> errorsLayer( qobject_cast< QgsVectorLayer * >( context->getMapLayer( results.value( QStringLiteral( "ERRORS" ) ).toString() ) ) );
-  QVERIFY( outputLayer->isValid() );
-  QVERIFY( errorsLayer->isValid() );
-  QCOMPARE( outputLayer->featureCount(), 2 );
-  QCOMPARE( errorsLayer->featureCount(), 2 );
-}
-
-void TestQgsProcessingCheckGeometry::selfContactAlg_data()
-{
-  QTest::addColumn<QgsVectorLayer *>( "layerToTest" );
-  QTest::addColumn<int>( "expectedErrorCount" );
-  QTest::newRow( "Line layer" ) << mLineLayer << 2;
-  QTest::newRow( "Polygon layer" ) << mPolygonLayer << 1;
-}
-
-void TestQgsProcessingCheckGeometry::selfContactAlg()
-{
-  QFETCH( QgsVectorLayer *, layerToTest );
-  QFETCH( int, expectedErrorCount );
-
-  std::unique_ptr< QgsProcessingAlgorithm > alg(
-    QgsApplication::processingRegistry()->createAlgorithmById( QStringLiteral( "native:checkgeometryselfcontact" ) )
-  );
-  QVERIFY( alg != nullptr );
-
-  QVariantMap parameters;
-  parameters.insert( QStringLiteral( "INPUT" ), QVariant::fromValue( layerToTest ) );
-  parameters.insert( QStringLiteral( "UNIQUE_ID" ), "id" );
-  parameters.insert( QStringLiteral( "OUTPUT" ), QgsProcessing::TEMPORARY_OUTPUT );
-  parameters.insert( QStringLiteral( "ERRORS" ), QgsProcessing::TEMPORARY_OUTPUT );
-
-  bool ok = false;
-  QgsProcessingFeedback feedback;
-  std::unique_ptr< QgsProcessingContext > context = std::make_unique< QgsProcessingContext >();
-
-  QVariantMap results;
-  results = alg->run( parameters, *context, &feedback, &ok );
-  QVERIFY( ok );
-
-  std::unique_ptr<QgsVectorLayer> outputLayer( qobject_cast< QgsVectorLayer * >( context->getMapLayer( results.value( QStringLiteral( "OUTPUT" ) ).toString() ) ) );
-  std::unique_ptr<QgsVectorLayer> errorsLayer( qobject_cast< QgsVectorLayer * >( context->getMapLayer( results.value( QStringLiteral( "ERRORS" ) ).toString() ) ) );
-  QVERIFY( outputLayer->isValid() );
-  QVERIFY( errorsLayer->isValid() );
-  QCOMPARE( outputLayer->featureCount(), expectedErrorCount );
-  QCOMPARE( errorsLayer->featureCount(), expectedErrorCount );
-}
-
-void TestQgsProcessingCheckGeometry::sliverPolygonAlg()
-{
-  std::unique_ptr< QgsProcessingAlgorithm > alg(
-    QgsApplication::processingRegistry()->createAlgorithmById( QStringLiteral( "native:checkgeometrysliverpolygon" ) )
-  );
-  QVERIFY( alg != nullptr );
-
-  QVariantMap parameters;
-  parameters.insert( QStringLiteral( "INPUT" ), QVariant::fromValue( mPolygonLayer ) );
-  parameters.insert( QStringLiteral( "UNIQUE_ID" ), "id" );
-  parameters.insert( QStringLiteral( "MAX_AREA" ), 0.04 );
-  parameters.insert( QStringLiteral( "THRESHOLD" ), 20 );
-  parameters.insert( QStringLiteral( "OUTPUT" ), QgsProcessing::TEMPORARY_OUTPUT );
-  parameters.insert( QStringLiteral( "ERRORS" ), QgsProcessing::TEMPORARY_OUTPUT );
-
-  bool ok = false;
-  QgsProcessingFeedback feedback;
-  std::unique_ptr< QgsProcessingContext > context = std::make_unique< QgsProcessingContext >();
-
-  QVariantMap results;
-  results = alg->run( parameters, *context, &feedback, &ok );
-  QVERIFY( ok );
-
-  std::unique_ptr<QgsVectorLayer> outputLayer( qobject_cast< QgsVectorLayer * >( context->getMapLayer( results.value( QStringLiteral( "OUTPUT" ) ).toString() ) ) );
-  std::unique_ptr<QgsVectorLayer> errorsLayer( qobject_cast< QgsVectorLayer * >( context->getMapLayer( results.value( QStringLiteral( "ERRORS" ) ).toString() ) ) );
-  QVERIFY( outputLayer->isValid() );
-  QVERIFY( errorsLayer->isValid() );
-  QCOMPARE( outputLayer->featureCount(), 2 );
-  QCOMPARE( errorsLayer->featureCount(), 2 );
->>>>>>> a95cec51
 }
 
 QGSTEST_MAIN( TestQgsProcessingCheckGeometry )
