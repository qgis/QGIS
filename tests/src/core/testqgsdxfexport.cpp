/***************************************************************************
  testqgsdxfexport.cpp
  --------------------
  Date                 : November 2017
  Copyright            : (C) 2017 by Nyall Dawson
  Email                : nyall dot dawson at gmail dot com
 ***************************************************************************
 *                                                                         *
 *   This program is free software; you can redistribute it and/or modify  *
 *   it under the terms of the GNU General Public License as published by  *
 *   the Free Software Foundation; either version 2 of the License, or     *
 *   (at your option) any later version.                                   *
 *                                                                         *
 ***************************************************************************/

#include "qgstest.h"

#include "qgsapplication.h"
#include "qgsdxfexport.h"
#include "qgsproject.h"
#include "qgsvectorlayer.h"
#include "qgsfontutils.h"
#include "qgsnullsymbolrenderer.h"
#include "qgstextrenderer.h"
#include "qgspallabeling.h"
#include "qgslabelingengine.h"
#include "qgsvectorlayerlabeling.h"
#include <QTemporaryFile>

class TestQgsDxfExport : public QObject
{
    Q_OBJECT
  public:
    TestQgsDxfExport() = default;

  private slots:
    void initTestCase();
    void cleanupTestCase();
    void init();// will be called before each testfunction is executed.
    void cleanup();// will be called after every testfunction.
    void testPoints();
    void testLines();
    void testPolygons();
    void testMtext();
    void testMTextNoSymbology(); //tests if label export works if layer has vector renderer type 'no symbols'
    void testText();

  private:
    QgsVectorLayer *mPointLayer = nullptr;
    QgsVectorLayer *mPointLayerNoSymbols = nullptr;
    QgsVectorLayer *mLineLayer = nullptr;
    QgsVectorLayer *mPolygonLayer = nullptr;

    QString mReport;

    void setDefaultLabelParams( QgsPalLayerSettings &settings );
    QString getTempFileName( const QString &file ) const;

    bool fileContainsText( const QString &path, const QString &text ) const;
    bool testMtext( QgsVectorLayer *vlayer, const QString &tempFileName ) const;
};

void TestQgsDxfExport::initTestCase()
{
  QgsApplication::init();
  QgsApplication::initQgis();
  QgsApplication::showSettings();
  QgsFontUtils::loadStandardTestFonts( QStringList() << QStringLiteral( "Bold" ) );
}

void TestQgsDxfExport::cleanupTestCase()
{
  QgsApplication::exitQgis();
}

void TestQgsDxfExport::init()
{
  QString filename = QStringLiteral( TEST_DATA_DIR ) + "/points.shp";
  mPointLayer = new QgsVectorLayer( filename, QStringLiteral( "points" ), QStringLiteral( "ogr" ) );
  QVERIFY( mPointLayer->isValid() );
  QgsProject::instance()->addMapLayer( mPointLayer );
  mPointLayerNoSymbols = new QgsVectorLayer( filename, QStringLiteral( "points" ), QStringLiteral( "ogr" ) );
  QVERIFY( mPointLayerNoSymbols->isValid() );
  mPointLayerNoSymbols->setRenderer( new QgsNullSymbolRenderer() );
  QgsProject::instance()->addMapLayer( mPointLayerNoSymbols );
  filename = QStringLiteral( TEST_DATA_DIR ) + "/lines.shp";
  mLineLayer = new QgsVectorLayer( filename, QStringLiteral( "lines" ), QStringLiteral( "ogr" ) );
  QVERIFY( mLineLayer->isValid() );
  QgsProject::instance()->addMapLayer( mLineLayer );
  filename = QStringLiteral( TEST_DATA_DIR ) + "/polys.shp";
  mPolygonLayer = new QgsVectorLayer( filename, QStringLiteral( "polygons" ), QStringLiteral( "ogr" ) );
  QVERIFY( mPolygonLayer->isValid() );
  QgsProject::instance()->addMapLayer( mPolygonLayer );
}

void TestQgsDxfExport::cleanup()
{
  QgsProject::instance()->removeMapLayer( mPointLayer->id() );
  mPointLayer = nullptr;
}

void TestQgsDxfExport::testPoints()
{
  QgsDxfExport d;
  d.addLayers( QList< QgsDxfExport::DxfLayer >() << QgsDxfExport::DxfLayer( mPointLayer ) );

  QgsMapSettings mapSettings;
  QSize size( 640, 480 );
  mapSettings.setOutputSize( size );
  mapSettings.setExtent( mPointLayer->extent() );
  mapSettings.setLayers( QList<QgsMapLayer *>() << mPointLayer );
  mapSettings.setOutputDpi( 96 );
  mapSettings.setDestinationCrs( mPointLayer->crs() );

  d.setMapSettings( mapSettings );
  d.setSymbologyScale( 1000 );

  QString file = getTempFileName( "point_dxf" );
  QFile dxfFile( file );
  QCOMPARE( d.writeToFile( &dxfFile, QStringLiteral( "CP1252" ) ), 0 );
  dxfFile.close();

  // reload and compare
  std::unique_ptr< QgsVectorLayer > result = qgis::make_unique< QgsVectorLayer >( file, "dxf" );
  QVERIFY( result->isValid() );
  QCOMPARE( result->featureCount(), mPointLayer->featureCount() );
  QCOMPARE( result->wkbType(), QgsWkbTypes::Point );
}

void TestQgsDxfExport::testLines()
{
  QgsDxfExport d;
  d.addLayers( QList< QgsDxfExport::DxfLayer >() << QgsDxfExport::DxfLayer( mLineLayer ) );

  QgsMapSettings mapSettings;
  QSize size( 640, 480 );
  mapSettings.setOutputSize( size );
  mapSettings.setExtent( mLineLayer->extent() );
  mapSettings.setLayers( QList<QgsMapLayer *>() << mLineLayer );
  mapSettings.setOutputDpi( 96 );
  mapSettings.setDestinationCrs( mLineLayer->crs() );

  d.setMapSettings( mapSettings );
  d.setSymbologyScale( 1000 );

  QString file = getTempFileName( "line_dxf" );
  QFile dxfFile( file );
  QCOMPARE( d.writeToFile( &dxfFile, QStringLiteral( "CP1252" ) ), 0 );
  dxfFile.close();

  // reload and compare
  std::unique_ptr< QgsVectorLayer > result = qgis::make_unique< QgsVectorLayer >( file, "dxf" );
  QVERIFY( result->isValid() );
  QCOMPARE( result->featureCount(), mLineLayer->featureCount() );
  QCOMPARE( result->wkbType(), QgsWkbTypes::LineString );
}

void TestQgsDxfExport::testPolygons()
{
  QgsDxfExport d;
  d.addLayers( QList< QgsDxfExport::DxfLayer >() << QgsDxfExport::DxfLayer( mPolygonLayer ) );

  QgsMapSettings mapSettings;
  QSize size( 640, 480 );
  mapSettings.setOutputSize( size );
  mapSettings.setExtent( mPolygonLayer->extent() );
  mapSettings.setLayers( QList<QgsMapLayer *>() << mPolygonLayer );
  mapSettings.setOutputDpi( 96 );
  mapSettings.setDestinationCrs( mPolygonLayer->crs() );

  d.setMapSettings( mapSettings );
  d.setSymbologyScale( 1000 );

  QString file = getTempFileName( "polygon_dxf" );
  QFile dxfFile( file );
  QCOMPARE( d.writeToFile( &dxfFile, QStringLiteral( "CP1252" ) ), 0 );
  dxfFile.close();

  // reload and compare
  std::unique_ptr< QgsVectorLayer > result = qgis::make_unique< QgsVectorLayer >( file, "dxf" );
  QVERIFY( result->isValid() );
  QCOMPARE( result->featureCount(), 12L );
  QCOMPARE( result->wkbType(), QgsWkbTypes::LineString );
}

void TestQgsDxfExport::testMtext()
{
  QVERIFY( testMtext( mPointLayer, QStringLiteral( "mtext_dxf" ) ) );
}

void TestQgsDxfExport::testMTextNoSymbology()
{
  QVERIFY( testMtext( mPointLayerNoSymbols, QStringLiteral( "text_no_symbology_dxf" ) ) );
}

void TestQgsDxfExport::testText()
{
  QgsPalLayerSettings settings;
  settings.fieldName = QStringLiteral( "Class" );
  QgsTextFormat format;
  format.setFont( QgsFontUtils::getStandardTestFont( QStringLiteral( "Bold" ) ).family() );
  format.setSize( 12 );
  format.setNamedStyle( QStringLiteral( "Bold" ) );
  format.setColor( QColor( 200, 0, 200 ) );
  settings.setFormat( format );
  mPointLayer->setLabeling( new QgsVectorLayerSimpleLabeling( settings ) );
  mPointLayer->setLabelsEnabled( true );

  QgsDxfExport d;
  d.addLayers( QList< QgsDxfExport::DxfLayer >() << QgsDxfExport::DxfLayer( mPointLayer ) );

  QgsMapSettings mapSettings;
  QSize size( 640, 480 );
  mapSettings.setOutputSize( size );
  mapSettings.setExtent( mPointLayer->extent() );
  mapSettings.setLayers( QList<QgsMapLayer *>() << mPointLayer );
  mapSettings.setOutputDpi( 96 );
  mapSettings.setDestinationCrs( mPointLayer->crs() );

  d.setMapSettings( mapSettings );
  d.setSymbologyScale( 1000 );
  d.setSymbologyExport( QgsDxfExport::FeatureSymbology );
  d.setFlags( QgsDxfExport::FlagNoMText );

  QString file = getTempFileName( "text_dxf" );
  QFile dxfFile( file );
  QCOMPARE( d.writeToFile( &dxfFile, QStringLiteral( "CP1252" ) ), 0 );
  dxfFile.close();


  QVERIFY( fileContainsText( file, "TEXT\n"
                             "  5\n"
                             "dd\n"
                             "100\n"
                             "AcDbEntity\n"
                             "100\n"
                             "AcDbText\n"
                             "  8\n"
                             "points\n"
                             "420\n"
                             "**no check**\n"
                             " 10\n"
                             "**no check**\n"
                             " 20\n"
                             "**no check**\n"
                             " 40\n"
                             "**no check**\n"
                             "  1\n"
                             "Biplane\n"
                             " 50\n"
                             "0.0\n"
                             "  7\n"
                             "STANDARD\n"
                             "100\n"
                             "AcDbText" ) );
}

bool TestQgsDxfExport::testMtext( QgsVectorLayer *vlayer, const QString &tempFileName ) const
{
  if ( !vlayer )
  {
    return false;
  }

  QgsPalLayerSettings settings;
  settings.fieldName = QStringLiteral( "Class" );
  QgsTextFormat format;
  format.setFont( QgsFontUtils::getStandardTestFont( QStringLiteral( "Bold" ) ).family() );
  format.setSize( 12 );
  format.setNamedStyle( QStringLiteral( "Bold" ) );
  format.setColor( QColor( 200, 0, 200 ) );
  settings.setFormat( format );
  vlayer->setLabeling( new QgsVectorLayerSimpleLabeling( settings ) );
  vlayer->setLabelsEnabled( true );

  QgsDxfExport d;
<<<<<<< HEAD
  d.addLayers( QList< QPair< QgsVectorLayer *, int > >() << qMakePair( vlayer, -1 ) );
=======
  d.addLayers( QList< QgsDxfExport::DxfLayer >() << QgsDxfExport::DxfLayer( mPointLayer ) );
>>>>>>> 66b9b435

  QgsMapSettings mapSettings;
  QSize size( 640, 480 );
  mapSettings.setOutputSize( size );
  mapSettings.setExtent( vlayer->extent() );
  mapSettings.setLayers( QList<QgsMapLayer *>() << vlayer );
  mapSettings.setOutputDpi( 96 );
  mapSettings.setDestinationCrs( vlayer->crs() );

  d.setMapSettings( mapSettings );
  d.setSymbologyScale( 1000 );
  d.setSymbologyExport( QgsDxfExport::FeatureSymbology );

  QString file = getTempFileName( tempFileName );
  QFile dxfFile( file );
  if ( !d.writeToFile( &dxfFile, QStringLiteral( "CP1252" ) ) == 0 )
  {
    return false;
  }
  dxfFile.close();


  return ( fileContainsText( file, "MTEXT\n"
                             "  5\n"
                             "**no check**\n"
                             "100\n"
                             "AcDbEntity\n"
                             "100\n"
                             "AcDbMText\n"
                             "  8\n"
                             "points\n"
                             "420\n"
                             "**no check**\n"
                             " 10\n"
                             "**no check**\n"
                             " 20\n"
                             "**no check**\n"
                             "  1\n"
                             "\\fQGIS Vera Sans|i0|b1;\\H3.81136;Biplane\n"
                             " 50\n"
                             "0.0\n"
                             " 41\n"
                             "**no check**\n"
                             " 71\n"
                             "     7\n"
                             "  7\n"
                             "STANDARD\n"
                             "  0" ) );
}

bool TestQgsDxfExport::fileContainsText( const QString &path, const QString &text ) const
{
  QStringList searchLines = text.split( '\n' );
  QFile file( path );
  if ( !file.open( QIODevice::ReadOnly ) )
    return false;
  QTextStream in( &file );
  QString line;
  do
  {
    bool found = true;
    for ( const QString &searchLine : searchLines )
    {
      line = in.readLine();
      if ( searchLine != QLatin1String( "**no check**" ) && line != searchLine )
      {
        found = false;
        break;
      }
      int i = 1;
      i++;
    }
    if ( found )
      return true;
  }
  while ( !line.isNull() );
  return false;
}

QString TestQgsDxfExport::getTempFileName( const QString &file ) const
{
  return QDir::tempPath() + '/' + file + ".dxf";
}


QGSTEST_MAIN( TestQgsDxfExport )
#include "testqgsdxfexport.moc"<|MERGE_RESOLUTION|>--- conflicted
+++ resolved
@@ -274,11 +274,7 @@
   vlayer->setLabelsEnabled( true );
 
   QgsDxfExport d;
-<<<<<<< HEAD
-  d.addLayers( QList< QPair< QgsVectorLayer *, int > >() << qMakePair( vlayer, -1 ) );
-=======
-  d.addLayers( QList< QgsDxfExport::DxfLayer >() << QgsDxfExport::DxfLayer( mPointLayer ) );
->>>>>>> 66b9b435
+  d.addLayers( QList< QgsDxfExport::DxfLayer >() << QgsDxfExport::DxfLayer( vlayer ) );
 
   QgsMapSettings mapSettings;
   QSize size( 640, 480 );
