/**************************************************************************
     test_template.cpp
     --------------------------------------
    Date                 : Sun Sep 16 12:22:23 AKDT 2007
    Copyright            : (C) 2007 by Gary E. Sherman
    Email                : sherman at mrcc dot com
 ***************************************************************************
 *                                                                         *
 *   This program is free software; you can redistribute it and/or modify  *
 *   it under the terms of the GNU General Public License as published by  *
 *   the Free Software Foundation; either version 2 of the License, or     *
 *   (at your option) any later version.                                   *
 *                                                                         *
 ***************************************************************************/
#include "qgstest.h"
#include <QObject>
#include <QString>
#include <QtConcurrentMap>

#include <qgsapplication.h>
//header for class being tested
#include "qgsexpression.h"
#include "qgsfeature.h"
#include "qgsfeatureiterator.h"
#include "qgsfeaturerequest.h"
#include "qgsgeometry.h"
#include "qgsrenderchecker.h"
#include "qgsexpressioncontext.h"
#include "qgsrelationmanager.h"
#include "qgsvectorlayer.h"
#include "qgsvectordataprovider.h"
#include "qgsdistancearea.h"
#include "qgsrasterlayer.h"
#include "qgsproject.h"
#include "qgsexpressionnodeimpl.h"
#include "qgsvectorlayerutils.h"
#include "qgsexpressioncontextutils.h"
#include "qgsexpressionutils.h"
#include <geos_c.h>

static void _parseAndEvalExpr( int arg )
{
  Q_UNUSED( arg );
  for ( int i = 0; i < 100; ++i )
  {
    QgsExpression exp( QStringLiteral( "1 + 2 * 2" ) );
    exp.evaluate();
  }
}

class TestQgsExpression: public QObject
{
    Q_OBJECT

  public:

    TestQgsExpression() = default;

  private:

    QgsVectorLayer *mPointsLayer = nullptr;
    QgsVectorLayer *mPointsLayerMetadata = nullptr;
    QgsVectorLayer *mMemoryLayer = nullptr;
    QgsVectorLayer *mAggregatesLayer = nullptr;
    QgsVectorLayer *mChildLayer2 = nullptr; // relation with composite keys
    QgsVectorLayer *mChildLayer = nullptr;
    QgsRasterLayer *mRasterLayer = nullptr;
    QgsMeshLayer *mMeshLayer = nullptr;

  private slots:

    void initTestCase()
    {
      //
      // Runs once before any tests are run
      //
      // init QGIS's paths - true means that all path will be inited from prefix
      QgsApplication::init();
      QgsApplication::initQgis();
      // Will make sure the settings dir with the style file for color ramp is created
      QgsApplication::createDatabase();
      QgsApplication::showSettings();

      //create a point layer that will be used in all tests...
      QString testDataDir = QStringLiteral( TEST_DATA_DIR ) + '/';
      QString pointsFileName = testDataDir + "points.shp";
      QFileInfo pointFileInfo( pointsFileName );
      mPointsLayer = new QgsVectorLayer( pointFileInfo.filePath(),
                                         pointFileInfo.completeBaseName(), QStringLiteral( "ogr" ) );
      QgsProject::instance()->addMapLayer( mPointsLayer );
      mPointsLayer->setTitle( QStringLiteral( "layer title" ) );
      mPointsLayer->setAbstract( QStringLiteral( "layer abstract" ) );
      mPointsLayer->setKeywordList( QStringLiteral( "layer,keywords" ) );
      mPointsLayer->setDataUrl( QStringLiteral( "data url" ) );
      mPointsLayer->setAttribution( QStringLiteral( "layer attribution" ) );
      mPointsLayer->setAttributionUrl( QStringLiteral( "attribution url" ) );
      mPointsLayer->setMinimumScale( 500 );
      mPointsLayer->setMaximumScale( 1000 );
      mPointsLayer->setMapTipTemplate( QStringLiteral( "Maptip with class = [% \"Class\" %]" ) );
      mPointsLayer->setDisplayExpression( QStringLiteral( "'Display expression with class = ' ||  \"Class\"" ) );

      mPointsLayerMetadata = new QgsVectorLayer( pointFileInfo.filePath(),
          pointFileInfo.completeBaseName() + "_metadata", QStringLiteral( "ogr" ) );
      QgsProject::instance()->addMapLayer( mPointsLayerMetadata );
      QgsLayerMetadata metadata;
      metadata.setTitle( QStringLiteral( "metadata title" ) );
      metadata.setAbstract( QStringLiteral( "metadata abstract" ) );
      QMap<QString, QStringList> keywords;
      keywords.insert( QStringLiteral( "key1" ), QStringList() << QStringLiteral( "val1" ) << QStringLiteral( "val2" ) );
      keywords.insert( QStringLiteral( "key2" ), QStringList() << QStringLiteral( "val3" ) );
      metadata.setKeywords( keywords );
      metadata.setRights( QStringList() << QStringLiteral( "right1" ) << QStringLiteral( "right2" ) );
      mPointsLayerMetadata->setMetadata( metadata );
      mPointsLayerMetadata->setTitle( QStringLiteral( "layer title" ) );
      mPointsLayerMetadata->setAbstract( QStringLiteral( "layer abstract" ) );
      mPointsLayerMetadata->setKeywordList( QStringLiteral( "layer,keywords" ) );
      mPointsLayerMetadata->setDataUrl( QStringLiteral( "data url" ) );
      mPointsLayerMetadata->setAttribution( QStringLiteral( "layer attribution" ) );
      mPointsLayerMetadata->setAttributionUrl( QStringLiteral( "attribution url" ) );

      QString rasterFileName = testDataDir + "tenbytenraster.asc";
      QFileInfo rasterFileInfo( rasterFileName );
      mRasterLayer = new QgsRasterLayer( rasterFileInfo.filePath(),
                                         rasterFileInfo.completeBaseName() );
      QgsProject::instance()->addMapLayer( mRasterLayer );

      QString meshFileName = testDataDir + "/mesh/quad_flower.2dm";
      mMeshLayer = new QgsMeshLayer( meshFileName, "mesh layer", "mdal" );
      mMeshLayer->updateTriangularMesh();
      QgsProject::instance()->addMapLayer( mMeshLayer );

      // test memory layer for get_feature tests
      mMemoryLayer = new QgsVectorLayer( QStringLiteral( "Point?field=col1:integer&field=col2:string&field=datef:date(0,0)" ), QStringLiteral( "test" ), QStringLiteral( "memory" ) );
      QVERIFY( mMemoryLayer->isValid() );
      QgsFeature f1( mMemoryLayer->dataProvider()->fields(), 1 );
      f1.setAttribute( QStringLiteral( "col1" ), 10 );
      f1.setAttribute( QStringLiteral( "col2" ), "test1" );
      f1.setAttribute( QStringLiteral( "datef" ), QDate( 2021, 9, 23 ) );
      QgsFeature f2( mMemoryLayer->dataProvider()->fields(), 2 );
      f2.setAttribute( QStringLiteral( "col1" ), 11 );
      f2.setAttribute( QStringLiteral( "col2" ), "test2" );
      f2.setAttribute( QStringLiteral( "datef" ), QDate( 2022, 9, 23 ) );
      QgsFeature f3( mMemoryLayer->dataProvider()->fields(), 3 );
      f3.setAttribute( QStringLiteral( "col1" ), 3 );
      f3.setAttribute( QStringLiteral( "col2" ), "test3" );
      f3.setAttribute( QStringLiteral( "datef" ), QDate( 2021, 9, 23 ) );
      QgsFeature f4( mMemoryLayer->dataProvider()->fields(), 4 );
      f4.setAttribute( QStringLiteral( "col1" ), 41 );
      f4.setAttribute( QStringLiteral( "col2" ), "test4" );
      f4.setAttribute( QStringLiteral( "datef" ), QDate( 2022, 9, 23 ) );
      mMemoryLayer->dataProvider()->addFeatures( QgsFeatureList() << f1 << f2 << f3 << f4 );
      QgsProject::instance()->addMapLayer( mMemoryLayer );

      // test layer for aggregates
      mAggregatesLayer = new QgsVectorLayer( QStringLiteral( "Point?field=col1:integer"
                                             "&field=col2:string"
                                             "&field=col3:integer"
                                             "&field=col4:string" ),
                                             QStringLiteral( "aggregate_layer" ), QStringLiteral( "memory" ) );
      QVERIFY( mAggregatesLayer->isValid() );
      QgsFeature af1( mAggregatesLayer->dataProvider()->fields(), 1 );
      af1.setGeometry( QgsGeometry::fromPointXY( QgsPointXY( 0, 0 ) ) );
      af1.setAttribute( QStringLiteral( "col1" ), 4 );
      af1.setAttribute( QStringLiteral( "col2" ), "test" );
      af1.setAttribute( QStringLiteral( "col3" ), 2 );
      af1.setAttribute( QStringLiteral( "col4" ), QVariant( QVariant::String ) );
      QgsFeature af2( mAggregatesLayer->dataProvider()->fields(), 2 );
      af2.setGeometry( QgsGeometry::fromPointXY( QgsPointXY( 1, 0 ) ) );
      af2.setAttribute( QStringLiteral( "col1" ), 1 );
      af2.setAttribute( QStringLiteral( "col2" ), QVariant( QVariant::String ) );
      af2.setAttribute( QStringLiteral( "col3" ), 1 );
      af2.setAttribute( QStringLiteral( "col4" ), QVariant( QVariant::String ) );
      QgsFeature af3( mAggregatesLayer->dataProvider()->fields(), 3 );
      af3.setGeometry( QgsGeometry::fromPointXY( QgsPointXY( 2, 0 ) ) );
      af3.setAttribute( QStringLiteral( "col1" ), 3 );
      af3.setAttribute( QStringLiteral( "col2" ), "test333" );
      af3.setAttribute( QStringLiteral( "col3" ), 2 );
      af3.setAttribute( QStringLiteral( "col4" ), QVariant( QVariant::String ) );
      QgsFeature af4( mAggregatesLayer->dataProvider()->fields(), 4 );
      af4.setGeometry( QgsGeometry::fromPointXY( QgsPointXY( 3, 0 ) ) );
      af4.setAttribute( QStringLiteral( "col1" ), 2 );
      af4.setAttribute( QStringLiteral( "col2" ), "test4" );
      af4.setAttribute( QStringLiteral( "col3" ), 2 );
      af4.setAttribute( QStringLiteral( "col4" ), "" );
      QgsFeature af5( mAggregatesLayer->dataProvider()->fields(), 5 );
      af5.setGeometry( QgsGeometry() );
      af5.setAttribute( QStringLiteral( "col1" ), 5 );
      af5.setAttribute( QStringLiteral( "col2" ), QVariant( QVariant::String ) );
      af5.setAttribute( QStringLiteral( "col3" ), 3 );
      af5.setAttribute( QStringLiteral( "col4" ), "test" );
      QgsFeature af6( mAggregatesLayer->dataProvider()->fields(), 6 );
      af6.setGeometry( QgsGeometry::fromPointXY( QgsPointXY( 5, 0 ) ) );
      af6.setAttribute( QStringLiteral( "col1" ), 8 );
      af6.setAttribute( QStringLiteral( "col2" ), "test4" );
      af6.setAttribute( QStringLiteral( "col3" ), 3 );
      af6.setAttribute( QStringLiteral( "col4" ), "test" );
      QgsFeature af7( mAggregatesLayer->dataProvider()->fields(), 7 );
      af7.setGeometry( QgsGeometry::fromPointXY( QgsPointXY( 6, 0 ) ) );
      af7.setAttribute( QStringLiteral( "col1" ), 19 );
      af7.setAttribute( QStringLiteral( "col2" ), "test7" );
      af7.setAttribute( QStringLiteral( "col3" ), 1961 );
      af7.setAttribute( QStringLiteral( "col4" ), "Sputnik" );
      mAggregatesLayer->dataProvider()->addFeatures( QgsFeatureList() << af1 << af2 << af3 << af4 << af5 << af6 << af7 );
      QgsProject::instance()->addMapLayer( mAggregatesLayer );

      mChildLayer = new QgsVectorLayer( QStringLiteral( "Point?field=parent:integer"
                                        "&field=col2:string"
                                        "&field=col3:integer" ),
                                        QStringLiteral( "child_layer" ), QStringLiteral( "memory" ) );
      QVERIFY( mChildLayer->isValid() );
      QgsFeature cf1( mChildLayer->dataProvider()->fields(), 1 );
      cf1.setAttribute( QStringLiteral( "parent" ), 4 );
      cf1.setAttribute( QStringLiteral( "col2" ), "test" );
      cf1.setAttribute( QStringLiteral( "col3" ), 2 );
      QgsFeature cf2( mChildLayer->dataProvider()->fields(), 2 );
      cf2.setAttribute( QStringLiteral( "parent" ), 4 );
      cf2.setAttribute( QStringLiteral( "col2" ), QVariant( QVariant::String ) );
      cf2.setAttribute( QStringLiteral( "col3" ), 1 );
      QgsFeature cf3( mChildLayer->dataProvider()->fields(), 3 );
      cf3.setAttribute( QStringLiteral( "parent" ), 4 );
      cf3.setAttribute( QStringLiteral( "col2" ), "test333" );
      cf3.setAttribute( QStringLiteral( "col3" ), 2 );
      QgsFeature cf4( mChildLayer->dataProvider()->fields(), 4 );
      cf4.setAttribute( QStringLiteral( "parent" ), 3 );
      cf4.setAttribute( QStringLiteral( "col2" ), "test4" );
      cf4.setAttribute( QStringLiteral( "col3" ), 2 );
      QgsFeature cf5( mChildLayer->dataProvider()->fields(), 5 );
      cf5.setAttribute( QStringLiteral( "parent" ), 3 );
      cf5.setAttribute( QStringLiteral( "col2" ), QVariant( QVariant::String ) );
      cf5.setAttribute( QStringLiteral( "col3" ), 7 );
      mChildLayer->dataProvider()->addFeatures( QgsFeatureList() << cf1 << cf2 << cf3 << cf4 << cf5 );
      QgsProject::instance()->addMapLayer( mChildLayer );

      QgsRelation rel;
      rel.setId( QStringLiteral( "my_rel" ) );
      rel.setName( QStringLiteral( "relation name" ) );
      rel.setReferencedLayer( mAggregatesLayer->id() );
      rel.setReferencingLayer( mChildLayer->id() );
      rel.addFieldPair( QStringLiteral( "parent" ), QStringLiteral( "col1" ) );
      QVERIFY( rel.isValid() );
      QgsProject::instance()->relationManager()->addRelation( rel );

      mChildLayer2 = new QgsVectorLayer( QStringLiteral( "Point?field=name:string"
                                         "&field=year:integer"
                                         "&field=my_value:integer" ),
                                         QStringLiteral( "child_layer_2" ), QStringLiteral( "memory" ) );
      QVERIFY( mChildLayer2->isValid() );
      QgsFeature afc1( mChildLayer2->dataProvider()->fields(), 1 );
      afc1.setAttribute( QStringLiteral( "year" ), 1961 );
      afc1.setAttribute( QStringLiteral( "name" ), QStringLiteral( "Sputnik" ) );
      afc1.setAttribute( QStringLiteral( "my_value" ), 21070000 );
      QgsFeature afc2( mChildLayer2->dataProvider()->fields(), 2 );
      afc2.setAttribute( QStringLiteral( "year" ), 1961 );
      afc2.setAttribute( QStringLiteral( "name" ), QStringLiteral( "Sputnik" ) );
      afc2.setAttribute( QStringLiteral( "my_value" ), 1969 );
      mChildLayer2->dataProvider()->addFeatures( QgsFeatureList() << afc1 << afc2 );
      QgsProject::instance()->addMapLayer( mChildLayer2 );

      QgsRelation rel_ck;
      rel_ck.setId( QStringLiteral( "my_rel_composite" ) );
      rel_ck.setName( QStringLiteral( "relation with composite" ) );
      rel_ck.setReferencedLayer( mAggregatesLayer->id() );
      rel_ck.setReferencingLayer( mChildLayer2->id() );
      rel_ck.addFieldPair( QStringLiteral( "year" ), QStringLiteral( "col3" ) );
      rel_ck.addFieldPair( QStringLiteral( "name" ), QStringLiteral( "col4" ) );
      QVERIFY( rel_ck.isValid() );
      QgsProject::instance()->relationManager()->addRelation( rel_ck );
    }

    void evalMeshElement()
    {
      QgsExpressionContext context;
      context.appendScope( QgsExpressionContextUtils::meshExpressionScope( QgsMesh::Vertex ) );
      context.lastScope()->setVariable( QStringLiteral( "_mesh_vertex_index" ), 2 );
      context.lastScope()->setVariable( QStringLiteral( "_mesh_layer" ), QVariant::fromValue( mMeshLayer ) );

      QgsExpression expression( QStringLiteral( "$vertex_x" ) );
      QCOMPARE( expression.evaluate( &context ).toDouble(), 2500.0 );

      expression = QgsExpression( QStringLiteral( "$vertex_y" ) );
      QCOMPARE( expression.evaluate( &context ).toDouble(), 2500.0 );

      expression = QgsExpression( QStringLiteral( "$vertex_z" ) );
      QCOMPARE( expression.evaluate( &context ).toDouble(), 800.0 );

      expression = QgsExpression( QStringLiteral( "$vertex_index" ) );
      QCOMPARE( expression.evaluate( &context ).toInt(), 2 );

      expression = QgsExpression( QStringLiteral( "$vertex_as_point" ) );
      QVariant out = expression.evaluate( &context );
      QgsGeometry outGeom = out.value<QgsGeometry>();
      QgsGeometry geom( new QgsPoint( 2500, 2500, 800 ) );
      QCOMPARE( geom.equals( outGeom ), true );

      context.appendScope( QgsExpressionContextUtils::meshExpressionScope( QgsMesh::Face ) );
      context.lastScope()->setVariable( QStringLiteral( "_mesh_face_index" ), 2 );
      expression = QgsExpression( QStringLiteral( "$face_area" ) );
      QCOMPARE( expression.evaluate( &context ).toDouble(), 250000 );

      expression = QgsExpression( QStringLiteral( "$face_index" ) );
      QCOMPARE( expression.evaluate( &context ).toInt(), 2 );
    }

    void cleanupTestCase()
    {
      QgsApplication::exitQgis();
    }

    void parsing_data()
    {
      QTest::addColumn<QString>( "string" );
      QTest::addColumn<bool>( "valid" );

      // invalid strings
      QTest::newRow( "empty string" ) << "" << false;
      QTest::newRow( "invalid character" ) << "@" << false;
      QTest::newRow( "invalid column reference" ) << "my col" << false;
      QTest::newRow( "invalid binary operator" ) << "1+" << false;
      QTest::newRow( "invalid function not known no args" ) << "watwat()" << false;
      QTest::newRow( "invalid function not known" ) << "coz(1)" << false;
      QTest::newRow( "invalid operator IN" ) << "n in p" << false;
      QTest::newRow( "empty node list" ) << "1 in ()" << false;
      QTest::newRow( "invalid sqrt params" ) << "sqrt(2,4)" << false;
      QTest::newRow( "special column as function" ) << "$id()" << false;
      QTest::newRow( "unknown special column" ) << "$idx" << false;

      // valid strings
      QTest::newRow( "null" ) << "NULL" << true;
      QTest::newRow( "int literal" ) << "1" << true;
      QTest::newRow( "float literal" ) << "1.23" << true;
      QTest::newRow( "string literal" ) << "'test'" << true;
      QTest::newRow( "column reference" ) << "my_col" << true;
      QTest::newRow( "quoted column" ) << "\"my col\"" << true;
      QTest::newRow( "unary minus" ) << "-(-3)" << true;
      QTest::newRow( "function" ) << "cos(0)" << true;
      QTest::newRow( "function2" ) << "atan2(0,1)" << true;
      QTest::newRow( "operator IN" ) << "n in (a,b)" << true;
      QTest::newRow( "pow" ) << "2 ^ 8" << true;
      QTest::newRow( "$id" ) << "$id + 1" << true;

      QTest::newRow( "arithmetic" ) << "1+2*3" << true;
      QTest::newRow( "logic" ) << "be or not be" << true;

      QTest::newRow( "conditions +1" ) << "case when n then p end" << true;
      QTest::newRow( "conditions +2" ) << "case when n then p else o end" << true;
      QTest::newRow( "conditions +3" ) << "case when n then p when a then b end" << true;
      QTest::newRow( "conditions +4" ) << "case when n then ym when a then b else p end" << true;

      QTest::newRow( "conditions -1" ) << "case end" << false;
      QTest::newRow( "conditions -2" ) << "when n then p" << false;
      QTest::newRow( "conditions -3" ) << "case" << false;
      QTest::newRow( "conditions -4" ) << "case when n p end" << false;
      QTest::newRow( "conditions -5" ) << "case p end" << false;
    }
    void parsing()
    {
      QFETCH( QString, string );
      QFETCH( bool, valid );

      QgsExpression exp( string );

      if ( exp.hasParserError() )
        qDebug() << "Parser error: " << exp.parserErrorString();
      else
        qDebug() << "Parsed string: " << exp.expression();

      QCOMPARE( !exp.hasParserError(), valid );
    }

    void parsing_error_line_column_data()
    {
      QTest::addColumn<QString>( "string" );
      QTest::addColumn<int>( "firstLine" );
      QTest::addColumn<int>( "firstColumn" );
      QTest::addColumn<int>( "lastLine" );
      QTest::addColumn<int>( "lastColumn" );

      // invalid strings
      QTest::newRow( "No close brace" ) << "(" << 1 << 1 << 1 << 2;
      QTest::newRow( "No close brace 2" ) << "to_string(" << 1 << 10 << 1 << 11;
      QTest::newRow( "No close brace 2 - Multiline" ) << "to_string\n(" << 2 << 0 << 2 << 1;
    }

    void parsing_error_line_column()
    {
      QFETCH( QString, string );
      QFETCH( int, firstLine );
      QFETCH( int, firstColumn );
      QFETCH( int, lastLine );
      QFETCH( int, lastColumn );

      QgsExpression exp( string );
      QCOMPARE( exp.hasParserError(), true );
      QCOMPARE( exp.parserErrors().first().firstLine, firstLine );
      QCOMPARE( exp.parserErrors().first().firstColumn, firstColumn );
      QCOMPARE( exp.parserErrors().first().lastLine, lastLine );
      QCOMPARE( exp.parserErrors().first().lastColumn, lastColumn );
    }

    void max_errors()
    {
      QgsExpression e( "wkt_geom&#x9;OBJECTID&#x9;id&#x9;a&#x9;b&#x9;c&#x9;d&#x9;e&#x9;f&#x9;g&#x9;h&#x9;i&#x9;j&#x9;k&#x9;l&#x9;m&#x9;n&#x9;o&#x9;p&#x9;q&#x9;r&#x9;" );
      QVERIFY( e.hasParserError() );
      // want parsing to abort after a maximum of 10 errors
      QCOMPARE( e.parserErrors().count(), 10 );
    }

    void parsing_with_locale()
    {
      // check that parsing of numbers works correctly even when using some other locale

      char *old_locale = setlocale( LC_NUMERIC, nullptr );
      qDebug( "Old locale: %s", old_locale );
      setlocale( LC_NUMERIC, "de_DE.UTF8" );
      char *new_locale = setlocale( LC_NUMERIC, nullptr );
      qDebug( "New locale: %s", new_locale );

      QgsExpression exp( QStringLiteral( "1.23 + 4.56" ) );
      QVERIFY( !exp.hasParserError() );

      setlocale( LC_NUMERIC, "" );

      QVariant v = exp.evaluate();
      QCOMPARE( v.toDouble(), 5.79 );
    }

    void alias_data()
    {
      //test function aliases
      QTest::addColumn<QString>( "string" );
      QTest::addColumn<bool>( "evalError" );
      QTest::addColumn<QString>( "dump" );
      QTest::addColumn<QVariant>( "result" );

      QTest::newRow( "toint alias" ) << "toint(3.2)" << false << "to_int(3.2)" << QVariant( 3 );
      QTest::newRow( "int to double" ) << "toreal(3)" << false << "to_real(3)" << QVariant( 3. );
      QTest::newRow( "int to text" ) << "tostring(6)" << false << "to_string(6)" << QVariant( "6" );
    }

    void alias()
    {
      QFETCH( QString, string );
      QFETCH( bool, evalError );
      QFETCH( QString, dump );
      QFETCH( QVariant, result );

      QgsExpression exp( string );
      QCOMPARE( exp.hasParserError(), false );
      if ( exp.hasParserError() )
        qDebug() << exp.parserErrorString();

      QVariant res = exp.evaluate();
      if ( exp.hasEvalError() )
        qDebug() << exp.evalErrorString();
      if ( res.type() != result.type() )
      {
        qDebug() << "got " << res.typeName() << " instead of " << result.typeName();
      }
      QCOMPARE( exp.hasEvalError(), evalError );
      QCOMPARE( res, result );
      QCOMPARE( exp.dump(), dump );
    }

    void named_parameter_data()
    {
      //test passing named parameters to functions
      QTest::addColumn<QString>( "string" );
      QTest::addColumn<bool>( "parserError" );
      QTest::addColumn<QString>( "dump" );
      QTest::addColumn<QVariant>( "result" );

      QTest::newRow( "unsupported" ) << "min( val1:=1, val2:=2, val3:=3 )" << true << "" << QVariant();
      QTest::newRow( "named params named" ) << "clamp( min:=1, value:=2, max:=3)" << false << "clamp(1, 2, 3)" << QVariant( 2.0 );
      QTest::newRow( "named params unnamed" ) << "clamp(1,2,3)" << false << "clamp(1, 2, 3)" << QVariant( 2.0 );
      QTest::newRow( "named params mixed" ) << "clamp( 1, value:=2, max:=3)" << false << "clamp(1, 2, 3)" << QVariant( 2.0 );
      QTest::newRow( "named params mixed bad" ) << "clamp( 1, value:=2, 3)" << true << "" << QVariant();
      QTest::newRow( "named params mixed 2" ) << "clamp( 1, 2, max:=3)" << false << "clamp(1, 2, 3)" << QVariant( 2.0 );
      QTest::newRow( "named params reordered" ) << "clamp( value := 2, max:=3, min:=1)" << false << "clamp(1, 2, 3)" << QVariant( 2.0 );
      QTest::newRow( "named params mixed case" ) << "clamp( Min:=1, vAlUe:=2,MAX:=3)" << false << "clamp(1, 2, 3)" << QVariant( 2.0 );
      QTest::newRow( "named params expression node" ) << "clamp( min:=1*2, value:=2+2, max:=3+1+2)" << false << "clamp(1 * 2, 2 + 2, 3 + 1 + 2)" << QVariant( 4.0 );
      QTest::newRow( "named params bad name" ) << "clamp( min:=1, x:=2, y:=3)" << true << "" << QVariant();
      QTest::newRow( "named params dupe implied" ) << "clamp( 1, 2, value:= 3, max:=4)" << true << "" << QVariant();
      QTest::newRow( "named params dupe explicit" ) << "clamp( 1, value := 2, value:= 3, max:=4)" << true << "" << QVariant();
      QTest::newRow( "named params dupe explicit 2" ) << "clamp( value:=1, value := 2, max:=4)" << true << "" << QVariant();
      QTest::newRow( "named params non optional omitted" ) << "clamp( min:=1, max:=2)" << true << "" << QVariant();
      QTest::newRow( "optional parameters specified" ) << "wordwrap( 'testxstring', 5, 'x')" << false << "wordwrap('testxstring', 5, 'x')" << QVariant( "test\nstring" );
      QTest::newRow( "optional parameters specified named" ) << "wordwrap( text:='testxstring', length:=5, delimiter:='x')" << false << "wordwrap('testxstring', 5, 'x')" << QVariant( "test\nstring" );
      QTest::newRow( "optional parameters unspecified" ) << "wordwrap( text:='test string', length:=5 )" << false << "wordwrap('test string', 5, '')" << QVariant( "test\nstring" );
      QTest::newRow( "named params dupe explicit 3" ) << "wordwrap( 'test string', 5, length:=6 )" << true << "" << QVariant();
      QTest::newRow( "named params dupe explicit 4" ) << "wordwrap( text:='test string', length:=5, length:=6 )" << true << "" << QVariant();
    }

    void named_parameter()
    {
      QFETCH( QString, string );
      QFETCH( bool, parserError );
      QFETCH( QString, dump );
      QFETCH( QVariant, result );

      QgsExpression exp( string );
      QCOMPARE( exp.hasParserError(), parserError );
      if ( exp.hasParserError() )
      {
        //parser error, so no point continuing testing
        qDebug() << exp.parserErrorString();
        return;
      }

      QgsExpressionContext context;
      QVERIFY( exp.prepare( &context ) );

      QVariant res = exp.evaluate();
      if ( exp.hasEvalError() )
        qDebug() << exp.evalErrorString();
      if ( res.type() != result.type() )
      {
        qDebug() << "got " << res.typeName() << " instead of " << result.typeName();
      }
      QCOMPARE( res, result );
      QCOMPARE( exp.dump(), dump );
    }

    void  represent_attributes()
    {

      QgsVectorLayer layer { QStringLiteral( "Point?field=col1:integer&field=col2:string" ), QStringLiteral( "test_represent_attributes" ), QStringLiteral( "memory" ) };
      QVERIFY( layer.isValid() );
      QgsFeature f1( layer.dataProvider()->fields(), 1 );
      f1.setAttribute( QStringLiteral( "col1" ), 1 );
      f1.setAttribute( QStringLiteral( "col2" ), "test1" );
      QgsFeature f2( layer.dataProvider()->fields(), 2 );
      f2.setAttribute( QStringLiteral( "col1" ), 2 );
      f2.setAttribute( QStringLiteral( "col2" ), "test2" );
      layer.dataProvider()->addFeatures( QgsFeatureList() << f1 << f2 );

      QVariantMap config;
      QVariantMap map;
      map.insert( QStringLiteral( "one" ), QStringLiteral( "1" ) );
      map.insert( QStringLiteral( "two" ), QStringLiteral( "2" ) );

      config.insert( QStringLiteral( "map" ), map );
      layer.setEditorWidgetSetup( 0, QgsEditorWidgetSetup( QStringLiteral( "ValueMap" ), config ) );

      QgsExpressionContext context( { QgsExpressionContextUtils::layerScope( &layer ) } );
      context.setFeature( f2 );
      QgsExpression expression( "represent_attributes()" );

      if ( expression.hasParserError() )
        qDebug() << expression.parserErrorString();
      QVERIFY( !expression.hasParserError() );

      expression.prepare( &context );

      QVariantMap result { expression.evaluate( &context ).toMap() };

      QCOMPARE( result.value( QStringLiteral( "col1" ) ).toString(), QStringLiteral( "two" ) );
      QCOMPARE( result.value( QStringLiteral( "col2" ) ).toString(), QStringLiteral( "test2" ) );

      QgsExpressionContext context2( { QgsExpressionContextUtils::layerScope( &layer ) } );
      context2.setFeature( f2 );
      expression = QgsExpression( "represent_attributes($currentfeature)" );

      result = expression.evaluate( &context2 ).toMap();

      QVERIFY( !expression.hasEvalError() );

      QCOMPARE( result.value( QStringLiteral( "col1" ) ).toString(), QStringLiteral( "two" ) );
      QCOMPARE( result.value( QStringLiteral( "col2" ) ).toString(), QStringLiteral( "test2" ) );

      QgsProject::instance()->addMapLayer( &layer, false, false );
      QgsExpressionContext context3;
      context3.setFeature( f2 );
      expression = QgsExpression( "represent_attributes('test_represent_attributes', $currentfeature)" );

      result = expression.evaluate( &context3 ).toMap();

      QVERIFY( !expression.hasEvalError() );

      QCOMPARE( result.value( QStringLiteral( "col1" ) ).toString(), QStringLiteral( "two" ) );
      QCOMPARE( result.value( QStringLiteral( "col2" ) ).toString(), QStringLiteral( "test2" ) );

      // Test the cached value
      QCOMPARE( context3.cachedValue( QStringLiteral( "repvalfcnval:%1:%2:%3" ).arg( layer.id(), QStringLiteral( "col1" ), QStringLiteral( "2" ) ) ).toString(),  QStringLiteral( "two" ) );

      // Test errors
      QgsProject::instance()->removeMapLayer( layer.id() );
      expression = QgsExpression( "represent_attributes('test_represent_attributes', $currentfeature)" );
      QgsExpressionContext context4;
      result = expression.evaluate( &context4 ).toMap();
      QVERIFY( expression.hasEvalError() );

    };

    void represent_value()
    {
      QVariantMap config;
      QVariantMap map;
      map.insert( QStringLiteral( "one" ), QStringLiteral( "1" ) );
      map.insert( QStringLiteral( "two" ), QStringLiteral( "2" ) );
      map.insert( QStringLiteral( "three" ), QStringLiteral( "3" ) );

      config.insert( QStringLiteral( "map" ), map );
      mPointsLayer->setEditorWidgetSetup( 3, QgsEditorWidgetSetup( QStringLiteral( "ValueMap" ), config ) );

      // Usage on a value map
      QgsExpressionContext context( QgsExpressionContextUtils::globalProjectLayerScopes( mPointsLayer ) );
      QgsExpression expression( "represent_value(\"Pilots\", 'Pilots')" );
      if ( expression.hasParserError() )
        qDebug() << expression.parserErrorString();
      QVERIFY( !expression.hasParserError() );
      if ( expression.hasEvalError() )
        qDebug() << expression.evalErrorString();
      QVERIFY( !expression.hasEvalError() );
      expression.prepare( &context );

      QgsFeature feature;
      mPointsLayer->getFeatures( QgsFeatureRequest().setFilterExpression( "Pilots = 1" ) ).nextFeature( feature );
      context.setFeature( feature );
      QCOMPARE( expression.evaluate( &context ).toString(), QStringLiteral( "one" ) );

      // Usage on a simple string
      QgsExpression expression2( "represent_value(\"Class\", 'Class')" );
      if ( expression2.hasParserError() )
        qDebug() << expression2.parserErrorString();
      QVERIFY( !expression2.hasParserError() );
      if ( expression2.hasEvalError() )
        qDebug() << expression2.evalErrorString();
      QVERIFY( !expression2.hasEvalError() );
      expression2.prepare( &context );
      mPointsLayer->getFeatures( QgsFeatureRequest().setFilterExpression( "Class = 'Jet'" ) ).nextFeature( feature );
      context.setFeature( feature );
      QCOMPARE( expression2.evaluate( &context ).toString(), QStringLiteral( "Jet" ) );

      // Test with implicit field name discovery
      QgsExpression expression3( "represent_value(\"Pilots\")" );
      if ( expression3.hasParserError() )
        qDebug() << expression.parserErrorString();
      QVERIFY( !expression3.hasParserError() );
      if ( expression3.hasEvalError() )
        qDebug() << expression3.evalErrorString();
      QVERIFY( !expression3.hasEvalError() );

      mPointsLayer->getFeatures( QgsFeatureRequest().setFilterExpression( "Pilots = 1" ) ).nextFeature( feature );
      context.setFeature( feature );

      QCOMPARE( expression.evaluate( &context ).toString(), QStringLiteral( "one" ) );
      expression3.prepare( &context );
      QCOMPARE( expression.evaluate( &context ).toString(), QStringLiteral( "one" ) );

      QgsExpression expression4( "represent_value('Class')" );
      expression4.evaluate();
      if ( expression4.hasParserError() )
        qDebug() << expression4.parserErrorString();
      QVERIFY( !expression4.hasParserError() );
      if ( expression4.hasEvalError() )
        qDebug() << expression4.evalErrorString();
      QVERIFY( expression4.hasEvalError() );

      expression4.prepare( &context );
      if ( expression4.hasParserError() )
        qDebug() << expression4.parserErrorString();
      QVERIFY( !expression4.hasParserError() );
      if ( expression4.hasEvalError() )
        qDebug() << expression4.evalErrorString();
      QVERIFY( expression4.hasEvalError() );
    }

    void fieldsButNoFeature()
    {
      // test evaluating an expression with fields in the context but no feature
      QgsExpressionContext context;
      QgsExpressionContextScope *scope = new QgsExpressionContextScope();

      QgsFields fields;
      fields.append( QgsField( QStringLiteral( "x" ) ) );
      fields.append( QgsField( QStringLiteral( "y" ) ) );
      fields.append( QgsField( QStringLiteral( "z" ) ) );
      scope->setFields( fields );
      context.appendScope( scope );

      // doesn't exist
      QgsExpression expression( "\"a\"" );
      QVERIFY( !expression.hasParserError() );
      QVERIFY( !expression.evaluate( &context ).isValid() );
      QVERIFY( expression.hasEvalError() );
      QCOMPARE( expression.evalErrorString(), QStringLiteral( "Field 'a' not found" ) );
      expression = QgsExpression( "\"x\"" );
      QVERIFY( !expression.hasParserError() );
      QVERIFY( !expression.evaluate( &context ).isValid() );
      QVERIFY( expression.hasEvalError() );
      QCOMPARE( expression.evalErrorString(), QStringLiteral( "No feature available for field 'x' evaluation" ) );
      expression = QgsExpression( "\"y\"" );
      QVERIFY( !expression.hasParserError() );
      QVERIFY( !expression.evaluate( &context ).isValid() );
      QVERIFY( expression.hasEvalError() );
      QCOMPARE( expression.evalErrorString(), QStringLiteral( "No feature available for field 'y' evaluation" ) );

      QgsFeature f( fields );
      f.setValid( true );
      f.setAttributes( QgsAttributes() << 1 << 2 << 3 );
      scope->setFeature( f );
      expression = QgsExpression( "\"z\"" );
      QVERIFY( !expression.hasParserError() );
      QCOMPARE( expression.evaluate( &context ).toInt(), 3 );
      QVERIFY( !expression.hasEvalError() );
    }

    void evaluation_data()
    {
      QTest::addColumn<QString>( "string" );
      QTest::addColumn<bool>( "evalError" );
      QTest::addColumn<QVariant>( "result" );

      // literal evaluation
      QTest::newRow( "literal null" ) << "NULL" << false << QVariant();
      QTest::newRow( "literal int" ) << "123" << false << QVariant( 123 );
      QTest::newRow( "literal int64" ) << "1234567890123456789" << false << QVariant( qlonglong( 1234567890123456789 ) );
      QTest::newRow( "literal double" ) << "1.2" << false << QVariant( 1.2 );
      QTest::newRow( "literal text" ) << "'hello'" << false << QVariant( "hello" );
      QTest::newRow( "literal double" ) << ".000001" << false << QVariant( 0.000001 );
      QTest::newRow( "literal double" ) << "1.0e-6" << false << QVariant( 0.000001 );
      QTest::newRow( "literal double" ) << "1e-6" << false << QVariant( 0.000001 );
      QTest::newRow( "literal FALSE" ) << "FALSE" << false << QVariant( false );
      QTest::newRow( "literal TRUE" ) << "TRUE" << false << QVariant( true );

      // unary minus
      QTest::newRow( "unary minus double" ) << "-1.3" << false << QVariant( -1.3 );
      QTest::newRow( "unary minus int" ) << "-1" << false << QVariant( -1 );
      QTest::newRow( "unary minus text" ) << "-'hello'" << true << QVariant();
      QTest::newRow( "unary minus null" ) << "-null" << true << QVariant();

      // arithmetic
      QTest::newRow( "plus int" ) << "1+3" << false << QVariant( 4 );
      QTest::newRow( "plus double" ) << "1+1.3" << false << QVariant( 2.3 );
      QTest::newRow( "plus with null" ) << "null+3" << false << QVariant();
      QTest::newRow( "plus invalid" ) << "1+'foo'" << true << QVariant();

      QTest::newRow( "minus int" ) << "1-3" << false << QVariant( -2 );
      QTest::newRow( "minus nan" ) << "1-'nan'" << true << QVariant();
      QTest::newRow( "minus inf" ) << "1-'inf'" << true << QVariant();
      QTest::newRow( "mul int" ) << "8*7" << false << QVariant( 56 );
      QTest::newRow( "div int" ) << "5/2" << false << QVariant( 2.5 );
      QTest::newRow( "mod int" ) << "20%6" << false << QVariant( 2 );
      QTest::newRow( "minus double" ) << "5.2-3.1" << false << QVariant( 2.1 );
      QTest::newRow( "mul double" ) << "2.1*5" << false << QVariant( 10.5 );
      QTest::newRow( "div double" ) << "11.0/2" << false << QVariant( 5.5 );
      QTest::newRow( "mod double" ) << "6.1 % 2.5" << false << QVariant( 1.1 );
      QTest::newRow( "pow" ) << "2^8" << false << QVariant( 256. );
      QTest::newRow( "division by zero" ) << "1/0" << false << QVariant();
      QTest::newRow( "division by zero" ) << "1.0/0.0" << false << QVariant();
      QTest::newRow( "int division" ) << "5//2" << false << QVariant( 2 );
      QTest::newRow( "int division with doubles" ) << "5.0//2.0" << false << QVariant( 2 );
      QTest::newRow( "negative int division" ) << "-5//2" << false << QVariant( -3 );
      QTest::newRow( "negative int division with doubles" ) << "-5.0//2.0" << false << QVariant( -3 );
      QTest::newRow( "int division by zero" ) << "1//0" << false << QVariant();
      QTest::newRow( "int division by zero with floats" ) << "1.0//0.0" << false << QVariant();

      // comparison
      QTest::newRow( "eq int" ) << "1+1 = 2" << false << QVariant( 1 );
      QTest::newRow( "eq double" ) << "3.2 = 2.2+1" << false << QVariant( 1 );
      QTest::newRow( "eq string" ) << "'a' = 'b'" << false << QVariant( 0 );
      QTest::newRow( "eq null" ) << "2 = null" << false << QVariant();
      QTest::newRow( "eq mixed" ) << "'a' = 1" << false << QVariant( 0 );
      QTest::newRow( "ne int 1" ) << "3 != 4" << false << QVariant( 1 );
      QTest::newRow( "ne int 2" ) << "3 != 3" << false << QVariant( 0 );
      QTest::newRow( "lt int 1" ) << "3 < 4" << false << QVariant( 1 );
      QTest::newRow( "lt int 2" ) << "3 < 3" << false << QVariant( 0 );
      QTest::newRow( "gt int 1" ) << "3 > 4" << false << QVariant( 0 );
      QTest::newRow( "gt int 2" ) << "3 > 3" << false << QVariant( 0 );
      QTest::newRow( "le int 1" ) << "3 <= 4" << false << QVariant( 1 );
      QTest::newRow( "le int 2" ) << "3 <= 3" << false << QVariant( 1 );
      QTest::newRow( "ge int 1" ) << "3 >= 4" << false << QVariant( 0 );
      QTest::newRow( "ge int 2" ) << "3 >= 3" << false << QVariant( 1 );
      QTest::newRow( "lt text 1" ) << "'bar' < 'foo'" << false << QVariant( 1 );
      QTest::newRow( "lt text 2" ) << "'foo' < 'bar'" << false << QVariant( 0 );
      QTest::newRow( "'nan'='nan'" ) << "'nan'='nan'" << false << QVariant( 1 );
      QTest::newRow( "'nan'='x'" ) << "'nan'='x'" << false << QVariant( 0 );
      QTest::newRow( "'inf'='inf'" ) << "'inf'='inf'" << false << QVariant( 1 );
      QTest::newRow( "'inf'='x'" ) << "'inf'='x'" << false << QVariant( 0 );
      QTest::newRow( "'1.1'='1.1'" ) << "'1.1'='1.1'" << false << QVariant( 1 );
      QTest::newRow( "'1.1'!='1.1'" ) << "'1.1'!='1.1'" << false << QVariant( 0 );
      QTest::newRow( "'1.1'='1.10'" ) << "'1.1'='1.10'" << false << QVariant( 0 );
      QTest::newRow( "'1.1'!='1.10'" ) << "'1.1'!='1.10'" << false << QVariant( 1 );
      QTest::newRow( "1.1=1.10" ) << "1.1=1.10" << false << QVariant( 1 );
      QTest::newRow( "1.1 != 1.10" ) << "1.1 != 1.10" << false << QVariant( 0 );
      QTest::newRow( "'1.1'=1.1" ) << "'1.1'=1.1" << false << QVariant( 1 );
      QTest::newRow( "'1.10'=1.1" ) << "'1.10'=1.1" << false << QVariant( 1 );
      QTest::newRow( "1.1='1.10'" ) << "1.1='1.10'" << false << QVariant( 1 );
      QTest::newRow( "'1.1'='1.10000'" ) << "'1.1'='1.10000'" << false << QVariant( 0 );
      QTest::newRow( "'1E-23'='1E-23'" ) << "'1E-23'='1E-23'" << false << QVariant( 1 );
      QTest::newRow( "'1E-23'!='1E-23'" ) << "'1E-23'!='1E-23'" << false << QVariant( 0 );
      QTest::newRow( "'1E-23'='2E-23'" ) << "'1E-23'='2E-23'" << false << QVariant( 0 );
      QTest::newRow( "'1E-23'!='2E-23'" ) << "'1E-23'!='2E-23'" << false << QVariant( 1 );
      QTest::newRow( "to_interval('1 minute') < to_interval('20 days')" ) << "to_interval('1 minute') < to_interval('20 days')" << false << QVariant( 1 );
      QTest::newRow( "to_interval('1 minute') > to_interval('20 days')" ) << "to_interval('1 minute') > to_interval('20 days')" << false << QVariant( 0 );
      QTest::newRow( "to_interval('1 minute') = to_interval('20 days')" ) << "to_interval('1 minute') = to_interval('20 days')" << false << QVariant( 0 );
      QTest::newRow( "to_interval('1 minute') != to_interval('20 days')" ) << "to_interval('1 minute') != to_interval('20 days')" << false << QVariant( 1 );
      QTest::newRow( "to_interval('1 minute') = to_interval('60 seconds')" ) << "to_interval('1 minute') = to_interval('60 seconds')" << false << QVariant( 1 );
      QTest::newRow( "make_date(2010,9,8) < make_date(2010,9,9)" ) << "make_date(2010,9,8) < make_date(2010,9,9)" << false << QVariant( 1 );
      QTest::newRow( "make_date(2010,9,8) > make_date(2010,9,9)" ) << "make_date(2010,9,8) > make_date(2010,9,9)" << false << QVariant( 0 );
      QTest::newRow( "make_date(2010,9,9) > make_date(2010,9,8)" ) << "make_date(2010,9,9) > make_date(2010,9,8)" << false << QVariant( 1 );
      QTest::newRow( "make_date(2010,9,9) < make_date(2010,9,8)" ) << "make_date(2010,9,9) < make_date(2010,9,8)" << false << QVariant( 0 );
      QTest::newRow( "make_date(2010,9,8) = make_date(2010,9,8)" ) << "make_date(2010,9,8) = make_date(2010,9,8)" << false << QVariant( 1 );
      QTest::newRow( "make_date(2010,9,8) = make_date(2010,9,9)" ) << "make_date(2010,9,8) = make_date(2010,9,9)" << false << QVariant( 0 );
      QTest::newRow( "make_date(2010,9,8) != make_date(2010,9,9)" ) << "make_date(2010,9,8) != make_date(2010,9,9)" << false << QVariant( 1 );
      QTest::newRow( "make_date(2010,9,8) != make_date(2010,9,8)" ) << "make_date(2010,9,8) != make_date(2010,9,8)" << false << QVariant( 0 );
      QTest::newRow( "make_time(12,9,8) < make_time(12,9,9)" ) << "make_time(12,9,8) < make_time(12,9,9)" << false << QVariant( 1 );
      QTest::newRow( "make_time(12,9,8) > make_time(12,9,9)" ) << "make_time(12,9,8) > make_time(12,9,9)" << false << QVariant( 0 );
      QTest::newRow( "make_time(12,9,9) > make_time(12,9,8)" ) << "make_time(12,9,9) > make_time(12,9,8)" << false << QVariant( 1 );
      QTest::newRow( "make_time(12,9,9) < make_time(12,9,8)" ) << "make_time(12,9,9) < make_time(12,9,8)" << false << QVariant( 0 );
      QTest::newRow( "make_time(12,9,8) = make_time(12,9,8)" ) << "make_time(12,9,8) = make_time(12,9,8)" << false << QVariant( 1 );
      QTest::newRow( "make_time(12,9,8) = make_time(12,9,9)" ) << "make_time(12,9,8) = make_time(12,9,9)" << false << QVariant( 0 );
      QTest::newRow( "make_time(12,9,8) != make_time(12,9,9)" ) << "make_time(12,9,8) != make_time(12,9,9)" << false << QVariant( 1 );
      QTest::newRow( "make_time(12,9,8) != make_time(12,9,8)" ) << "make_time(12,9,8) != make_time(12,9,8)" << false << QVariant( 0 );
      QTest::newRow( "make_datetime(2012,3,4,12,9,8) < make_datetime(2012,3,4,12,9,9)" ) << "make_datetime(2012,3,4,12,9,8) < make_datetime(2012,3,4,12,9,9)" << false << QVariant( 1 );
      QTest::newRow( "make_datetime(2012,3,4,12,9,8) > make_datetime(2012,3,4,12,9,9)" ) << "make_datetime(2012,3,4,12,9,8) > make_datetime(2012,3,4,12,9,9)" << false << QVariant( 0 );
      QTest::newRow( "make_datetime(2012,3,4,12,9,9) > make_datetime(2012,3,4,12,9,8)" ) << "make_datetime(2012,3,4,12,9,9) > make_datetime(2012,3,4,12,9,8)" << false << QVariant( 1 );
      QTest::newRow( "make_datetime(2012,3,4,12,9,9) < make_datetime(2012,3,4,12,9,8)" ) << "make_datetime(2012,3,4,12,9,9) < make_datetime(2012,3,4,12,9,8)" << false << QVariant( 0 );
      QTest::newRow( "make_datetime(2012,3,4,12,9,8) = make_datetime(2012,3,4,12,9,8)" ) << "make_datetime(2012,3,4,12,9,8) = make_datetime(2012,3,4,12,9,8)" << false << QVariant( 1 );
      QTest::newRow( "make_datetime(2012,3,4,12,9,8) = make_datetime(2012,3,4,12,9,9)" ) << "make_datetime(2012,3,4,12,9,8) = make_datetime(2012,3,4,12,9,9)" << false << QVariant( 0 );
      QTest::newRow( "make_datetime(2012,3,4,12,9,8) != make_datetime(2012,3,4,12,9,9)" ) << "make_datetime(2012,3,4,12,9,8) != make_datetime(2012,3,4,12,9,9)" << false << QVariant( 1 );
      QTest::newRow( "make_datetime(2012,3,4,12,9,8) != make_datetime(2012,3,4,12,9,8)" ) << "make_datetime(2012,3,4,12,9,8) != make_datetime(2012,3,4,12,9,8)" << false << QVariant( 0 );

      // is, is not
      QTest::newRow( "is null,null" ) << "null is null" << false << QVariant( 1 );
      QTest::newRow( "is not null,null" ) << "null is not null" << false << QVariant( 0 );
      QTest::newRow( "is null" ) << "1 is null" << false << QVariant( 0 );
      QTest::newRow( "is not null" ) << "1 is not null" << false << QVariant( 1 );
      QTest::newRow( "is int" ) << "1 is 1" << false << QVariant( 1 );
      QTest::newRow( "is not int" ) << "1 is not 1" << false << QVariant( 0 );
      QTest::newRow( "is text" ) << "'x' is 'y'" << false << QVariant( 0 );
      QTest::newRow( "is not text" ) << "'x' is not 'y'" << false << QVariant( 1 );
      QTest::newRow( "'1.1' is '1.10'" ) << "'1.1' is '1.10'" << false << QVariant( 0 );
      QTest::newRow( "'1.1' is '1.10000'" ) << "'1.1' is '1.10000'" << false << QVariant( 0 );
      QTest::newRow( "1.1 is '1.10'" ) << "1.1 is '1.10'" << false << QVariant( 1 );
      QTest::newRow( "'1.10' is 1.1" ) << "'1.10' is 1.1" << false << QVariant( 1 );

      //  logical
      QTest::newRow( "T or F" ) << "1=1 or 2=3" << false << QVariant( 1 );
      QTest::newRow( "F or F" ) << "1=2 or 2=3" << false << QVariant( 0 );
      QTest::newRow( "T and F" ) << "1=1 and 2=3" << false << QVariant( 0 );
      QTest::newRow( "T and T" ) << "1=1 and 2=2" << false << QVariant( 1 );
      QTest::newRow( "not T" ) << "not 1=1" << false << QVariant( 0 );
      QTest::newRow( "not F" ) << "not 2=3" << false << QVariant( 1 );
      QTest::newRow( "null" ) << "null=1" << false << QVariant();
      QTest::newRow( "U or F" ) << "null=1 or 2=3" << false << QVariant();
      QTest::newRow( "U and F" ) << "null=1 and 2=3" << false << QVariant( 0 );
      QTest::newRow( "invalid and" ) << "'foo' and 2=3" << true << QVariant();
      QTest::newRow( "invalid or" ) << "'foo' or 2=3" << true << QVariant();
      QTest::newRow( "invalid not" ) << "not 'foo'" << true << QVariant();

      // in, not in
      QTest::newRow( "in 1" ) << "1 in (1,2,3)" << false << QVariant( 1 );
      QTest::newRow( "in 2" ) << "1 in (1,null,3)" << false << QVariant( 1 );
      QTest::newRow( "in 3" ) << "1 in (null,2,3)" << false << QVariant();
      QTest::newRow( "in 4" ) << "null in (1,2,3)" << false << QVariant();
      QTest::newRow( "in 5" ) << "'a' in (1,2,3)" << false << QVariant( 0 );
      QTest::newRow( "in 6" ) << "'a' in (1,'a',3)" << false << QVariant( 1 );
      QTest::newRow( "in 7" ) << "'b' in (1,'a',3)" << false << QVariant( 0 );
      QTest::newRow( "in 8" ) << "1.2 in (1,2,3)" << false << QVariant( 0 );
      QTest::newRow( "in 9" ) << "'010080383000187224' in ('010080383000187219','010080383000187218','010080383000187223')" << false << QVariant( 0 );
      QTest::newRow( "in 10" ) << "'010080383000187219' in ('010080383000187219','010080383000187218','010080383000187223')" << false << QVariant( 1 );
      QTest::newRow( "in 11" ) << "'010080383000187218' in ('010080383000187219','010080383000187218','010080383000187223')" << false << QVariant( 1 );
      QTest::newRow( "in 12" ) << "'010080383000187223' in ('010080383000187219','010080383000187218','010080383000187223')" << false << QVariant( 1 );
      QTest::newRow( "not in 1" ) << "1 not in (1,2,3)" << false << QVariant( 0 );
      QTest::newRow( "not in 2" ) << "1 not in (1,null,3)" << false << QVariant( 0 );
      QTest::newRow( "not in 3" ) << "1 not in (null,2,3)" << false << QVariant();
      QTest::newRow( "not in 4" ) << "null not in (1,2,3)" << false << QVariant();
      QTest::newRow( "not in 5" ) << "'a' not in (1,2,3)" << false << QVariant( 1 );
      QTest::newRow( "not in 6" ) << "'a' not in (1,'a',3)" << false << QVariant( 0 );
      QTest::newRow( "not in 7" ) << "'b' not in (1,'a',3)" << false << QVariant( 1 );
      QTest::newRow( "not in 8" ) << "1.2 not in (1,2,3)" << false << QVariant( 1 );
      QTest::newRow( "not in 9" ) << "'010080383000187224' not in ('010080383000187219','010080383000187218','010080383000187223')" << false << QVariant( 1 );
      QTest::newRow( "not in 10" ) << "'010080383000187219' not in ('010080383000187219','010080383000187218','010080383000187223')" << false << QVariant( 0 );
      QTest::newRow( "not in 11" ) << "'010080383000187218' not in ('010080383000187219','010080383000187218','010080383000187223')" << false << QVariant( 0 );
      QTest::newRow( "not in 12" ) << "'010080383000187223' not in ('010080383000187219','010080383000187218','010080383000187223')" << false << QVariant( 0 );

      // regexp, like
      QTest::newRow( "like 1" ) << "'hello' like '%ll_'" << false << QVariant( 1 );
      QTest::newRow( "like 2" ) << "'hello' like '_el%'" << false << QVariant( 1 );
      QTest::newRow( "like 3" ) << "'hello' like 'lo'" << false << QVariant( 0 );
      QTest::newRow( "like 4" ) << "'hello' like '%LO'" << false << QVariant( 0 );
      QTest::newRow( "like 5" ) << "'QGIS' like '%G%'" << false << QVariant( 1 );
      QTest::newRow( "like 6" ) << "'[testing]' like '[testing%'" << false << QVariant( 1 );
      QTest::newRow( "ilike" ) << "'hello' ilike '%LO'" << false << QVariant( 1 );
      QTest::newRow( "ilike with dot" ) << "'QGIS .123' ilike 'qgis .123'" << false << QVariant( 1 );
      // the \\\\ is like \\ in the interface
      QTest::newRow( "like escape 1" ) << "'1%' like '1\\\\%'" << false << QVariant( 1 );
      QTest::newRow( "like escape 2" ) << "'1_' like '1\\\\%'" << false << QVariant( 0 );
      QTest::newRow( "regexp 1" ) << "'hello' ~ 'll'" << false << QVariant( 1 );
      QTest::newRow( "regexp 2" ) << "'hello' ~ '^ll'" << false << QVariant( 0 );
      QTest::newRow( "regexp 3" ) << "'hello' ~ 'llo$'" << false << QVariant( 1 );

      // concatenation
      QTest::newRow( "concat with plus" ) << "'a' + 'b'" << false << QVariant( "ab" );
      QTest::newRow( "concat" ) << "'a' || 'b'" << false << QVariant( "ab" );
      QTest::newRow( "concat with int" ) << "'a' || 1" << false << QVariant( "a1" );
      QTest::newRow( "concat with int" ) << "2 || 'b'" << false << QVariant( "2b" );
      QTest::newRow( "concat with null" ) << "'a' || null" << false << QVariant();
      QTest::newRow( "concat numbers" ) << "1 || 2" << false << QVariant( "12" );

      // math functions
      QTest::newRow( "pi" ) << "pi()" << false << QVariant( M_PI );
      QTest::newRow( "sqrt" ) << "sqrt(16)" << false << QVariant( 4. );
      QTest::newRow( "sqrt" ) << "sqrt(value:=16)" << false << QVariant( 4. );
      QTest::newRow( "abs(0.1)" ) << "abs(0.1)" << false << QVariant( 0.1 );
      QTest::newRow( "abs(0)" ) << "abs(0)" << false << QVariant( 0. );
      QTest::newRow( "abs( value:=-0.1)" ) << "abs(value:=-0.1)" << false << QVariant( 0.1 );
      QTest::newRow( "invalid sqrt value" ) << "sqrt('a')" << true << QVariant();
      QTest::newRow( "degrees to radians" ) << "toint(radians(degrees:=45)*1000000)" << false << QVariant( 785398 ); // sorry for the nasty hack to work around floating point comparison problems
      QTest::newRow( "radians to degrees" ) << "toint(degrees(radians:=2)*1000)" << false << QVariant( 114592 );
      QTest::newRow( "sin 0" ) << "sin(angle:=0)" << false << QVariant( 0. );
      QTest::newRow( "cos 0" ) << "cos(angle:=0)" << false << QVariant( 1. );
      QTest::newRow( "tan 0" ) << "tan(angle:=0)" << false << QVariant( 0. );
      QTest::newRow( "asin 0" ) << "asin(value:=0)" << false << QVariant( 0. );
      QTest::newRow( "acos 1" ) << "acos(value:=1)" << false << QVariant( 0. );
      QTest::newRow( "atan 0" ) << "atan(value:=0)" << false << QVariant( 0. );
      QTest::newRow( "atan2(0,1)" ) << "atan2(0,1)" << false << QVariant( 0. );
      QTest::newRow( "atan2(1,0)" ) << "atan2(dx:=1,dy:=0)" << false << QVariant( M_PI / 2 );
      QTest::newRow( "exp(0)" ) << "exp(0)" << false << QVariant( 1. );
      QTest::newRow( "exp(1)" ) << "exp(value:=1)" << false << QVariant( exp( 1. ) );
      QTest::newRow( "ln(0)" ) << "ln(0)" << false << QVariant();
      QTest::newRow( "log10(-1)" ) << "log10(-1)" << false << QVariant();
      QTest::newRow( "ln(1)" ) << "ln(value:=1)" << false << QVariant( log( 1. ) );
      QTest::newRow( "log10(100)" ) << "log10(100)" << false << QVariant( 2. );
      QTest::newRow( "log(2,32)" ) << "log(2,32)" << false << QVariant( 5. );
      QTest::newRow( "log(10,1000)" ) << "log(base:=10,value:=1000)" << false << QVariant( 3. );
      QTest::newRow( "log(-2,32)" ) << "log(-2,32)" << false << QVariant();
      QTest::newRow( "log(2,-32)" ) << "log(2,-32)" << false << QVariant();
      QTest::newRow( "log(0.5,32)" ) << "log(0.5,32)" << false << QVariant( -5. );
      QTest::newRow( "round(1234.557,2) - round up" ) << "round(1234.557,2)" << false << QVariant( 1234.56 );
      QTest::newRow( "round(1234.554,2) - round down" ) << "round(1234.554,2)" << false << QVariant( 1234.55 );
      QTest::newRow( "round(1234.6) - round up to int" ) << "round(1234.6)" << false << QVariant( 1235 );
      QTest::newRow( "round(1234.4) - round down to int" ) << "round(1234.4)" << false << QVariant( 1234 );
      QTest::newRow( "round('1234.434', 1) - round string down to 1 decimal" ) << "round('1234.434', 1)" << false << QVariant( 1234.4 );
      QTest::newRow( "round('1234.434') - round string down to int" ) << "round('1234.434')" << false << QVariant( 1234 );
      QTest::newRow( "round('not number') - round not a number" ) << "round('not number')" << true << QVariant();
      QTest::newRow( "max(1)" ) << "max(1)" << false << QVariant( 1. );
      QTest::newRow( "max(1,3.5,-2.1)" ) << "max(1,3.5,-2.1)" << false << QVariant( 3.5 );
      QTest::newRow( "max(3.5,-2.1,1)" ) << "max(3.5,-2.1,1)" << false << QVariant( 3.5 );
      QTest::newRow( "max with null value" ) << "max(1,3.5,null)" << false << QVariant( 3.5 );
      QTest::newRow( "max with null value first" ) << "max(null,-3.5,2)" << false << QVariant( 2. );
      QTest::newRow( "max with no params" ) << "max()" << false << QVariant( QVariant::Double );
      QTest::newRow( "max with only null value" ) << "max(null)" << false << QVariant( QVariant::Double );
      QTest::newRow( "min(-1.5)" ) << "min(-1.5)" << false << QVariant( -1.5 );
      QTest::newRow( "min(-16.6,3.5,-2.1)" ) << "min(-16.6,3.5,-2.1)" << false << QVariant( -16.6 );
      QTest::newRow( "min(5,3.5,-2.1)" ) << "min(5,3.5,-2.1)" << false << QVariant( -2.1 );
      QTest::newRow( "min with null value" ) << "min(5,null,-2.1)" << false << QVariant( -2.1 );
      QTest::newRow( "min with null value first" ) << "min(null,3.2,6.5)" << false << QVariant( 3.2 );
      QTest::newRow( "min with no params" ) << "min()" << false << QVariant( QVariant::Double );
      QTest::newRow( "min with only null value" ) << "min(null)" << false << QVariant( QVariant::Double );
      QTest::newRow( "clamp(-2,1,5)" ) << "clamp(-2,1,5)" << false << QVariant( 1.0 );
      QTest::newRow( "clamp(min:=-2,value:=1,max:=5)" ) << "clamp(min:=-2,value:=1,max:=5)" << false << QVariant( 1.0 );
      QTest::newRow( "clamp(-2,-10,5)" ) << "clamp(-2,-10,5)" << false << QVariant( -2.0 );
      QTest::newRow( "clamp(-2,100,5)" ) << "clamp(-2,100,5)" << false << QVariant( 5.0 );
      QTest::newRow( "floor(4.9)" ) << "floor(4.9)" << false << QVariant( 4. );
      QTest::newRow( "floor(-4.9)" ) << "floor(-4.9)" << false << QVariant( -5. );
      QTest::newRow( "ceil(4.9)" ) << "ceil(4.9)" << false << QVariant( 5. );
      QTest::newRow( "ceil(-4.9)" ) << "ceil(-4.9)" << false << QVariant( -4. );
      QTest::newRow( "scale_linear(0.5,0,1,0,1)" ) << "scale_linear(0.5,0,1,0,1)" << false << QVariant( 0.5 );
      QTest::newRow( "scale_linear(0,0,10,100,200)" ) << "scale_linear(0,0,10,100,200)" << false << QVariant( 100. );
      QTest::newRow( "scale_linear(5,0,10,100,200)" ) << "scale_linear(5,0,10,100,200)" << false << QVariant( 150. );
      QTest::newRow( "scale_linear(10,0,10,100,200)" ) << "scale_linear(10,0,10,100,200)" << false << QVariant( 200. );
      QTest::newRow( "scale_linear(-1,0,10,100,200)" ) << "scale_linear(-1,0,10,100,200)" << false << QVariant( 100. );
      QTest::newRow( "scale_linear(11,0,10,100,200)" ) << "scale_linear(11,0,10,100,200)" << false << QVariant( 200. );

      QTest::newRow( "scale_exp(0.5,0,1,0,1,2)" ) << "scale_exp(0.5,0,1,0,1,2)" << false << QVariant( 0.25 );
      QTest::newRow( "scale_exp(0,0,10,100,200,2)" ) << "scale_exp(0,0,10,100,200,2)" << false << QVariant( 100. );
      QTest::newRow( "scale_exp(5,0,10,100,200,2)" ) << "scale_exp(5,0,10,100,200,2)" << false << QVariant( 125. );
      QTest::newRow( "scale_exp(10,0,10,100,200,0.5)" ) << "scale_exp(10,0,10,100,200,0.5)" << false << QVariant( 200. );
      QTest::newRow( "scale_exp(-1,0,10,100,200,0.5)" ) << "scale_exp(-1,0,10,100,200,0.5)" << false << QVariant( 100. );
      QTest::newRow( "scale_exp(4,0,9,0,90,0.5)" ) << "scale_exp(4,0,9,0,90,0.5)" << false << QVariant( 60. );

      // cast functions
      QTest::newRow( "double to int" ) << "toint(3.2)" << false << QVariant( 3 );
      QTest::newRow( "text to int" ) << "toint('53')" << false << QVariant( 53 );
      QTest::newRow( "null to int" ) << "toint(null)" << false << QVariant();
      QTest::newRow( "int to double" ) << "toreal(3)" << false << QVariant( 3. );
      QTest::newRow( "text to double" ) << "toreal('53.1')" << false << QVariant( 53.1 );
      QTest::newRow( "null to double" ) << "toreal(null)" << false << QVariant();
      QTest::newRow( "int to text" ) << "tostring(6)" << false << QVariant( "6" );
      QTest::newRow( "double to text" ) << "tostring(1.23)" << false << QVariant( "1.23" );
      QTest::newRow( "null to text" ) << "tostring(null)" << false << QVariant();

      // DMS conversion
      QTest::newRow( "X coordinate to degree minute aligned" ) << "to_dm(6.3545681,'x',2,'aligned')" << false << QVariant( "6°21.27′E" );
      QTest::newRow( "X coordinate to degree minute with suffix" ) << "to_dm(6.3545681,'x',2,'suffix')" << false << QVariant( "6°21.27′E" );
      QTest::newRow( "X coordinate to degree minute without formatting" ) << "to_dm(6.3545681,'x',2,'')" << false << QVariant( "6°21.27′" );
      QTest::newRow( "X coordinate to degree minute" ) << "to_dm(6.3545681,'x',2)" << false << QVariant( "6°21.27′" );
      QTest::newRow( "Y coordinate to degree minute second aligned" ) << "to_dms(6.3545681,'y',2,'aligned')" << false << QVariant( "6°21′16.45″N" );
      QTest::newRow( "Y coordinate to degree minute second with suffix" ) << "to_dms(6.3545681,'y',2,'suffix')" << false << QVariant( "6°21′16.45″N" );
      QTest::newRow( "Y coordinate to degree minute second without formatting" ) << "to_dms(6.3545681,'y',2,'')" << false << QVariant( "6°21′16.45″" );
      QTest::newRow( "Y coordinate to degree minute second" ) << "to_dms(6.3545681,'y',2)" << false << QVariant( "6°21′16.45″" );
      QTest::newRow( "degree minute second string to decimal" ) << "to_decimal('6°21′16.45″N')" << false << QVariant( 6.35456944444 );
      QTest::newRow( "wrong degree minute second string to decimal" ) << "to_decimal('qgis')" << false << QVariant();

      // geometry functions
      QTest::newRow( "geom_to_wkb" ) << "geom_to_wkt(geom_from_wkb(geom_to_wkb(make_point(4,5))))" << false << QVariant( "Point (4 5)" );
      QTest::newRow( "geom_to_wkb not geom" ) << "geom_to_wkt(geom_from_wkb(geom_to_wkb('a')))" << true << QVariant();
      QTest::newRow( "geom_from_wkb not geom" ) << "geom_to_wkt(geom_from_wkb(make_point(4,5)))" << true << QVariant();
      QTest::newRow( "geom_from_wkb null" ) << "geom_to_wkt(geom_from_wkb(NULL))" << false << QVariant();
      QTest::newRow( "geometry_type not geom" ) << "geometry_type('g')" << true << QVariant();
      QTest::newRow( "geometry_type null" ) << "geometry_type(NULL)" << false << QVariant();
      QTest::newRow( "geometry_type point" ) << "geometry_type(geom_from_wkt('POINT(1 2)'))" << false << QVariant( QStringLiteral( "Point" ) );
      QTest::newRow( "geometry_type polygon" ) << "geometry_type(geom_from_wkt('POLYGON((-1 -1, 4 0, 4 2, 0 2, -1 -1))'))" << false << QVariant( QStringLiteral( "Polygon" ) );
      QTest::newRow( "geometry_type line" ) << "geometry_type(geom_from_wkt('LINESTRING(0 0, 1 1, 2 2)'))" << false << QVariant( QStringLiteral( "Line" ) );
      QTest::newRow( "geometry_type multipoint" ) << "geometry_type(geom_from_wkt('MULTIPOINT((0 1),(0 0))'))" << false << QVariant( QStringLiteral( "Point" ) );
      QTest::newRow( "num_points" ) << "num_points(geom_from_wkt('GEOMETRYCOLLECTION(LINESTRING(0 0, 1 0),POINT(6 5))'))" << false << QVariant( 3 );
      QTest::newRow( "num_interior_rings not geom" ) << "num_interior_rings('g')" << true << QVariant();
      QTest::newRow( "num_interior_rings null" ) << "num_interior_rings(NULL)" << false << QVariant();
      QTest::newRow( "num_interior_rings point" ) << "num_interior_rings(geom_from_wkt('POINT(1 2)'))" << false << QVariant();
      QTest::newRow( "num_interior_rings polygon" ) << "num_interior_rings(geom_from_wkt('POLYGON((-1 -1, 4 0, 4 2, 0 2, -1 -1))'))" << false << QVariant( 0 );
      QTest::newRow( "num_interior_rings polygon with rings" ) << "num_interior_rings(geom_from_wkt('POLYGON((-1 -1, 4 0, 4 2, 0 2, -1 -1),(-0.1 -0.1, 0.4 0, 0.4 0.2, 0 0.2, -0.1 -0.1),(-1 -1, 4 0, 4 2, 0 2, -1 -1))'))" << false << QVariant( 2 );
      QTest::newRow( "num_interior_rings line" ) << "num_interior_rings(geom_from_wkt('LINESTRING(0 0, 1 1, 2 2)'))" << false << QVariant();
      QTest::newRow( "num_interior_rings collection no polygon" ) << "num_interior_rings(geom_from_wkt('GEOMETRYCOLLECTION(POINT(0 1), POINT(0 0), POINT(1 0), POINT(1 1))'))" << false << QVariant();
      QTest::newRow( "num_interior_rings collection with polygon" ) << "num_interior_rings(geom_from_wkt('GEOMETRYCOLLECTION(POINT(0 1), POINT(0 0), POINT(1 1), POLYGON((-1 -1, 4 0, 4 2, 0 2, -1 -1),(-0.1 -0.1, 0.4 0, 0.4 0.2, 0 0.2, -0.1 -0.1),(-1 -1, 4 0, 4 2, 0 2, -1 -1)), POINT(1 0))'))" << false << QVariant( 2 );
      QTest::newRow( "num_rings not geom" ) << "num_rings('g')" << true << QVariant();
      QTest::newRow( "num_rings null" ) << "num_rings(NULL)" << false << QVariant();
      QTest::newRow( "num_rings point" ) << "num_rings(geom_from_wkt('POINT(1 2)'))" << false << QVariant();
      QTest::newRow( "num_rings polygon" ) << "num_rings(geom_from_wkt('POLYGON((-1 -1, 4 0, 4 2, 0 2, -1 -1))'))" << false << QVariant( 1 );
      QTest::newRow( "num_rings polygon with rings" ) << "num_rings(geom_from_wkt('POLYGON((-1 -1, 4 0, 4 2, 0 2, -1 -1),(-0.1 -0.1, 0.4 0, 0.4 0.2, 0 0.2, -0.1 -0.1),(-1 -1, 4 0, 4 2, 0 2, -1 -1))'))" << false << QVariant( 3 );
      QTest::newRow( "num_rings line" ) << "num_rings(geom_from_wkt('LINESTRING(0 0, 1 1, 2 2)'))" << false << QVariant();
      QTest::newRow( "num_rings collection no polygon" ) << "num_rings(geom_from_wkt('GEOMETRYCOLLECTION(POINT(0 1), POINT(0 0), POINT(1 0), POINT(1 1))'))" << false << QVariant();
      QTest::newRow( "num_rings collection with polygon" ) << "num_rings(geom_from_wkt('GEOMETRYCOLLECTION(POINT(0 1), POINT(0 0), POINT(1 1), POLYGON((-1 -1, 4 0, 4 2, 0 2, -1 -1),(-0.1 -0.1, 0.4 0, 0.4 0.2, 0 0.2, -0.1 -0.1),(-1 -1, 4 0, 4 2, 0 2, -1 -1)), POINT(1 0))'))" << false << QVariant( 3 );
      QTest::newRow( "num_rings collection two polygons" ) << "num_rings(geom_from_wkt('GEOMETRYCOLLECTION(POINT(0 1), POLYGON((-1 -1, 4 0, 4 2, 0 2, -1 -1)), POINT(0 0), POINT(1 1), POLYGON((-1 -1, 4 0, 4 2, 0 2, -1 -1),(-0.1 -0.1, 0.4 0, 0.4 0.2, 0 0.2, -0.1 -0.1),(-1 -1, 4 0, 4 2, 0 2, -1 -1)), POINT(1 0))'))" << false << QVariant( 4 );
      QTest::newRow( "num_geometries not geom" ) << "num_geometries('g')" << true << QVariant();
      QTest::newRow( "num_geometries null" ) << "num_geometries(NULL)" << false << QVariant();
      QTest::newRow( "num_geometries point" ) << "num_geometries(geom_from_wkt('POINT(1 2)'))" << false << QVariant( 1 );
      QTest::newRow( "num_geometries polygon" ) << "num_geometries(geom_from_wkt('POLYGON((-1 -1, 4 0, 4 2, 0 2, -1 -1))'))" << false << QVariant( 1 );
      QTest::newRow( "num_geometries line" ) << "num_geometries(geom_from_wkt('LINESTRING(0 0, 1 1, 2 2)'))" << false << QVariant( 1 );
      QTest::newRow( "num_geometries collection 1" ) << "num_geometries(geom_from_wkt('GEOMETRYCOLLECTION(POINT(0 1), POINT(0 0), POINT(1 0), POINT(1 1))'))" << false << QVariant( 4 );
      QTest::newRow( "num_geometries collection 2" ) << "num_geometries(geom_from_wkt('GEOMETRYCOLLECTION(POINT(0 1), POINT(0 0), POINT(1 1), POLYGON((-1 -1, 4 0, 4 2, 0 2, -1 -1),(-0.1 -0.1, 0.4 0, 0.4 0.2, 0 0.2, -0.1 -0.1),(-1 -1, 4 0, 4 2, 0 2, -1 -1)), POINT(1 0))'))" << false << QVariant( 5 );
      QTest::newRow( "num_geometries empty collection" ) << "num_geometries(geom_from_wkt('GEOMETRYCOLLECTION()'))" << false << QVariant( 0 );
      QTest::newRow( "nodes_to_points not geom" ) << "nodes_to_points('g')" << true << QVariant();
      QTest::newRow( "nodes_to_points null" ) << "nodes_to_points(NULL)" << false << QVariant();
      QTest::newRow( "nodes_to_points point" ) << "geom_to_wkt(nodes_to_points(geom_from_wkt('POINT(1 2)')))" << false << QVariant( QStringLiteral( "MultiPoint ((1 2))" ) );
      QTest::newRow( "nodes_to_points polygon" ) << "geom_to_wkt(nodes_to_points(geom_from_wkt('POLYGON((-1 -1, 4 0, 4 2, 0 2, -1 -1))')))" << false << QVariant( QStringLiteral( "MultiPoint ((-1 -1),(4 0),(4 2),(0 2),(-1 -1))" ) );
      QTest::newRow( "nodes_to_points polygon with rings" ) << "geom_to_wkt(nodes_to_points(geom_from_wkt('POLYGON((-1 -1, 4 0, 4 2, 0 2, -1 -1),(-0.1 -0.1, 0.4 0, 0.4 0.2, 0 0.2, -0.1 -0.1),(-0.3 -0.9, -0.3 0, 4 -0.1, 0.1 2.1, -0.3 -0.9))')))" << false
          << QVariant( QStringLiteral( "MultiPoint ((-1 -1),(4 0),(4 2),(0 2),(-1 -1),(-0.1 -0.1),(0.4 0),(0.4 0.2),(0 0.2),(-0.1 -0.1),(-0.3 -0.9),(-0.3 0),(4 -0.1),(0.1 2.1),(-0.3 -0.9))" ) );
      QTest::newRow( "nodes_to_points line" ) << "geom_to_wkt(nodes_to_points(geom_from_wkt('LINESTRING(0 0, 1 1, 2 2)')))" << false
                                              << QVariant( QStringLiteral( "MultiPoint ((0 0),(1 1),(2 2))" ) );
      QTest::newRow( "nodes_to_points collection 1" ) << "geom_to_wkt(nodes_to_points(geom_from_wkt('GEOMETRYCOLLECTION(POINT(0 1), POINT(0 0), POINT(1 0), POINT(1 1))')))" << false
          << QVariant( QStringLiteral( "MultiPoint ((0 1),(0 0),(1 0),(1 1))" ) );
      QTest::newRow( "nodes_to_points collection 2" ) << "geom_to_wkt(nodes_to_points(geom_from_wkt('GEOMETRYCOLLECTION(POINTZM(0 1 2 3), POINTZM(0 0 3 4), POINTZM(1 1 5 6), POLYGONZM((-1 -1 7 8, 4 0 1 2, 4 2 7 6, 0 2 1 3, -1 -1 7 8),(-0.1 -0.1 5 4, 0.4 0 9 8, 0.4 0.2 7 10, 0 0.2 0 0, -0.1 -0.1 5 4),(-1 -1 0 0, 4 0 0 1, 4 2 1 2, 0 2 2 3, -1 -1 0 0)), POINTZM(1 0 1 2))')))" << false
          << QVariant( QStringLiteral( "MultiPointZM ((0 1 2 3),(0 0 3 4),(1 1 5 6),(-1 -1 7 8),(4 0 1 2),(4 2 7 6),(0 2 1 3),(-1 -1 7 8),(-0.1 -0.1 5 4),(0.4 0 9 8),(0.4 0.2 7 10),(0 0.2 0 0),(-0.1 -0.1 5 4),(-1 -1 0 0),(4 0 0 1),(4 2 1 2),(0 2 2 3),(-1 -1 0 0),(1 0 1 2))" ) );
      QTest::newRow( "nodes_to_points empty collection" ) << "geom_to_wkt(nodes_to_points(geom_from_wkt('GEOMETRYCOLLECTION()')))" << false <<
          QVariant( QStringLiteral( "MultiPoint EMPTY" ) );
      QTest::newRow( "nodes_to_points no close polygon" ) << "geom_to_wkt(nodes_to_points(geom_from_wkt('POLYGON((-1 -1, 4 0, 4 2, 0 2, -1 -1))'),true))" << false << QVariant( QStringLiteral( "MultiPoint ((-1 -1),(4 0),(4 2),(0 2))" ) );
      QTest::newRow( "nodes_to_points no close polygon with rings" ) << "geom_to_wkt(nodes_to_points(geom_from_wkt('POLYGON((-1 -1, 4 0, 4 2, 0 2, -1 -1),(-0.1 -0.1, 0.4 0, 0.4 0.2, 0 0.2, -0.1 -0.1),(-0.3 -0.9, -0.3 0, 4 -0.1, 0.1 2.1, -0.3 -0.9))'),true))" << false
          << QVariant( QStringLiteral( "MultiPoint ((-1 -1),(4 0),(4 2),(0 2),(-0.1 -0.1),(0.4 0),(0.4 0.2),(0 0.2),(-0.3 -0.9),(-0.3 0),(4 -0.1),(0.1 2.1))" ) );
      QTest::newRow( "nodes_to_points no close unclosed line" ) << "geom_to_wkt(nodes_to_points(geom_from_wkt('LINESTRING(0 0, 1 1, 2 2)'),true))" << false
          << QVariant( QStringLiteral( "MultiPoint ((0 0),(1 1),(2 2))" ) );
      QTest::newRow( "nodes_to_points no close closed line" ) << "geom_to_wkt(nodes_to_points(geom_from_wkt('LINESTRING(0 0, 1 1, 2 2, 0 0)'),true))" << false
          << QVariant( QStringLiteral( "MultiPoint ((0 0),(1 1),(2 2))" ) );
      QTest::newRow( "segments_to_lines not geom" ) << "segments_to_lines('g')" << true << QVariant();
      QTest::newRow( "segments_to_lines null" ) << "segments_to_lines(NULL)" << false << QVariant();
      QTest::newRow( "segments_to_lines point" ) << "geom_to_wkt(segments_to_lines(geom_from_wkt('POINT(1 2)')))" << false << QVariant( QStringLiteral( "MultiLineString EMPTY" ) );
      QTest::newRow( "segments_to_lines polygon" ) << "geom_to_wkt(segments_to_lines(geom_from_wkt('POLYGON((-1 -1, 4 0, 4 2, 0 2, -1 -1))')))" << false << QVariant( QStringLiteral( "MultiLineString ((-1 -1, 4 0),(4 0, 4 2),(4 2, 0 2),(0 2, -1 -1))" ) );
      QTest::newRow( "segments_to_lines polygon with rings" ) << "geom_to_wkt(segments_to_lines(geom_from_wkt('POLYGON((-1 -1, 4 0, 4 2, 0 2, -1 -1),(-0.1 -0.1, 0.4 0, 0.4 0.2, 0 0.2, -0.1 -0.1),(-0.3 -0.9, -0.3 0, 4 -0.1, 0.1 2.1, -0.3 -0.9))')))" << false
          << QVariant( QStringLiteral( "MultiLineString ((-1 -1, 4 0),(4 0, 4 2),(4 2, 0 2),(0 2, -1 -1),(-0.1 -0.1, 0.4 0),(0.4 0, 0.4 0.2),(0.4 0.2, 0 0.2),(0 0.2, -0.1 -0.1),(-0.3 -0.9, -0.3 0),(-0.3 0, 4 -0.1),(4 -0.1, 0.1 2.1),(0.1 2.1, -0.3 -0.9))" ) );
      QTest::newRow( "segments_to_lines line" ) << "geom_to_wkt(segments_to_lines(geom_from_wkt('LINESTRING(0 0, 1 1, 2 2)')))" << false
          << QVariant( QStringLiteral( "MultiLineString ((0 0, 1 1),(1 1, 2 2))" ) );
      QTest::newRow( "segments_to_lines collection 1" ) << "geom_to_wkt(segments_to_lines(geom_from_wkt('GEOMETRYCOLLECTION(POINT(0 1), POINT(0 0), POINT(1 0), POINT(1 1))')))" << false
          << QVariant( QStringLiteral( "MultiLineString EMPTY" ) );
      QTest::newRow( "segments_to_lines collection 2" ) << "geom_to_wkt(segments_to_lines(geom_from_wkt('GEOMETRYCOLLECTION(POINTZM(0 1 2 3), LINESTRINGZM(0 0 1 2, 1 1 3 4, 2 2 5 6), POINTZM(1 1 5 6), POLYGONZM((-1 -1 7 8, 4 0 1 2, 4 2 7 6, 0 2 1 3, -1 -1 7 8)), POINTZM(1 0 1 2))')))" << false
          << QVariant( QStringLiteral( "MultiLineStringZM ((0 0 1 2, 1 1 3 4),(1 1 3 4, 2 2 5 6),(-1 -1 7 8, 4 0 1 2),(4 0 1 2, 4 2 7 6),(4 2 7 6, 0 2 1 3),(0 2 1 3, -1 -1 7 8))" ) );
      QTest::newRow( "segments_to_lines empty collection" ) << "geom_to_wkt(segments_to_lines(geom_from_wkt('GEOMETRYCOLLECTION()')))" << false <<
          QVariant( QStringLiteral( "MultiLineString EMPTY" ) );
      QTest::newRow( "length line" ) << "length(geom_from_wkt('LINESTRING(0 0, 4 0)'))" << false << QVariant( 4.0 );
      QTest::newRow( "length polygon" ) << "length(geom_from_wkt('POLYGON((0 0, 4 0, 4 2, 0 2, 0 0))'))" << false << QVariant();
      QTest::newRow( "length point" ) << "length(geom_from_wkt('POINT(0 0)'))" << false << QVariant();
      QTest::newRow( "length empty line" ) << "length(geom_from_wkt('LINESTRING EMPTY'))" << false << QVariant( 0.0 );
      QTest::newRow( "length3D lineZ" ) << "length3D(geom_from_wkt('LINESTRINGZ(0 0 0, 3 0 4)'))" << false << QVariant( 5.0 );
      QTest::newRow( "length3D line" ) << "length3D(geom_from_wkt('LINESTRING(0 0, 4 0)'))" << false << QVariant( 4.0 );
      QTest::newRow( "length3D polygon" ) << "length3D(geom_from_wkt('POLYGON((0 0, 4 0, 4 2, 0 2, 0 0))'))" << false << QVariant();
      QTest::newRow( "length3D point" ) << "length3D(geom_from_wkt('POINT(0 0)'))" << false << QVariant();
      QTest::newRow( "length3D empty linez" ) << "length3D(geom_from_wkt('LINESTRINGZ EMPTY'))" << false << QVariant( 0.0 );
      QTest::newRow( "length3D empty line" ) << "length3D(geom_from_wkt('LINESTRING EMPTY'))" << false << QVariant( 0.0 );
      QTest::newRow( "length3D multiline" ) << "length3D(geom_from_wkt('MULTILINESTRINGZ((0 0 0, 3 0 4),(10 0 0, 13 0 4))'))" << false << QVariant( 10.0 );
      QTest::newRow( "area polygon" ) << "area(geom_from_wkt('POLYGON((0 0, 4 0, 4 2, 0 2, 0 0))'))" << false << QVariant( 8.0 );
      QTest::newRow( "area line" ) << "area(geom_from_wkt('LINESTRING(0 0, 4 0)'))" << false << QVariant();
      QTest::newRow( "area point" ) << "area(geom_from_wkt('POINT(0 0)'))" << false << QVariant();
      QTest::newRow( "perimeter polygon" ) << "perimeter(geom_from_wkt('POLYGON((0 0, 4 0, 4 2, 0 2, 0 0))'))" << false << QVariant( 12.0 );
      QTest::newRow( "perimeter line" ) << "perimeter(geom_from_wkt('LINESTRING(0 0, 4 0)'))" << false << QVariant();
      QTest::newRow( "perimeter point" ) << "perimeter(geom_from_wkt('POINT(0 0)'))" << false << QVariant();
      QTest::newRow( "point_n point" ) << "geom_to_wkt(point_n(geom_from_wkt('POINT(0 0)'),1))" << false << QVariant( "Point (0 0)" );
      QTest::newRow( "point_n bad index" ) << "geom_to_wkt(point_n(geom_from_wkt('POINT(0 0)'),0))" << true << QVariant();
      QTest::newRow( "point_n bad index" ) << "geom_to_wkt(point_n(geom_from_wkt('POINT(0 0)'),2))" << true << QVariant();
      QTest::newRow( "point_n multipoint" ) << "geom_to_wkt(point_n(geom_from_wkt('MULTIPOINT((0 0), (1 1), (2 2))'),2))" << false << QVariant( "Point (1 1)" );
      QTest::newRow( "point_n multipoint negative" ) << "geom_to_wkt(point_n(geom_from_wkt('MULTIPOINT((0 0), (1 1), (2 2))'),-1))" << false << QVariant( "Point (2 2)" );
      QTest::newRow( "point_n line" ) << "geom_to_wkt(point_n(geom_from_wkt('LINESTRING(0 0, 1 1, 2 2)'),3))" << false << QVariant( "Point (2 2)" );
      QTest::newRow( "point_n polygon" ) << "geom_to_wkt(point_n(geom_from_wkt('POLYGON((0 0, 4 0, 4 2, 0 2, 0 0))'),3))" << false << QVariant( "Point (4 2)" );
      QTest::newRow( "interior_ring_n not geom" ) << "interior_ring_n('g', 1)" << true << QVariant();
      QTest::newRow( "interior_ring_n null" ) << "interior_ring_n(NULL, 1)" << false << QVariant();
      QTest::newRow( "interior_ring_n point" ) << "interior_ring_n(geom_from_wkt('POINT(1 2)'), 1)" << false << QVariant();
      QTest::newRow( "interior_ring_n polygon no rings" ) << "interior_ring_n(geom_from_wkt('POLYGON((-1 -1, 4 0, 4 2, 0 2, -1 -1))'),1)" << false << QVariant();
      QTest::newRow( "interior_ring_n polygon with rings" ) << "geom_to_wkt(interior_ring_n(geom_from_wkt('POLYGON((-1 -1, 4 0, 4 2, 0 2, -1 -1),(-0.1 -0.1, 0.4 0, 0.4 0.2, 0 0.2, -0.1 -0.1),(-1 -1, 4 0, 4 2, 0 2, -1 -1))'),1))" << false
          << QVariant( QStringLiteral( "LineString (-0.1 -0.1, 0.4 0, 0.4 0.2, 0 0.2, -0.1 -0.1)" ) );
      QTest::newRow( "interior_ring_n polygon with rings bad index 1" ) << "interior_ring_n(geom_from_wkt('POLYGON((-1 -1, 4 0, 4 2, 0 2, -1 -1),(-0.1 -0.1, 0.4 0, 0.4 0.2, 0 0.2, -0.1 -0.1),(-1 -1, 4 0, 4 2, 0 2, -1 -1))'),0)" << false
          << QVariant();
      QTest::newRow( "interior_ring_n polygon with rings bad index 2" ) << "interior_ring_n(geom_from_wkt('POLYGON((-1 -1, 4 0, 4 2, 0 2, -1 -1),(-0.1 -0.1, 0.4 0, 0.4 0.2, 0 0.2, -0.1 -0.1),(-1 -1, 4 0, 4 2, 0 2, -1 -1))'),3)" << false
          << QVariant();
      QTest::newRow( "interior_ring_n line" ) << "interior_ring_n(geom_from_wkt('LINESTRING(0 0, 1 1, 2 2)'), 1)" << false << QVariant();
      QTest::newRow( "interior_ring_n collection" ) << "interior_ring_n(geom_from_wkt('GEOMETRYCOLLECTION(POINT(0 1), POINT(0 0), POINT(1 0), POINT(1 1))'),1)" << false << QVariant();
      QTest::newRow( "geometry_n not geom" ) << "geometry_n('g', 1)" << true << QVariant();
      QTest::newRow( "geometry_n null" ) << "geometry_n(NULL, 1)" << false << QVariant();
      QTest::newRow( "geometry_n point" ) << "geometry_n(geom_from_wkt('POINT(1 2)'), 1)" << false << QVariant();
      QTest::newRow( "geometry_n polygon" ) << "geometry_n(geom_from_wkt('POLYGON((-1 -1, 4 0, 4 2, 0 2, -1 -1))'),1)" << false << QVariant();
      QTest::newRow( "geometry_n line" ) << "geometry_n(geom_from_wkt('LINESTRING(0 0, 1 1, 2 2)'), 1)" << false << QVariant();
      QTest::newRow( "geometry_n collection" ) << "geom_to_wkt(geometry_n(geom_from_wkt('GEOMETRYCOLLECTION(POINT(0 1), POINT(0 0), POINT(1 0), POINT(1 1))'),3))" << false << QVariant( QStringLiteral( "Point (1 0)" ) );
      QTest::newRow( "geometry_n collection bad index 1" ) << "geometry_n(geom_from_wkt('GEOMETRYCOLLECTION(POINT(0 1), POINT(0 0), POINT(1 0), POINT(1 1))'),0)" << false << QVariant();
      QTest::newRow( "geometry_n collection bad index 2" ) << "geometry_n(geom_from_wkt('GEOMETRYCOLLECTION(POINT(0 1), POINT(0 0), POINT(1 0), POINT(1 1))'),5)" << false << QVariant();
      QTest::newRow( "force_rhr not geom" ) << "force_rhr('g')" << true << QVariant();
      QTest::newRow( "force_rhr null" ) << "force_rhr(NULL)" << false << QVariant();
      QTest::newRow( "force_rhr point" ) << "geom_to_wkt(force_rhr(geom_from_wkt('POINT(1 2)')))" << false << QVariant( "Point (1 2)" );
      QTest::newRow( "force_rhr polygon" ) << "geom_to_wkt(force_rhr(geometry:=geom_from_wkt('POLYGON((-1 -1, 4 0, 4 2, 0 2, -1 -1))')))" << false << QVariant( "Polygon ((-1 -1, 0 2, 4 2, 4 0, -1 -1))" );
      QTest::newRow( "force_rhr multipolygon" ) << "geom_to_wkt(force_rhr(geometry:=geom_from_wkt('MULTIPOLYGON(Polygon((-1 -1, 4 0, 4 2, 0 2, -1 -1)),Polygon((100 100, 200 100, 200 200, 100 200, 100 100)))')))" << false << QVariant( "MultiPolygon (((-1 -1, 0 2, 4 2, 4 0, -1 -1)),((100 100, 100 200, 200 200, 200 100, 100 100)))" );
      QTest::newRow( "force_rhr line" ) << "geom_to_wkt(force_rhr(geom_from_wkt('LINESTRING(0 0, 1 1, 2 2)')))" << false << QVariant( "LineString (0 0, 1 1, 2 2)" );
      QTest::newRow( "force_polygon_ccw not geom" ) << "force_polygon_ccw('g')" << true << QVariant();
      QTest::newRow( "force_polygon_ccw null" ) << "force_polygon_ccw(NULL)" << false << QVariant();
      QTest::newRow( "force_polygon_ccw point" ) << "geom_to_wkt(force_polygon_ccw(geom_from_wkt('POINT(1 2)')))" << false << QVariant( "Point (1 2)" );
      QTest::newRow( "force_polygon_ccw polygon" ) << "geom_to_wkt(force_polygon_ccw(geometry:=geom_from_wkt('POLYGON((-1 -1, 4 0, 4 2, 0 2, -1 -1))')))" << false << QVariant( "Polygon ((-1 -1, 4 0, 4 2, 0 2, -1 -1))" );
      QTest::newRow( "force_polygon_ccw multipolygon" ) << "geom_to_wkt(force_polygon_ccw(geometry:=geom_from_wkt('MULTIPOLYGON(Polygon((-1 -1, 4 0, 4 2, 0 2, -1 -1)),Polygon((100 100, 200 100, 200 200, 100 200, 100 100)))')))" << false << QVariant( "MultiPolygon (((-1 -1, 4 0, 4 2, 0 2, -1 -1)),((100 100, 200 100, 200 200, 100 200, 100 100)))" );
      QTest::newRow( "force_polygon_ccw line" ) << "geom_to_wkt(force_polygon_ccw(geom_from_wkt('LINESTRING(0 0, 1 1, 2 2)')))" << false << QVariant( "LineString (0 0, 1 1, 2 2)" );
      QTest::newRow( "force_polygon_cw not geom" ) << "force_polygon_cw('g')" << true << QVariant();
      QTest::newRow( "force_polygon_cw null" ) << "force_polygon_cw(NULL)" << false << QVariant();
      QTest::newRow( "force_polygon_cw point" ) << "geom_to_wkt(force_polygon_cw(geom_from_wkt('POINT(1 2)')))" << false << QVariant( "Point (1 2)" );
      QTest::newRow( "force_polygon_cw polygon" ) << "geom_to_wkt(force_polygon_cw(geometry:=geom_from_wkt('POLYGON((-1 -1, 4 0, 4 2, 0 2, -1 -1))')))" << false << QVariant( "Polygon ((-1 -1, 0 2, 4 2, 4 0, -1 -1))" );
      QTest::newRow( "force_polygon_cw multipolygon" ) << "geom_to_wkt(force_polygon_cw(geometry:=geom_from_wkt('MULTIPOLYGON(Polygon((-1 -1, 4 0, 4 2, 0 2, -1 -1)),Polygon((100 100, 200 100, 200 200, 100 200, 100 100)))')))" << false << QVariant( "MultiPolygon (((-1 -1, 0 2, 4 2, 4 0, -1 -1)),((100 100, 100 200, 200 200, 200 100, 100 100)))" );
      QTest::newRow( "force_polygon_cw line" ) << "geom_to_wkt(force_polygon_cw(geom_from_wkt('LINESTRING(0 0, 1 1, 2 2)')))" << false << QVariant( "LineString (0 0, 1 1, 2 2)" );
      QTest::newRow( "boundary not geom" ) << "boundary('g')" << true << QVariant();
      QTest::newRow( "boundary null" ) << "boundary(NULL)" << false << QVariant();
      QTest::newRow( "boundary point" ) << "boundary(geom_from_wkt('POINT(1 2)'))" << false << QVariant();
      QTest::newRow( "boundary polygon" ) << "geom_to_wkt(boundary(geometry:=geom_from_wkt('POLYGON((-1 -1, 4 0, 4 2, 0 2, -1 -1))')))" << false << QVariant( "LineString (-1 -1, 4 0, 4 2, 0 2, -1 -1)" );
      QTest::newRow( "boundary line" ) << "geom_to_wkt(boundary(geom_from_wkt('LINESTRING(0 0, 1 1, 2 2)')))" << false << QVariant( "MultiPoint ((0 0),(2 2))" );
      QTest::newRow( "line_merge not geom" ) << "line_merge('g')" << true << QVariant();
      QTest::newRow( "line_merge null" ) << "line_merge(NULL)" << false << QVariant();
      QTest::newRow( "line_merge point" ) << "line_merge(geom_from_wkt('POINT(1 2)'))" << false << QVariant();
      QTest::newRow( "line_merge line" ) << "geom_to_wkt(line_merge(geometry:=geom_from_wkt('LineString(0 0, 10 10)')))" << false << QVariant( "LineString (0 0, 10 10)" );
      QTest::newRow( "line_merge multiline" ) << "geom_to_wkt(line_merge(geom_from_wkt('MultiLineString((0 0, 10 10),(10 10, 20 20))')))" << false << QVariant( "LineString (0 0, 10 10, 20 20)" );
      QTest::newRow( "offset_curve not geom" ) << "offset_curve('g', 5)" << true << QVariant();
      QTest::newRow( "offset_curve null" ) << "offset_curve(NULL, 5)" << false << QVariant();
      QTest::newRow( "offset_curve point" ) << "offset_curve(geom_from_wkt('POINT(1 2)'),5)" << false << QVariant();
      QTest::newRow( "offset_curve line" ) << "geom_to_wkt(offset_curve(geom_from_wkt('LineString(0 0, 10 0)'),1,segments:=4))" << false << QVariant( "LineString (10 1, 0 1)" );
      QTest::newRow( "offset_curve line miter" ) << "geom_to_wkt(offset_curve(geometry:=geom_from_wkt('LineString(0 0, 10 0)'),distance:=-1,join:=2,miter_limit:=1))" << false << QVariant( "LineString (0 -1, 10 -1)" );
      QTest::newRow( "offset_curve line bevel" ) << "geom_to_wkt(offset_curve(geometry:=geom_from_wkt('LineString(0 0, 10 0, 10 10)'),distance:=1,join:=3))" << false << QVariant( "LineString (0 1, 9 1, 9 10)" );
      QTest::newRow( "wedge_buffer not geom" ) << "wedge_buffer('g', 0, 45, 1)" << true << QVariant();
      QTest::newRow( "wedge_buffer null" ) << "wedge_buffer(NULL, 0, 45, 1)" << false << QVariant();
      QTest::newRow( "wedge_buffer point" ) << "geom_to_wkt(wedge_buffer(center:=geom_from_wkt('POINT(1 2)'),azimuth:=90,width:=180,outer_radius:=1))" << false << QVariant( QStringLiteral( "CurvePolygon (CompoundCurve (CircularString (1 3, 2 2, 1 1),(1 1, 1 2),(1 2, 1 3)))" ) );
      QTest::newRow( "wedge_buffer point inner" ) << "geom_to_wkt(wedge_buffer(center:=geom_from_wkt('POINT(1 2)'),azimuth:=90,width:=180,outer_radius:=2,inner_radius:=1))" << false << QVariant( QStringLiteral( "CurvePolygon (CompoundCurve (CircularString (1 4, 3 2, 1 0),(1 0, 1 1),CircularString (1 1, 0 2, 1 3),(1 3, 1 4)))" ) );
      QTest::newRow( "tapered_buffer not geom" ) << "tapered_buffer('g', 1, 2, 8)" << true << QVariant();
      QTest::newRow( "tapered_buffer null" ) << "tapered_buffer(NULL, 1, 2, 8)" << false << QVariant();
      QTest::newRow( "tapered_buffer point" ) << "geom_to_wkt(tapered_buffer(geometry:=geom_from_wkt('POINT(1 2)'),start_width:=1,end_width:=2,segments:=10))" << true << QVariant();
      QTest::newRow( "tapered_buffer line" ) << "geom_to_wkt(tapered_buffer(geometry:=geom_from_wkt('LineString(0 0, 10 0)'),start_width:=1,end_width:=2,segments:=3))" << false << QVariant( QStringLiteral( "MultiPolygon (((-0.25 -0.4330127, -0.4330127 -0.25, -0.5 0, -0.4330127 0.25, -0.25 0.4330127, 0 0.5, 10 1, 10.5 0.8660254, 10.8660254 0.5, 11 0, 10.8660254 -0.5, 10.5 -0.8660254, 10 -1, 0 -0.5, -0.25 -0.4330127)))" ) );
      QTest::newRow( "tapered_buffer line 2" ) << "geom_to_wkt(tapered_buffer(geometry:=geom_from_wkt('LineString(0 0, 10 0)'),start_width:=2,end_width:=1,segments:=3))" << false << QVariant( QStringLiteral( "MultiPolygon (((-0.5 -0.8660254, -0.8660254 -0.5, -1 0, -0.8660254 0.5, -0.5 0.8660254, 0 1, 10 0.5, 10.25 0.4330127, 10.4330127 0.25, 10.5 0, 10.4330127 -0.25, 10.25 -0.4330127, 10 -0.5, 0 -1, -0.5 -0.8660254)))" ) );
      QTest::newRow( "buffer_by_m not geom" ) << "buffer_by_m('g', 8)" << true << QVariant();
      QTest::newRow( "buffer_by_m null" ) << "buffer_by_m(NULL, 8)" << false << QVariant();
      QTest::newRow( "buffer_by_m point" ) << "geom_to_wkt(buffer_by_m(geometry:=geom_from_wkt('POINT(1 2)'),segments:=10))" << true << QVariant();
      QTest::newRow( "buffer_by_m line" ) << "geom_to_wkt(buffer_by_m(geometry:=geom_from_wkt('LineString(0 0, 10 0)'),segments:=3))" << false << QVariant( QStringLiteral( "GeometryCollection EMPTY" ) );
      QTest::newRow( "buffer_by_m linem" ) << "geom_to_wkt(buffer_by_m(geometry:=geom_from_wkt('LineStringM(0 0 1, 10 0 2)'),segments:=3))" << false << QVariant( QStringLiteral( "MultiPolygon (((-0.25 -0.4330127, -0.4330127 -0.25, -0.5 0, -0.4330127 0.25, -0.25 0.4330127, 0 0.5, 10 1, 10.5 0.8660254, 10.8660254 0.5, 11 0, 10.8660254 -0.5, 10.5 -0.8660254, 10 -1, 0 -0.5, -0.25 -0.4330127)))" ) );
      QTest::newRow( "single_sided_buffer not geom" ) << "single_sided_buffer('g', 5)" << true << QVariant();
      QTest::newRow( "single_sided_buffer null" ) << "single_sided_buffer(NULL, 5)" << false << QVariant();
      QTest::newRow( "single_sided_buffer point" ) << "single_sided_buffer(geom_from_wkt('POINT(1 2)'),5)" << false << QVariant();
      QTest::newRow( "single_sided_buffer line" ) << "geom_to_wkt(single_sided_buffer(geom_from_wkt('LineString(0 0, 10 0)'),1,segments:=4))" << false << QVariant( "Polygon ((10 0, 0 0, 0 1, 10 1, 10 0))" );
      QTest::newRow( "single_sided_buffer line miter" ) << "geom_to_wkt(single_sided_buffer(geometry:=geom_from_wkt('LineString(0 0, 10 0)'),distance:=-1,join:=2,miter_limit:=1))" << false << QVariant( "Polygon ((0 0, 10 0, 10 -1, 0 -1, 0 0))" );
      QTest::newRow( "single_sided_buffer line bevel" ) << "geom_to_wkt(single_sided_buffer(geometry:=geom_from_wkt('LineString(0 0, 10 0, 10 10)'),distance:=1,join:=3))" << false << QVariant( "Polygon ((10 10, 10 0, 0 0, 0 1, 9 1, 9 10, 10 10))" );
      QTest::newRow( "extend not geom" ) << "extend('g', 1, 2)" << true << QVariant();
      QTest::newRow( "extend null" ) << "extend(NULL, 1, 2)" << false << QVariant();
      QTest::newRow( "extend point" ) << "extend(geom_from_wkt('POINT(1 2)'),1,2)" << false << QVariant();
      QTest::newRow( "extend line" ) << "geom_to_wkt(extend(geom_from_wkt('LineString(0 0, 1 0, 1 1)'),1,2))" << false << QVariant( "LineString (-1 0, 1 0, 1 3)" );
      QTest::newRow( "start_point point" ) << "geom_to_wkt(start_point(geom_from_wkt('POINT(2 0)')))" << false << QVariant( "Point (2 0)" );
      QTest::newRow( "start_point multipoint" ) << "geom_to_wkt(start_point(geom_from_wkt('MULTIPOINT((3 3), (1 1), (2 2))')))" << false << QVariant( "Point (3 3)" );
      QTest::newRow( "start_point line" ) << "geom_to_wkt(start_point(geom_from_wkt('LINESTRING(4 1, 1 1, 2 2)')))" << false << QVariant( "Point (4 1)" );
      QTest::newRow( "start_point polygon" ) << "geom_to_wkt(start_point(geom_from_wkt('POLYGON((-1 -1, 4 0, 4 2, 0 2, -1 -1))')))" << false << QVariant( "Point (-1 -1)" );
      QTest::newRow( "end_point point" ) << "geom_to_wkt(end_point(geom_from_wkt('POINT(2 0)')))" << false << QVariant( "Point (2 0)" );
      QTest::newRow( "end_point multipoint" ) << "geom_to_wkt(end_point(geom_from_wkt('MULTIPOINT((3 3), (1 1), (2 2))')))" << false << QVariant( "Point (2 2)" );
      QTest::newRow( "end_point line" ) << "geom_to_wkt(end_point(geom_from_wkt('LINESTRING(4 1, 1 1, 2 2)')))" << false << QVariant( "Point (2 2)" );
      QTest::newRow( "end_point polygon" ) << "geom_to_wkt(end_point(geom_from_wkt('POLYGON((-1 -1, 4 0, 4 2, 0 2, -1 -1))')))" << false << QVariant( "Point (-1 -1)" );
      QTest::newRow( "reverse not geom" ) << "reverse('g')" << true << QVariant();
      QTest::newRow( "reverse null" ) << "reverse(NULL)" << false << QVariant();
      QTest::newRow( "reverse point" ) << "reverse(geom_from_wkt('POINT(1 2)'))" << false << QVariant();
      QTest::newRow( "reverse polygon" ) << "reverse(geom_from_wkt('POLYGON((-1 -1, 4 0, 4 2, 0 2, -1 -1))'))" << false << QVariant();
      QTest::newRow( "reverse line" ) << "geom_to_wkt(reverse(geom_from_wkt('LINESTRING(0 0, 1 1, 2 2)')))" << false << QVariant( "LineString (2 2, 1 1, 0 0)" );
      QTest::newRow( "reverse multiline" ) << "geom_to_wkt(reverse(geom_from_wkt('MULTILINESTRING((0 0, 1 1, 2 2),(10 10, 11 11, 12 12))')))" << false << QVariant( "MultiLineString ((2 2, 1 1, 0 0),(12 12, 11 11, 10 10))" );
      QTest::newRow( "exterior_ring not geom" ) << "exterior_ring('g')" << true << QVariant();
      QTest::newRow( "exterior_ring null" ) << "exterior_ring(NULL)" << false << QVariant();
      QTest::newRow( "exterior_ring point" ) << "exterior_ring(geom_from_wkt('POINT(1 2)'))" << false << QVariant();
      QTest::newRow( "exterior_ring polygon" ) << "geom_to_wkt(exterior_ring(geom_from_wkt('POLYGON((-1 -1, 4 0, 4 2, 0 2, -1 -1),( 0.1 0.1, 0.1 0.2, 0.2 0.2, 0.2, 0.1, 0.1 0.1))')))" << false << QVariant( "LineString (-1 -1, 4 0, 4 2, 0 2, -1 -1)" );
      QTest::newRow( "exterior_ring line" ) << "exterior_ring(geom_from_wkt('LINESTRING(0 0, 1 1, 2 2)'))" << false << QVariant();
      QTest::newRow( "centroid polygon" ) << "geom_to_wkt(centroid( geomFromWKT('POLYGON((0 0,0 9,9 0,0 0))')))" << false << QVariant( "Point (3 3)" );
      QTest::newRow( "centroid named argument geom" ) << "geom_to_wkt(centroid( geom:=geomFromWKT('POLYGON((0 0,0 9,9 0,0 0))')))" << false << QVariant( "Point (3 3)" );
      QTest::newRow( "centroid named argument geometry" ) << "geom_to_wkt(centroid( geometry:=geomFromWKT('POLYGON((0 0,0 9,9 0,0 0))')))" << false << QVariant( "Point (3 3)" );
      QTest::newRow( "centroid multi polygon" ) << "geom_to_wkt(centroid( geomFromWKT('MULTIPOLYGON(((0 0,0 1,1 1,1 0,0 0)),((2 0,2 1,3 1,3 0,2 0)))') ))" << false << QVariant( "Point (1.5 0.5)" );
      QTest::newRow( "centroid point" ) << "geom_to_wkt(centroid( geomFromWKT('POINT (1.5 0.5)') ))" << false << QVariant( "Point (1.5 0.5)" );
      QTest::newRow( "centroid line" ) << "geom_to_wkt(centroid( geomFromWKT('LINESTRING (-1 2, 9 12)') ))" << false << QVariant( "Point (4 7)" );
      QTest::newRow( "centroid not geom" ) << "centroid('g')" << true << QVariant();
      QTest::newRow( "centroid null" ) << "centroid(NULL)" << false << QVariant();
      QTest::newRow( "point on surface polygon" ) << "geom_to_wkt(point_on_surface( geomFromWKT('POLYGON((0 0,0 9,9 0,0 0))')))" << false << QVariant( "Point (2.25 4.5)" );
      QTest::newRow( "point on surface multi polygon" ) << "geom_to_wkt(point_on_surface( geomFromWKT('MULTIPOLYGON(((0 0,0 1,1 1,1 0,0 0)),((2 0,2 1,3 1,3 0,2 0)))') ))" << false << QVariant( "Point (0.5 0.5)" );
      QTest::newRow( "point on surface point" ) << "geom_to_wkt(point_on_surface( geomFromWKT('POINT (1.5 0.5)') ))" << false << QVariant( "Point (1.5 0.5)" );
      QTest::newRow( "point on surface line" ) << "geom_to_wkt(point_on_surface( geomFromWKT('LINESTRING (-1 2, 9 12)') ))" << false << QVariant( "Point (-1 2)" );
      QTest::newRow( "point on surface not geom" ) << "point_on_surface('g')" << true << QVariant();
      QTest::newRow( "point on surface null" ) << "point_on_surface(NULL)" << false << QVariant();
      QTest::newRow( "pole_of_inaccessibility polygon" ) << "round(x(pole_of_inaccessibility( geomFromWKT('POLYGON((0 1,0 9,3 10,3 3, 10 3, 10 1, 0 1))'), 0.1))*100)" << false << QVariant( 155 );
      QTest::newRow( "pole_of_inaccessibility polygon" ) << "round(y(pole_of_inaccessibility( geomFromWKT('POLYGON((0 1,0 9,3 10,3 3, 10 3, 10 1, 0 1))'), 0.1))*100)" << false << QVariant( 255 );
      QTest::newRow( "pole_of_inaccessibility not poly" ) << "geom_to_wkt(pole_of_inaccessibility( geomFromWKT('POINT (1.5 0.5)'), 0.1 ))" << false << QVariant();
      QTest::newRow( "pole_of_inaccessibility not geom" ) << "pole_of_inaccessibility('g',0.1)" << true << QVariant();
      QTest::newRow( "pole_of_inaccessibility null" ) << "pole_of_inaccessibility(NULL,0.1)" << false << QVariant();
      QTest::newRow( "is_valid not geom" ) << "is_valid('g')" << true << QVariant();
      QTest::newRow( "is_valid null" ) << "is_valid(NULL)" << false << QVariant();
      QTest::newRow( "is_valid point" ) << "is_valid(geom_from_wkt('POINT(1 2)'))" << false << QVariant( true );
      QTest::newRow( "is_valid valid" ) << "is_valid(geom_from_wkt('LINESTRING(0 0, 1 1, 2 2, 0 0)'))" << false << QVariant( true );
      QTest::newRow( "is_valid not valid" ) << "is_valid(geom_from_wkt('LINESTRING(0 0)'))" << false << QVariant( false );
      QTest::newRow( "is_closed not geom" ) << "is_closed('g')" << true << QVariant();
      QTest::newRow( "is_closed null" ) << "is_closed(NULL)" << false << QVariant();
      QTest::newRow( "is_closed point" ) << "is_closed(geom_from_wkt('POINT(1 2)'))" << false << QVariant();
      QTest::newRow( "is_closed polygon" ) << "is_closed(geom_from_wkt('POLYGON((-1 -1, 4 0, 4 2, 0 2, -1 -1))'))" << false << QVariant();
      QTest::newRow( "is_closed not closed" ) << "is_closed(geom_from_wkt('LINESTRING(0 0, 1 1, 2 2)'))" << false << QVariant( false );
      QTest::newRow( "is_closed closed" ) << "is_closed(geom_from_wkt('LINESTRING(0 0, 1 1, 2 2, 0 0)'))" << false << QVariant( true );
      QTest::newRow( "is_closed multiline" ) << "is_closed(geom_from_wkt('MultiLineString ((6501338.13976828 4850981.51459331, 6501343.09036573 4850984.01453377, 6501338.13976828 4850988.96491092, 6501335.63971657 4850984.01453377, 6501338.13976828 4850981.51459331))'))" << false << QVariant( true );
      QTest::newRow( "is_closed multiline" ) << "is_closed(geom_from_wkt('MultiLineString ((6501338.13976828 4850981.51459331, 6501343.09036573 4850984.01453377, 6501338.13976828 4850988.96491092, 6501335.63971657 4850984.01453377, 6501438.13976828 4850981.51459331))'))" << false << QVariant( false );
      QTest::newRow( "is_closed multiline" ) << "is_closed(geom_from_wkt('MultiLineString EMPTY'))" << false << QVariant();
      QTest::newRow( "close_line not geom" ) << "close_line('g')" << true << QVariant();
      QTest::newRow( "close_line null" ) << "close_line(NULL)" << false << QVariant();
      QTest::newRow( "close_line point" ) << "close_line(geom_from_wkt('POINT(0 0)'))" << false << QVariant();
      QTest::newRow( "close_line polygon" ) << "close_line(geom_from_wkt('POLYGON((0 0, 0 1, 1 1, 1 0, 0 0))'))" << false << QVariant();
      QTest::newRow( "close_line not closed" ) << "geom_to_wkt(close_line(geom_from_wkt('LINESTRING(0 0, 1 0, 1 1)')))" << false << QVariant( "LineString (0 0, 1 0, 1 1, 0 0)" );
      QTest::newRow( "close_line closed" ) << "geom_to_wkt(close_line(geom_from_wkt('LINESTRING(0 0, 1 0, 1 1, 0 0)')))" << false << QVariant( "LineString (0 0, 1 0, 1 1, 0 0)" );
      QTest::newRow( "close_line multiline" ) << "geom_to_wkt(close_line(geom_from_wkt('MULTILINESTRING ((0 0, 1 1, 1 0),(2 2, 3 3, 3 2))')))" << false << QVariant( "MultiLineString ((0 0, 1 1, 1 0, 0 0),(2 2, 3 3, 3 2, 2 2))" );
      QTest::newRow( "is_empty not geom" ) << "is_empty('g')" << true << QVariant();
      QTest::newRow( "is_empty null" ) << "is_empty(NULL)" << false << QVariant();
      QTest::newRow( "is_empty point" ) << "is_empty(geom_from_wkt('POINT(1 2)'))" << false << QVariant( false );
      QTest::newRow( "is_empty empty point" ) << "is_empty(geom_from_wkt('POINT EMPTY'))" << false << QVariant( true );
      QTest::newRow( "is_empty polygon" ) << "is_empty(geom_from_wkt('POLYGON((-1 -1, 4 0, 4 2, 0 2, -1 -1))'))" << false << QVariant( false );
      QTest::newRow( "is_empty empty polygon" ) << "is_empty(geom_from_wkt('POLYGON EMPTY'))" << false << QVariant( true );
      QTest::newRow( "is_empty_or_null not geom" ) << "is_empty_or_null('g')" << true << QVariant();
      QTest::newRow( "is_empty_or_null null" ) << "is_empty_or_null(NULL)" << false << QVariant( true );
      QTest::newRow( "is_empty_or_null point" ) << "is_empty_or_null(geom_from_wkt('POINT(1 2)'))" << false << QVariant( false );
      QTest::newRow( "is_empty_or_null empty point" ) << "is_empty_or_null(geom_from_wkt('POINT EMPTY'))" << false << QVariant( true );
      QTest::newRow( "is_empty_or_null polygon" ) << "is_empty_or_null(geom_from_wkt('POLYGON((-1 -1, 4 0, 4 2, 0 2, -1 -1))'))" << false << QVariant( false );
      QTest::newRow( "is_empty_or_null empty polygon" ) << "is_empty_or_null(geom_from_wkt('POLYGON EMPTY'))" << false << QVariant( true );
      QTest::newRow( "collect_geometries none" ) << "geom_to_wkt(collect_geometries())" << false << QVariant( "" );
      QTest::newRow( "collect_geometries not" ) << "geom_to_wkt(collect_geometries(45))" << true << QVariant();
      QTest::newRow( "collect_geometries one" ) << "geom_to_wkt(collect_geometries(make_point(4,5)))" << false << QVariant( "MultiPoint ((4 5))" );
      QTest::newRow( "collect_geometries two" ) << "geom_to_wkt(collect_geometries(make_point(4,5), make_point(6,7)))" << false << QVariant( "MultiPoint ((4 5),(6 7))" );
      QTest::newRow( "collect_geometries mixed" ) << "geom_to_wkt(collect_geometries(make_point(4,5), 'x'))" << true << QVariant();
      QTest::newRow( "collect_geometries array empty" ) << "geom_to_wkt(collect_geometries(array()))" << false << QVariant( "" );
      QTest::newRow( "collect_geometries array one" ) << "geom_to_wkt(collect_geometries(array(make_point(4,5))))" << false << QVariant( "MultiPoint ((4 5))" );
      QTest::newRow( "collect_geometries array two" ) << "geom_to_wkt(collect_geometries(array(make_point(4,5), make_point(6,7))))" << false << QVariant( "MultiPoint ((4 5),(6 7))" );
      QTest::newRow( "make_point" ) << "geom_to_wkt(make_point(2.2,4.4))" << false << QVariant( "Point (2.2 4.4)" );
      QTest::newRow( "make_point z" ) << "geom_to_wkt(make_point(2.2,4.4,5.5))" << false << QVariant( "PointZ (2.2 4.4 5.5)" );
      QTest::newRow( "make_point zm" ) << "geom_to_wkt(make_point(2.2,4.4,5.5,6.6))" << false << QVariant( "PointZM (2.2 4.4 5.5 6.6)" );
      QTest::newRow( "make_point bad" ) << "make_point(2.2)" << true << QVariant();
      QTest::newRow( "make_point bad 2" ) << "make_point(2.2, 3, 3, 3, 3)" << true << QVariant();
      QTest::newRow( "make_point_m" ) << "geom_to_wkt(make_point_m(2.2,4.4,5.5))" << false << QVariant( "PointM (2.2 4.4 5.5)" );
      QTest::newRow( "make_line bad" ) << "make_line(make_point(2,4))" << false << QVariant();
      QTest::newRow( "make_line" ) << "geom_to_wkt(make_line(make_point(2,4),make_point(4,6)))" << false << QVariant( "LineString (2 4, 4 6)" );
      QTest::newRow( "make_line" ) << "geom_to_wkt(make_line(make_point(2,4),make_point(4,6),make_point(7,9)))" << false << QVariant( "LineString (2 4, 4 6, 7 9)" );
      QTest::newRow( "make_line" ) << "geom_to_wkt(make_line(make_point(2,4,1,3),make_point(4,6,9,8),make_point(7,9,3,4)))" << false << QVariant( "LineStringZM (2 4 1 3, 4 6 9 8, 7 9 3 4)" );
      QTest::newRow( "make_line array" ) << "geom_to_wkt(make_line(array(make_point(2,4),make_point(4,6))))" << false << QVariant( "LineString (2 4, 4 6)" );
      QTest::newRow( "make_line one" ) << "geom_to_wkt(make_line(array(make_point(2,4))))" << false << QVariant();
      QTest::newRow( "make_line array mixed" ) << "geom_to_wkt(make_line(array(make_point(2,4),make_point(4,6)),make_point(8,9)))" << false << QVariant( "LineString (2 4, 4 6, 8 9)" );
      QTest::newRow( "make_line array bad" ) << "geom_to_wkt(make_line(array(make_point(2,4),66)))" << true << QVariant();
      QTest::newRow( "make_line array empty" ) << "geom_to_wkt(make_line(array()))" << false << QVariant();
      QTest::newRow( "make_polygon bad" ) << "make_polygon(make_point(2,4))" << false << QVariant();
      QTest::newRow( "make_polygon" ) << "geom_to_wkt(make_polygon(geom_from_wkt('LINESTRING( 0 0, 0 1, 1 1, 1 0, 0 0 )')))" << false << QVariant( "Polygon ((0 0, 0 1, 1 1, 1 0, 0 0))" );
      QTest::newRow( "make_polygon already polygon" ) << "geom_to_wkt(make_polygon(geom_from_wkt('POLYGON(( 0 0, 0 1, 1 1, 1 0, 0 0 ))')))" << false << QVariant( "Polygon ((0 0, 0 1, 1 1, 1 0, 0 0))" );
      QTest::newRow( "make_polygon rings" ) << "geom_to_wkt(make_polygon(geom_from_wkt('LINESTRING( 0 0, 0 1, 1 1, 1 0, 0 0 )'),geom_from_wkt('LINESTRING( 0.1 0.1, 0.1 0.2, 0.2 0.2, 0.2 0.1, 0.1 0.1 )'),geom_from_wkt('LINESTRING( 0.8 0.8, 0.8 0.9, 0.9 0.9, 0.9 0.8, 0.8 0.8 )')))" << false
                                            << QVariant( "Polygon ((0 0, 0 1, 1 1, 1 0, 0 0),(0.1 0.1, 0.1 0.2, 0.2 0.2, 0.2 0.1, 0.1 0.1),(0.8 0.8, 0.8 0.9, 0.9 0.9, 0.9 0.8, 0.8 0.8))" );
      QTest::newRow( "make_triangle not geom" ) << "geom_to_wkt(make_triangle(make_point(2,4), 'g', make_point(3,5)))" << true << QVariant();
      QTest::newRow( "make_triangle null" ) << "geom_to_wkt(make_triangle(make_point(2,4), NULL, make_point(3,5)))" << false << QVariant();
      QTest::newRow( "make_triangle duplicated point" ) << "geom_to_wkt(make_triangle(make_point(2,4), make_point(2,4), make_point(3,5)))" << false << QVariant( "Triangle ((2 4, 2 4, 3 5, 2 4))" );
      QTest::newRow( "make_triangle colinear points" ) << "geom_to_wkt(make_triangle(make_point(0,1), make_point(0,2), make_point(0,3)))" << false << QVariant( "Triangle ((0 1, 0 2, 0 3, 0 1))" );
      QTest::newRow( "make_triangle" ) << "geom_to_wkt(make_triangle(make_point(0,0), make_point(5,5), make_point(0,10)))" << false << QVariant( "Triangle ((0 0, 5 5, 0 10, 0 0))" );
      QTest::newRow( "make_circle not geom" ) << "make_circle('a', 5)" << true << QVariant();
      QTest::newRow( "make_circle null" ) << "make_circle(NULL, 5)" << false << QVariant();
      QTest::newRow( "make_circle bad" ) << "make_circle(make_line(make_point(1,2), make_point(3,4)), 5)" << false << QVariant();
      QTest::newRow( "make_circle" ) << "geom_to_wkt(make_circle(make_point(10,10), 5, 4))" << false << QVariant( "Polygon ((10 15, 15 10, 10 5, 5 10, 10 15))" );
      QTest::newRow( "make_ellipse not geom" ) << "make_ellipse('a', 5, 2, 0)" << true << QVariant();
      QTest::newRow( "make_ellipse null" ) << "make_ellipse(NULL, 5, 2, 0)" << false << QVariant();
      QTest::newRow( "make_ellipse bad" ) << "make_ellipse(make_line(make_point(1,2), make_point(3,4)), 5, 2, 0)" << false << QVariant();
      QTest::newRow( "make_ellipse" ) << "geom_to_wkt(make_ellipse(make_point(10,10), 5, 2, 90, 4))" << false << QVariant( "Polygon ((15 10, 10 8, 5 10, 10 12, 15 10))" );
      QTest::newRow( "make_regular_polygon not geom (center)" ) << "make_regular_polygon('a', make_point(0,5), 5)" << true << QVariant();
      QTest::newRow( "make_regular_polygon not geom (vertice)" ) << "make_regular_polygon(make_point(0,0), 'a', 5)" << true << QVariant();
      QTest::newRow( "make_regular_polygon bad (center)" ) << "make_regular_polygon(make_line(make_point(1,2), make_point(3,4)), make_point(0,5), 5)" << false << QVariant();
      QTest::newRow( "make_regular_polygon bad (vertice)" ) << "make_regular_polygon(make_point(0,0), make_line(make_point(1,2), make_point(3,4)), 5)" << false << QVariant();
      QTest::newRow( "make_regular_polygon bad (numEdges < 3)" ) << "make_regular_polygon(make_point(0,0), make_point(0,5), 2)" << true << QVariant();
      QTest::newRow( "make_regular_polygon bad (invalid option)" ) << "make_regular_polygon(make_point(0,0), make_point(0,5), 5, 5)" << true << QVariant();
      QTest::newRow( "make_regular_polygon bad (numEdges < 3)" ) << "make_regular_polygon(make_point(0,0), make_point(0,5), 2)" << true << QVariant();
      QTest::newRow( "make_regular_polygon" ) << "geom_to_wkt(make_regular_polygon(make_point(0,0), make_point(0,5), 5), 2)" << false << QVariant( "Polygon ((0 5, 4.76 1.55, 2.94 -4.05, -2.94 -4.05, -4.76 1.55, 0 5))" );
      QTest::newRow( "make_regular_polygon" ) << "geom_to_wkt(make_regular_polygon(make_point(0,0), project(make_point(0,0), 4.0451, radians(36)), 5, 1), 2)" << false << QVariant( "Polygon ((0 5, 4.76 1.55, 2.94 -4.05, -2.94 -4.05, -4.76 1.55, 0 5))" );
      QTest::newRow( "make_square not geom (point 1)" ) << "make_square(make_line(make_point(1,2), make_point(3,4)), make_point(5,5))" << false << QVariant();
      QTest::newRow( "make_square not geom (point 2)" ) << "make_square(make_point(0,0), make_line(make_point(1,2), make_point(3,4)))" << false << QVariant();
      QTest::newRow( "make_square bad (point 1)" ) << "make_square('a', make_point(5,5))" << true << QVariant();
      QTest::newRow( "make_square bad (point 2)" ) << "make_square(make_point(0,0), 'a')" << true << QVariant();
      QTest::newRow( "make_square" ) << "geom_to_wkt(make_square(make_point(5, 5), make_point(1, 1)))" << false << QVariant( "Polygon ((5 5, 5 1, 1 1, 1 5, 5 5))" );
      QTest::newRow( "make_rectangle_3points not geom (point 1)" ) << "make_rectangle_3points( make_line(make_point(1,2), make_point(3,4)), make_point(0,5), make_point(5,5))" << false << QVariant();
      QTest::newRow( "make_rectangle_3points not geom (point 2)" ) << "make_rectangle_3points(make_point(0,0), make_line(make_point(1,2), make_point(3,4)), make_point(5,5))" << false << QVariant();
      QTest::newRow( "make_rectangle_3points not geom (point 3)" ) << "make_rectangle_3points(make_point(0,0), make_point(0,5), make_line(make_point(1,2), make_point(3,4)))" << false << QVariant();
      QTest::newRow( "make_rectangle_3points bad (point 1)" ) << "make_rectangle_3points('a', make_point(0,5), make_point(5,5))" << true << QVariant();
      QTest::newRow( "make_rectangle_3points bad (point 2)" ) << "make_rectangle_3points(make_point(0,0), 'a', make_point(5,5))" << true << QVariant();
      QTest::newRow( "make_rectangle_3points bad (point 3)" ) << "make_rectangle_3points(make_point(0,0), make_point(0,5), 'a')" << true << QVariant();
      QTest::newRow( "make_rectangle_3points bad (invalid option)" ) << "make_rectangle_3points(make_point(0,0), make_point(0,5), make_point(5,5), 2)" << true << QVariant();
      QTest::newRow( "make_rectangle_3points (distance default)" ) << "geom_to_wkt(make_rectangle_3points(make_point(0, 0), make_point(0,5), make_point(5, 5)))" << false << QVariant( "Polygon ((0 0, 0 5, 5 5, 5 0, 0 0))" );
      QTest::newRow( "make_rectangle_3points (distance)" ) << "geom_to_wkt(make_rectangle_3points(make_point(0, 0), make_point(0,5), make_point(5, 5), 0))" << false << QVariant( "Polygon ((0 0, 0 5, 5 5, 5 0, 0 0))" );
      QTest::newRow( "make_rectangle_3points (projected)" ) << "geom_to_wkt(make_rectangle_3points(make_point(0, 0), make_point(0,5), make_point(5, 3), 1))" << false << QVariant( "Polygon ((0 0, 0 5, 5 5, 5 0, 0 0))" );
      QTest::newRow( "make_valid_extravert" ) << "geom_to_wkt(make_valid(geom_from_wkt('POLYGON((3 2, 4 1, 5 8, 3 2, 4 2))')))" << false << QVariant( "GeometryCollection (Polygon ((5 8, 4 1, 3 2, 5 8)),LineString (3 2, 4 2))" );
      QTest::newRow( "make_valid_missingEnd" ) << "geom_to_wkt(make_valid(geom_from_wkt('POLYGON((3 2, 4 1, 5 8))')))" << false << QVariant( "Polygon ((3 2, 4 1, 5 8, 3 2))" );
      QTest::newRow( "make_valid_wrongInput" ) << "make_valid('not a geometry')" << true << QVariant();
      QTest::newRow( "x point" ) << "x(make_point(2.2,4.4))" << false << QVariant( 2.2 );
      QTest::newRow( "y point" ) << "y(make_point(2.2,4.4))" << false << QVariant( 4.4 );
      QTest::newRow( "z point" ) << "z(make_point(2.2,4.4,6.6))" << false << QVariant( 6.6 );
      QTest::newRow( "z not point" ) << "z(geom_from_wkt('LINESTRING(2 0,2 2, 3 2, 3 0)'))" << false << QVariant();
      QTest::newRow( "z no z coord" ) << "z( geom_from_wkt( 'POINT ( 0 0 )' ) )" << false << QVariant();
      QTest::newRow( "m point" ) << "m(make_point_m(2.2,4.4,7.7))" << false << QVariant( 7.7 );
      QTest::newRow( "m not point" ) << "m(geom_from_wkt('LINESTRING(2 0,2 2, 3 2, 3 0)'))" << false << QVariant();
      QTest::newRow( "m no m coord" ) << "m( geom_from_wkt( 'POINT ( 0 0 )' ) )" << false << QVariant();
      QTest::newRow( "x line" ) << "x(geom_from_wkt('LINESTRING(2 0,2 2, 3 2, 3 0)'))" << false << QVariant( 2.5 );
      QTest::newRow( "x line" ) << "y(geom_from_wkt('LINESTRING(2 0,2 2, 3 2, 3 0)'))" << false << QVariant( 1.2 );
      QTest::newRow( "x polygon" ) << "x(geom_from_wkt('POLYGON((2 0,2 2, 3 2, 3 0, 2 0))'))" << false << QVariant( 2.5 );
      QTest::newRow( "x polygon" ) << "y(geom_from_wkt('POLYGON((2 0,2 2, 3 2, 3 0, 2 0))'))" << false << QVariant( 1.0 );
      QTest::newRow( "relate valid" ) << "relate(geom_from_wkt('POINT(110 120)'),geom_from_wkt('POLYGON((60 120,60 40,160 40,160 120,60 120))'))" << false << QVariant( "F0FFFF212" );
      QTest::newRow( "relate bad 1" ) << "relate(geom_from_wkt(''),geom_from_wkt('POLYGON((60 120,60 40,160 40,160 120,60 120))'))" << false << QVariant();
      QTest::newRow( "relate bad 2" ) << "relate(geom_from_wkt('POINT(110 120)'),geom_from_wkt(''))" << false << QVariant();
      QTest::newRow( "relate pattern true" ) << "relate( geom_from_wkt( 'LINESTRING(40 40,120 120)' ), geom_from_wkt( 'LINESTRING(40 40,60 120)' ), '**1F001**' )" << false << QVariant( true );
      QTest::newRow( "relate pattern false" ) << "relate( geom_from_wkt( 'LINESTRING(40 40,120 120)' ), geom_from_wkt( 'LINESTRING(40 40,60 120)' ), '**1F002**' )" << false << QVariant( false );
      QTest::newRow( "azimuth" ) << "toint(degrees(azimuth( point_a := make_point(25, 45), point_b := make_point(75, 100)))*1000000)" << false << QVariant( 42273689 );
      QTest::newRow( "azimuth" ) << "toint(degrees( azimuth( make_point(75, 100), make_point(25,45) ) )*1000000)" << false << QVariant( 222273689 );
      QTest::newRow( "project not geom" ) << "project( 'asd', 1, 2 )" << true << QVariant();
      QTest::newRow( "project not point" ) << "project( geom_from_wkt('LINESTRING(2 0,2 2, 3 2, 3 0)'), 1, 2 )" << true << QVariant();
      QTest::newRow( "project x" ) << "toint(x(project( make_point( 1, 2 ), 3, radians(270)))*1000000)" << false << QVariant( -2 * 1000000 );
      QTest::newRow( "project y" ) << "toint(y(project( point:=make_point( 1, 2 ), distance:=3, azimuth:=radians(270)))*1000000)" << false << QVariant( 2 * 1000000 );
      QTest::newRow( "project m value preserved" ) << "geom_to_wkt(project( make_point( 1, 2, 2, 5), 1, 0.0, 0.0 ) )" << false << QVariant( "PointZM (1 2 3 5)" );
      QTest::newRow( "project 2D Point" ) << "geom_to_wkt(project( point:=make_point( 1, 2), distance:=1, azimuth:=radians(0), elevation:=0 ) )" << false << QVariant( "PointZ (1 2 nan)" );
      QTest::newRow( "project 3D Point" ) << "geom_to_wkt(project( make_point( 1, 2, 2), 5, radians(450), radians (450) ) )" << false << QVariant( "PointZ (6 2 2)" );
      QTest::newRow( "inclination not geom first" ) << "inclination( 'a', make_point( 1, 2, 2 ) )" << true << QVariant();
      QTest::newRow( "inclination not geom second" ) << " inclination( make_point( 1, 2, 2 ), 'a' )" << true << QVariant();
      QTest::newRow( "inclination not point first" ) << "inclination( geom_from_wkt('LINESTRING(2 0,2 2, 3 2, 3 0)'), make_point( 1, 2, 2) )" << true << QVariant();
      QTest::newRow( "inclination not point second" ) << " inclination( make_point( 1, 2, 2 ), geom_from_wkt('LINESTRING(2 0,2 2, 3 2, 3 0)') )" << true << QVariant();
      QTest::newRow( "inclination" ) << "ceil(inclination( make_point( 159, 753, 460 ), make_point( 123, 456, 789 ) ))" << false << QVariant( 43.0 );
      QTest::newRow( "inclination" ) << " inclination( make_point( 5, 10, 0 ), make_point( 5, 10, 5 ) )" << false << QVariant( 0.0 );
      QTest::newRow( "inclination" ) << " inclination( make_point( 5, 10, 0 ), make_point( 5, 10, 0 ) )" << false << QVariant( 90.0 );
      QTest::newRow( "inclination" ) << " inclination( make_point( 5, 10, 0 ), make_point( 5, 10, -5 ) )" << false << QVariant( 180.0 );
      QTest::newRow( "extrude geom" ) << "geom_to_wkt(extrude( geom_from_wkt('LineString( 1 2, 3 2, 4 3)'),1,2))" << false << QVariant( "Polygon ((1 2, 3 2, 4 3, 5 5, 4 4, 2 4, 1 2))" );
      QTest::newRow( "extrude not geom" ) << "extrude('g',5,6)" << true << QVariant();
      QTest::newRow( "extrude null" ) << "extrude(NULL,5,6)" << false << QVariant();
      QTest::newRow( "order parts" ) << "geom_to_wkt(order_parts(geom_from_wkt('MultiPolygon (((1 1, 5 1, 5 5, 1 5, 1 1)),((1 1, 9 1, 9 9, 1 9, 1 1)))'), 'area($geometry)', False ) )" << false << QVariant( "MultiPolygon (((1 1, 9 1, 9 9, 1 9, 1 1)),((1 1, 5 1, 5 5, 1 5, 1 1)))" );
      QTest::newRow( "order parts not geom" ) << "order_parts('g', 'area($geometry)', False )" << true << QVariant();
      QTest::newRow( "order parts single geom" ) << "geom_to_wkt(order_parts(geom_from_wkt('POLYGON((2 0,2 2, 3 2, 3 0, 2 0))'), 'area($geometry)', False))" << false << QVariant( "Polygon ((2 0, 2 2, 3 2, 3 0, 2 0))" );
      QTest::newRow( "closest_point geom" ) << "geom_to_wkt(closest_point( geom_from_wkt('LineString( 1 1, 5 1, 5 5 )'),geom_from_wkt('Point( 6 3 )')))" << false << QVariant( "Point (5 3)" );
      QTest::newRow( "closest_point not geom" ) << "closest_point('g','b')" << true << QVariant();
      QTest::newRow( "closest_point null" ) << "closest_point(NULL,NULL)" << false << QVariant();
      QTest::newRow( "shortest_line geom" ) << "geom_to_wkt(shortest_line( geom_from_wkt('LineString( 1 1, 5 1, 5 5 )'),geom_from_wkt('Point( 6 3 )')))" << false << QVariant( "LineString (5 3, 6 3)" );
      QTest::newRow( "shortest_line not geom" ) << "shortest_line('g','a')" << true << QVariant();
      QTest::newRow( "shortest_line null" ) << "shortest_line(NULL,NULL)" << false << QVariant();
      QTest::newRow( "line_interpolate_point not geom" ) << "line_interpolate_point('g', 5)" << true << QVariant();
      QTest::newRow( "line_interpolate_point null" ) << "line_interpolate_point(NULL, 5)" << false << QVariant();
      QTest::newRow( "line_interpolate_point point" ) << "line_interpolate_point(geom_from_wkt('POINT(1 2)'),5)" << false << QVariant();
      QTest::newRow( "line_interpolate_point line" ) << "geom_to_wkt(line_interpolate_point(geometry:=geom_from_wkt('LineString(0 0, 10 0)'),distance:=5))" << false << QVariant( "Point (5 0)" );
      QTest::newRow( "line_locate_point not geom" ) << "line_locate_point('g', geom_from_wkt('Point 5 0'))" << false << QVariant();
      QTest::newRow( "line_locate_point null" ) << "line_locate_point(NULL, geom_from_wkt('Point 5 0'))" << false << QVariant();
      QTest::newRow( "line_locate_point point" ) << "line_locate_point(geom_from_wkt('POINT(1 2)'),geom_from_wkt('Point 5 0'))" << false << QVariant();
      QTest::newRow( "line_locate_point line" ) << "line_locate_point(geometry:=geom_from_wkt('LineString(0 0, 10 0)'),point:=geom_from_wkt('Point(5 0)'))" << false << QVariant( 5.0 );
      QTest::newRow( "line_interpolate_angle not geom" ) << "line_interpolate_angle('g', 5)" << true << QVariant();
      QTest::newRow( "line_interpolate_angle null" ) << "line_interpolate_angle(NULL, 5)" << false << QVariant();
      QTest::newRow( "line_interpolate_angle point" ) << "line_interpolate_angle(geom_from_wkt('POINT(1 2)'),5)" << false << QVariant( 0.0 );
      QTest::newRow( "line_interpolate_angle line" ) << "line_interpolate_angle(geometry:=geom_from_wkt('LineString(0 0, 10 0)'),distance:=5)" << false << QVariant( 90.0 );
      QTest::newRow( "angle_at_vertex not geom" ) << "angle_at_vertex('g', 5)" << true << QVariant();
      QTest::newRow( "angle_at_vertex null" ) << "angle_at_vertex(NULL, 0)" << false << QVariant();
      QTest::newRow( "angle_at_vertex point" ) << "angle_at_vertex(geom_from_wkt('POINT(1 2)'),0)" << false << QVariant( 0.0 );
      QTest::newRow( "angle_at_vertex line" ) << "angle_at_vertex(geometry:=geom_from_wkt('LineString(0 0, 10 0, 10 10)'),vertex:=1)" << false << QVariant( 45.0 );
      QTest::newRow( "angle_at_vertex line negative" ) << "angle_at_vertex(geometry:=geom_from_wkt('LineString(0 0, 10 0, 10 10)'),vertex:=-1)" << false << QVariant( 0.0 );
      QTest::newRow( "distance_to_vertex not geom" ) << "distance_to_vertex('g', 5)" << true << QVariant();
      QTest::newRow( "distance_to_vertex null" ) << "distance_to_vertex(NULL, 0)" << false << QVariant();
      QTest::newRow( "distance_to_vertex point" ) << "distance_to_vertex(geom_from_wkt('POINT(1 2)'),0)" << false << QVariant( 0.0 );
      QTest::newRow( "distance_to_vertex line" ) << "distance_to_vertex(geometry:=geom_from_wkt('LineString(0 0, 10 0, 10 10)'),vertex:=1)" << false << QVariant( 10.0 );
      QTest::newRow( "distance_to_vertex line negative" ) << "distance_to_vertex(geometry:=geom_from_wkt('LineString(0 0, 10 0, 10 10)'),vertex:=-1)" << false << QVariant( 20.0 );
      QTest::newRow( "line_substring not geom" ) << "line_substring('g', 5, 6)" << true << QVariant();
      QTest::newRow( "line_substring null" ) << "line_substring(NULL, 5, 6)" << false << QVariant();
      QTest::newRow( "line_substring point" ) << "line_substring(geom_from_wkt('POINT(1 2)'),5,6)" << true << QVariant();
      QTest::newRow( "line_substring line" ) << "geom_to_wkt(line_substring(geometry:=geom_from_wkt('LineString(0 0, 10 0)'),start_distance:=5,end_distance:=6))" << false << QVariant( "LineString (5 0, 6 0)" );
      QTest::newRow( "simplify not geom" ) << "simplify('g',5)" << true << QVariant();
      QTest::newRow( "simplify null" ) << "simplify(NULL,5)" << false << QVariant();
      QTest::newRow( "simplify point" ) << "geom_to_wkt(simplify(geom_from_wkt('POINT(1 2)'),10))" << false << QVariant( "Point (1 2)" );
      QTest::newRow( "simplify line" ) << "geom_to_wkt(simplify(geometry:=geom_from_wkt('LineString(0 0, 5 0, 10 0)'),tolerance:=5))" << false << QVariant( "LineString (0 0, 10 0)" );
      QTest::newRow( "simplify_vw not geom" ) << "simplify_vw('g',5)" << true << QVariant();
      QTest::newRow( "simplify_vw null" ) << "simplify_vw(NULL,5)" << false << QVariant();
      QTest::newRow( "simplify_vw point" ) << "geom_to_wkt(simplify_vw(geom_from_wkt('POINT(1 2)'),10))" << false << QVariant( "Point (1 2)" );
      QTest::newRow( "simplify_vw line" ) << "geom_to_wkt(simplify_vw(geometry:=geom_from_wkt('LineString(0 0, 5 0, 5.01 10, 5.02 0, 10 0)'),tolerance:=5))" << false << QVariant( "LineString (0 0, 10 0)" );
      QTest::newRow( "smooth not geom" ) << "smooth('g',5)" << true << QVariant();
      QTest::newRow( "smooth null" ) << "smooth(NULL,5)" << false << QVariant();
      QTest::newRow( "smooth point" ) << "geom_to_wkt(smooth(geom_from_wkt('POINT(1 2)'),10))" << false << QVariant( "Point (1 2)" );
      QTest::newRow( "smooth line" ) << "geom_to_wkt(smooth(geometry:=geom_from_wkt('LineString(0 0, 5 0, 5 5)'),iterations:=1,offset:=0.2,min_length:=-1,max_angle:=180))" << false << QVariant( "LineString (0 0, 4 0, 5 1, 5 5)" );
      QTest::newRow( "transform invalid" ) << "transform(make_point(500,500),'EPSG:4326','EPSG:28356')" << false << QVariant();
      QTest::newRow( "hausdorff line to line" ) << " hausdorff_distance( geometry1:= geom_from_wkt('LINESTRING (0 0, 2 1)'),geometry2:=geom_from_wkt('LINESTRING (0 0, 2 0)'))" << false << QVariant( 1.0 );
      QTest::newRow( "hausdorff line to line default" ) << " round(hausdorff_distance( geom_from_wkt('LINESTRING (130 0, 0 0, 0 150)'),geom_from_wkt('LINESTRING (10 10, 10 150, 130 10)')))" << false << QVariant( 14 );
      QTest::newRow( "hausdorff line to line densify" ) << " round(hausdorff_distance( geom_from_wkt('LINESTRING (130 0, 0 0, 0 150)'),geom_from_wkt('LINESTRING (10 10, 10 150, 130 10)'),0.5))" << false << QVariant( 70 );
      QTest::newRow( "hausdorff not geom 1" ) << " hausdorff_distance( 'a',geom_from_wkt('LINESTRING (0 0, 2 0)'))" << true << QVariant();
      QTest::newRow( "hausdorff not geom 2" ) << " hausdorff_distance( geom_from_wkt('LINESTRING (0 0, 2 0)'), 'b')" << true << QVariant();
      QTest::newRow( "flip_coordinates not geom" ) << "flip_coordinates('g')" << true << QVariant();
      QTest::newRow( "flip_coordinates null" ) << "flip_coordinates(NULL)" << false << QVariant();
      QTest::newRow( "flip_coordinates point" ) << "geom_to_wkt(flip_coordinates(geom_from_wkt('POINT(1 2)')))" << false << QVariant( "Point (2 1)" );
      QTest::newRow( "rotate not geom" ) << "rotate('g', 90)" << true << QVariant();
      QTest::newRow( "rotate null" ) << "rotate(NULL, 90)" << false << QVariant();
      QTest::newRow( "rotate point" ) << "geom_to_wkt(rotate(geom_from_wkt('POINT( 20 10)'), 90, geom_from_wkt('POINT( 30 15)')))" << false << QVariant( "Point (25 25)" );
      QTest::newRow( "rotate line centroid" ) << "geom_to_wkt(rotate(geom_from_wkt('LineString(0 0, 10 0, 10 10)'),90))" << false << QVariant( "LineString (0 10, 0 0, 10 0)" );
      QTest::newRow( "rotate line fixed point" ) << "geom_to_wkt(rotate(geom_from_wkt('LineString(0 0, 10 0, 10 10)'),90, make_point(5, 2)))" << false << QVariant( "LineString (3 7, 3 -3, 13 -3)" );
      QTest::newRow( "rotate line fixed point not geom" ) << "geom_to_wkt(rotate(geom_from_wkt('LineString(0 0, 10 0, 10 10)'),90, 'a'))" << true << QVariant();
      QTest::newRow( "rotate line fixed point not point" ) << "geom_to_wkt(rotate(geom_from_wkt('LineString(0 0, 10 0, 10 10)'),90, geom_from_wkt('LineString(0 0, 10 0, 10 10)')))" << true << QVariant();
      QTest::newRow( "rotate line fixed multi point" ) << "geom_to_wkt(rotate(geom_from_wkt('LineString(0 0, 10 0, 10 10)'),90, geom_from_wkt('MULTIPOINT((-5 -3))')))" << false << QVariant( "LineString (-2 -8, -2 -18, 8 -18)" );
      QTest::newRow( "rotate line fixed multi point multiple" ) << "geom_to_wkt(rotate(geom_from_wkt('LineString(0 0, 10 0, 10 10)'),90, geom_from_wkt('MULTIPOINT(-5 -3,1 2)')))" << true << QVariant();
      QTest::newRow( "rotate polygon centroid" ) << "geom_to_wkt(rotate(geom_from_wkt('Polygon((0 0, 10 0, 10 10, 0 0))'),-90))" << false << QVariant( "Polygon ((10 0, 10 10, 0 10, 10 0))" );
      QTest::newRow( "rotate multiline centroid, not per part" ) << "geom_to_wkt(rotate(geom_from_wkt('MultiLineString((0 0, 10 0, 10 10), (12 0, 12 12))'),90))" << false << QVariant( "MultiLineString ((0 12, 0 2, 10 2),(0 0, 12 0))" );
      QTest::newRow( "rotate multiline centroid, per part" ) << "geom_to_wkt(rotate(geom_from_wkt('MultiLineString((0 0, 10 0, 10 10), (12 0, 12 12))'),90, per_part:=true))" << false << QVariant( "MultiLineString ((0 10, 0 0, 10 0),(6 6, 18 6))" );
      // per part switch is ignored if explicit center is set
      QTest::newRow( "rotate multiline explicit center, per part" ) << "geom_to_wkt(rotate(geom_from_wkt('MultiLineString((0 0, 10 0, 10 10), (12 0, 12 12))'),90, make_point(5,2), per_part:=true))" << false << QVariant( "MultiLineString ((3 7, 3 -3, 13 -3),(3 -5, 15 -5))" );
      QTest::newRow( "scale not geom" ) << "scale('g', 1.2, 0.8)" << true << QVariant();
      QTest::newRow( "scale null" ) << "scale(NULL, 1.2, 0.8)" << false << QVariant();
      QTest::newRow( "scale point" ) << "geom_to_wkt(scale(geom_from_wkt('POINT( 20 10)'), 1.2, 0.8, geom_from_wkt('POINT( 30 15)')))" << false << QVariant( "Point (18 11)" );
      QTest::newRow( "scale line centroid" ) << "geom_to_wkt(scale(geom_from_wkt('LineString(0 0, 10 0, 10 10)'),1.2, 0.8))" << false << QVariant( "LineString (-1 1, 11 1, 11 9)" );
      QTest::newRow( "scale line fixed point" ) << "geom_to_wkt(scale(geom_from_wkt('LineString(0 0, 10 0, 10 10)'),1.2, 0.8, make_point(5, 2)))" << false << QVariant( "LineString (-1 0.4, 11 0.4, 11 8.4)" );
      QTest::newRow( "scale line fixed point not geom" ) << "geom_to_wkt(scale(geom_from_wkt('LineString(0 0, 10 0, 10 10)'),1.2, 0.8, 'a'))" << true << QVariant();
      QTest::newRow( "scale line fixed point not point" ) << "geom_to_wkt(scale(geom_from_wkt('LineString(0 0, 10 0, 10 10)'),1.2, 0.8, geom_from_wkt('LineString(0 0, 10 0, 10 10)')))" << true << QVariant();
      QTest::newRow( "scale line fixed multi point" ) << "geom_to_wkt(scale(geom_from_wkt('LineString(0 0, 10 0, 10 10)'),1.2, 0.8, geom_from_wkt('MULTIPOINT((-5 -3))')))" << false << QVariant( "LineString (1 -0.6, 13 -0.6, 13 7.4)" );
      QTest::newRow( "scale line fixed multi point multiple" ) << "geom_to_wkt(scale(geom_from_wkt('LineString(0 0, 10 0, 10 10)'),1.2, 0.8, geom_from_wkt('MULTIPOINT(-5 -3,1 2)')))" << true << QVariant();
      QTest::newRow( "scale polygon centroid" ) << "geom_to_wkt(scale(geom_from_wkt('Polygon((0 0, 10 0, 10 10, 0 0))'), 1.2, 0.8))" << false << QVariant( "Polygon ((-1 1, 11 1, 11 9, -1 1))" );
      QTest::newRow( "affine_transform not geom" ) << "affine_transform('g', 0, 0, 0, 0, 0, 0)" << true << QVariant();
      QTest::newRow( "affine_transform null" ) << "affine_transform(NULL, 0, 0, 0, 0, 0, 0)" << false << QVariant();
      QTest::newRow( "affine_transform point XYZM" ) << "geom_to_wkt(affine_transform(geom_from_wkt('POINT(2 2 2 2)'), 2, 2, 180, 0, 1, 1, 1, 2, 2))" << false << QVariant( "PointZM (2 0 5 5)" );
      QTest::newRow( "affine_transform point with negative scale" ) << "geom_to_wkt(affine_transform(geom_from_wkt('POINT(1 1)'), 0, 0, 90, -2, -2))" << false << QVariant( "Point (2 -2)" );
      QTest::newRow( "affine_transform line XY" ) << "geom_to_wkt(affine_transform(geom_from_wkt('LINESTRING(1 0, 2 0)'), 0, 0, 90, 2, 1))" << false << QVariant( "LineString (0 2, 0 4)" );
      QTest::newRow( "affine_transform polygon XYZ" ) << "geom_to_wkt(affine_transform(geom_from_wkt('POLYGON((0 0, 0 1, 1 1, 1 0, 0 0))'), 0, 0, -90, 0.5, 0.5))" << false << QVariant( "Polygon ((0 0, 0.5 0, 0.5 -0.5, 0 -0.5, 0 0))" );
      QTest::newRow( "affine_transform point XY with translation on ZM" ) << "geom_to_wkt(affine_transform(geom_from_wkt('POINT(1 1)'), 0, 0, 0, 1, 1, 3, 4))" << false << QVariant( "PointZM (1 1 3 4)" );
      QTest::newRow( "triangular_wave not geom" ) << "triangular_wave('g', 1, 2)" << true << QVariant();
      QTest::newRow( "triangular_wave null" ) << "triangular_wave(NULL, 1, 2)" << false << QVariant();
      QTest::newRow( "triangular_wave point" ) << "geom_to_wkt(triangular_wave(make_point(1,2), 1, 2))" << false << QVariant( "Point (1 2)" );
      QTest::newRow( "triangular_wave geometry" ) << "geom_to_wkt(triangular_wave(geom_from_wkt('LINESTRING(1 1, 10 1)'), 5, 1))" << false << QVariant( "LineString (1 1, 2.125 2, 4.375 0, 6.625 2, 8.875 0, 10 1)" );
      QTest::newRow( "triangular_wave_randomized not geom" ) << "triangular_wave_randomized('g', 1, 2, 3, 4)" << true << QVariant();
      QTest::newRow( "triangular_wave_randomized null" ) << "triangular_wave_randomized(NULL, 1, 2, 3, 4)" << false << QVariant();
      QTest::newRow( "triangular_wave_randomized point" ) << "geom_to_wkt(triangular_wave_randomized(make_point(1,2), 1, 2, 3, 4))" << false << QVariant( "Point (1 2)" );
      QTest::newRow( "triangular_wave_randomized geometry" ) << "geom_to_wkt(triangular_wave_randomized(geom_from_wkt('LINESTRING(1 1, 10 1)'), 2, 3, 0.5, 1, 1), 1)" << false << QVariant( "LineString (1 1, 1.7 2, 2.8 0, 3.9 1.7, 5.1 0.2, 6.6 1.9, 7.7 0.2, 9 1.6, 10 1)" );
      QTest::newRow( "square_wave not geom" ) << "square_wave('g', 1, 2)" << true << QVariant();
      QTest::newRow( "square_wave null" ) << "square_wave(NULL, 1, 2)" << false << QVariant();
      QTest::newRow( "square_wave point" ) << "geom_to_wkt(square_wave(make_point(1,2), 1, 2))" << false << QVariant( "Point (1 2)" );
      QTest::newRow( "square_wave geometry" ) << "geom_to_wkt(square_wave(geom_from_wkt('LINESTRING(1 1, 10 1)'), 5, 1))" << false << QVariant( "LineString (1 1, 1 2, 3.25 2, 3.25 0, 5.5 0, 5.5 2, 7.75 2, 7.75 0, 10 0, 10 1)" );
      QTest::newRow( "square_wave_randomized not geom" ) << "square_wave_randomized('g', 1, 2, 3, 4)" << true << QVariant();
      QTest::newRow( "square_wave_randomized null" ) << "square_wave_randomized(NULL, 1, 2, 3, 4)" << false << QVariant();
      QTest::newRow( "square_wave_randomized point" ) << "geom_to_wkt(square_wave_randomized(make_point(1,2), 1, 2, 3, 4))" << false << QVariant( "Point (1 2)" );
      QTest::newRow( "square_wave_randomized geometry" ) << "geom_to_wkt(square_wave_randomized(geom_from_wkt('LINESTRING(1 1, 10 1)'), 2, 3, 0.5, 1, 1), 1)" << false << QVariant( "LineString (1 1, 1 2, 2.5 2, 2.5 0.4, 4 0.4, 4 1.6, 5.2 1.6, 5.2 0.3, 6.5 0.3, 6.5 2, 7.9 2, 7.9 0.3, 9.2 0.3, 9.2 1.7, 10 1.7, 10 1)" );
      QTest::newRow( "wave not geom" ) << "wave('g', 1, 2)" << true << QVariant();
      QTest::newRow( "wave null" ) << "wave(NULL, 1, 2)" << false << QVariant();
      QTest::newRow( "wave point" ) << "geom_to_wkt(wave(make_point(1,2), 1, 2))" << false << QVariant( "Point (1 2)" );
      QTest::newRow( "wave geometry" ) << "left(geom_to_wkt(wave(geom_from_wkt('LINESTRING(1 1, 10 1)'), 5, 1), 1), 100)" << false << QVariant( "LineString (1 1, 1.1 0.9, 1.2 0.7, 1.3 0.6, 1.4 0.4, 1.6 0.3, 1.7 0.2, 1.8 0.1, 1.9 0.1, 2 0, 2.1 0," );
      QTest::newRow( "wave_randomized not geom" ) << "wave_randomized('g', 1, 2, 3, 4)" << true << QVariant();
      QTest::newRow( "wave_randomized null" ) << "wave_randomized(NULL, 1, 2, 3, 4)" << false << QVariant();
      QTest::newRow( "wave_randomized point" ) << "geom_to_wkt(wave_randomized(make_point(1,2), 1, 2, 3, 4))" << false << QVariant( "Point (1 2)" );
      QTest::newRow( "wave_randomized geometry" ) << "left(geom_to_wkt(wave_randomized(geom_from_wkt('LINESTRING(1 1, 10 1)'), 2, 3, 0.5, 1, 1), 1), 100)" << false << QVariant( "LineString (1 1, 1.1 0.9, 1.1 0.7, 1.2 0.6, 1.3 0.4, 1.4 0.3, 1.4 0.2, 1.5 0.1, 1.6 0.1, 1.7 0, 1.7 " );
      QTest::newRow( "apply_dash_pattern not geom" ) << "apply_dash_pattern('g', array(1, 2))" << true << QVariant();
      QTest::newRow( "apply_dash_pattern null" ) << "apply_dash_pattern(NULL, array(1, 2))" << false << QVariant();
      QTest::newRow( "apply_dash_pattern point" ) << "geom_to_wkt(apply_dash_pattern(make_point(1,2), array(1, 2)))" << false << QVariant( "Point (1 2)" );
      QTest::newRow( "apply_dash_pattern bad pattern" ) << "apply_dash_pattern(geom_from_wkt('LINESTRING(1 1, 10 1)'), array(1, 'a'))" << true << QVariant();
      QTest::newRow( "apply_dash_pattern bad pattern 2" ) << "apply_dash_pattern(geom_from_wkt('LINESTRING(1 1, 10 1)'), array(1, 2, 3))" << true << QVariant();
      QTest::newRow( "apply_dash_pattern bad pattern 3" ) << "apply_dash_pattern(geom_from_wkt('LINESTRING(1 1, 10 1)'), 3)" << true << QVariant();
      QTest::newRow( "apply_dash_pattern bad rule 1" ) << "apply_dash_pattern(geom_from_wkt('LINESTRING(1 1, 10 1)'), array(1,2), 'bad')" << true << QVariant();
      QTest::newRow( "apply_dash_pattern bad rule 2" ) << "apply_dash_pattern(geom_from_wkt('LINESTRING(1 1, 10 1)'), array(1,2), 'full_dash', 'bad')" << true << QVariant();
      QTest::newRow( "apply_dash_pattern bad rule 3" ) << "apply_dash_pattern(geom_from_wkt('LINESTRING(1 1, 10 1)'), array(1,2), 'full_dash', 'full_dash', 'bad')" << true << QVariant();
      QTest::newRow( "apply_dash_pattern bad rule 4" ) << "apply_dash_pattern(geom_from_wkt('LINESTRING(1 1, 10 1)'), array(1,2), 'full_dash', 'full_dash', 'both', 'a')" << true << QVariant();
      QTest::newRow( "apply_dash_pattern geometry" ) << "geom_to_wkt(apply_dash_pattern(geom_from_wkt('LINESTRING(1 1, 10 1)'), array(3, 1)))" << false << QVariant( "MultiLineString ((1 1, 4 1),(5 1, 8 1),(9 1, 10 1, 10 1))" );
      QTest::newRow( "apply_dash_pattern polygon" ) << "geom_to_wkt(apply_dash_pattern(geom_from_wkt('POLYGON((1 1, 10 1, 10 10, 1 10, 1 1))'), array(3, 1)))" << false << QVariant( "MultiLineString ((1 1, 4 1),(5 1, 8 1),(9 1, 10 1, 10 3),(10 4, 10 7),(10 8, 10 10, 9 10),(8 10, 5 10),(4 10, 1 10),(1 9, 1 6),(1 5, 1 2),(1 1, 1 1, 1 1))" );
      QTest::newRow( "apply_dash_pattern geometry rule 1" ) << "geom_to_wkt(apply_dash_pattern(geom_from_wkt('LINESTRING(1 1, 10 1)'), array(3, 1), start_rule:='full_dash'))" << false << QVariant( "MultiLineString ((1 1, 4 1),(5 1, 8 1),(9 1, 10 1, 10 1))" );
      QTest::newRow( "apply_dash_pattern geometry rule 2" ) << "geom_to_wkt(apply_dash_pattern(geom_from_wkt('LINESTRING(1 1, 10 1)'), array(3, 1), start_rule:='half_dash'))" << false << QVariant( "MultiLineString ((1 1, 2.5 1),(3.5 1, 6.5 1),(7.5 1, 10 1, 10 1))" );
      QTest::newRow( "apply_dash_pattern geometry rule 3" ) << "geom_to_wkt(apply_dash_pattern(geom_from_wkt('LINESTRING(1 1, 10 1)'), array(3, 1), start_rule:='full_gap'))" << false << QVariant( "MultiLineString ((2 1, 5 1),(6 1, 9 1),(10 1, 10 1, 10 1))" );
      QTest::newRow( "apply_dash_pattern geometry rule 4" ) << "geom_to_wkt(apply_dash_pattern(geom_from_wkt('LINESTRING(1 1, 10 1)'), array(3, 1), start_rule:='half_gap'))" << false << QVariant( "MultiLineString ((1.5 1, 4.5 1),(5.5 1, 8.5 1),(9.5 1, 10 1, 10 1))" );
      QTest::newRow( "apply_dash_pattern geometry end rule 1" ) << "geom_to_wkt(apply_dash_pattern(geom_from_wkt('LINESTRING(1 1, 10 1)'), array(3, 1), end_rule:='full_dash'))" << false << QVariant( "MultiLineString ((1 1, 3.45454545 1),(4.27272727 1, 6.72727273 1),(7.54545455 1, 10 1))" );
      QTest::newRow( "apply_dash_pattern geometry end rule 2" ) << "geom_to_wkt(apply_dash_pattern(geom_from_wkt('LINESTRING(1 1, 10 1)'), array(3, 1), end_rule:='half_dash'))" << false << QVariant( "MultiLineString ((1 1, 3.84210526 1),(4.78947368 1, 7.63157895 1),(8.57894737 1, 10 1, 10 1))" );
      QTest::newRow( "apply_dash_pattern geometry end rule 3" ) << "geom_to_wkt(apply_dash_pattern(geom_from_wkt('LINESTRING(1 1, 10 1)'), array(3, 1), end_rule:='full_gap'))" << false << QVariant( "MultiLineString ((1 1, 4.375 1),(5.5 1, 8.875 1),(10 1, 10 1, 10 1))" );
      QTest::newRow( "apply_dash_pattern geometry end rule 4" ) << "geom_to_wkt(apply_dash_pattern(geom_from_wkt('LINESTRING(1 1, 10 1)'), array(3, 1), end_rule:='half_gap'))" << false << QVariant( "MultiLineString ((1 1, 4.6 1),(5.8 1, 9.4 1))" );
      QTest::newRow( "apply_dash_pattern geometry adjust 1" ) << "geom_to_wkt(apply_dash_pattern(geom_from_wkt('LINESTRING(1 1, 10 1)'), array(3, 1), end_rule:='full_dash', adjustment:='both'))" << false << QVariant( "MultiLineString ((1 1, 3.45454545 1),(4.27272727 1, 6.72727273 1),(7.54545455 1, 10 1))" );
      QTest::newRow( "apply_dash_pattern geometry adjust 2" ) << "geom_to_wkt(apply_dash_pattern(geom_from_wkt('LINESTRING(1 1, 10 1)'), array(3, 1), end_rule:='full_dash', adjustment:='dash'))" << false << QVariant( "MultiLineString ((1 1, 3.33333333 1),(4.33333333 1, 6.66666667 1),(7.66666667 1, 10 1))" );
      QTest::newRow( "apply_dash_pattern geometry adjust 3" ) << "geom_to_wkt(apply_dash_pattern(geom_from_wkt('LINESTRING(1 1, 10 1)'), array(3, 1), end_rule:='full_dash', adjustment:='gap'))" << false << QVariant( "MultiLineString ((1 1, 4 1),(4 1, 7 1),(7 1, 10 1),(10 1, 10 1, 10 1))" );
      QTest::newRow( "apply_dash_pattern geometry pattern offset" ) << "geom_to_wkt(apply_dash_pattern(geom_from_wkt('LINESTRING(1 1, 10 1)'), array(3, 1), pattern_offset:=3))" << false << QVariant( "MultiLineString ((2 1, 5 1),(6 1, 9 1),(10 1, 10 1, 10 1))" );
      QTest::newRow( "densify_by_count not geom" ) << "densify_by_count('g', 3)" << true << QVariant();
      QTest::newRow( "densify_by_count null" ) << "densify_by_count(NULL, 3)" << false << QVariant();
      QTest::newRow( "densify_by_count point" ) << "geom_to_wkt(densify_by_count(make_point(1,2),3))" << false << QVariant( "Point (1 2)" );
      QTest::newRow( "densify_by_count geometry" ) << "geom_to_wkt(densify_by_count(geom_from_wkt('LINESTRING(1 1, 10 1)'), 3))" << false << QVariant( "LineString (1 1, 3.25 1, 5.5 1, 7.75 1, 10 1)" );
      QTest::newRow( "densify_by_count polygon" ) << "geom_to_wkt(densify_by_count(geom_from_wkt('POLYGON((1 1, 10 1, 10 10, 1 10, 1 1))'), 2))" << false << QVariant( "Polygon ((1 1, 4 1, 7 1, 10 1, 10 4, 10 7, 10 10, 7 10, 4 10, 1 10, 1 7, 1 4, 1 1))" );
      QTest::newRow( "densify_by_distance not geom" ) << "densify_by_distance('g', 3)" << true << QVariant();
      QTest::newRow( "densify_by_distance null" ) << "densify_by_distance(NULL, 3)" << false << QVariant();
      QTest::newRow( "densify_by_distance point" ) << "geom_to_wkt(densify_by_distance(make_point(1,2),3))" << false << QVariant( "Point (1 2)" );
      QTest::newRow( "densify_by_distance geometry" ) << "geom_to_wkt(densify_by_distance(geom_from_wkt('LINESTRING(1 1, 10 1)'), 4))" << false << QVariant( "LineString (1 1, 4 1, 7 1, 10 1)" );
      QTest::newRow( "densify_by_distance polygon" ) << "geom_to_wkt(densify_by_distance(geom_from_wkt('POLYGON((1 1, 10 1, 10 10, 1 10, 1 1))'), 2))" << false << QVariant( "Polygon ((1 1, 2.8 1, 4.6 1, 6.4 1, 8.2 1, 10 1, 10 2.8, 10 4.6, 10 6.4, 10 8.2, 10 10, 8.2 10, 6.4 10, 4.6 10, 2.8 10, 1 10, 1 8.2, 1 6.4, 1 4.6, 1 2.8, 1 1))" );
      QTest::newRow( "is_multipart true" ) << "is_multipart(geom_from_wkt('MULTIPOINT ((0 0),(1 1),(2 2))'))" << false << QVariant( true );
      QTest::newRow( "is_multipart false" ) << "is_multipart(geom_from_wkt('POINT (0 0)'))" << false << QVariant( false );
      QTest::newRow( "is_multipart false empty geometry" ) << "is_multipart(geom_from_wkt('POINT EMPTY'))" << false << QVariant( false );
      QTest::newRow( "is_multipart null" ) << "is_multipart(NULL)" << false << QVariant();
      QTest::newRow( "z_max no 3D" ) << "z_max(geom_from_wkt('POINT (0 0)'))" << false << QVariant();
      QTest::newRow( "z_max NULL" ) << "z_max(geom_from_wkt(NULL))" << false << QVariant();
      QTest::newRow( "z_max point" ) << "z_max(geom_from_wkt('POINT (0 0 1)'))" << false << QVariant( 1.0 );
      QTest::newRow( "z_max point Z NaN" ) << "z_max(geom_from_wkt('PointZ (1 1 nan)'))" << false << QVariant( );
      QTest::newRow( "z_max line Z NaN" ) << "z_max(make_line(geom_from_wkt('PointZ (0 0 nan)'),make_point(-1,-1,-2)))" << false << QVariant( );
      QTest::newRow( "z_max line" ) << "z_max(make_line(make_point(0,0,0),make_point(-1,-1,-2)))" << false << QVariant( 0.0 );
      QTest::newRow( "z_min no 3D" ) << "z_min(geom_from_wkt('POINT (0 0)'))" << false << QVariant();
      QTest::newRow( "z_min NULL" ) << "z_min(geom_from_wkt(NULL))" << false << QVariant();
      QTest::newRow( "z_min point" ) << "z_min(geom_from_wkt('POINT (0 0 1)'))" << false << QVariant( 1.0 );
      QTest::newRow( "z_min point Z NaN" ) << "z_min(geom_from_wkt('PointZ (1 1 nan)'))" << false << QVariant( );
      QTest::newRow( "z_min line Z NaN" ) << "z_min(make_line(geom_from_wkt('PointZ (0 0 nan)'),make_point(-1,-1,-2)))" << false << QVariant( );
      QTest::newRow( "z_min line" ) << "z_min(make_line(make_point(0,0,0),make_point(-1,-1,-2)))" << false << QVariant( -2.0 );
      QTest::newRow( "m_max no measure" ) << "m_max(geom_from_wkt('POINT (0 0)'))" << false << QVariant();
      QTest::newRow( "m_max NULL" ) << "m_max(geom_from_wkt(NULL))" << false << QVariant();
      QTest::newRow( "m_max point" ) << "m_max(make_point_m(0,0,1))" << false << QVariant( 1.0 );
      QTest::newRow( "m_max point M NaN" ) << "m_max(geom_from_wkt('PointZM (0 0 0 nan)'))" << false << QVariant( );
      QTest::newRow( "m_max line M NaN" ) << "m_max(make_line(geom_from_wkt('PointZM (0 0 0 nan)'),geom_from_wkt('PointZM (1 1 1 2)')))" << false << QVariant( );
      QTest::newRow( "m_max line" ) << "m_max(make_line(make_point_m(0,0,1),make_point_m(-1,-1,2),make_point_m(-2,-2,0)))" << false << QVariant( 2.0 );
      QTest::newRow( "m_min no measure" ) << "m_min(geom_from_wkt('POINT (0 0)'))" << false << QVariant();
      QTest::newRow( "m_min NULL" ) << "m_min(geom_from_wkt(NULL))" << false << QVariant();
      QTest::newRow( "m_min point" ) << "m_min(make_point_m(0,0,1))" << false << QVariant( 1.0 );
      QTest::newRow( "m_min point M NaN" ) << "m_min(geom_from_wkt('PointZM (0 0 0 nan)'))" << false << QVariant( );
      QTest::newRow( "m_min line M NaN" ) << "m_min(make_line(geom_from_wkt('PointZM (0 0 0 nan)'),geom_from_wkt('PointZM (1 1 1 2)')))" << false << QVariant( );
      QTest::newRow( "m_min line" ) << "m_min(make_line(make_point_m(0,0,1),make_point_m(-1,-1,2),make_point_m(-2,-2,0)))" << false << QVariant( 0.0 );
      QTest::newRow( "main angle polygon" ) << "round(main_angle( geom_from_wkt('POLYGON((0 0,2 9,9 2,0 0))')))" << false << QVariant( 77 );
      QTest::newRow( "main angle polygon edge case" ) << "round(main_angle( geom_from_wkt('POLYGON((353542.63843526 378974.92373469, 353544.95808017 378975.73690545, 353545.27173175 378974.84218528, 353542.95208684 378974.02901451, 353542.63843526 378974.92373469))')))" << false << QVariant( 71 );
      QTest::newRow( "main angle multi polygon" ) << "round(main_angle( geom_from_wkt('MULTIPOLYGON(((0 0,3 10,1 10,1 6,0 0)))')))" << false << QVariant( 17 );
      QTest::newRow( "main angle point" ) << "main_angle( geom_from_wkt('POINT (1.5 0.5)') )" << true << QVariant();
      QTest::newRow( "main angle line" ) << "round(main_angle( geom_from_wkt('LINESTRING (-1 2, 9 12)') ))" << false << QVariant( 45 );
      QTest::newRow( "main angle not geom" ) << "main_angle('g')" << true << QVariant();
      QTest::newRow( "main angle null" ) << "main_angle(NULL)" << false << QVariant();
      QTest::newRow( "main angle edge case 2" ) << "round(main_angle( geom_from_wkt('MULTIPOLYGON(((-57 -30, -56.5 -30, -56 -30, -55.5 -30, -55.5 -29.6667, -55.5 -29.333, -55.5 -29, -56 -29, -56.5 -29, -57 -29, -57 -29.3333, -57 -29.6666, -57 -30)))')))" << false << QVariant( 90 );
      QTest::newRow( "sinuosity not geom" ) << "sinuosity('g')" << true << QVariant();
      QTest::newRow( "sinuosity null" ) << "sinuosity(NULL)" << false << QVariant();
      QTest::newRow( "sinuosity point" ) << "sinuosity(geom_from_wkt('POINT(1 2)'))" << true << QVariant();
      QTest::newRow( "sinuosity multi linestring" ) << "sinuosity(geom_from_wkt('MULTILINESTRING( (0 0, 1 1), (2 2, 3 3) )'))" << true << QVariant();
      QTest::newRow( "sinuosity linestring" ) << "round(sinuosity(geom_from_wkt('LINESTRING(2 0, 2 2, 3 2, 3 3)')), 3)" << false << QVariant( 1.265 );
      QTest::newRow( "sinuosity linestring" ) << "sinuosity(geom_from_wkt('LINESTRING( 3 1, 5 1)'))" << false << QVariant( 1.0 );
      QTest::newRow( "sinuosity closed linestring" ) << "sinuosity(geom_from_wkt('LINESTRING( 3 1, 5 1, 2 2, 3 1)'))" << false << QVariant( std::numeric_limits<double>::quiet_NaN() );
      QTest::newRow( "sinuosity circularstring" ) << "round(sinuosity(geom_from_wkt('CircularString (20 30, 50 30, 50 90)')), 3)" << false << QVariant( 1.571 );
      QTest::newRow( "sinuosity closed circularstring" ) << "sinuosity(geom_from_wkt('CircularString (20 30, 50 30, 20 30)'))" << false << QVariant( std::numeric_limits<double>::quiet_NaN() );
      QTest::newRow( "straight_distance_2d not geom" ) << "straight_distance_2d('g')" << true << QVariant();
      QTest::newRow( "straight_distance_2d null" ) << "straight_distance_2d(NULL)" << false << QVariant();
      QTest::newRow( "straight_distance_2d point" ) << "straight_distance_2d(geom_from_wkt('POINT(1 2)'))" << true << QVariant();
      QTest::newRow( "straight_distance_2d multi linestring" ) << "straight_distance_2d(geom_from_wkt('MULTILINESTRING( (0 0, 1 1), (2 2, 3 3) )'))" << true << QVariant();
      QTest::newRow( "straight_distance_2d multi linestring with single part" ) << "straight_distance_2d(geom_from_wkt('MULTILINESTRING( (0 0, 0 1) ) )'))" << false << QVariant( 1.0 );
      QTest::newRow( "straight_distance_2d linestring" ) << "straight_distance_2d(geom_from_wkt('LINESTRING(1 0, 4 4)'))" << false << QVariant( 5.0 );
      QTest::newRow( "straight_distance_2d linestring" ) << "round(straight_distance_2d(geom_from_wkt('LINESTRING(1 4, 3 5, 5 0)')), 3)" << false << QVariant( 5.657 );
      QTest::newRow( "straight_distance_2d closed linestring" ) << "straight_distance_2d(geom_from_wkt('LINESTRING(2 2, 3 6, 2 2)'))" << false << QVariant( 0.0 );
      QTest::newRow( "straight_distance_2d circularstring" ) << "round(straight_distance_2d(geom_from_wkt('CircularString (20 30, 50 30, 10 50)')), 3)" << false << QVariant( 22.361 );
      QTest::newRow( "roundness not geom" ) << "roundness('r')" << true << QVariant();
      QTest::newRow( "roundness null" ) << "roundness(NULL)" << false << QVariant();
      QTest::newRow( "roundness not polygon" ) << "roundness(geom_from_wkt('POINT(1 2)'))" << true << QVariant();
      QTest::newRow( "roundness polygon" ) << "round(roundness(geom_from_wkt('POLYGON(( 0 0, 0 1, 1 1, 1 0, 0 0))')), 3)" << false << QVariant( 0.785 );
      QTest::newRow( "roundness single part multi polygon" ) << "round(roundness(geom_from_wkt('MULTIPOLYGON (((0 0, 0 1, 1 1, 1 0, 0 0)))')), 3)" << false << QVariant( 0.785 );
      QTest::newRow( "roundness multi polygon" ) << "round(roundness(geom_from_wkt('MULTIPOLYGON( ((0 0, 0 1, 1 1, 1 0, 0 0)), ((5 2, 4 9, 5 9, 6 5, 5 2)) )')))" << true << QVariant();
      QTest::newRow( "roundness thin polygon" ) << "roundness(geom_from_wkt('POLYGON(( 0 0, 0.5 0, 1 0, 0.6 0, 0 0))'))" << false << QVariant( 0.0 );
      QTest::newRow( "roundness circle polygon" ) << "roundness(geom_from_wkt('CurvePolygon (CompoundCurve (CircularString (0 0, 0 1, 1 1, 1 0, 0 0)))'))" << false << QVariant( 1.0 );
<<<<<<< HEAD
      QTest::newRow( "geometries_to_array_collection0" ) << "geom_to_wkt(array_get(geometries_to_array(geom_from_wkt('GeometryCollection (Polygon ((5 8, 4 1, 3 2, 5 8)),LineString (3 2, 4 2))')),0))" << false << QVariant( "Polygon ((5 8, 4 1, 3 2, 5 8))" );
      QTest::newRow( "geometries_to_array_collection1" ) << "geom_to_wkt(array_get(geometries_to_array(geom_from_wkt('GeometryCollection (Polygon ((5 8, 4 1, 3 2, 5 8)),LineString (3 2, 4 2))')),1))" << false << QVariant( "LineString (3 2, 4 2)" );
      QTest::newRow( "geometries_to_array_singlePoly" ) << "geom_to_wkt(array_first(geometries_to_array(geom_from_wkt('Polygon ((5 8, 4 1, 3 2, 5 8))'))))" << false << QVariant( "Polygon ((5 8, 4 1, 3 2, 5 8))" );
      QTest::newRow( "geometries_to_array_multipoly" ) << "geom_to_wkt(array_get(geometries_to_array(geom_from_wkt('MULTIPOLYGON(((5 5,0 0,0 10,5 5)),((5 5,10 10,10 0,5 5)))')),1))" << false << QVariant( "Polygon ((5 5, 10 10, 10 0, 5 5))" );
      QTest::newRow( "geometries_to_array_emptygeom" ) << "array_length(geometries_to_array(geom_from_wkt('LINESTRING EMPTY')))" << false << QVariant( 1 );
      QTest::newRow( "geometries_to_array_nongeom" ) << "geometries_to_array('just a string')" << true << QVariant();

=======
#if GEOS_VERSION_MAJOR>3 || ( GEOS_VERSION_MAJOR == 3 && GEOS_VERSION_MINOR>=11 )
      QTest::newRow( "concavehull not geom" ) << "concavehull('r', 1)" << true << QVariant();
      QTest::newRow( "concavehull null" ) << "concavehull(NULL, 1)" << false << QVariant();
      QTest::newRow( "concavehull point" ) << "geom_to_wkt(concavehull(geom_from_wkt('Point(0 0)'), 0.99))" << false << QVariant( "Point (0 0)" );
      QTest::newRow( "concavehull multilinestring" ) << "geom_to_wkt(concavehull(geom_from_wkt('MULTILINESTRING((106 164,30 112,74 70,82 112,130 94,130 62,122 40,156 32,162 76,172 88),(132 178,134 148,128 136,96 128,132 108,150 130,170 142,174 110,156 96,158 90,158 88),(22 64,66 28,94 38,94 68,114 76,112 30,132 10,168 18,178 34,186 52,184 74,190 100,190 122,182 148,178 170,176 184,156 164,146 178,132 186,92 182,56 158,36 150,62 150,76 128,88 118))'), 0.99))" << false <<
          QVariant( "Polygon ((30 112, 36 150, 92 182, 132 186, 176 184, 190 122, 190 100, 186 52, 178 34, 168 18, 132 10, 112 30, 66 28, 22 64, 30 112))" );
      QTest::newRow( "concavehull multipoint" ) << "geom_to_wkt(concavehull(geom_from_wkt('MultiPoint ((6.3 8.4),(7.6 8.8),(6.8 7.3),(5.3 1.8),(9.1 5),(8.1 7),(8.8 2.9),(2.4 8.2),(3.2 5.1),(3.7 2.3),(2.7 5.4),(8.4 1.9),(7.5 8.7),(4.4 4.2),(7.7 6.7),(9 3),(3.6 6.1),(3.2 6.5),(8.1 4.7),(8.8 5.8),(6.8 7.3),(4.9 9.5),(8.1 6),(8.7 5),(7.8 1.6),(7.9 2.1),(3 2.2),(7.8 4.3),(2.6 8.5),(4.8 3.4),(3.5 3.5),(3.6 4),(3.1 7.9),(8.3 2.9),(2.7 8.4),(5.2 9.8),(7.2 9.5),(8.5 7.1),(7.5 8.4),(7.5 7.7),(8.1 2.9),(7.7 7.3),(4.1 4.2),(8.3 7.2),(2.3 3.6),(8.9 5.3),(2.7 5.7),(5.7 9.7),(2.7 7.7),(3.9 8.8),(6 8.1),(8 7.2),(5.4 3.2),(5.5 2.6),(6.2 2.2),(7 2),(7.6 2.7),(8.4 3.5),(8.7 4.2),(8.2 5.4),(8.3 6.4),(6.9 8.6),(6 9),(5 8.6),(4.3 8),(3.6 7.3),(3.6 6.8),(4 7.5),(2.4 6.7),(2.3 6),(2.6 4.4),(2.8 3.3),(4 3.2),(4.3 1.9),(6.5 1.6),(7.3 1.6),(3.8 4.6),(3.1 5.9),(3.4 8.6),(4.5 9),(6.4 9.7))'), 0.99),2)" << false <<
          QVariant( "Polygon ((2.3 6, 2.4 8.2, 2.6 8.5, 5.2 9.8, 6.4 9.7, 7.2 9.5, 7.6 8.8, 8.5 7.1, 9.1 5, 9 3, 8.4 1.9, 7.8 1.6, 7.3 1.6, 6.5 1.6, 4.3 1.9, 3 2.2, 2.3 3.6, 2.3 6))" );
      QTest::newRow( "concavehull multipoint allow holes" ) << "geom_to_wkt(concavehull(geom_from_wkt('MultiPoint ((6.3 8.4),(7.6 8.8),(6.8 7.3),(5.3 1.8),(9.1 5),(8.1 7),(8.8 2.9),(2.4 8.2),(3.2 5.1),(3.7 2.3),(2.7 5.4),(8.4 1.9),(7.5 8.7),(4.4 4.2),(7.7 6.7),(9 3),(3.6 6.1),(3.2 6.5),(8.1 4.7),(8.8 5.8),(6.8 7.3),(4.9 9.5),(8.1 6),(8.7 5),(7.8 1.6),(7.9 2.1),(3 2.2),(7.8 4.3),(2.6 8.5),(4.8 3.4),(3.5 3.5),(3.6 4),(3.1 7.9),(8.3 2.9),(2.7 8.4),(5.2 9.8),(7.2 9.5),(8.5 7.1),(7.5 8.4),(7.5 7.7),(8.1 2.9),(7.7 7.3),(4.1 4.2),(8.3 7.2),(2.3 3.6),(8.9 5.3),(2.7 5.7),(5.7 9.7),(2.7 7.7),(3.9 8.8),(6 8.1),(8 7.2),(5.4 3.2),(5.5 2.6),(6.2 2.2),(7 2),(7.6 2.7),(8.4 3.5),(8.7 4.2),(8.2 5.4),(8.3 6.4),(6.9 8.6),(6 9),(5 8.6),(4.3 8),(3.6 7.3),(3.6 6.8),(4 7.5),(2.4 6.7),(2.3 6),(2.6 4.4),(2.8 3.3),(4 3.2),(4.3 1.9),(6.5 1.6),(7.3 1.6),(3.8 4.6),(3.1 5.9),(3.4 8.6),(4.5 9),(6.4 9.7))'), 0.99, true),2)" << false
          << QVariant( "Polygon ((2.4 8.2, 2.6 8.5, 5.2 9.8, 6.4 9.7, 7.2 9.5, 7.6 8.8, 8.5 7.1, 9.1 5, 9 3, 8.4 1.9, 7.8 1.6, 7.3 1.6, 6.5 1.6, 4.3 1.9, 3 2.2, 2.3 3.6, 2.3 6, 2.4 8.2),(3.6 6.1, 4.4 4.2, 7.8 4.3, 6.8 7.3, 3.6 6.1))" );
#endif
>>>>>>> c7f7a9fb
      // string functions
      QTest::newRow( "format_number" ) << "format_number(1999.567,2)" << false << QVariant( "1,999.57" );
      QTest::newRow( "format_number large" ) << "format_number(9000000.0,0)" << false << QVariant( "9,000,000" );
      QTest::newRow( "format_number many decimals" ) << "format_number(123.45600,4)" << false << QVariant( "123.4560" );
      QTest::newRow( "format_number no decimals" ) << "format_number(1999.567,0)" << false << QVariant( "2,000" );
      QTest::newRow( "format_number language parameter" ) << "format_number(123457.00,2,'fr')" << false << QVariant( "123\u202F457,00" );
      QTest::newRow( "lower" ) << "lower('HeLLo')" << false << QVariant( "hello" );
      QTest::newRow( "upper" ) << "upper('HeLLo')" << false << QVariant( "HELLO" );
      QTest::newRow( "length" ) << "length('HeLLo')" << false << QVariant( 5 );
      QTest::newRow( "replace" ) << "replace('HeLLo', 'LL', 'xx')" << false << QVariant( "Hexxo" );
      QTest::newRow( "replace (array replaced by array)" ) << "replace('321', array('1','2','3'), array('7','8','9'))" << false << QVariant( "987" );
      QTest::newRow( "replace (array replaced by string)" ) << "replace('12345', array('2','4'), '')" << false << QVariant( "135" );
      QTest::newRow( "replace (unbalanced array, before > after)" ) << "replace('12345', array('1','2','3'), array('6','7'))" << true << QVariant();
      QTest::newRow( "replace (unbalanced array, before < after)" ) << "replace('12345', array('1','2'), array('6','7','8'))" << true << QVariant();
      QTest::newRow( "replace (map)" ) << "replace('APP SHOULD ROCK',map('APP','QGIS','SHOULD','DOES'))" << false << QVariant( "QGIS DOES ROCK" );
      QTest::newRow( "replace (map with overlapping keys)" ) << "replace('11111',map('1','small','11','large'))" << false << QVariant( "largelargesmall" );
      QTest::newRow( "regexp_replace" ) << "regexp_replace('HeLLo','[eL]+', '-')" << false << QVariant( "H-o" );
      QTest::newRow( "regexp_replace greedy" ) << "regexp_replace('HeLLo','(?<=H).*L', '-')" << false << QVariant( "H-o" );
      QTest::newRow( "regexp_replace non greedy" ) << "regexp_replace('HeLLo','(?<=H).*?L', '-')" << false << QVariant( "H-Lo" );
      QTest::newRow( "regexp_replace cap group" ) << "regexp_replace('HeLLo','(eL)', 'x\\\\1x')" << false << QVariant( "HxeLxLo" );
      QTest::newRow( "regexp_replace invalid" ) << "regexp_replace('HeLLo','[[[', '-')" << true << QVariant();
      QTest::newRow( "substr" ) << "substr('HeLLo', 3,2)" << false << QVariant( "LL" );
      QTest::newRow( "substr named parameters" ) << "substr(string:='HeLLo',start:=3,length:=2)" << false << QVariant( "LL" );
      QTest::newRow( "substr negative start" ) << "substr('HeLLo', -4)" << false << QVariant( "eLLo" );
      QTest::newRow( "substr negative length" ) << "substr('HeLLo', 1,-3)" << false << QVariant( "He" );
      QTest::newRow( "substr positive start and negative length" ) << "substr('HeLLo', 3,-1)" << false << QVariant( "LL" );
      QTest::newRow( "substr start only" ) << "substr('HeLLo', 3)" << false << QVariant( "LLo" );
      QTest::newRow( "substr null value" ) << "substr(NULL, 3,2)" << false << QVariant();
      QTest::newRow( "substr null start" ) << "substr('Hello',NULL,2)" << false << QVariant();
      QTest::newRow( "regexp_substr" ) << "regexp_substr('abc123','(\\\\d+)')" << false << QVariant( "123" );
      QTest::newRow( "regexp_substr non-greedy" ) << "regexp_substr('abc123','(\\\\d+?)')" << false << QVariant( "1" );
      QTest::newRow( "regexp_substr no hit" ) << "regexp_substr('abcdef','(\\\\d+)')" << false << QVariant( "" );
      QTest::newRow( "regexp_substr invalid" ) << "regexp_substr('abc123','([[[')" << true << QVariant();
      QTest::newRow( "regexp_substr ignored part" ) << "regexp_substr('abc123','c(.)')" << false << QVariant( "1" );
      QTest::newRow( "regexp_substr no capture group" ) << "regexp_substr('abc123','c\\\\d')" << false << QVariant( "c1" );
      QTest::newRow( "regexp_matches" ) << "array_get(regexp_matches('qgis=>rOcks;hello=>world','qgis=>(.*)[;$]'),0)" << false << QVariant( "rOcks" );
      QTest::newRow( "regexp_matches empty custom value" ) << "array_get(regexp_matches('qgis=>;hello=>world','qgis=>(.*)[;$]','empty'),0)" << false << QVariant( "empty" );
      QTest::newRow( "regexp_matches no match" ) << "regexp_matches('123','no()match')" << false << QVariant();
      QTest::newRow( "regexp_matches no capturing group" ) << "regexp_matches('some string','.*')" << false << QVariant( QVariantList() );
      QTest::newRow( "regexp_matches invalid" ) << "regexp_matches('invalid','(')" << true << QVariant();
      QTest::newRow( "strpos" ) << "strpos('Hello World','World')" << false << QVariant( 7 );
      QTest::newRow( "strpos non-regexp" ) << "strpos('Hello.World','.')" << false << QVariant( 6 );
      QTest::newRow( "strpos outside" ) << "strpos('Hello World','blah')" << false << QVariant( 0 );
      QTest::newRow( "left" ) << "left('Hello World',5)" << false << QVariant( "Hello" );
      QTest::newRow( "right" ) << "right('Hello World', 5)" << false << QVariant( "World" );
      QTest::newRow( "rpad" ) << "rpad('Hello', 10, 'x')" << false << QVariant( "Helloxxxxx" );
      QTest::newRow( "rpad truncate" ) << "rpad('Hello', 4, 'x')" << false << QVariant( "Hell" );
      QTest::newRow( "lpad" ) << "lpad('Hello', 10, 'x')" << false << QVariant( "xxxxxHello" );
      QTest::newRow( "lpad truncate" ) << "lpad('Hello', 4, 'x')" << false << QVariant( "Hell" );
      QTest::newRow( "title" ) << "title(' HeLlO   WORLD ')" << false << QVariant( " Hello   World " );
      QTest::newRow( "trim" ) << "trim('   Test String ')" << false << QVariant( "Test String" );
      QTest::newRow( "trim empty string" ) << "trim('')" << false << QVariant( "" );
      QTest::newRow( "char" ) << "char(81)" << false << QVariant( "Q" );
      QTest::newRow( "ascii single letter" ) << "ascii('Q')" << false << QVariant( 81 );
      QTest::newRow( "ascii word" ) << "ascii('QGIS')" << false << QVariant( 81 );
      QTest::newRow( "ascii empty" ) << "ascii('')" << false << QVariant();
      QTest::newRow( "wordwrap" ) << "wordwrap('university of qgis',13)" << false << QVariant( "university of\nqgis" );
      QTest::newRow( "wordwrap with custom delimiter" ) << "wordwrap('university of qgis',13,' ')" << false << QVariant( "university of\nqgis" );
      QTest::newRow( "wordwrap with negative length" ) << "wordwrap('university of qgis',-3)" << false << QVariant( "university\nof qgis" );
      QTest::newRow( "wordwrap with negative length, custom delimiter" ) << "wordwrap('university of qgis',-3,' ')" << false << QVariant( "university\nof qgis" );
      QTest::newRow( "wordwrap on multi line" ) << "wordwrap('university of qgis\nsupports many multiline',-5,' ')" << false << QVariant( "university\nof qgis\nsupports\nmany multiline" );
      QTest::newRow( "wordwrap on zero-space width" ) << QStringLiteral( "wordwrap('test%1zero-width space',4)" ).arg( QChar( 8203 ) ) << false << QVariant( "test\nzero-width\nspace" );
      QTest::newRow( "format none" ) << "format()" << true << QVariant();
      QTest::newRow( "format one" ) << "format('bbb')" << false << QVariant( "bbb" );
      QTest::newRow( "format" ) << "format('%1 %2 %3 %1', 'One', 'Two', 'Three')" << false << QVariant( "One Two Three One" );
      QTest::newRow( "concat" ) << "concat('a', 'b', 'c', 'd')" << false << QVariant( "abcd" );
      QTest::newRow( "concat function single" ) << "concat('a')" << false << QVariant( "a" );
      QTest::newRow( "concat function with NULL" ) << "concat(NULL,'a','b')" << false << QVariant( "ab" );
      QTest::newRow( "array_to_string" ) << "array_to_string(array(1,2,3),',')" << false << QVariant( "1,2,3" );
      QTest::newRow( "array_to_string with custom empty value" ) << "array_to_string(array(1,'',3),',','*')" << false << QVariant( "1,*,3" );
      QTest::newRow( "array_to_string fail passing non-array" ) << "array_to_string('non-array',',')" << true << QVariant();
      QTest::newRow( "array_unique" ) << "array_to_string(array_distinct(array('hello','world','world','hello')))" << false << QVariant( "hello,world" );
      QTest::newRow( "array_unique fail passing non-array" ) << "array_distinct('non-array')" << true << QVariant();
      QTest::newRow( "array_replace" ) << "array_replace(array('H','e','L','L','o'), 'L', 'x')" << false << QVariant( QVariantList() << "H" << "e" << "x" << "x" << "o" );
      QTest::newRow( "array_replace (array replaced by array)" ) << "array_replace(array(3,2,1), array(1,2,3), array(7,8,9))" << false << QVariant( QVariantList() << 9 << 8 << 7 );
      QTest::newRow( "array_replace (arrayreplaced by string)" ) << "array_replace(array(1,2,3,4,5), array(2,4), '')" << false << QVariant( QVariantList() << 1 << "" << 3 << "" << 5 );
      QTest::newRow( "array_replace (unbalanced array, before > after)" ) << "array_replace(array(1,2,3,4,5), array(1,2,3), array(6,7))" << true << QVariant();
      QTest::newRow( "array_replace (unbalanced array, before < after)" ) << "array_replace(array(1,2,3,4,5), array(1,2), array(6,7,8))" << true << QVariant();
      QTest::newRow( "array_replace (map)" ) << "array_replace(array('APP','SHOULD','ROCK'),map('APP','QGIS','SHOULD','DOES'))" << false << QVariant( QVariantList() << "QGIS" << "DOES" << "ROCK" );

      //fuzzy matching
      QTest::newRow( "levenshtein" ) << "levenshtein('kitten','sitting')" << false << QVariant( 3 );
      QTest::newRow( "levenshtein" ) << "levenshtein('kitten','kiTTen')" << false << QVariant( 2 );
      QTest::newRow( "levenshtein" ) << "levenshtein('','')" << false << QVariant( 0 );
      QTest::newRow( "longest_common_substring" ) << "longest_common_substring('expression','impression')" << false << QVariant( "pression" );
      QTest::newRow( "longest_common_substring" ) << "longest_common_substring('abCdE','abcde')" << false << QVariant( "ab" );
      QTest::newRow( "longest_common_substring" ) << "longest_common_substring('','')" << false << QVariant( "" );
      QTest::newRow( "hamming_distance" ) << "hamming_distance('abc','xec')" << false << QVariant( 2 );
      QTest::newRow( "hamming_distance" ) << "hamming_distance('abc','ABc')" << false << QVariant( 2 );
      QTest::newRow( "hamming_distance" ) << "hamming_distance('abcd','xec')" << false << QVariant();
      QTest::newRow( "soundex" ) << "soundex('jackson')" << false << QVariant( "J250" );
      QTest::newRow( "soundex" ) << "soundex('')" << false << QVariant( "" );

      // implicit conversions
      QTest::newRow( "implicit int->text" ) << "length(123)" << false << QVariant( 3 );
      QTest::newRow( "implicit double->text" ) << "length(1.23)" << false << QVariant( 4 );
      QTest::newRow( "implicit int->bool" ) << "1 or 0" << false << QVariant( 1 );
      QTest::newRow( "implicit double->bool" ) << "0.1 or 0" << false << QVariant( 1 );
      QTest::newRow( "implicit text->int" ) << "'5'+2" << false << QVariant( 7 );
      QTest::newRow( "implicit text->double" ) << "'5.1'+2" << false << QVariant( 7.1 );
      QTest::newRow( "implicit text->bool" ) << "'0.1' or 0" << false << QVariant( 1 );

      // conditions (without base expression, i.e. CASE WHEN ... THEN ... END)
      QTest::newRow( "condition when" ) << "case when 2>1 then 'good' end" << false << QVariant( "good" );
      QTest::newRow( "condition else" ) << "case when 1=0 then 'bad' else 678 end" << false << QVariant( 678 );
      QTest::newRow( "condition null" ) << "case when length(123)=0 then 111 end" << false << QVariant();
      QTest::newRow( "condition 2 when" ) << "case when 2>3 then 23 when 3>2 then 32 else 0 end" << false << QVariant( 32 );
      QTest::newRow( "coalesce null" ) << "coalesce(NULL)" << false << QVariant();
      QTest::newRow( "coalesce mid-null" ) << "coalesce(1, NULL, 3)" << false << QVariant( 1 );
      QTest::newRow( "coalesce exp" ) << "coalesce(NULL, 1+1)" << false << QVariant( 2 );
      QTest::newRow( "nullif no substitution" ) << "nullif(3, '(none)')" << false << QVariant( 3 );
      QTest::newRow( "nullif NULL" ) << "nullif(NULL, '(none)')" << false << QVariant();
      QTest::newRow( "nullif substitute string" ) << "nullif('(none)', '(none)')" << false << QVariant();
      QTest::newRow( "nullif substitute double" ) << "nullif(3.3, 3.3)" << false << QVariant();
      QTest::newRow( "nullif substitute int" ) << "nullif(0, 0)" << false << QVariant();
      QTest::newRow( "regexp match" ) << "regexp_match('abc','.b.')" << false << QVariant( 1 );
      // testing unicode and \b, see #41453. \b tests for a 'word boundary'
      QTest::newRow( "regexp match unicode" ) << "regexp_match('Budač','Buda\\\\b')" << false << QVariant( 0 );
      QTest::newRow( "regexp match unicode 2" ) << "regexp_match('Buda','Buda\\\\b')" << false << QVariant( 1 );
      QTest::newRow( "regexp match unicode 3" ) << "regexp_match('Budač','Budač\\\\b')" << false << QVariant( 1 );

      QTest::newRow( "regexp match invalid" ) << "regexp_match('abc DEF','[[[')" << true << QVariant();
      QTest::newRow( "regexp match escaped" ) << "regexp_match('abc DEF','\\\\s[A-Z]+')" << false << QVariant( 4 );
      QTest::newRow( "regexp match false" ) << "regexp_match('abc DEF','\\\\s[a-z]+')" << false << QVariant( 0 );
      QTest::newRow( "if true" ) << "if(1=1, 1, 0)" << false << QVariant( 1 );
      QTest::newRow( "if false" ) << "if(1=2, 1, 0)" << false << QVariant( 0 );
      QTest::newRow( "try valid" ) << "try(to_int('1'),0)" << false << QVariant( 1 );
      QTest::newRow( "try invalid with alternative" ) << "try(to_int('a'),0)" << false << QVariant( 0 );
      QTest::newRow( "try invalid without alternative" ) << "try(to_int('a'))" << false << QVariant();

      // Datetime functions
      QTest::newRow( "make date" ) << "make_date(2012,6,28)" << false << QVariant( QDate( 2012, 6, 28 ) );
      QTest::newRow( "make date invalid" ) << "make_date('a',6,28)" << true << QVariant();
      QTest::newRow( "make date invalid 2" ) << "make_date(2012,16,28)" << true << QVariant();
      QTest::newRow( "make time" ) << "make_time(13,6,28)" << false << QVariant( QTime( 13, 6, 28 ) );
      QTest::newRow( "make time with ms" ) << "make_time(13,6,28.5)" << false << QVariant( QTime( 13, 6, 28, 500 ) );
      QTest::newRow( "make time invalid" ) << "make_time('a',6,28)" << true << QVariant();
      QTest::newRow( "make time invalid 2" ) << "make_time(2012,16,28)" << true << QVariant();
      QTest::newRow( "make datetime" ) << "make_datetime(2012,7,8,13,6,28)" << false << QVariant( QDateTime( QDate( 2012, 7, 8 ), QTime( 13, 6, 28 ) ) );
      QTest::newRow( "make datetime with ms" ) << "make_datetime(2012,7,8,13,6,28.5)" << false << QVariant( QDateTime( QDate( 2012, 7, 8 ), QTime( 13, 6, 28, 500 ) ) );
      QTest::newRow( "make datetime invalid" ) << "make_datetime(2012,7,8,'a',6,28)" << true << QVariant();
      QTest::newRow( "make datetime invalid 2" ) << "make_datetime(2012,7,8,2012,16,28)" << true << QVariant();
      QTest::newRow( "make interval years" ) << "second(make_interval(years:=2))" << false << QVariant( 63115200.0 );
      QTest::newRow( "make interval months" ) << "second(make_interval(months:=2))" << false << QVariant( 5184000.0 );
      QTest::newRow( "make interval weeks" ) << "second(make_interval(weeks:=2))" << false << QVariant( 1209600.0 );
      QTest::newRow( "make interval days" ) << "second(make_interval(days:=2))" << false << QVariant( 172800.0 );
      QTest::newRow( "make interval hours" ) << "second(make_interval(hours:=2))" << false << QVariant( 7200.0 );
      QTest::newRow( "make interval minutes" ) << "second(make_interval(minutes:=2))" << false << QVariant( 120.0 );
      QTest::newRow( "make interval seconds" ) << "second(make_interval(seconds:=2))" << false << QVariant( 2.0 );
      QTest::newRow( "make interval mixed" ) << "second(make_interval(2,3,4,5,6,7,8))" << false << QVariant( 73764428.0 );
      QTest::newRow( "to date" ) << "todate('2012-06-28')" << false << QVariant( QDate( 2012, 6, 28 ) );
      QTest::newRow( "to interval" ) << "tointerval('1 Year 1 Month 1 Week 1 Hour 1 Minute')" << false << QVariant::fromValue( QgsInterval( 34758060 ) );
      QTest::newRow( "day with date" ) << "day('2012-06-28')" << false << QVariant( 28 );
      QTest::newRow( "day with interval" ) << "day(tointerval('28 days'))" << false << QVariant( 28.0 );
      QTest::newRow( "month with date" ) << "month('2012-06-28')" << false << QVariant( 6 );
      QTest::newRow( "month with interval" ) << "month(tointerval('2 months'))" << false << QVariant( 2.0 );
      QTest::newRow( "year with date" ) << "year('2012-06-28')" << false << QVariant( 2012 );
      QTest::newRow( "year with interval" ) << "year(tointerval('2 years'))" << false << QVariant( 2.0 );
      QTest::newRow( "age" ) << "age('2012-06-30','2012-06-28')" << false << QVariant::fromValue( QgsInterval( 172800 ) );
      QTest::newRow( "negative age" ) << "age('2012-06-28','2012-06-30')" << false << QVariant::fromValue( QgsInterval( -172800 ) );
      QTest::newRow( "big age" ) << "age('2000-01-01','1000-01-01')" << false << QVariant::fromValue( QgsInterval( 31556908800LL ) );
      QTest::newRow( "day of week date" ) << "day_of_week(todate('2015-09-21'))" << false << QVariant( 1 );
      QTest::newRow( "day of week datetime" ) << "day_of_week(to_datetime('2015-09-20 13:01:43'))" << false << QVariant( 0 );
      QTest::newRow( "hour datetime" ) << "hour(to_datetime('2015-09-20 13:01:43'))" << false << QVariant( 13 );
      QTest::newRow( "hour time" ) << "hour(to_time('14:01:43'))" << false << QVariant( 14 );
      QTest::newRow( "hour date" ) << "hour(to_date('2004-01-03'))" << true << QVariant();
      QTest::newRow( "hour string" ) << "hour('not a time')" << true << QVariant();
      QTest::newRow( "hour null" ) << "hour(NULL)" << false << QVariant();
      QTest::newRow( "minute datetime" ) << "minute(to_datetime('2015-09-20 13:43:43'))" << false << QVariant( 43 );
      QTest::newRow( "minute time" ) << "minute(to_time('14:22:43'))" << false << QVariant( 22 );
      QTest::newRow( "minute date" ) << "minute(to_date('2004-01-03'))" << true << QVariant();
      QTest::newRow( "minute string" ) << "minute('not a time')" << true << QVariant();
      QTest::newRow( "minute null" ) << "minute(NULL)" << false << QVariant();
      QTest::newRow( "second datetime" ) << "second(to_datetime('2015-09-20 13:43:23'))" << false << QVariant( 23 );
      QTest::newRow( "second time" ) << "second(to_time('14:22:43'))" << false << QVariant( 43 );
      QTest::newRow( "second date" ) << "second(to_date('2004-01-03'))" << true << QVariant();
      QTest::newRow( "second string" ) << "second('not a time')" << true << QVariant();
      QTest::newRow( "second null" ) << "second(NULL)" << false << QVariant();
      QTest::newRow( "age time" ) << "second(age(to_time('08:30:22'),to_time('07:12:10')))" << false << QVariant( 4692.0 );
      QTest::newRow( "age date" ) << "day(age(to_date('2004-03-22'),to_date('2004-03-12')))" << false << QVariant( 10.0 );
      QTest::newRow( "age datetime" ) << "hour(age(to_datetime('2004-03-22 08:30:22'),to_datetime('2004-03-12 07:30:22')))" << false << QVariant( 241.0 );
      QTest::newRow( "date + time" ) << "to_date('2013-03-04') + to_time('13:14:15')" << false << QVariant( QDateTime( QDate( 2013, 3, 4 ), QTime( 13, 14, 15 ) ) );
      QTest::newRow( "time + date" ) << "to_time('13:14:15') + to_date('2013-03-04')" << false << QVariant( QDateTime( QDate( 2013, 3, 4 ), QTime( 13, 14, 15 ) ) );
      QTest::newRow( "date - date" ) << "to_date('2013-03-04') - to_date('2013-03-01')" << false << QVariant( QgsInterval( 3 * 24 * 60 * 60 ) );
      QTest::newRow( "datetime - datetime" ) << "to_datetime('2013-03-04 08:30:00') - to_datetime('2013-03-01 05:15:00')" << false << QVariant( QgsInterval( 3 * 24 * 60 * 60 + 3 * 60 * 60 + 15 * 60 ) );
      QTest::newRow( "time - time" ) << "to_time('08:30:00') - to_time('05:15:00')" << false << QVariant( QgsInterval( 3 * 60 * 60 + 15 * 60 ) );
      QTest::newRow( "epoch" ) << "epoch(to_datetime('2017-01-01T00:00:01+00:00'))" << false << QVariant( 1483228801000LL );
      QTest::newRow( "epoch invalid date" ) << "epoch('invalid')" << true << QVariant();
      // datetime_from_epoch will always return a local datetime, so here we create some circular magic to create a local datetime during test (so test can be ran in every timezone...)
      QTest::newRow( "datetime_from_epoch" ) << "datetime_from_epoch(epoch(to_datetime('2017-01-01T00:00:01')))" << false << QVariant( QDateTime( QDate( 2017, 1, 1 ), QTime( 0, 0, 1 ), Qt::LocalTime ) );
      QTest::newRow( "datetime_from_epoch_null" ) << "datetime_from_epoch(NULL)" << false <<  QVariant( QVariant::Invalid );
      QTest::newRow( "date from format" ) << "to_date('June 29, 2019','MMMM d, yyyy')" << false << QVariant( QDate( 2019, 6, 29 ) );
      QTest::newRow( "date from format and language" ) << "to_date('29 juin, 2019','d MMMM, yyyy','fr')" << false << QVariant( QDate( 2019, 6, 29 ) );
      QTest::newRow( "date from format, wrong string" ) << "to_date('wrong.string.here','yyyy.MM.dd')" << true << QVariant();
      QTest::newRow( "date from format, wrong format" ) << "to_date('2019-01-01','wrong')" << true << QVariant();
      QTest::newRow( "date from format, language missing format" ) << "to_date('2019-01-01',language:='fr')" << true << QVariant();
      QTest::newRow( "datetime from format" ) << "to_datetime('June 29, 2019 @ 11:00','MMMM d, yyyy @ HH:mm')" << false << QVariant( QDateTime( QDate( 2019, 6, 29 ), QTime( 11, 0 ) ) );
      QTest::newRow( "datetime from format and language" ) << "to_datetime('29 juin, 2019 @ 11:00','d MMMM, yyyy @ HH:mm','fr')" << false << QVariant( QDateTime( QDate( 2019, 6, 29 ), QTime( 11, 0 ) ) );
      QTest::newRow( "time from format" ) << "to_time('12:34:56','HH:mm:ss')" << false << QVariant( QTime( 12, 34, 56 ) );
      QTest::newRow( "time from format and language" ) << "to_time('12:34:56','HH:mm:ss','fr')" << false << QVariant( QTime( 12, 34, 56 ) );
      QTest::newRow( "formatted string from date" ) << "format_date('2019-06-29','MMMM d, yyyy')" << false << QVariant( QString( "June 29, 2019" ) );
      QTest::newRow( "formatted string from date with language" ) << "format_date('2019-06-29','d MMMM yyyy','fr')" << false << QVariant( QString( "29 juin 2019" ) );

      // Color functions
#if QT_VERSION < QT_VERSION_CHECK(5, 15, 0)
      QTest::newRow( "ramp color" ) << "ramp_color('Spectral',0.3)" << false << QVariant( "254,190,116,255" );
#else
      QTest::newRow( "ramp color" ) << "ramp_color('Spectral',0.3)" << false << QVariant( "253,190,116,255" );
#endif
      QTest::newRow( "create ramp color, wrong parameter" ) << "create_ramp(1)" << true << QVariant();
      QTest::newRow( "create ramp color, no color" ) << "create_ramp(map())" << true << QVariant();
      QTest::newRow( "create ramp color, one color" ) << "ramp_color(create_ramp(map(0,'0,0,0')),0.5)" << false << QVariant( "0,0,0,255" );
      QTest::newRow( "create ramp color, two colors" ) << "ramp_color(create_ramp(map(0,'0,0,0',1,'255,0,0')),0.33)" << false << QVariant( "84,0,0,255" );
      QTest::newRow( "create ramp color, four colors" ) << "ramp_color(create_ramp(map(0,'0,0,0',0.33,'0,255,0',0.66,'0,0,255',1,'255,0,0')),0.5)" << false << QVariant( "0,124,131,255" );
      QTest::newRow( "create ramp color, discrete" ) << "ramp_color(create_ramp(map(0,'0,0,0',0.33,'0,255,0',0.66,'0,0,255',1,'255,0,0'),true),0.6)" << false << QVariant( "0,255,0,255" );
      QTest::newRow( "color rgb" ) << "color_rgb(255,127,0)" << false << QVariant( "255,127,0" );
      QTest::newRow( "color rgba" ) << "color_rgba(255,127,0,200)" << false << QVariant( "255,127,0,200" );
      QTest::newRow( "color hsl" ) << "color_hsl(100,50,70)" << false << QVariant( "166,217,140" );
      QTest::newRow( "color hsla" ) << "color_hsla(100,50,70,200)" << false << QVariant( "166,217,140,200" );
      QTest::newRow( "color hsv" ) << "color_hsv(40,100,100)" << false << QVariant( "255,170,0" );
      QTest::newRow( "color hsva" ) << "color_hsva(40,100,100,200)" << false << QVariant( "255,170,0,200" );
      QTest::newRow( "color cmyk" ) << "color_cmyk(100,50,33,10)" << false << QVariant( "0,115,154" );
      QTest::newRow( "color cmyka" ) << "color_cmyka(50,25,90,60,200)" << false << QVariant( "51,76,10,200" );
      QTest::newRow( "color grayscale average" ) << "color_grayscale_average('255,100,50')" << false << QVariant( "135,135,135,255" );
      QTest::newRow( "color mix rgb" ) << "color_mix_rgb('0,0,0,100','255,255,255',0.5)" << false << QVariant( "127,127,127,177" );

      QTest::newRow( "color part bad color" ) << "color_part('notacolor','red')" << true << QVariant();
      QTest::newRow( "color part bad part" ) << "color_part(color_rgb(255,127,0),'bad')" << true << QVariant();
      QTest::newRow( "color part red" ) << "color_part(color_rgba(200,127,150,100),'red')" << false << QVariant( 200 );
      QTest::newRow( "color part green" ) << "color_part(color_rgba(200,127,150,100),'green')" << false << QVariant( 127 );
      QTest::newRow( "color part blue" ) << "color_part(color_rgba(200,127,150,100),'blue')" << false << QVariant( 150 );
      QTest::newRow( "color part alpha" ) << "color_part(color_rgba(200,127,150,100),'alpha')" << false << QVariant( 100 );
      QTest::newRow( "color part hue" ) << "color_part(color_hsv(40,100,80),'hue')" << false << QVariant( 40.0 );
      QTest::newRow( "color part saturation" ) << "color_part(color_hsv(40,100,80),'saturation')" << false << QVariant( 100.0 );
      //some rounding due to conversions between color spaces:
      QTest::newRow( "color part value" ) << "to_int(color_part(color_hsv(40,100,80),'value'))" << false << QVariant( 80 );
      QTest::newRow( "color part hsl_hue" ) << "to_int(color_part(color_hsl(100,50,70),'hsl_hue'))" << false << QVariant( 100 );
      QTest::newRow( "color part hsl_saturation" ) << "to_int(color_part(color_hsl(100,50,70),'hsl_saturation'))" << false << QVariant( 50 );
      QTest::newRow( "color part lightness" ) << "to_int(color_part(color_hsl(100,50,70),'lightness'))" << false << QVariant( 70 );
      QTest::newRow( "color part cyan" ) << "to_int(color_part(color_cmyk(21,0,92,70),'cyan'))" << false << QVariant( 21 );
      QTest::newRow( "color part magenta" ) << "to_int(color_part(color_cmyk(0,10,90,76),'magenta'))" << false << QVariant( 10 );
      QTest::newRow( "color part yellow" ) << "to_int(color_part(color_cmyk(21,0,92,70),'yellow'))" << false << QVariant( 92 );
      QTest::newRow( "color part black" ) << "to_int(color_part(color_cmyk(21,0,92,70),'black'))" << false << QVariant( 70 );
      QTest::newRow( "set color part bad color" ) << "set_color_part('notacolor','red', 5)" << true << QVariant();
      QTest::newRow( "set color part bad part" ) << "set_color_part(color_rgb(255,127,0),'bad', 5)" << true << QVariant();
      QTest::newRow( "set color part red" ) << "color_part(set_color_part(color_rgba(200,127,150,100),'red',100),'red')" << false << QVariant( 100 );
      QTest::newRow( "set color part green" ) << "color_part(set_color_part(color_rgba(200,127,150,100),'green',30),'green')" << false << QVariant( 30 );
      QTest::newRow( "set color part blue" ) << "color_part(set_color_part(color_rgba(200,127,150,100),'blue',120),'blue')" << false << QVariant( 120 );
      QTest::newRow( "set color part alpha" ) << "color_part(set_color_part(color_rgba(200,127,150,100),'alpha',120),'alpha')" << false << QVariant( 120 );
      //some rounding due to conversions between color spaces:
      QTest::newRow( "set color part hue" ) << "to_int(color_part(set_color_part(color_hsv(40,100,80),'hue',30),'hue'))" << false << QVariant( 30 );
      QTest::newRow( "set color part saturation" ) << "to_int(color_part(set_color_part(color_hsv(40,100,80),'saturation',40),'saturation'))" << false << QVariant( 40 );
      QTest::newRow( "set color part value" ) << "to_int(color_part(set_color_part(color_hsv(40,100,80),'value',50),'value'))" << false << QVariant( 50 );
      QTest::newRow( "set color part hsl_hue" ) << "to_int(color_part(set_color_part(color_hsl(100,50,70),'hsl_hue',270),'hsl_hue'))" << false << QVariant( 270 );
#if QT_VERSION < QT_VERSION_CHECK(5, 15, 0)
      QTest::newRow( "set color part hsl_saturation" ) << "to_int(color_part(set_color_part(color_hsl(100,50,70),'hsl_saturation',30),'hsl_saturation'))" << false << QVariant( 30 );
#else
      QTest::newRow( "set color part hsl_saturation" ) << "to_int(color_part(set_color_part(color_hsl(100,50,70),'hsl_saturation',30),'hsl_saturation'))" << false << QVariant( 29 );
#endif
      QTest::newRow( "set color part lightness" ) << "to_int(color_part(set_color_part(color_hsl(100,50,70),'lightness',20),'lightness'))" << false << QVariant( 20 );
      QTest::newRow( "set color part cyan" ) << "to_int(color_part(set_color_part(color_cmyk(21,0,92,70),'cyan',12),'cyan'))" << false << QVariant( 12 );
      QTest::newRow( "set color part magenta" ) << "to_int(color_part(set_color_part(color_cmyk(0,10,90,76),'magenta',31),'magenta'))" << false << QVariant( 31 );
      QTest::newRow( "set color part yellow" ) << "to_int(color_part(set_color_part(color_cmyk(21,0,92,70),'yellow',96),'yellow'))" << false << QVariant( 96 );
      QTest::newRow( "set color part black" ) << "to_int(color_part(set_color_part(color_cmyk(21,0,92,70),'black',100),'black'))" << false << QVariant( 100 );

#if QT_VERSION < QT_VERSION_CHECK(5, 15, 0)
      QTest::newRow( "color darker" ) << "darker('200,100,30',150)" << false << QVariant( "133,66,20,255" );
#else
      QTest::newRow( "color darker" ) << "darker('200,100,30',150)" << false << QVariant( "133,67,20,255" );
#endif
      QTest::newRow( "color darker bad color" ) << "darker('notacolor',150)" << true << QVariant();
      QTest::newRow( "color lighter" ) << "lighter('200,100,30',150)" << false << QVariant( "255,154,83,255" );
      QTest::newRow( "color lighter bad color" ) << "lighter('notacolor',150)" << true << QVariant();

      // Precedence and associativity
      QTest::newRow( "multiplication first" ) << "1+2*3" << false << QVariant( 7 );
      QTest::newRow( "brackets first" ) << "(1+2)*(3+4)" << false << QVariant( 21 );
      QTest::newRow( "right associativity" ) << "(2^3)^2" << false << QVariant( 64. );
      QTest::newRow( "left associativity" ) << "1-(2-1)" << false << QVariant( 0 );

      // eval_template tests
      QTest::newRow( "eval_template" ) << QStringLiteral( "eval_template(\'this is a [% \\'template\\' || \\'!\\' %]\')" ) << false << QVariant( "this is a template!" );
      QTest::newRow( "eval_template string" ) << QStringLiteral( "eval_template('string')" ) << false << QVariant( "string" );
      QTest::newRow( "eval_template expression" ) << QStringLiteral( "eval_template('a' || ' string')" ) << false << QVariant( "a string" );

      // layer_property tests
      QTest::newRow( "layer_property no layer" ) << "layer_property('','title')" << false << QVariant();
      QTest::newRow( "layer_property bad layer" ) << "layer_property('bad','title')" << false << QVariant();
      QTest::newRow( "layer_property no property" ) << QStringLiteral( "layer_property('%1','')" ).arg( mPointsLayer->name() ) << false << QVariant();
      QTest::newRow( "layer_property bad property" ) << QStringLiteral( "layer_property('%1','bad')" ).arg( mPointsLayer->name() ) << false << QVariant();
      QTest::newRow( "layer_property by id" ) << QStringLiteral( "layer_property('%1','name')" ).arg( mPointsLayer->id() ) << false << QVariant( mPointsLayer->name() );
      QTest::newRow( "layer_property name" ) << QStringLiteral( "layer_property('%1','name')" ).arg( mPointsLayer->name() ) << false << QVariant( mPointsLayer->name() );
      QTest::newRow( "layer_property id" ) << QStringLiteral( "layer_property('%1','id')" ).arg( mPointsLayer->name() ) << false << QVariant( mPointsLayer->id() );
      QTest::newRow( "layer_property title" ) << QStringLiteral( "layer_property('%1','title')" ).arg( mPointsLayer->name() ) << false << QVariant( mPointsLayer->title() );
      QTest::newRow( "layer_property abstract" ) << QStringLiteral( "layer_property('%1','abstract')" ).arg( mPointsLayer->name() ) << false << QVariant( mPointsLayer->abstract() );
      QTest::newRow( "layer_property keywords" ) << QStringLiteral( "layer_property('%1','keywords')" ).arg( mPointsLayer->name() ) << false << QVariant( mPointsLayer->keywordList() );
      QTest::newRow( "layer_property data_url" ) << QStringLiteral( "layer_property('%1','data_url')" ).arg( mPointsLayer->name() ) << false << QVariant( mPointsLayer->dataUrl() );
      QTest::newRow( "layer_property attribution" ) << QStringLiteral( "layer_property('%1','attribution')" ).arg( mPointsLayer->name() ) << false << QVariant( mPointsLayer->attribution() );
      QTest::newRow( "layer_property attribution_url" ) << QStringLiteral( "layer_property('%1','attribution_url')" ).arg( mPointsLayer->name() ) << false << QVariant( mPointsLayer->attributionUrl() );
      QTest::newRow( "layer_property source" ) << QStringLiteral( "layer_property('%1','source')" ).arg( mPointsLayer->name() ) << false << QVariant( mPointsLayer->publicSource() );
      QTest::newRow( "layer_property min_scale" ) << QStringLiteral( "layer_property('%1','min_scale')" ).arg( mPointsLayer->name() ) << false << QVariant( mPointsLayer->minimumScale() );
      QTest::newRow( "layer_property max_scale" ) << QStringLiteral( "layer_property('%1','max_scale')" ).arg( mPointsLayer->name() ) << false << QVariant( mPointsLayer->maximumScale() );
      QTest::newRow( "layer_property is_editable" ) << QStringLiteral( "layer_property('%1','is_editable')" ).arg( mPointsLayer->name() ) << false << QVariant( mPointsLayer->isEditable() );
      QTest::newRow( "layer_property crs" ) << QStringLiteral( "layer_property('%1','crs')" ).arg( mPointsLayer->name() ) << false << QVariant( "EPSG:4326" );
      QTest::newRow( "layer_property crs_description" ) << QStringLiteral( "layer_property('%1','crs_description')" ).arg( mPointsLayer->name() ) << false << QVariant( "WGS 84" );
      QTest::newRow( "layer_property crs_definition" ) << QStringLiteral( "layer_property('%1','crs_definition')" ).arg( mPointsLayer->name() ) << false << QVariant( "+proj=longlat +datum=WGS84 +no_defs" );
      QTest::newRow( "layer_property extent" ) << QStringLiteral( "geom_to_wkt(layer_property('%1','extent'))" ).arg( mPointsLayer->name() ) << false << QVariant( "Polygon ((-118.88888889 22.80020704, -83.33333333 22.80020704, -83.33333333 46.87198068, -118.88888889 46.87198068, -118.88888889 22.80020704))" );
      QTest::newRow( "layer_property distance_units" ) << QStringLiteral( "layer_property('%1','distance_units')" ).arg( mPointsLayer->name() ) << false << QVariant( "degrees" );
      QTest::newRow( "layer_property type" ) << QStringLiteral( "layer_property('%1','type')" ).arg( mPointsLayer->name() ) << false << QVariant( "Vector" );
      QTest::newRow( "layer_property storage_type" ) << QStringLiteral( "layer_property('%1','storage_type')" ).arg( mPointsLayer->name() ) << false << QVariant( "ESRI Shapefile" );
      QTest::newRow( "layer_property geometry_type" ) << QStringLiteral( "layer_property('%1','geometry_type')" ).arg( mPointsLayer->name() ) << false << QVariant( "Point" );

      QTest::newRow( "layer_property title with metadata" ) << QStringLiteral( "layer_property('%1','title')" ).arg( mPointsLayerMetadata->name() ) << false << QVariant( "metadata title" );
      QTest::newRow( "layer_property abstract with metadata" ) << QStringLiteral( "layer_property('%1','abstract')" ).arg( mPointsLayerMetadata->name() ) << false << QVariant( "metadata abstract" );
      QTest::newRow( "layer_property keywords with metadata" ) << QStringLiteral( "array_to_string(layer_property('%1','keywords'),',')" ).arg( mPointsLayerMetadata->name() ) << false << QVariant( "val1,val2,val3" );
      QTest::newRow( "layer_property attribution with metadata" ) << QStringLiteral( "array_to_string(layer_property('%1','attribution'))" ).arg( mPointsLayerMetadata->name() ) << false << QVariant( "right1,right2" );

      QTest::newRow( "decode_uri shp path" ) << QStringLiteral( "array_last(string_to_array(replace(decode_uri('%1', 'path'), '\\\\', '/'), '/'))" ).arg( mPointsLayer->name() ) << false << QVariant( "points.shp" );
      QTest::newRow( "layer_property path vector" ) << QStringLiteral( "file_name(layer_property('%1','path'))" ).arg( mPointsLayer->name() ) << false << QVariant( "points.shp" );
      QTest::newRow( "layer_property path raster" ) << QStringLiteral( "file_name(layer_property('%1','path'))" ).arg( mRasterLayer->id() ) << false << QVariant( "tenbytenraster.asc" );

      // Mime type
      QTest::newRow( "mime_type empty" ) << QStringLiteral( "mime_type('')" ) << false << QVariant( "application/x-zerosize" );
      QTest::newRow( "mime_type ascii" ) << QStringLiteral( "mime_type('TEXT')" ) << false << QVariant( "text/plain" );
      QTest::newRow( "mime_type gif" ) << QStringLiteral( "mime_type(from_base64('R0lGODlhAQABAAAAACH5BAEKAAEALAAAAAABAAEAAAIAOw=='))" ) << false << QVariant( "image/gif" );
      QTest::newRow( "mime_type pdf" ) << QStringLiteral( "mime_type(from_base64('JVBERi0xLgp0cmFpbGVyPDwvUm9vdDw8L1BhZ2VzPDwvS2lkc1s8PC9NZWRpYUJveFswIDAgMyAzXT4+XT4+Pj4+Pg=='))" ) << false << QVariant( "application/pdf" );
      QTest::newRow( "mime_type html" ) << QStringLiteral( "mime_type('<html><body></body></html>')" ) << false << QVariant( "text/html" );

      // raster_statistic tests
      QTest::newRow( "raster_statistic no layer" ) << "raster_statistic('',1,'min')" << false << QVariant();
      QTest::newRow( "raster_statistic bad layer" ) << "raster_statistic('bad',1,'min')" << false << QVariant();
      QTest::newRow( "raster_statistic bad band" ) << QStringLiteral( "raster_statistic('%1',0,'min')" ).arg( mRasterLayer->name() ) << true << QVariant();
      QTest::newRow( "raster_statistic bad band 2" ) << QStringLiteral( "raster_statistic('%1',100,'min')" ).arg( mRasterLayer->name() ) << true << QVariant();
      QTest::newRow( "raster_statistic no property" ) << QStringLiteral( "raster_statistic('%1',1,'')" ).arg( mRasterLayer->name() ) << true << QVariant();
      QTest::newRow( "raster_statistic bad property" ) << QStringLiteral( "raster_statistic('%1',1,'bad')" ).arg( mRasterLayer->name() ) << true << QVariant();
      QTest::newRow( "raster_statistic min by id" ) << QStringLiteral( "raster_statistic('%1',1,'min')" ).arg( mRasterLayer->id() ) << false << QVariant( 0.0 );
      QTest::newRow( "raster_statistic min name" ) << QStringLiteral( "raster_statistic('%1',1,'min')" ).arg( mRasterLayer->name() ) << false << QVariant( 0.0 );
      QTest::newRow( "raster_statistic max" ) << QStringLiteral( "raster_statistic('%1',1,'max')" ).arg( mRasterLayer->id() ) << false << QVariant( 9.0 );
      QTest::newRow( "raster_statistic avg" ) << QStringLiteral( "round(10*raster_statistic('%1',1,'avg'))" ).arg( mRasterLayer->id() ) << false << QVariant( 45 );
      QTest::newRow( "raster_statistic stdev" ) << QStringLiteral( "round(100*raster_statistic('%1',1,'stdev'))" ).arg( mRasterLayer->id() ) << false << QVariant( 287 );
      QTest::newRow( "raster_statistic range" ) << QStringLiteral( "raster_statistic('%1',1,'range')" ).arg( mRasterLayer->id() ) << false << QVariant( 9.0 );
      QTest::newRow( "raster_statistic sum" ) << QStringLiteral( "round(raster_statistic('%1',1,'sum'))" ).arg( mRasterLayer->id() ) << false << QVariant( 450 );

      // raster_value tests
      QTest::newRow( "raster_value no layer" ) << "raster_value('',1,make_point(1,1))" << true << QVariant();
      QTest::newRow( "raster_value bad layer" ) << "raster_value('bad',1,make_point(1,1))" << true << QVariant();
      QTest::newRow( "raster_value bad band" ) << QStringLiteral( "raster_value('%1',0,make_point(1,1))" ).arg( mRasterLayer->name() ) << true << QVariant();
      QTest::newRow( "raster_value bad band 2" ) << QStringLiteral( "raster_value('%1',100,make_point(1,1))" ).arg( mRasterLayer->name() ) << true << QVariant();
      QTest::newRow( "raster_value invalid geometry" ) << QStringLiteral( "raster_value('%1',1,'invalid geom')" ).arg( mRasterLayer->name() ) << true << QVariant();
      QTest::newRow( "raster_value valid" ) << QStringLiteral( "raster_value('%1',1,make_point(1535390,5083270))" ).arg( mRasterLayer->name() ) << false << QVariant( 1.0 );
      QTest::newRow( "raster_value outside extent" ) << QStringLiteral( "raster_value('%1',1,make_point(1535370,5083250))" ).arg( mRasterLayer->name() ) << false << QVariant();

      //test conversions to bool
      QTest::newRow( "feature to bool false" ) << QStringLiteral( "case when get_feature('none','none',499) then true else false end" ) << false << QVariant( false );
      QTest::newRow( "feature to bool true" ) << QStringLiteral( "case when get_feature('test','col1',10) then true else false end" ) << false << QVariant( true );
      QTest::newRow( "geometry to bool false" ) << QStringLiteral( "case when geom_from_wkt('') then true else false end" ) << false << QVariant( false );
      QTest::newRow( "geometry to bool true" ) << QStringLiteral( "case when geom_from_wkt('Point(3 4)') then true else false end" ) << false << QVariant( true );

      // is not
      QTest::newRow( "1 is (not 2)" ) << QStringLiteral( "1 is (not 2)" ) << false << QVariant( 0 );
      QTest::newRow( "1 is not 2" ) << QStringLiteral( "1 is not 2" ) << false << QVariant( 1 );
      QTest::newRow( "1 is  not 2" ) << QStringLiteral( "1 is  not 2" ) << false << QVariant( 1 );

      // not like
      QTest::newRow( "'a' not like 'a%'" ) << QStringLiteral( "'a' not like 'a%'" ) << false << QVariant( 0 );
      QTest::newRow( "'a' not  like 'a%'" ) << QStringLiteral( "'a' not  like 'a%'" ) << false << QVariant( 0 );

      // with_variable
      QTest::newRow( "with_variable(name:='five', value:=5, expression:=@five * 2)" ) << QStringLiteral( "with_variable(name:='five', value:=5, expression:=@five * 2)" ) << false << QVariant( 10 );
      QTest::newRow( "with_variable('nothing', NULL, COALESCE(@nothing, 'something'))" ) << QStringLiteral( "with_variable('nothing', NULL, COALESCE(@nothing, 'something'))" ) << false << QVariant( "something" );

      // array_first, array_last
      QTest::newRow( "array_first(array('a', 'b', 'c'))" ) << QStringLiteral( "array_first(array('a', 'b', 'c'))" ) << false << QVariant( "a" );
      QTest::newRow( "array_first(array())" ) << QStringLiteral( "array_first(array())" ) << false << QVariant();
      QTest::newRow( "array_last(array('a', 'b', 'c'))" ) << QStringLiteral( "array_last(array('a', 'b', 'c'))" ) << false << QVariant( "c" );
      QTest::newRow( "array_last(array())" ) << QStringLiteral( "array_last(array())" ) << false << QVariant();

      // array_min, array_max, array_mean, array_median, array_majority, array_minority, array_sum
      QTest::newRow( "array_min('forty two')" ) << QStringLiteral( "array_min('forty two')" ) << true << QVariant();
      QTest::newRow( "array_min(42)" ) << QStringLiteral( "array_min(42)" ) << true << QVariant();
      QTest::newRow( "array_min(array())" ) << QStringLiteral( "array_min(array())" ) << false << QVariant();
      QTest::newRow( "array_min(array(-1, 0, 1, 2))" ) << QStringLiteral( "array_min(array(-1, 0, 1, 2))" ) << false << QVariant( -1 );
      QTest::newRow( "array_min(array(make_date(2020,12,11),make_date(2020,12,12),make_date(2020,12,13)))" ) << QStringLiteral( "array_min(array(make_date(2020,12,11),make_date(2020,12,12),make_date(2020,12,13)))" ) << false << QVariant( QDate( 2020, 12, 11 ) );
      QTest::newRow( "array_max('forty two')" ) << QStringLiteral( "array_max('forty two')" ) << true << QVariant();
      QTest::newRow( "array_max(42)" ) << QStringLiteral( "array_max(42)" ) << true << QVariant();
      QTest::newRow( "array_max(array())" ) << QStringLiteral( "array_max(array())" ) << false << QVariant();
      QTest::newRow( "array_max(array(-1, 0, 1, 2))" ) << QStringLiteral( "array_max(array(-1, 0, 1, 2))" ) << false << QVariant( 2 );
      QTest::newRow( "array_max(array(make_date(2020,12,11),make_date(2020,12,12),make_date(2020,12,13)))" ) << QStringLiteral( "array_max(array(make_date(2020,12,11),make_date(2020,12,12),make_date(2020,12,13)))" ) << false << QVariant( QDate( 2020, 12, 13 ) );
      QTest::newRow( "array_mean('forty two')" ) << QStringLiteral( "array_mean('forty two')" ) << true << QVariant();
      QTest::newRow( "array_mean(42)" ) << QStringLiteral( "array_mean(42)" ) << true << QVariant();
      QTest::newRow( "array_mean(array())" ) << QStringLiteral( "array_mean(array())" ) << false << QVariant();
      QTest::newRow( "array_mean(array(0,1,7,66.6,135.4))" ) << QStringLiteral( "array_mean(array(0,1,7,66.6,135.4))" ) << false << QVariant( 42.0 );
      QTest::newRow( "array_mean(array(0,84,'a','b','c'))" ) << QStringLiteral( "array_mean(array(0,84,'a','b','c'))" ) << false << QVariant( 42.0 );
      QTest::newRow( "array_median('forty two')" ) << QStringLiteral( "array_median('forty two')" ) << true << QVariant();
      QTest::newRow( "array_median(42)" ) << QStringLiteral( "array_median(42)" ) << true << QVariant();
      QTest::newRow( "array_median(array())" ) << QStringLiteral( "array_median(array())" ) << false << QVariant();
      QTest::newRow( "array_median(array(0,1,42,42,43))" ) << QStringLiteral( "array_median(array(0,1,42,42,43))" ) << false << QVariant( 42 );
      QTest::newRow( "array_median(array(0,0,1,2,2,42,'a','b'))" ) << QStringLiteral( "array_median(array(0,0,1,2,2,42,'a','b'))" ) << false << QVariant( 1.5 );
      QTest::newRow( "array_majority('forty two')" ) << QStringLiteral( "array_majority('forty two')" ) << true << QVariant();
      QTest::newRow( "array_majority(42)" ) << QStringLiteral( "array_majority(42)" ) << true << QVariant();
      QTest::newRow( "array_majority(array())" ) << QStringLiteral( "array_majority(array())" ) << false << QVariant( QVariantList() );
      QTest::newRow( "array_majority(array(0,1,42,42,43), 'all')" ) << QStringLiteral( "array_majority(array(0,1,42,42,43), 'all')" ) << false << QVariant( QVariantList() << 42 );
      QTest::newRow( "array_majority(array(0,1,43,'a','a','b'), 'all')" ) << QStringLiteral( "array_majority(array(0,1,43,'a','a','b'), 'all')" ) << false << QVariant( QVariantList() << "a" );
      QTest::newRow( "array_majority(array(0,1,42,42,43,1)" ) << QStringLiteral( "array_sort(array_majority(array(0,1,42,42,43,1)))" ) << false << QVariant( QVariantList() << 1 << 42 );
      QTest::newRow( "array_majority(array(0,1,42,42,43), 'any')" ) << QStringLiteral( "array_majority(array(0,1,42,42,43), 'any')" ) << false << QVariant( 42 );
      QTest::newRow( "array_majority(array(0,1,1,2,2,42), 'median')" ) << QStringLiteral( "array_majority(array(0,1,1,2,2,42), 'median')" ) << false << QVariant( 1.5 );
      QTest::newRow( "array_majority(array(0,1,1,2,2,42,'a','b'), 'median')" ) << QStringLiteral( "array_majority(array(0,1,1,2,2,42,'a','b'), 'median')" ) << false << QVariant( 1.5 );
      QTest::newRow( "array_majority(array(0,1,2,42,'a','b','a'), 'median')" ) << QStringLiteral( "array_majority(array(0,1,2,42,'a','b','a'), 'median')" ) << false << QVariant();
      QTest::newRow( "array_majority(array(0,1,42,42,43), 'real_majority')" ) << QStringLiteral( "array_majority(array(0,1,42,42,43), 'real_majority')" ) << false << QVariant();
      QTest::newRow( "array_majority(array(0,1,42,42,43,42), 'real_majority')" ) << QStringLiteral( "array_majority(array(0,1,42,42,43,42), 'real_majority')" ) << false << QVariant();
      QTest::newRow( "array_majority(array(0,1,42,42,43,42,42), 'real_majority')" ) << QStringLiteral( "array_majority(array(0,1,42,42,43,42,42), 'real_majority')" ) << false << QVariant( 42 );
      QTest::newRow( "array_minority('forty two')" ) << QStringLiteral( "array_minority('forty two')" ) << true << QVariant();
      QTest::newRow( "array_minority(42)" ) << QStringLiteral( "array_minority(42)" ) << true << QVariant();
      QTest::newRow( "array_minority(array())" ) << QStringLiteral( "array_minority(array())" ) << false << QVariant( QVariantList() );
      QTest::newRow( "array_minority(array(0,42,42), 'all')" ) << QStringLiteral( "array_minority(array(0,42,42), 'all')" ) << false << QVariant( QVariantList() << 0 );
      QTest::newRow( "array_minority(array(42,42,'a'), 'all')" ) << QStringLiteral( "array_minority(array(42,42,'a'), 'all')" ) << false << QVariant( QVariantList() << "a" );
      QTest::newRow( "array_minority(array(0,1,42,42))" ) << QStringLiteral( "array_sort(array_minority(array(0,1,42,42)))" ) << false << QVariant( QVariantList() << 0 << 1 );
      QTest::newRow( "array_minority(array(0,42,42), 'any')" ) << QStringLiteral( "array_minority(array(0,42,42), 'any')" ) << false << QVariant( 0 );
      QTest::newRow( "array_minority(array(1,2,3,3), 'median')" ) << QStringLiteral( "array_minority(array(1,2,3,3), 'median')" ) << false << QVariant( 1.5 );
      QTest::newRow( "array_minority(array(1,2,3,3,'a'), 'median')" ) << QStringLiteral( "array_minority(array(1,2,3,3,'a'), 'median')" ) << false << QVariant( 1.5 );
      QTest::newRow( "array_minority(array(1,1,3,3,'a'), 'median')" ) << QStringLiteral( "array_minority(array(1,1,3,3,'a'), 'median')" ) << false << QVariant();
      QTest::newRow( "array_minority(array(0,1,42,42,43), 'real_minority')" ) << QStringLiteral( "array_sort(array_minority(array(0,1,42,42,43), 'real_minority'))" ) << false << QVariant( QVariantList() << 0 << 1 << 42 << 43 );
      QTest::newRow( "array_minority(array(0,1,42,42,43,42), 'real_minority')" ) << QStringLiteral( "array_sort(array_minority(array(0,1,42,42,43,42), 'real_minority'))" ) << false << QVariant( QVariantList() << 0 << 1 << 42 << 43 );
      QTest::newRow( "array_minority(array(0,1,42,42,43,42,42), 'real_minority')" ) << QStringLiteral( "array_sort(array_minority(array(0,1,42,42,43,42,42), 'real_minority'))" ) << false << QVariant( QVariantList() << 0 << 1 << 43 );
      QTest::newRow( "array_sum('forty two')" ) << QStringLiteral( "array_sum('forty two')" ) << true << QVariant();
      QTest::newRow( "array_sum(42)" ) << QStringLiteral( "array_sum(42)" ) << true << QVariant();
      QTest::newRow( "array_sum(array())" ) << QStringLiteral( "array_sum(array())" ) << false << QVariant();
      QTest::newRow( "array_sum(array('a','b','c'))" ) << QStringLiteral( "array_sum(array('a','b','c'))" ) << false << QVariant();
      QTest::newRow( "array_sum(array(0,1,39.4,1.6,'a'))" ) << QStringLiteral( "array_sum(array(0,1,39.4,1.6,'a'))" ) << false << QVariant( 42.0 );

      // file functions
      QTest::newRow( "base_file_name(5)" ) << QStringLiteral( "base_file_name(5)" ) << false << QVariant( "5" );
      QTest::newRow( "base_file_name(NULL)" ) << QStringLiteral( "base_file_name(NULL)" ) << false << QVariant();
      QTest::newRow( "base_file_name('/home/qgis/test.qgs')" ) << QStringLiteral( "base_file_name('/home/qgis/test.qgs')" ) << false << QVariant( "test" );
      QTest::newRow( "base_file_name(points.shp)" ) << QStringLiteral( "base_file_name('%1/points.shp')" ).arg( TEST_DATA_DIR ) << false << QVariant( "points" );
      QTest::newRow( "base_file_name(map layer)" ) << QStringLiteral( "base_file_name('%1')" ).arg( mPointsLayer->id() ) << false << QVariant( "points" );
      QTest::newRow( "base_file_name(not path)" ) << QStringLiteral( "base_file_name(make_point(1,2))" ) << true << QVariant();
      QTest::newRow( "file_exists(NULL)" ) << QStringLiteral( "file_exists(NULL)" ) << false << QVariant();
      QTest::newRow( "file_exists('/home/qgis/test.qgs')" ) << QStringLiteral( "file_exists('/home/qgis/test.qgs')" ) << false << QVariant( false );
      QTest::newRow( "file_exists(points.shp)" ) << QStringLiteral( "file_exists('%1/points.shp')" ).arg( TEST_DATA_DIR ) << false << QVariant( true );
      QTest::newRow( "file_exists(map layer)" ) << QStringLiteral( "file_exists('%1')" ).arg( mPointsLayer->id() ) << false << QVariant( true );
      QTest::newRow( "file_exists(not path)" ) << QStringLiteral( "file_exists(make_point(1,2))" ) << true << QVariant();
      QTest::newRow( "file_name(5)" ) << QStringLiteral( "file_name(5)" ) << false << QVariant( "5" );
      QTest::newRow( "file_name(NULL)" ) << QStringLiteral( "file_name(NULL)" ) << false << QVariant();
      QTest::newRow( "file_name('/home/qgis/test.qgs')" ) << QStringLiteral( "file_name('/home/qgis/test.qgs')" ) << false << QVariant( "test.qgs" );
      QTest::newRow( "file_name(points.shp)" ) << QStringLiteral( "file_name('%1/points.shp')" ).arg( TEST_DATA_DIR ) << false << QVariant( "points.shp" );
      QTest::newRow( "file_name(map layer)" ) << QStringLiteral( "file_name('%1')" ).arg( mPointsLayer->id() ) << false << QVariant( "points.shp" );
      QTest::newRow( "file_name(not path)" ) << QStringLiteral( "file_name(make_point(1,2))" ) << true << QVariant();
      QTest::newRow( "file_path(5)" ) << QStringLiteral( "file_path(5)" ) << false << QVariant( "." );
      QTest::newRow( "file_path(NULL)" ) << QStringLiteral( "file_path(NULL)" ) << false << QVariant();
      QTest::newRow( "file_path('/home/qgis/test.qgs')" ) << QStringLiteral( "file_path('/home/qgis/test.qgs')" ) << false << QVariant( "/home/qgis" );
      QTest::newRow( "file_path(points.shp)" ) << QStringLiteral( "file_path('%1/points.shp')" ).arg( TEST_DATA_DIR ) << false << QVariant( TEST_DATA_DIR );
      QTest::newRow( "file_path(map layer)" ) << QStringLiteral( "file_path('%1')" ).arg( mPointsLayer->id() ) << false << QVariant( TEST_DATA_DIR );
      QTest::newRow( "file_path(not path)" ) << QStringLiteral( "file_path(make_point(1,2))" ) << true << QVariant();
      QTest::newRow( "file_size(5)" ) << QStringLiteral( "file_size(5)" ) << false << QVariant( 0LL );
      QTest::newRow( "file_size(NULL)" ) << QStringLiteral( "file_size(NULL)" ) << false << QVariant();
      QTest::newRow( "file_size('/home/qgis/test.qgs')" ) << QStringLiteral( "file_size('/home/qgis/test.qgs')" ) << false << QVariant( 0LL );
      QTest::newRow( "file_size(points.shp)" ) << QStringLiteral( "file_size('%1/points.shp')" ).arg( TEST_DATA_DIR ) << false << QVariant( 576LL );
      QTest::newRow( "file_size(map layer)" ) << QStringLiteral( "file_size('%1')" ).arg( mPointsLayer->id() ) << false << QVariant( 576LL );
      QTest::newRow( "file_size(not path)" ) << QStringLiteral( "file_size(make_point(1,2))" ) << true << QVariant();
      QTest::newRow( "file_suffix(5)" ) << QStringLiteral( "file_suffix(5)" ) << false << QVariant( "" );
      QTest::newRow( "file_suffix(NULL)" ) << QStringLiteral( "file_suffix(NULL)" ) << false << QVariant();
      QTest::newRow( "file_suffix('/home/qgis/test.qgs')" ) << QStringLiteral( "file_suffix('/home/qgis/test.qgs')" ) << false << QVariant( "qgs" );
      QTest::newRow( "file_suffix(points.shp)" ) << QStringLiteral( "file_suffix('%1/points.shp')" ).arg( TEST_DATA_DIR ) << false << QVariant( "shp" );
      QTest::newRow( "file_suffix(map layer)" ) << QStringLiteral( "file_suffix('%1')" ).arg( mPointsLayer->id() ) << false << QVariant( "shp" );
      QTest::newRow( "file_suffix(not path)" ) << QStringLiteral( "file_suffix(make_point(1,2))" ) << true << QVariant();
      QTest::newRow( "is_directory(5)" ) << QStringLiteral( "is_directory(5)" ) << false << QVariant( false );
      QTest::newRow( "is_directory(NULL)" ) << QStringLiteral( "is_directory(NULL)" ) << false << QVariant();
      QTest::newRow( "is_directory('/home/qgis/test.qgs')" ) << QStringLiteral( "is_directory('/home/qgis/test.qgs')" ) << false << QVariant( false );
      QTest::newRow( "is_directory(points.shp)" ) << QStringLiteral( "is_directory('%1/points.shp')" ).arg( TEST_DATA_DIR ) << false << QVariant( false );
      QTest::newRow( "is_directory(valid)" ) << QStringLiteral( "is_directory('%1')" ).arg( TEST_DATA_DIR ) << false << QVariant( true );
      QTest::newRow( "is_directory(map layer)" ) << QStringLiteral( "is_directory('%1')" ).arg( mPointsLayer->id() ) << false << QVariant( false );
      QTest::newRow( "is_directory(not path)" ) << QStringLiteral( "is_directory(make_point(1,2))" ) << true << QVariant();
      QTest::newRow( "is_file(5)" ) << QStringLiteral( "is_file(5)" ) << false << QVariant( false );
      QTest::newRow( "is_file(NULL)" ) << QStringLiteral( "is_file(NULL)" ) << false << QVariant();
      QTest::newRow( "is_file('/home/qgis/test.qgs')" ) << QStringLiteral( "is_file('/home/qgis/test.qgs')" ) << false << QVariant( false );
      QTest::newRow( "is_file(points.shp)" ) << QStringLiteral( "is_file('%1/points.shp')" ).arg( TEST_DATA_DIR ) << false << QVariant( true );
      QTest::newRow( "is_file(valid)" ) << QStringLiteral( "is_file('%1')" ).arg( TEST_DATA_DIR ) << false << QVariant( false );
      QTest::newRow( "is_file(map layer)" ) << QStringLiteral( "is_file('%1')" ).arg( mPointsLayer->id() ) << false << QVariant( true );
      QTest::newRow( "is_file(not path)" ) << QStringLiteral( "is_file(make_point(1,2))" ) << true << QVariant();

      // hash functions
      QTest::newRow( "md5(NULL)" ) << QStringLiteral( "md5(NULL)" ) << false << QVariant();
      QTest::newRow( "md5('QGIS')" ) << QStringLiteral( "md5('QGIS')" ) << false << QVariant( "57470aaa9e22adaefac7f5f342f1c6da" );
      QTest::newRow( "sha256(NULL)" ) << QStringLiteral( "sha256(NULL)" ) << false << QVariant( );
      QTest::newRow( "sha256('QGIS')" ) << QStringLiteral( "sha256('QGIS')" ) << false << QVariant( "eb045cba7a797aaa06ac58830846e40c8e8c780bc0676d3393605fae50c05309" );
      QTest::newRow( "hash('QGIS', 'qsdf')" ) << QStringLiteral( "hash('QGIS', 'qsdf')" ) << true << QVariant();
      QTest::newRow( "hash('QGIS', 'md4')" ) << QStringLiteral( "hash('QGIS', 'md4')" ) << false << QVariant( "c0fc71c241cdebb6e888cbac0e2b68eb" );
      QTest::newRow( "hash('QGIS', 'md5')" ) << QStringLiteral( "hash('QGIS', 'md5')" ) << false << QVariant( "57470aaa9e22adaefac7f5f342f1c6da" );
      QTest::newRow( "hash('QGIS', 'sha1')" ) << QStringLiteral( "hash('QGIS', 'sha1')" ) << false << QVariant( "f87cfb2b74cdd5867db913237024e7001e62b114" );
      QTest::newRow( "hash('QGIS', 'sha224')" ) << QStringLiteral( "hash('QGIS', 'sha224')" ) << false << QVariant( "4093a619ada631c770f44bc643ead18fb393b93d6a6af1861fcfece0" );
      QTest::newRow( "hash('QGIS', 'sha256')" ) << QStringLiteral( "hash('QGIS', 'sha256')" ) << false << QVariant( "eb045cba7a797aaa06ac58830846e40c8e8c780bc0676d3393605fae50c05309" );
      QTest::newRow( "hash('QGIS', 'sha384')" ) << QStringLiteral( "hash('QGIS', 'sha384')" ) << false << QVariant( "91c1de038cc3d09fdd512e99f9dd9922efadc39ed21d3922e69a4305cc25506033aee388e554b78714c8734f9cd7e610" );
      QTest::newRow( "hash('QGIS', 'sha512')" ) << QStringLiteral( "hash('QGIS', 'sha512')" ) << false << QVariant( "c2c092f2ab743bf8edbeb6d028a745f30fc720408465ed369421f0a4e20fa5e27f0c90ad72d3f1d836eaa5d25cd39897d4cf77e19984668ef58da6e3159f18ac" );
      QTest::newRow( "hash('QGIS', 'sha3_224')" ) << QStringLiteral( "hash('QGIS', 'sha3_224')" ) << false << QVariant( "467f49a5039e7280d5d42fd433e80d203439e338eaabd701f0d6c17d" );
      QTest::newRow( "hash('QGIS', 'sha3_256')" ) << QStringLiteral( "hash('QGIS', 'sha3_256')" ) << false << QVariant( "540f7354b6b8a6e735f2845250f15f4f3ba4f666c55574d9e9354575de0e980f" );
      QTest::newRow( "hash('QGIS', 'sha3_384')" ) << QStringLiteral( "hash('QGIS', 'sha3_384')" ) << false << QVariant( "96052da1e77679e9a65f60d7ead961b287977823144786386eb43647b0901fd8516fa6f1b9d243fb3f28775e6dde6107" );
      QTest::newRow( "hash('QGIS', 'sha3_512')" ) << QStringLiteral( "hash('QGIS', 'sha3_512')" ) << false << QVariant( "900d079dc69761da113980253aa8ac0414a8bd6d09879a916228f8743707c4758051c98445d6b8945ec854ff90655005e02aceb0a2ffc6a0ebf818745d665349" );
      QTest::newRow( "hash('QGIS', 'keccak_224')" ) << QStringLiteral( "hash('QGIS', 'keccak_224')" ) << false << QVariant( "5b0ce6acef8b0a121d4ac4f3eaa8503c799ad4e26a3392d1fb201478" );
      QTest::newRow( "hash('QGIS', 'keccak_256')" ) << QStringLiteral( "hash('QGIS', 'keccak_256')" ) << false << QVariant( "991c520aa6815392de24087f61b2ae0fd56abbfeee4a8ca019c1011d327c577e" );
      QTest::newRow( "hash('QGIS', 'keccak_384')" ) << QStringLiteral( "hash('QGIS', 'keccak_384')" ) << false << QVariant( "c57a3aed9d856fa04e5eeee9b62b6e027cca81ba574116d3cc1f0d48a1ef9e5886ff463ea8d0fac772ee473bf92f810d" );
      QTest::newRow( "hash('QGIS', 'keccak_512')" ) << QStringLiteral( "hash('QGIS', 'keccak_512')" ) << false << QVariant( "6f0f751776b505e317de222508fa5d3ed7099d8f07c74fed54ccee6e7cdc6b89b4a085e309f2ee5210c942bbeb142bdfe48f84f912e0f3f41bdbf47110c2d344" );
      QTest::newRow( "to_base64 NULL" ) << QStringLiteral( "to_base64(NULL)" ) << false << QVariant();
      QTest::newRow( "to_base64" ) << QStringLiteral( "to_base64('QGIS')" ) << false << QVariant( "UUdJUw==" );
      QTest::newRow( "from_base64 NULL" ) << QStringLiteral( "from_base64(NULL)" ) << false << QVariant();
      QTest::newRow( "from_base64" ) << QStringLiteral( "from_base64('UUdJUw==')" ) << false << QVariant( QByteArray( QString( "QGIS" ).toLocal8Bit() ) );
      QTest::newRow( "uuid()" ) << QStringLiteral( "regexp_match( uuid(), '({[a-zA-Z\\\\d]{8}\\\\-[a-zA-Z\\\\d]{4}\\\\-[a-zA-Z\\\\d]{4}\\\\-[a-zA-Z\\\\d]{4}\\\\-[a-zA-Z\\\\d]{12}})')" ) << false << QVariant( 1 );
      QTest::newRow( "$uuid alias" ) << QStringLiteral( "regexp_match( $uuid, '({[a-zA-Z\\\\d]{8}\\\\-[a-zA-Z\\\\d]{4}\\\\-[a-zA-Z\\\\d]{4}\\\\-[a-zA-Z\\\\d]{4}\\\\-[a-zA-Z\\\\d]{12}})')" ) << false << QVariant( 1 );
      QTest::newRow( "uuid('WithBraces')" ) << QStringLiteral( "regexp_match( uuid('WithBraces'), '({[a-zA-Z\\\\d]{8}\\\\-[a-zA-Z\\\\d]{4}\\\\-[a-zA-Z\\\\d]{4}\\\\-[a-zA-Z\\\\d]{4}\\\\-[a-zA-Z\\\\d]{12}})')" ) << false << QVariant( 1 );
      QTest::newRow( "uuid('WithoutBraces')" ) << QStringLiteral( "regexp_match( uuid('WithoutBraces'), '([a-zA-Z\\\\d]{8}\\\\-[a-zA-Z\\\\d]{4}\\\\-[a-zA-Z\\\\d]{4}\\\\-[a-zA-Z\\\\d]{4}\\\\-[a-zA-Z\\\\d]{12})')" ) << false << QVariant( 1 );
      QTest::newRow( "uuid('Id128')" ) << QStringLiteral( "regexp_match( uuid('Id128'), '([a-zA-Z\\\\d]{32})')" ) << false << QVariant( 1 );
      QTest::newRow( "uuid('invalid-format')" ) << QStringLiteral( "regexp_match( uuid('invalid-format'), '({[a-zA-Z\\\\d]{8}\\\\-[a-zA-Z\\\\d]{4}\\\\-[a-zA-Z\\\\d]{4}\\\\-[a-zA-Z\\\\d]{4}\\\\-[a-zA-Z\\\\d]{12}})')" ) << false << QVariant( 1 );

      //exif functions
      QString testDataDir = QStringLiteral( TEST_DATA_DIR ) + '/';
      QTest::newRow( "exif number" ) << QStringLiteral( "exif('%1photos/0997.JPG','Exif.GPSInfo.GPSAltitude')" ).arg( testDataDir ) << false << QVariant( 422.19101123595505 );
      QTest::newRow( "exif number from map" ) << QStringLiteral( "exif('%1photos/0997.JPG')['Exif.GPSInfo.GPSAltitude']" ).arg( testDataDir ) << false << QVariant( 422.19101123595505 );
      QTest::newRow( "exif date" ) << QStringLiteral( "exif('%1photos/0997.JPG','Exif.Image.DateTime')" ).arg( testDataDir ) << false << QVariant( QDateTime( QDate( 2018, 3, 16 ), QTime( 12, 19, 19 ) ) );
      QTest::newRow( "exif date from map" ) << QStringLiteral( "exif('%1photos/0997.JPG')['Exif.Image.DateTime']" ).arg( testDataDir ) << false << QVariant( QDateTime( QDate( 2018, 3, 16 ), QTime( 12, 19, 19 ) ) );
      QTest::newRow( "exif bad tag" ) << QStringLiteral( "exif('%1photos/0997.JPG','bad tag')" ).arg( testDataDir ) << false << QVariant();
      QTest::newRow( "exif bad file path" ) << QStringLiteral( "exif('bad path','Exif.Image.DateTime')" ) << false << QVariant();
      QTest::newRow( "exif_geotag" ) << QStringLiteral( "geom_to_wkt(exif_geotag('%1photos/0997.JPG'))" ).arg( testDataDir ) << false << QVariant( "PointZ (149.27516667 -37.2305 422.19101124)" );
      QTest::newRow( "exif_geotag bad file path" ) << QStringLiteral( "geom_to_wkt(exif_geotag('bad path'))" ).arg( testDataDir ) << false << QVariant( "Point EMPTY" );

      // Form encoding tests
      QTest::newRow( "url_encode" ) << QStringLiteral( "url_encode(map())" ).arg( testDataDir ) << false << QVariant( "" );
      QTest::newRow( "url_encode" ) << QStringLiteral( "url_encode(map('a b', 'a b', 'c &% d', 'c &% d'))" ).arg( testDataDir ) << false << QVariant( "a%20b=a%20b&c%20%26%25%20d=c%20%26%25%20d" );
      QTest::newRow( "url_encode" ) << QStringLiteral( "url_encode(map('a&+b', 'a and plus b', 'a=b', 'a equals b'))" ).arg( testDataDir ) << false << QVariant( "a%26+b=a%20and%20plus%20b&a%3Db=a%20equals%20b" );

      // Between
      QTest::newRow( "between chars" ) << QStringLiteral( "'b' between 'a' AND 'c'" ) << false << QVariant( true );
      QTest::newRow( "between chars false" ) << QStringLiteral( "'c' between 'a' AND 'b'" ) << false << QVariant( false );
      QTest::newRow( "not between chars" ) << QStringLiteral( "'b' not between 'a' AND 'c'" ) << false << QVariant( false );
      QTest::newRow( "not between chars true" ) << QStringLiteral( "'a' not between 'b' AND 'c'" ) << false << QVariant( true );
      QTest::newRow( "between chars bounds" ) << QStringLiteral( "'b' between 'b' AND 'c'" ) << false << QVariant( true );
      QTest::newRow( "not between chars bounds" ) << QStringLiteral( "'b' not between 'b' AND 'c'" ) << false << QVariant( false );
      QTest::newRow( "between strings" ) << QStringLiteral( "'ab' between 'aa' AND 'ac'" ) << false << QVariant( true );
      QTest::newRow( "not between strings" ) << QStringLiteral( "'ab' not between 'aa' AND 'ac'" ) << false << QVariant( false );
      QTest::newRow( "between ints" ) << QStringLiteral( "1 between 0 AND 2" ) << false << QVariant( true );
      QTest::newRow( "not between ints" ) << QStringLiteral( "1 not between 0 AND 2" ) << false << QVariant( false );
      QTest::newRow( "between floats" ) << QStringLiteral( "1.01 between 1.0 AND 1.02" ) << false << QVariant( true );
      QTest::newRow( "not between floats" ) << QStringLiteral( "1.01 not between 1.0 AND 1.02" ) << false << QVariant( false );
      QTest::newRow( "between date" ) << QStringLiteral( "make_date(2010,9,8) between make_date(2009,9,8) AND make_date(2011,9,8)" ) << false << QVariant( true );
      QTest::newRow( "not between date" ) << QStringLiteral( "make_date(2010,9,8) not between make_date(2009,9,8) AND make_date(2011,9,8)" ) << false << QVariant( false );
      QTest::newRow( "between time" ) << QStringLiteral( "make_time(10,10,10) between make_time(9,10,10) AND make_time(11,10,10)" ) << false << QVariant( true );
      QTest::newRow( "not between time" ) << QStringLiteral( "make_time(10,10,10) not between make_time(9,10,10) AND make_time(11,10,10)" ) << false << QVariant( false );
      QTest::newRow( "between datetime" ) << QStringLiteral( "make_datetime(9,10,10,1,1,1) between make_datetime(9,10,10,1,1,0) AND make_datetime(9,10,10,1,1,2)" ) << false << QVariant( true );
      QTest::newRow( "not between datetime" ) << QStringLiteral( "make_datetime(9,10,10,1,1,1) not between make_datetime(9,10,10,1,1,0) AND make_datetime(9,10,10,1,1,2)" ) << false << QVariant( false );
      QTest::newRow( "between nulls" ) << QStringLiteral( "'b' between NULL AND 'c'" ) << false << QVariant( );
      QTest::newRow( "between nulls 2" ) << QStringLiteral( "'b' between NULL AND NULL" ) << false << QVariant( );
      QTest::newRow( "between nulls 3" ) << QStringLiteral( "NULL between 'a' AND 'c'" ) << false << QVariant( );
      QTest::newRow( "between nulls 4" ) << QStringLiteral( "'b' between 'a' AND NULL" ) << false << QVariant( );
      QTest::newRow( "between nulls 5" ) << QStringLiteral( "NULL between NULL AND NULL" ) << false << QVariant( );
      QTest::newRow( "not between nulls " ) << QStringLiteral( "'c' between NULL AND 'b'" ) << false << QVariant( false );
      // Test NULL -> TRUE
      QTest::newRow( "not between nulls TRUE" ) << QStringLiteral( "'a' not between 'b' AND NULL" ) << false << QVariant( true );
      QTest::newRow( "not between nulls TRUE 2" ) << QStringLiteral( "'c' not between NULL AND 'b'" ) << false << QVariant( true );
      // Test NULL -> FALSE
      QTest::newRow( "between nulls FALSE" ) << QStringLiteral( "'c' between NULL AND 'b'" ) << false << QVariant( false );
      QTest::newRow( "between nulls FALSE 2" ) << QStringLiteral( "'a' between 'b' AND NULL" ) << false << QVariant( false );
    }

    void run_evaluation_test( QgsExpression &exp, bool evalError, QVariant &expected )
    {
      QLocale::setDefault( QLocale::c() );

      if ( exp.hasParserError() )
        qDebug() << exp.parserErrorString();
      QCOMPARE( exp.hasParserError(), false );

      QVariant result = exp.evaluate();
      if ( exp.hasEvalError() )
        qDebug() << exp.evalErrorString();
      if ( result.type() != expected.type() )
      {
        qDebug() << "got type " << result.typeName() << "(" << result.type() << ") instead of " << expected.typeName() << "(" << expected.type() << ")";
      }
      //qDebug() << res.type() << " " << result.type();
      //qDebug() << "type " << res.typeName();
      QCOMPARE( exp.hasEvalError(), evalError );

      QgsExpressionContext context;

      QVERIFY( exp.prepare( &context ) );

      QVariant::Type resultType = result.type();
      QVariant::Type expectedType = expected.type();

      if ( resultType == QVariant::Int )
        resultType = QVariant::LongLong;
      if ( expectedType == QVariant::Int )
        expectedType = QVariant::LongLong;

      QCOMPARE( resultType, expectedType );
      switch ( resultType )
      {
        case QVariant::Invalid:
          break; // nothing more to check
        case QVariant::LongLong:
          QCOMPARE( result.toLongLong(), expected.toLongLong() );
          break;
        case QVariant::Double:
          QCOMPARE( result.toDouble(), expected.toDouble() );
          break;
        case QVariant::Bool:
          QCOMPARE( result.toBool(), expected.toBool() );
          break;
        case QVariant::String:
          QCOMPARE( result.toString(), expected.toString() );
          break;
        case QVariant::Date:
          QCOMPARE( result.toDate(), expected.toDate() );
          break;
        case QVariant::DateTime:
          QCOMPARE( result.toDateTime(), expected.toDateTime() );
          break;
        case QVariant::Time:
          QCOMPARE( result.toTime(), expected.toTime() );
          break;
        case QVariant::List:
          QCOMPARE( result.toList(), expected.toList() );
          break;
        case QVariant::ByteArray:
          QCOMPARE( result.toByteArray(), expected.toByteArray() );
          break;
        case QVariant::UserType:
        {
          if ( result.userType() == qMetaTypeId<QgsInterval>() )
          {
            QgsInterval inter = result.value<QgsInterval>();
            QgsInterval gotinter = expected.value<QgsInterval>();
            QCOMPARE( inter.seconds(), gotinter.seconds() );
          }
          else
          {
            QFAIL( "unexpected user type" );
          }
          break;
        }
        default:
          QVERIFY( false ); // should never happen
      }
    }

    void evaluation()
    {
      QFETCH( QString, string );
      QFETCH( bool, evalError );
      QFETCH( QVariant, result );

      QgsExpression exp( string );
      run_evaluation_test( exp, evalError, result );
      QgsExpression exp2( exp.dump() );
      run_evaluation_test( exp2, evalError, result );
      QgsExpression exp3( exp.expression() );
      run_evaluation_test( exp3, evalError, result );
      QgsExpression exp4( exp );
      run_evaluation_test( exp4, evalError, result );
    }

    void eval_columns()
    {
      QgsFields fields;
      fields.append( QgsField( QStringLiteral( "x1" ) ) );
      fields.append( QgsField( QStringLiteral( "x2" ) ) );
      fields.append( QgsField( QStringLiteral( "foo" ), QVariant::Int ) );
      fields.append( QgsField( QStringLiteral( "sin" ), QVariant::Int ) );

      QgsFeature f;
      f.initAttributes( 4 );
      f.setAttribute( 2, QVariant( 20 ) );
      f.setAttribute( 3, QVariant( 10 ) );

      QgsExpressionContext context = QgsExpressionContextUtils::createFeatureBasedContext( f, fields );

      // good exp
      QgsExpression exp( QStringLiteral( "foo + 1" ) );
      bool prepareRes = exp.prepare( &context );
      QCOMPARE( prepareRes, true );
      QCOMPARE( exp.hasEvalError(), false );
      QVariant res = exp.evaluate( &context );
      QCOMPARE( res.type(), QVariant::LongLong );
      QCOMPARE( res.toInt(), 21 );

      // bad exp
      QgsExpression exp2( QStringLiteral( "bar + 1" ) );
      bool prepareRes2 = exp2.prepare( &context );
      QCOMPARE( prepareRes2, false );
      QCOMPARE( exp2.hasEvalError(), true );
      QVariant res2 = exp2.evaluate( &context );
      QCOMPARE( res2.type(), QVariant::Invalid );

      // Has field called sin and function
      QgsExpression exp3( QStringLiteral( "sin" ) );
      prepareRes = exp3.prepare( &context );
      QCOMPARE( prepareRes, true );
      QCOMPARE( exp3.hasEvalError(), false );
      res = exp3.evaluate( &context );
      QCOMPARE( res.type(), QVariant::Int );
      QCOMPARE( res.toInt(), 10 );

      QgsExpression exp4( QStringLiteral( "sin(3.14)" ) );
      prepareRes = exp4.prepare( &context );
      QCOMPARE( prepareRes, true );
      QCOMPARE( exp4.hasEvalError(), false );
      res = exp4.evaluate( &context );
      QCOMPARE( res.toInt(), 0 );
    }

    void eval_feature_id()
    {
      QgsFeature f( 100 );
      QgsExpression exp( QStringLiteral( "$id * 2" ) );
      QgsExpressionContext context = QgsExpressionContextUtils::createFeatureBasedContext( f, QgsFields() );
      QVariant v = exp.evaluate( &context );
      QCOMPARE( v.toInt(), 200 );
    }

    void eval_current_feature()
    {
      QgsFeature f( 100 );
      QgsExpression exp( QStringLiteral( "$currentfeature" ) );
      QgsExpressionContext context = QgsExpressionContextUtils::createFeatureBasedContext( f, QgsFields() );
      QVariant v = exp.evaluate( &context );
      QgsFeature evalFeature = v.value<QgsFeature>();
      QCOMPARE( evalFeature.id(), f.id() );
    }

    void eval_feature_attribute()
    {
      QgsFeature f( 100 );
      QgsFields fields;
      fields.append( QgsField( QStringLiteral( "col1" ) ) );
      fields.append( QgsField( QStringLiteral( "second_column" ), QVariant::Int ) );
      f.setFields( fields, true );
      f.setAttribute( QStringLiteral( "col1" ), QStringLiteral( "test value" ) );
      f.setAttribute( QStringLiteral( "second_column" ), 5 );
      QgsExpression exp( QStringLiteral( "attribute($currentfeature,'col1')" ) );

      QgsExpressionContext context = QgsExpressionContextUtils::createFeatureBasedContext( f, QgsFields() );
      QVariant v = exp.evaluate( &context );
      QCOMPARE( v.toString(), QString( "test value" ) );
      QgsExpression exp2( QStringLiteral( "attribute($currentfeature,'second'||'_column')" ) );
      v = exp2.evaluate( &context );
      QCOMPARE( v.toInt(), 5 );

      QgsExpression exp3( QStringLiteral( "attribute()" ) );
      v = exp3.evaluate( &context );
      QVERIFY( v.isNull() );
      QVERIFY( exp3.hasEvalError() );

      QgsExpression exp4( QStringLiteral( "attribute('a','b','c')" ) );
      v = exp4.evaluate( &context );
      QVERIFY( v.isNull() );
      QVERIFY( exp4.hasEvalError() );

      QgsExpression exp5( QStringLiteral( "attribute('col1')" ) );
      v = exp5.evaluate( &context );
      QCOMPARE( v.toString(), QString( "test value" ) );
    }

    void eval_feature_attributes()
    {
      QgsFeature f( 100 );
      QgsFields fields;
      fields.append( QgsField( QStringLiteral( "col1" ) ) );
      fields.append( QgsField( QStringLiteral( "second_column" ), QVariant::Int ) );
      f.setFields( fields, true );
      f.setAttribute( QStringLiteral( "col1" ), QStringLiteral( "test value" ) );
      f.setAttribute( QStringLiteral( "second_column" ), 5 );
      QgsExpression exp( QStringLiteral( "attributes()['col1']" ) );
      QgsExpressionContext context = QgsExpressionContextUtils::createFeatureBasedContext( f, QgsFields() );
      QVariant v = exp.evaluate( &context );
      QCOMPARE( v.toString(), QString( "test value" ) );
      QgsExpression exp2( QStringLiteral( "attributes()['second_column']" ) );
      v = exp2.evaluate( &context );
      QCOMPARE( v.toInt(), 5 );

      QgsExpression exp3( QStringLiteral( "attributes($currentfeature)['col1']" ) );
      v = exp.evaluate( &context );
      QCOMPARE( v.toString(), QString( "test value" ) );
      QgsExpression exp4( QStringLiteral( "attributes($currentfeature)['second_column']" ) );
      v = exp4.evaluate( &context );
      QCOMPARE( v.toInt(), 5 );

      QgsExpression exp5( QStringLiteral( "attributes('a')" ) );
      v = exp5.evaluate( &context );
      QVERIFY( v.isNull() );
      QVERIFY( exp5.hasEvalError() );
    }

    void eval_get_feature_data()
    {
      QTest::addColumn<QString>( "string" );
      QTest::addColumn<bool>( "featureMatched" );
      QTest::addColumn<int>( "featureId" );

      // get_feature evaluation

      //by layer name
      QTest::newRow( "get_feature 1" ) << "get_feature('test','col1',10)" << true << 1;
      QTest::newRow( "get_feature 2" ) << "get_feature('test','col2','test1')" << true << 1;
      QTest::newRow( "get_feature 3" ) << "get_feature('test','col1',11)" << true << 2;
      QTest::newRow( "get_feature 4" ) << "get_feature('test',attribute:= 'col2',value:='test2')" << true << 2;
      QTest::newRow( "get_feature 5" ) << "get_feature('test','col1',3)" << true << 3;
      QTest::newRow( "get_feature 6" ) << "get_feature('test','col2','test3')" << true << 3;
      QTest::newRow( "get_feature 7" ) << "get_feature('test',attribute:= 'col1',value:= 41)" << true << 4;
      QTest::newRow( "get_feature 8" ) << "get_feature('test','col2','test4')" << true << 4;

      //by layer id
      QTest::newRow( "get_feature 3" ) << QStringLiteral( "get_feature('%1',attribute:= 'col1',value:= 11)" ).arg( mMemoryLayer->id() ) << true << 2;
      QTest::newRow( "get_feature 4" ) << QStringLiteral( "get_feature('%1','col2','test2')" ).arg( mMemoryLayer->id() ) << true << 2;

      //no matching features
      QTest::newRow( "get_feature no match1" ) << "get_feature('test','col1',499)" << false << -1;
      QTest::newRow( "get_feature no match2" ) << "get_feature('test','col2','no match!')" << false << -1;
      //no matching layer
      QTest::newRow( "get_feature no match layer" ) << "get_feature('not a layer!','col1',10)" << false << -1;

      // get_feature_by_id
      QTest::newRow( "get_feature_by_id" ) << "get_feature_by_id('test', 1)" << true << 1;

      // multi-param
      QTest::newRow( "get_feature multi1" ) << "get_feature('test',attribute:= map('col1','11','col2','test2'))" << true << 2;
      QTest::newRow( "get_feature multi2" ) << "get_feature('test',attribute:= map('col1',3,'col2','test3'))" << true << 3;
      QTest::newRow( "get_feature multi2" ) << "get_feature('test',map('col1','41','datef',to_date('2022-09-23')))" << true << 4;

      // multi-param no match
      QTest::newRow( "get_feature no match-multi1" ) << "get_feature('test',attribute:= map('col1','col2'),value:='no match!')" << false << -1;
      QTest::newRow( "get_feature no match-multi2" ) << "get_feature('test',map('col2','10','col4','test3'))" << false << -1;
      QTest::newRow( "get_feature no match-multi2" ) << "get_feature('test',map('col1',10,'datef',to_date('2021-09-24')))" << false << -1;

    }

    void eval_get_feature()
    {
      QFETCH( QString, string );
      QFETCH( bool, featureMatched );
      QFETCH( int, featureId );

      QgsExpression exp( string );
      QCOMPARE( exp.hasParserError(), false );
      if ( exp.hasParserError() )
        qDebug() << exp.parserErrorString();

      QVariant res = exp.evaluate();
      if ( exp.hasEvalError() )
        qDebug() << exp.evalErrorString();

      QCOMPARE( exp.hasEvalError(), false );
      QCOMPARE( res.userType() == QMetaType::type( "QgsFeature" ), featureMatched );
      if ( featureMatched )
      {
        QgsFeature feat = res.value<QgsFeature>();
        QCOMPARE( feat.id(), static_cast<QgsFeatureId>( featureId ) );
      }
    }

    void test_sqliteFetchAndIncrement()
    {
      QTemporaryDir dir;
      QString testGpkgName = QStringLiteral( "humanbeings.gpkg" );
      QFile::copy( QStringLiteral( TEST_DATA_DIR ) + '/' + testGpkgName, dir.filePath( testGpkgName ) );

      QgsExpressionContext context;
      QgsExpressionContextScope *scope = new QgsExpressionContextScope();
      scope->setVariable( QStringLiteral( "test_database" ), dir.filePath( testGpkgName ) );
      scope->setVariable( QStringLiteral( "username" ), "some_username" );
      context << scope;

      // Test database file does not exist
      QgsExpression exp1( QStringLiteral( "sqlite_fetch_and_increment('/path/does/not/exist', 'T_KEY_OBJECT', 'T_LastUniqueId', 'T_Key', 'T_Id')" ) );

      exp1.evaluate( &context );
      QCOMPARE( exp1.hasEvalError(), true );
      const QString evalErrorString1 = exp1.evalErrorString();
      QVERIFY2( evalErrorString1.contains( "/path/does/not/exist" ), QStringLiteral( "Path not found in %1" ).arg( evalErrorString1 ).toUtf8().constData() );
      QVERIFY2( evalErrorString1.contains( "Error" ), QStringLiteral( "\"Error\" not found in %1" ).arg( evalErrorString1 ).toUtf8().constData() );

      // Test default values are not properly quoted
      QgsExpression exp2( QStringLiteral( "sqlite_fetch_and_increment(@test_database, 'T_KEY_OBJECT', 'T_LastUniqueId', 'T_Key', 'T_Id', map('T_LastChange','date(''now'')','T_CreateDate','date(''now'')','T_User', @username))" ) );
      exp2.evaluate( &context );
      QCOMPARE( exp2.hasEvalError(), true );
      const QString evalErrorString2 = exp2.evalErrorString();
      QVERIFY2( evalErrorString2.contains( "some_username" ), QStringLiteral( "'some_username' not found in '%1'" ).arg( evalErrorString2 ).toUtf8().constData() );

      // Test incrementation logic
      QgsExpression exp( QStringLiteral( "sqlite_fetch_and_increment(@test_database, 'T_KEY_OBJECT', 'T_LastUniqueId', 'T_Key', 'T_Id', map('T_LastChange','date(''now'')','T_CreateDate','date(''now'')','T_User','''me'''))" ) );
      QVariant res = exp.evaluate( &context );
      QCOMPARE( res.toInt(), 0 );

      res = exp.evaluate( &context );
      if ( exp.hasEvalError() )
        qDebug() << exp.evalErrorString();
      QCOMPARE( exp.hasEvalError(), false );

      QCOMPARE( res.toInt(), 1 );
    }

    void test_aggregate_with_variable()
    {
      // this checks that a variable can be non static in a aggregate, i.e. the result will change across the fetched features
      // see https://github.com/qgis/QGIS/issues/33382
      QgsExpressionContext context;
      context.appendScope( QgsExpressionContextUtils::layerScope( mAggregatesLayer ) );
      QgsFeature f;

      QgsFeatureIterator it = mAggregatesLayer->getFeatures();

      while ( it.nextFeature( f ) )
      {
        context.setFeature( f );
        QgsExpression exp( QString( "with_variable('my_var',\"col1\", aggregate(layer:='aggregate_layer', aggregate:='concatenate_unique', expression:=\"col2\", filter:=\"col1\"=@my_var))" ) );
        QString res = exp.evaluate( &context ).toString();
        QCOMPARE( res, f.attribute( "col2" ).toString() );

        // also test for generic aggregates
        exp = QString( "with_variable('my_var',\"col1\", sum(expression:=\"col1\", filter:=\"col1\"=@my_var))" );
        int res2 = exp.evaluate( &context ).toInt();
        QCOMPARE( res2, f.attribute( "col1" ).toInt() );
      }
    }

    void aggregate_data()
    {
      QTest::addColumn<QString>( "string" );
      QTest::addColumn<bool>( "evalError" );
      QTest::addColumn<QVariant>( "result" );

      QTest::newRow( "bad layer" ) << "aggregate('xxxtest','sum',\"col1\")" << true << QVariant();
      QTest::newRow( "bad aggregate" ) << "aggregate('test','xxsum',\"col1\")" << true << QVariant();
      QTest::newRow( "bad expression" ) << "aggregate('test','sum',\"xcvxcvcol1\")" << true << QVariant();

      QTest::newRow( "int aggregate 1" ) << "aggregate('test','sum',\"col1\")" << false << QVariant( 65 );
      QTest::newRow( "int aggregate 2" ) << "aggregate('test','max',\"col1\")" << false << QVariant( 41 );
      QTest::newRow( "int aggregate named" ) << "aggregate(layer:='test',aggregate:='sum',expression:=\"col1\")" << false << QVariant( 65 );
      QTest::newRow( "string aggregate on int" ) << "aggregate('test','max_length',\"col1\")" << true << QVariant();
      QTest::newRow( "string aggregate 1" ) << "aggregate('test','min',\"col2\")" << false << QVariant( "test1" );
      QTest::newRow( "string aggregate 2" ) << "aggregate('test','min_length',\"col2\")" << false << QVariant( 5 );
      QTest::newRow( "string concatenate" ) << "aggregate('test','concatenate',\"col2\",concatenator:=' , ')" << false << QVariant( "test1 , test2 , test3 , test4" );
      QTest::newRow( "string concatenate unique" ) << "aggregate('test','concatenate_unique',\"col2\",concatenator:=' , ')" << false << QVariant( "test1 , test2 , test3 , test4" );

      QTest::newRow( "geometry collect" ) << "geom_to_wkt(aggregate('aggregate_layer','collect',$geometry))" << false << QVariant( QStringLiteral( "MultiPoint ((0 0),(1 0),(2 0),(3 0),(5 0),(6 0))" ) );

      QVariantList array;
      array << "test" << QVariant( QVariant::String ) << "test333" << "test4" << QVariant( QVariant::String ) << "test4" << "test7";
      QTest::newRow( "array aggregate" ) << "aggregate('aggregate_layer','array_agg',\"col2\")" << false << QVariant( array );

      QTest::newRow( "sub expression" ) << "aggregate('test','sum',\"col1\" * 2)" << false << QVariant( 65 * 2 );
      QTest::newRow( "bad sub expression" ) << "aggregate('test','sum',\"xcvxcv\" * 2)" << true << QVariant();

      QTest::newRow( "filter" ) << "aggregate('test','sum',\"col1\", \"col1\" <= 10)" << false << QVariant( 13 );
      QTest::newRow( "filter context" ) << "aggregate('test','sum',\"col1\", \"col1\" <= @test_var)" << false << QVariant( 13 );
      QTest::newRow( "filter named" ) << "aggregate(layer:='test',aggregate:='sum',expression:=\"col1\", filter:=\"col1\" <= 10)" << false << QVariant( 13 );
      QTest::newRow( "filter no matching" ) << "aggregate('test','sum',\"col1\", \"col1\" <= -10)" << false << QVariant( 0 );
      QTest::newRow( "filter no matching max" ) << "aggregate('test','max',\"col1\", \"col1\" > 1000000 )" << false << QVariant();

      QTest::newRow( "filter by @parent attribute" ) << "aggregate(layer:='child_layer', aggregate:='min', expression:=\"col3\", filter:=\"parent\"=attribute(@parent,'col1'))" << false << QVariant( 1 );

      // order by
      QTest::newRow( "string concatenate order by" ) << "aggregate('test','concatenate',\"col2\",concatenator:=' , ',order_by:=col1)" << false << QVariant( "test3 , test1 , test2 , test4" );
      QTest::newRow( "array agg concatenate order by" ) << "aggregate('test','array_agg',\"col2\",order_by:=col1)" << false << QVariant( QVariantList() << "test3" << "test1" << "test2" << "test4" );
    }

    void aggregate()
    {
      QgsExpressionContext context;
      QgsExpressionContextScope *scope = new QgsExpressionContextScope();
      scope->setVariable( QStringLiteral( "test_var" ), 10 );
      context << scope;
      QgsFeature f;
      mAggregatesLayer->getFeatures( QStringLiteral( "col1 = 4 " ) ).nextFeature( f );
      context.setFeature( f );

      QFETCH( QString, string );
      QFETCH( bool, evalError );
      QFETCH( QVariant, result );

      QgsExpression exp( string );
      QCOMPARE( exp.hasParserError(), false );
      if ( exp.hasParserError() )
        qDebug() << exp.parserErrorString();

      QVariant res;

      //try evaluating once without context (only if variables aren't required)
      if ( !string.contains( QLatin1String( "@" ) ) )
      {
        res = exp.evaluate();
        if ( exp.hasEvalError() )
          qDebug() << exp.evalErrorString();

        QCOMPARE( exp.hasEvalError(), evalError );
        QCOMPARE( res, result );
      }

      //try evaluating with context
      res = exp.evaluate( &context );
      if ( exp.hasEvalError() )
        qDebug() << exp.evalErrorString();

      QCOMPARE( exp.hasEvalError(), evalError );
      QCOMPARE( res, result );

      // check again - make sure value was correctly cached
      res = exp.evaluate( &context );
      // if first evaluation has an eval error, so should any subsequent evaluations!
      QCOMPARE( exp.hasEvalError(), evalError );
      QCOMPARE( res, result );
    }

    void layerAggregates_data()
    {
      QTest::addColumn<QString>( "string" );
      QTest::addColumn<bool>( "evalError" );
      QTest::addColumn<QVariant>( "result" );

      QTest::newRow( "count" ) << "count(\"col1\")" << false << QVariant( 7.0 );
      QTest::newRow( "count_distinct" ) << "count_distinct(\"col3\")" << false << QVariant( 4.0 );
      QTest::newRow( "count_missing" ) << "count_missing(\"col2\")" << false << QVariant( 2 );
      QTest::newRow( "sum" ) << "sum(\"col1\")" << false << QVariant( 42.0 );
      QTest::newRow( "minimum" ) << "minimum(\"col1\")" << false << QVariant( 1.0 );
      QTest::newRow( "maximum" ) << "maximum(\"col1\")" << false << QVariant( 19.0 );
      QTest::newRow( "mean" ) << "mean(\"col1\")" << false << QVariant( 6.0 );
      QTest::newRow( "median" ) << "median(\"col1\")" << false << QVariant( 4.0 );
      QTest::newRow( "stdev" ) << "round(stdev(\"col1\")*10000)" << false << QVariant( 61644 );
      QTest::newRow( "range" ) << "range(\"col1\")" << false << QVariant( 18.0 );
      QTest::newRow( "minority" ) << "minority(\"col3\")" << false << QVariant( 1 );
      QTest::newRow( "majority" ) << "majority(\"col3\")" << false << QVariant( 2 );
      QTest::newRow( "minority string" ) << "minority(\"col2\")" << false << QVariant( "test" );
      QTest::newRow( "majority string" ) << "majority(\"col2\")" << false << QVariant( "" );
      QTest::newRow( "q1" ) << "q1(\"col1\")" << false << QVariant( 2.5 );
      QTest::newRow( "q3" ) << "q3(\"col1\")" << false << QVariant( 6.5 );
      QTest::newRow( "iqr" ) << "iqr(\"col1\")" << false << QVariant( 4 );
      QTest::newRow( "min_length" ) << "min_length(\"col2\")" << false << QVariant( 0 );
      QTest::newRow( "max_length" ) << "max_length(\"col2\")" << false << QVariant( 7 );
      QTest::newRow( "concatenate" ) << "concatenate(\"col2\",concatenator:=',')" << false << QVariant( "test,,test333,test4,,test4,test7" );
      QTest::newRow( "concatenate with order 1" ) << "concatenate(\"col2\",concatenator:=',', order_by:=col1)" << false << QVariant( ",test4,test333,test,,test4,test7" );
      QTest::newRow( "concatenate with order 2" ) << "concatenate(\"col2\",concatenator:=',', order_by:=col2)" << false << QVariant( "test,test333,test4,test4,test7,," );
      QTest::newRow( "concatenate unique" ) << "concatenate_unique(\"col4\",concatenator:=',')" << false << QVariant( ",test,Sputnik" );
      QTest::newRow( "concatenate unique 2" ) << "concatenate_unique(\"col2\",concatenator:=',')" << false << QVariant( "test,,test333,test4,test7" );
      QTest::newRow( "concatenate unique with order" ) << "concatenate_unique(\"col2\",concatenator:=',', order_by:=col2)" << false << QVariant( "test,test333,test4,test7," );

      QTest::newRow( "array agg" ) << "array_agg(\"col2\")" << false << QVariant( QVariantList() << "test" << "" << "test333" << "test4" << "" << "test4" << "test7" );
      QTest::newRow( "array agg with order" ) << "array_agg(\"col2\",order_by:=col2)" << false << QVariant( QVariantList() << "test" << "test333" << "test4" << "test4" << "test7" << "" << "" );

      QTest::newRow( "geometry collect" ) << "geom_to_wkt(collect($geometry))" << false << QVariant( QStringLiteral( "MultiPoint ((0 0),(1 0),(2 0),(3 0),(5 0),(6 0))" ) );
      QTest::newRow( "geometry collect with null geometry first" ) << "geom_to_wkt(collect($geometry, filter:=\"col3\"=3))" << false << QVariant( QStringLiteral( "MultiPoint ((5 0))" ) );

      QTest::newRow( "bad expression" ) << "sum(\"xcvxcvcol1\")" << true << QVariant();
      QTest::newRow( "aggregate named" ) << "sum(expression:=\"col1\")" << false << QVariant( 42.0 );
      QTest::newRow( "string aggregate on int" ) << "max_length(\"col1\")" << true << QVariant();

      QTest::newRow( "sub expression" ) << "sum(\"col1\" * 2)" << false << QVariant( 84 );
      QTest::newRow( "bad sub expression" ) << "sum(\"xcvxcv\" * 2)" << true << QVariant();

      QTest::newRow( "filter" ) << "sum(\"col1\", NULL, \"col1\" >= 5)" << false << QVariant( 32 );
      QTest::newRow( "filter named" ) << "sum(expression:=\"col1\", filter:=\"col1\" >= 5)" << false << QVariant( 32 );
      QTest::newRow( "filter no matching" ) << "sum(expression:=\"col1\", filter:=\"col1\" <= -5)" << false << QVariant( 0 );
      QTest::newRow( "filter no matching max" ) << "maximum(\"col1\", filter:=\"col1\" <= -5)" << false << QVariant();

      QTest::newRow( "group by" ) << "sum(\"col1\", \"col3\")" << false << QVariant( 9 );
      QTest::newRow( "group by and filter" ) << "sum(\"col1\", \"col3\", \"col1\">=3)" << false << QVariant( 7 );
      QTest::newRow( "group by and filter named" ) << "sum(expression:=\"col1\", group_by:=\"col3\", filter:=\"col1\">=3)" << false << QVariant( 7 );
      QTest::newRow( "group by expression" ) << "sum(\"col1\", \"col1\" % 2)" << false << QVariant( 14 );
      QTest::newRow( "group by with null value" ) << "sum(\"col1\", \"col4\")" << false << QVariant( 8 );

      QTest::newRow( "filter by @parent attribute in generic aggregate" ) << "maximum(\"col1\", filter:=\"col1\"<attribute(@parent,'col1'))" << false << QVariant( 3 );
    }

    void maptip_display_data()
    {
      QTest::addColumn<QString>( "string" );
      QTest::addColumn<QgsFeature>( "feature" );
      QTest::addColumn<QgsVectorLayer *>( "layer" );
      QTest::addColumn<bool>( "evalError" );
      QTest::addColumn<QVariant>( "result" );

      QgsFeature firstFeature = mPointsLayer->getFeature( 1 );
      QgsVectorLayer *noLayer = nullptr;

      QTest::newRow( "display not evaluated" ) << QStringLiteral( "display_expression(@layer_id, $currentfeature, False)" ) << firstFeature << mPointsLayer  << false << QVariant( "'Display expression with class = ' ||  \"Class\"" );
      QTest::newRow( "display wrong layer" ) << QStringLiteral( "display_expression()" ) << firstFeature << noLayer  << true << QVariant();
      QTest::newRow( "display wrong feature" ) << QStringLiteral( "display_expression()" ) << QgsFeature() << mPointsLayer << true << QVariant();

      QTest::newRow( "maptip wrong feature" ) << QStringLiteral( "maptip()" ) << QgsFeature() << mPointsLayer << true << QVariant();
      QTest::newRow( "maptip wrong layer" ) << QStringLiteral( "maptip()" ) << firstFeature << noLayer << true << QVariant();
      QTest::newRow( "maptip not evaluated" ) << QStringLiteral( "maptip(@layer_id, $currentfeature, False)" ) << firstFeature << mPointsLayer << false << QVariant( "Maptip with class = [% \"Class\" %]" );

      QTest::newRow( "maptip with 2 params" ) << QStringLiteral( "maptip(@layer_id, $currentfeature)" ) << firstFeature << mPointsLayer << false << QVariant( "Maptip with class = Biplane" );
      QTest::newRow( "maptip with 1 param" ) << QStringLiteral( "maptip($currentfeature)" ) << firstFeature << mPointsLayer << false << QVariant( "Maptip with class = Biplane" );
      QTest::newRow( "maptip with 0 param" ) << QStringLiteral( "maptip()" ) << firstFeature << mPointsLayer << false << QVariant( "Maptip with class = Biplane" );

      QTest::newRow( "display with 2 params" ) << QStringLiteral( "display_expression(@layer_id, $currentfeature)" ) << firstFeature << mPointsLayer << false << QVariant( "Display expression with class = Biplane" );
      QTest::newRow( "display with 1 param" ) << QStringLiteral( "display_expression($currentfeature)" ) << firstFeature << mPointsLayer << false << QVariant( "Display expression with class = Biplane" );
      QTest::newRow( "display with 0 param" ) << QStringLiteral( "display_expression()" ) << firstFeature << mPointsLayer << false << QVariant( "Display expression with class = Biplane" );
    }

    void maptip_display()
    {
      QFETCH( QString, string );
      QFETCH( QgsFeature, feature );
      QFETCH( QgsVectorLayer *, layer );
      QFETCH( bool, evalError );
      QFETCH( QVariant, result );

      QgsExpressionContext context;
      context.appendScope( QgsExpressionContextUtils::globalScope() );
      context.appendScope( QgsExpressionContextUtils::projectScope( QgsProject::instance() ) );
      if ( layer )
      {
        //layer->setDisplayExpression( QStringLiteral( "Display expression with class = ' || Class" ) );
        context.appendScope( QgsExpressionContextUtils::layerScope( layer ) );
      }
      context.setFeature( feature );

      QgsExpression exp( string );
      exp.prepare( &context );

      if ( exp.hasParserError() )
        qDebug() << exp.parserErrorString();
      QCOMPARE( exp.hasParserError(), false );
      QVariant res = exp.evaluate( &context );
      QCOMPARE( exp.hasEvalError(), evalError );
      QCOMPARE( res.toString(), result.toString() );
    }

    void selection()
    {
      QFETCH( QgsFeatureIds, selectedFeatures );
      QFETCH( QString, expression );
      QFETCH( QVariant, result );
      QFETCH( QgsFeature, feature );
      QFETCH( QgsVectorLayer *, layer );

      QgsExpressionContext context;
      if ( layer )
        context.appendScope( QgsExpressionContextUtils::layerScope( layer ) );

      QgsFeatureIds backupSelection = mMemoryLayer->selectedFeatureIds();
      context.setFeature( feature );

      mMemoryLayer->selectByIds( selectedFeatures );

      QgsExpression exp( expression );
      QCOMPARE( exp.parserErrorString(), QString() );
      exp.prepare( &context );
      QVariant res = exp.evaluate( &context );
      QCOMPARE( res, result );

      mMemoryLayer->selectByIds( backupSelection );
    }

    void selection_data()
    {
      QTest::addColumn<QString>( "expression" );
      QTest::addColumn<QgsFeatureIds>( "selectedFeatures" );
      QTest::addColumn<QgsFeature>( "feature" );
      QTest::addColumn<QgsVectorLayer *>( "layer" );
      QTest::addColumn<QVariant>( "result" );

      QgsFeature firstFeature = mMemoryLayer->getFeature( 1 );
      QgsVectorLayer *noLayer = nullptr;

      QTest::newRow( "empty selection num_selected" ) << "num_selected()" << QgsFeatureIds() << firstFeature << mMemoryLayer << QVariant( 0 );
      QTest::newRow( "empty selection is_selected" ) << "is_selected()" << QgsFeatureIds() << firstFeature << mMemoryLayer << QVariant( false );
      QTest::newRow( "two_selected" ) << "num_selected()" << ( QgsFeatureIds() << 1 << 2 ) << firstFeature << mMemoryLayer << QVariant( 2 );
      QTest::newRow( "is_selected" ) << "is_selected()" << ( QgsFeatureIds() << 1 << 2 ) << firstFeature << mMemoryLayer << QVariant( true );
      QTest::newRow( "not_selected" ) << "is_selected()" << ( QgsFeatureIds() << 4 << 2 ) << firstFeature << mMemoryLayer << QVariant( false );
      QTest::newRow( "no layer num_selected" ) << "num_selected()" << ( QgsFeatureIds() << 4 << 2 ) << QgsFeature() << noLayer << QVariant( QVariant::LongLong );
      QTest::newRow( "no layer is_selected" ) << "is_selected()" << ( QgsFeatureIds() << 4 << 2 ) << QgsFeature() << noLayer << QVariant( QVariant::Bool );
      QTest::newRow( "no layer num_selected" ) << "num_selected()" << ( QgsFeatureIds() << 4 << 2 ) << QgsFeature() << noLayer << QVariant( QVariant::LongLong );
      QTest::newRow( "is_selected with params" ) << "is_selected('test', get_feature('test', 'col1', 10))" << ( QgsFeatureIds() << 4 << 2 ) << QgsFeature() << noLayer << QVariant( QVariant::Bool );
      QTest::newRow( "num_selected with params" ) << "num_selected('test')" << ( QgsFeatureIds() << 4 << 2 ) << QgsFeature() << noLayer << QVariant( 2 );
    }

    void layerAggregates()
    {
      QgsExpressionContext context;
      context.appendScope( QgsExpressionContextUtils::layerScope( mAggregatesLayer ) );

      QgsFeature af1( mAggregatesLayer->dataProvider()->fields(), 1 );
      af1.setAttribute( QStringLiteral( "col1" ), 4 );
      af1.setAttribute( QStringLiteral( "col2" ), "test" );
      af1.setAttribute( QStringLiteral( "col3" ), 2 );
      af1.setAttribute( QStringLiteral( "col4" ), QVariant() );
      context.setFeature( af1 );

      QFETCH( QString, string );
      QFETCH( bool, evalError );
      QFETCH( QVariant, result );

      QgsExpression exp( string );
      QCOMPARE( exp.hasParserError(), false );
      if ( exp.hasParserError() )
        qDebug() << exp.parserErrorString();

      //try evaluating with context
      QVariant res = exp.evaluate( &context );
      if ( exp.hasEvalError() )
        qDebug() << exp.evalErrorString();

      QCOMPARE( exp.hasEvalError(), evalError );
      QCOMPARE( res, result );

      // check again - make sure value was correctly cached
      res = exp.evaluate( &context );
      QCOMPARE( res, result );
    }

    void relationAggregate_data()
    {
      QTest::addColumn<QString>( "expression" );
      QTest::addColumn<QVariantMap>( "fields" );
      QTest::addColumn<bool>( "evalError" );
      QTest::addColumn<QVariant>( "result" );

      QTest::newRow( "bad relation" ) << "relation_aggregate('xxxtest','sum',\"col3\")" << QVariantMap( {{QStringLiteral( "col1" ), 0}} ) << true << QVariant();
      QTest::newRow( "bad aggregate" ) << "relation_aggregate('my_rel','xxsum',\"col3\")" << QVariantMap( {{QStringLiteral( "col1" ), 0}} ) << true << QVariant();
      QTest::newRow( "bad expression" ) << "relation_aggregate('my_rel','sum',\"xcvxcvcol1\")" << QVariantMap( {{QStringLiteral( "col1" ), 0}} ) << true << QVariant();

      QTest::newRow( "relation aggregate 1" ) << "relation_aggregate('my_rel','sum',\"col3\")" << QVariantMap( {{QStringLiteral( "col1" ), 4}} ) << false << QVariant( 5 );
      QTest::newRow( "relation aggregate by name" ) << "relation_aggregate('relation name','sum',\"col3\")" << QVariantMap( {{QStringLiteral( "col1" ), 4}} ) << false << QVariant( 5 );
      QTest::newRow( "relation aggregate 2" ) << "relation_aggregate('my_rel','sum',\"col3\")" << QVariantMap( {{QStringLiteral( "col1" ), 3}} ) << false << QVariant( 9 );
      QTest::newRow( "relation aggregate 2" ) << "relation_aggregate('my_rel','sum',\"col3\")" << QVariantMap( {{QStringLiteral( "col1" ), 6}} ) << false << QVariant( 0 );
      QTest::newRow( "relation aggregate count 1" ) << "relation_aggregate('my_rel','count',\"col3\")" << QVariantMap( {{QStringLiteral( "col1" ), 4}} ) << false << QVariant( 3 );
      QTest::newRow( "relation aggregate count 2" ) << "relation_aggregate('my_rel','count',\"col3\")" << QVariantMap( {{QStringLiteral( "col1" ), 3}} ) << false << QVariant( 2 );
      QTest::newRow( "relation aggregate count 2" ) << "relation_aggregate('my_rel','count',\"col3\")" << QVariantMap( {{QStringLiteral( "col1" ), 6}} ) << false << QVariant( 0 );
      QTest::newRow( "relation aggregate concatenation" ) << "relation_aggregate('my_rel','concatenate',to_string(\"col3\"),concatenator:=',')" << QVariantMap( {{QStringLiteral( "col1" ), 3}} ) << false << QVariant( "2,7" );

      QTest::newRow( "relation aggregate concatenation with order" ) << "relation_aggregate('my_rel','concatenate',to_string(\"col2\"),concatenator:=',', order_by:=col2)" << QVariantMap( {{QStringLiteral( "col1" ), 4}} ) << false << QVariant( "test,test333," );
      QTest::newRow( "relation aggregate concatenation with order 2" ) << "relation_aggregate('my_rel','concatenate',to_string(\"col2\"),concatenator:=',', order_by:=col3)" << QVariantMap( {{QStringLiteral( "col1" ), 4}} ) << false << QVariant( ",test,test333" );

      QTest::newRow( "named relation aggregate 1" ) << "relation_aggregate(relation:='my_rel',aggregate:='sum',expression:=\"col3\")" << QVariantMap( {{QStringLiteral( "col1" ), 4}} ) << false << QVariant( 5 );
      QTest::newRow( "relation aggregate sub expression 1" ) << "relation_aggregate('my_rel','sum',\"col3\" * 2)" << QVariantMap( {{QStringLiteral( "col1" ), 4}} ) << false << QVariant( 10 );
      QTest::newRow( "relation aggregate bad sub expression" ) << "relation_aggregate('my_rel','sum',\"fsdfsddf\" * 2)" << QVariantMap( {{QStringLiteral( "col1" ), 4}} ) << true << QVariant();

      QTest::newRow( "relation aggregate with composite keys" ) << "relation_aggregate('my_rel_composite','sum',\"my_value\")" << QVariantMap( {{QStringLiteral( "col3" ), 1961}, {QStringLiteral( "col4" ), QStringLiteral( "Sputnik" )}} ) << false << QVariant( 21071969 );
    }

    void relationAggregate()
    {
      QFETCH( QString, expression );
      QFETCH( QVariantMap, fields );
      QFETCH( bool, evalError );
      QFETCH( QVariant, result );

      QgsExpressionContext context;
      context.appendScope( QgsExpressionContextUtils::layerScope( mAggregatesLayer ) );

      QgsFeature af1( mAggregatesLayer->dataProvider()->fields(), 1 );
      QVariantMap::const_iterator it = fields.constBegin();
      while ( it != fields.constEnd() )
      {
        af1.setAttribute( it.key(), it.value() );
        ++it;
      }
      context.setFeature( af1 );

      QgsExpression exp( expression );
      QCOMPARE( exp.hasParserError(), false );
      if ( exp.hasParserError() )
        qDebug() << exp.parserErrorString();

      QVariant res;

      //try evaluating with context
      res = exp.evaluate( &context );
      if ( exp.hasEvalError() )
        qDebug() << exp.evalErrorString();

      QCOMPARE( exp.hasEvalError(), evalError );
      QCOMPARE( res, result );

      // check again - make sure value was correctly cached
      res = exp.evaluate( &context );
      QCOMPARE( res, result );
    }

    void get_feature_geometry()
    {
      //test that get_feature fetches feature's geometry
      QgsExpression exp( QStringLiteral( "x(geometry(get_feature('%1','heading',340)))" ).arg( mPointsLayer->id() ) );
      QCOMPARE( exp.hasParserError(), false );
      if ( exp.hasParserError() )
        qDebug() << exp.parserErrorString();

      QVariant res = exp.evaluate();
      if ( exp.hasEvalError() )
        qDebug() << exp.evalErrorString();

      QCOMPARE( exp.hasEvalError(), false );
      QGSCOMPARENEAR( res.toDouble(), -85.65217, 0.00001 );
    }

    void eval_rand()
    {
      QgsExpression exp1( QStringLiteral( "rand(1,10)" ) );
      QVariant v1 = exp1.evaluate();
      QVERIFY2( v1.toInt() <= 10, QString( "Calculated: %1 Expected <= %2" ).arg( QString::number( v1.toInt() ), QString::number( 10 ) ).toUtf8().constData() );
      QVERIFY2( v1.toInt() >= 1, QString( "Calculated: %1 Expected >= %2" ).arg( QString::number( v1.toInt() ), QString::number( 1 ) ).toUtf8().constData() );

      QgsExpression exp2( QStringLiteral( "rand(min:=-5,max:=-5)" ) );
      QVariant v2 = exp2.evaluate();
      QCOMPARE( v2.toInt(), -5 );

      // Invalid expression since max<min
      QgsExpression exp3( QStringLiteral( "rand(10,1)" ) );
      QVariant v3 = exp3.evaluate();
      QCOMPARE( v3.type(),  QVariant::Invalid );

      // Supports multiple type of seeds
      QgsExpression exp4( QStringLiteral( "rand(1,10,123)" ) );
      QVariant v4 = exp4.evaluate();
      QVERIFY2( v4.toInt() <= 10, QString( "Calculated: %1 > Expected %2" ).arg( QString::number( v4.toInt() ), QString::number( 10 ) ).toUtf8().constData() );
      QVERIFY2( v4.toInt() >= 1, QString( "Calculated: %1 < Expected %2" ).arg( QString::number( v4.toInt() ), QString::number( 1 ) ).toUtf8().constData() );
      QgsExpression exp5( QStringLiteral( "rand(1,10,1.23)" ) );
      QVariant v5 = exp5.evaluate();
      QVERIFY2( v5.toInt() <= 10, QString( "Calculated: %1 > Expected %2" ).arg( QString::number( v5.toInt() ), QString::number( 10 ) ).toUtf8().constData() );
      QVERIFY2( v5.toInt() >= 1, QString( "Calculated: %1 < Expected %2" ).arg( QString::number( v5.toInt() ), QString::number( 1 ) ).toUtf8().constData() );
      QgsExpression exp6( QStringLiteral( "rand(1,10,'123')" ) );
      QVariant v6 = exp6.evaluate();
      QVERIFY2( v6.toInt() <= 10, QString( "Calculated: %1 > Expected %2" ).arg( QString::number( v6.toInt() ), QString::number( 10 ) ).toUtf8().constData() );
      QVERIFY2( v6.toInt() >= 1, QString( "Calculated: %1 < Expected %2" ).arg( QString::number( v6.toInt() ), QString::number( 1 ) ).toUtf8().constData() );
      QgsExpression exp7( QStringLiteral( "rand(1,10,'abc')" ) );
      QVariant v7 = exp7.evaluate();
      QVERIFY2( v7.toInt() <= 10, QString( "Calculated: %1 > Expected %2" ).arg( QString::number( v7.toInt() ), QString::number( 10 ) ).toUtf8().constData() );
      QVERIFY2( v7.toInt() >= 1, QString( "Calculated: %1 < Expected %2" ).arg( QString::number( v7.toInt() ), QString::number( 1 ) ).toUtf8().constData() );

      // Two calls with the same seed always return the same number
      QgsExpression exp8( QStringLiteral( "rand(1,1000000000,1)" ) );
      QVariant v8 = exp8.evaluate();
      QCOMPARE( v8.toInt(), 546311529 );

      // Two calls with a different seed return a different number
      QgsExpression exp9( QStringLiteral( "rand(1,100000000000,1)" ) );
      QVariant v9 = exp9.evaluate();
      QgsExpression exp10( QStringLiteral( "rand(1,100000000000,2)" ) );
      QVariant v10 = exp10.evaluate();
      QVERIFY2( v9.toInt() != v10.toInt(), QStringLiteral( "Calculated: %1 Expected != %2" ).arg( QString::number( v9.toInt() ), QString::number( v10.toInt() ) ).toUtf8().constData() );
    }

    void eval_randf()
    {
      QgsExpression exp1( QStringLiteral( "randf(1.5,9.5)" ) );
      QVariant v1 = exp1.evaluate();
      QVERIFY2( v1.toDouble() <= 9.5, QStringLiteral( "Calculated: %1 Expected <= %2" ).arg( QString::number( v1.toDouble() ), QString::number( 9.5 ) ).toUtf8().constData() );
      QVERIFY2( v1.toDouble() >= 1.5, QStringLiteral( "Calculated: %1 Expected >= %2" ).arg( QString::number( v1.toDouble() ), QString::number( 1.5 ) ).toUtf8().constData() );

      QgsExpression exp2( QStringLiteral( "randf(min:=-0.0005,max:=-0.0005)" ) );
      QVariant v2 = exp2.evaluate();
      QVERIFY2( qgsDoubleNear( v2.toDouble(), -0.0005 ), QStringLiteral( "Calculated: %1 != Expected %2" ).arg( QString::number( v2.toDouble() ), QString::number( -0.0005 ) ).toUtf8().constData() );

      // Invalid expression since max<min
      QgsExpression exp3( QStringLiteral( "randf(9.3333,1.784)" ) );
      QVariant v3 = exp3.evaluate();
      QCOMPARE( v3.type(),  QVariant::Invalid );

      // Supports multiple type of seeds
      QgsExpression exp4( QStringLiteral( "randf(1.5,9.5,123)" ) );
      QVariant v4 = exp4.evaluate();
      QVERIFY2( v4.toDouble() <= 9.5, QStringLiteral( "Calculated: %1 > Expected %2" ).arg( QString::number( v4.toDouble() ), QString::number( 9.5 ) ).toUtf8().constData() );
      QVERIFY2( v4.toDouble() >= 1.5, QStringLiteral( "Calculated: %1 < Expected %2" ).arg( QString::number( v4.toDouble() ), QString::number( 1.5 ) ).toUtf8().constData() );
      QgsExpression exp5( QStringLiteral( "randf(1.5,9.5,1.23)" ) );
      QVariant v5 = exp5.evaluate();
      QVERIFY2( v5.toDouble() <= 9.5, QStringLiteral( "Calculated: %1 > Expected %2" ).arg( QString::number( v5.toDouble() ), QString::number( 9.5 ) ).toUtf8().constData() );
      QVERIFY2( v5.toDouble() >= 1.5, QStringLiteral( "Calculated: %1 < Expected %2" ).arg( QString::number( v5.toDouble() ), QString::number( 1.5 ) ).toUtf8().constData() );
      QgsExpression exp6( QStringLiteral( "randf(1.5,9.5,'123')" ) );
      QVariant v6 = exp6.evaluate();
      QVERIFY2( v6.toDouble() <= 9.5, QStringLiteral( "Calculated: %1 > Expected %2" ).arg( QString::number( v6.toDouble() ), QString::number( 9.5 ) ).toUtf8().constData() );
      QVERIFY2( v6.toDouble() >= 1.5, QStringLiteral( "Calculated: %1 < Expected %2" ).arg( QString::number( v6.toDouble() ), QString::number( 1.5 ) ).toUtf8().constData() );
      QgsExpression exp7( QStringLiteral( "randf(1.5,9.5,'abc')" ) );
      QVariant v7 = exp7.evaluate();
      QVERIFY2( v7.toDouble() <= 9.5, QStringLiteral( "Calculated: %1 > Expected %2" ).arg( QString::number( v7.toDouble() ), QString::number( 9.5 ) ).toUtf8().constData() );
      QVERIFY2( v7.toDouble() >= 1.5, QStringLiteral( "Calculated: %1 < Expected %2" ).arg( QString::number( v7.toDouble() ), QString::number( 1.5 ) ).toUtf8().constData() );

      // Two calls with the same seed always return the same number
      QgsExpression exp8( QStringLiteral( "randf(seed:=1)" ) );
      QVariant v8 = exp8.evaluate();
      QVERIFY2( qgsDoubleNear( v8.toDouble(), 0.13387664401253274 ), QStringLiteral( "Calculated: %1 != Expected %2" ).arg( QString::number( v8.toDouble() ), QString::number( 0.13387664401253274 ) ).toUtf8().constData() );

      // Two calls with a different seed return a different number
      QgsExpression exp9( QStringLiteral( "randf(seed:=1)" ) );
      QVariant v9 = exp9.evaluate();
      QgsExpression exp10( QStringLiteral( "randf(seed:=2)" ) );
      QVariant v10 = exp10.evaluate();
      QVERIFY2( ! qgsDoubleNear( v9.toDouble(), v10.toDouble() ), QStringLiteral( "Calculated: %1 == Expected %2" ).arg( QString::number( v9.toDouble() ), QString::number( v10.toDouble() ) ).toUtf8().constData() );
    }

    void referenced_columns()
    {
      QSet<QString> expectedCols;
      expectedCols << QStringLiteral( "foo" ) << QStringLiteral( "bar" ) << QStringLiteral( "ppp" ) << QStringLiteral( "qqq" ) << QStringLiteral( "rrr" );
      QgsExpression exp( QStringLiteral( "length(Bar || FOO) = 4 or foo + sqrt(bar) > 0 or case when ppp then qqq else rrr end" ) );
      QCOMPARE( exp.hasParserError(), false );
      QSet<QString> refCols = exp.referencedColumns();
      // make sure we have lower case
      QSet<QString> refColsSet;
      for ( const QString &col : refCols )
        refColsSet.insert( col.toLower() );

      QCOMPARE( refColsSet, expectedCols );

      expectedCols.clear();
      expectedCols << QgsFeatureRequest::ALL_ATTRIBUTES
                   << QStringLiteral( "parent_col1" )
                   << QStringLiteral( "parent_col2" );
      // sub expression fields, "child_field", "child_field2" should not be included in referenced columns
      exp = QgsExpression( QStringLiteral( "relation_aggregate(relation:=\"parent_col1\" || 'my_rel',aggregate:='sum' || \"parent_col2\", expression:=\"child_field\" * \"child_field2\")" ) );
      QCOMPARE( exp.hasParserError(), false );
      refCols = exp.referencedColumns();
      QCOMPARE( refCols, expectedCols );
    }

    void referenced_variables()
    {
      QSet<QString> expectedVars;
      expectedVars << QStringLiteral( "foo" )
                   << QStringLiteral( "bar" )
                   << QStringLiteral( "ppp" )
                   << QStringLiteral( "qqq" )
                   << QStringLiteral( "rrr" )
                   << QStringLiteral( "sss" )
                   << QStringLiteral( "ttt" );
      QgsExpression exp( QStringLiteral( "CASE WHEN intersects(@bar, $geometry) THEN @ppp ELSE @qqq * @rrr END + @foo IN (1, 2, @sss) OR @ttt" ) );
      QCOMPARE( exp.hasParserError(), false );
      QSet<QString> refVar = exp.referencedVariables();

      QCOMPARE( refVar, expectedVars );
    }


    void referenced_functions()
    {
      QSet<QString> expectedFunctions;
      expectedFunctions << QStringLiteral( "current_value" )
                        << QStringLiteral( "var" )
                        << QStringLiteral( "intersects" )
                        << QStringLiteral( "$geometry" )
                        << QStringLiteral( "buffer" );

      QgsExpression exp( QStringLiteral( "current_value( 'FIELD_NAME' ) = 'A_VALUE' AND intersects(buffer($geometry, 10), @current_geometry)" ) );
      QCOMPARE( exp.hasParserError(), false );
      QSet<QString> refVar = exp.referencedFunctions();

      QCOMPARE( refVar, expectedFunctions );
    }

    void findNodes()
    {
      QSet<QString> expectedFunctions;
      expectedFunctions << QStringLiteral( "current_value" )
                        << QStringLiteral( "intersects" )
                        << QStringLiteral( "var" )
                        << QStringLiteral( "$geometry" )
                        << QStringLiteral( "buffer" );
      QgsExpression exp( QStringLiteral( "current_value( 'FIELD_NAME' ) = 'A_VALUE' AND intersects(buffer($geometry, 10), @current_geometry)" ) );
      QList<const QgsExpressionNodeFunction *> functionNodes( exp.findNodes<QgsExpressionNodeFunction>() );
      QCOMPARE( functionNodes.size(), 5 );
      QgsExpressionFunction *fd;
      QSet<QString> actualFunctions;
      for ( const auto &f : functionNodes )
      {
        QCOMPARE( f->nodeType(), QgsExpressionNode::NodeType::ntFunction );
        fd = QgsExpression::QgsExpression::Functions()[f->fnIndex()];
        actualFunctions << fd->name();
      }
      QCOMPARE( actualFunctions, expectedFunctions );

      QSet<QgsExpressionNodeBinaryOperator::BinaryOperator> expectedBinaryOps;
      expectedBinaryOps << QgsExpressionNodeBinaryOperator::BinaryOperator::boAnd;
      expectedBinaryOps << QgsExpressionNodeBinaryOperator::BinaryOperator::boEQ;
      QList<const QgsExpressionNodeBinaryOperator *> binaryOpsNodes( exp.findNodes<QgsExpressionNodeBinaryOperator>() );
      QCOMPARE( binaryOpsNodes.size(), 2 );
      QSet<QgsExpressionNodeBinaryOperator::BinaryOperator> actualBinaryOps;
      for ( const auto &f : binaryOpsNodes )
      {
        QCOMPARE( f->nodeType(), QgsExpressionNode::NodeType::ntBinaryOperator );
        actualBinaryOps << f->op();
      }
      QCOMPARE( actualBinaryOps, expectedBinaryOps );

    }

    void referenced_columns_all_attributes()
    {
      QgsExpression exp( QStringLiteral( "attribute($currentfeature,'test')" ) );
      QCOMPARE( exp.hasParserError(), false );
      QSet<QString> refCols = exp.referencedColumns();
      // make sure we get the all attributes flag
      bool allAttributesFlag = refCols.contains( QgsFeatureRequest::ALL_ATTRIBUTES );
      QCOMPARE( allAttributesFlag, true );
    }

    void needs_geometry_data()
    {
      QTest::addColumn<QString>( "string" );
      QTest::addColumn<bool>( "needsGeom" );

      // literal evaluation
      QTest::newRow( "n > 0" ) << "n > 0" << false;
      QTest::newRow( "1 = 1" ) << "1 = 1" << false;
      QTest::newRow( "$x > 0" ) << "$x > 0" << true;
      QTest::newRow( "xat(0) > 0" ) << "xat(0) > 0" << true;
      QTest::newRow( "$x" ) << "$x" << true;
      QTest::newRow( "$area" ) << "$area" << true;
      QTest::newRow( "$length" ) << "$length" << true;
      QTest::newRow( "$perimeter" ) << "$perimeter" << true;
      QTest::newRow( "toint($perimeter)" ) << "toint($perimeter)" << true;
      QTest::newRow( "toint(123)" ) << "toint(123)" << false;
      QTest::newRow( "case 0" ) << "case when 1 then 0 end" << false;
      QTest::newRow( "case 1" ) << "case when $area > 0 then 1 end" << true;
      QTest::newRow( "case 2" ) << "case when 1 then $area end" << true;
      QTest::newRow( "case 3" ) << "case when 1 then 0 else $area end" << true;
      QTest::newRow( "aggregate with parent" ) << "aggregate(layer:='test',aggregate:='sum',expression:=\"col1\", filter:=intersects(geometry(@parent), make_point(1, 1)))" << true;
      QTest::newRow( "aggregate without parent" ) << "aggregate(layer:='test',aggregate:='sum',expression:=\"col1\", filter:=\"c\" = 2)" << false;
    }

    void needs_geometry()
    {
      QFETCH( QString, string );
      QFETCH( bool, needsGeom );

      QgsExpression exp( string );
      if ( exp.hasParserError() )
        qDebug() << "parser error! " << exp.parserErrorString();
      QCOMPARE( exp.hasParserError(), false );
      QCOMPARE( exp.needsGeometry(), needsGeom );
    }

    void eval_geometry_data()
    {
      QTest::addColumn<QString>( "string" );
      QTest::addColumn<QgsGeometry>( "geom" );
      QTest::addColumn<bool>( "evalError" );
      QTest::addColumn<QVariant>( "result" );

      QgsPoint point( 123, 456, 789 );
      QgsPolylineXY line;
      line << QgsPointXY( 1, 1 ) << QgsPointXY( 4, 2 ) << QgsPointXY( 3, 1 );

      QTest::newRow( "geom x" ) << "$x" << QgsGeometry( std::make_unique<QgsPoint>( point ) ) << false << QVariant( 123. );
      QTest::newRow( "geom y" ) << "$y" << QgsGeometry( std::make_unique<QgsPoint>( point ) ) << false << QVariant( 456. );
      QTest::newRow( "geom z" ) << "$z" << QgsGeometry( std::make_unique<QgsPoint>( point ) ) << false << QVariant( 789. );
      QTest::newRow( "geom xat" ) << "xat(-1)" << QgsGeometry::fromPolylineXY( line ) << false << QVariant( 3. );
      QTest::newRow( "geom yat" ) << "yat(1)" << QgsGeometry::fromPolylineXY( line ) << false << QVariant( 2. );
      QTest::newRow( "null geometry" ) << "$geometry" << QgsGeometry() << false << QVariant();
    }

    void eval_geometry()
    {
      QFETCH( QString, string );
      QFETCH( QgsGeometry, geom );
      QFETCH( bool, evalError );
      QFETCH( QVariant, result );

      QgsFeature f;
      f.setGeometry( geom );

      QgsExpression exp( string );
      QCOMPARE( exp.hasParserError(), false );
      QCOMPARE( exp.needsGeometry(), true );

      QgsExpressionContext context = QgsExpressionContextUtils::createFeatureBasedContext( f, QgsFields() );
      QVariant out = exp.evaluate( &context );
      QCOMPARE( exp.hasEvalError(), evalError );
      QCOMPARE( out, result );
    }

    void testGeometryFromContext()
    {
      QgsExpressionContext context;

      QgsExpression exp( QStringLiteral( "geom_to_wkt($geometry)" ) );
      QCOMPARE( exp.evaluate( &context ).toString(), QString() );

      // the $geometry function refers to the feature's geometry usually
      QgsFeature feature;
      feature.setGeometry( QgsGeometry::fromPointXY( QgsPointXY( 3, 4 ) ) );
      context.setFeature( feature );

      QCOMPARE( exp.evaluate( &context ).toString(), QStringLiteral( "Point (3 4)" ) );

      // the $geometry function should prefer to get the geometry directly from the context if it's available
      context.setGeometry( QgsGeometry::fromPointXY( QgsPointXY( 1, 2 ) ) );
      QCOMPARE( exp.evaluate( &context ).toString(), QStringLiteral( "Point (1 2)" ) );

      context.scope( 0 )->removeGeometry();
      QCOMPARE( exp.evaluate( &context ).toString(), QStringLiteral( "Point (3 4)" ) );
    }

    void eval_geometry_calc()
    {
      QgsPolylineXY polyline, polygon_ring;
      QgsPolyline polylineZ;
      polyline << QgsPointXY( 0, 0 ) << QgsPointXY( 10, 0 );
      polylineZ << QgsPoint( 0, 0, 0 ) << QgsPoint( 3, 0, 4 );
      polygon_ring << QgsPointXY( 2, 1 ) << QgsPointXY( 10, 1 ) << QgsPointXY( 10, 6 ) << QgsPointXY( 2, 6 ) << QgsPointXY( 2, 1 );
      QgsPolygonXY polygon;
      polygon << polygon_ring;
      QgsFeature fPolygon, fPolyline, fPolylineZ;
      QgsGeometry polylineGeom = QgsGeometry::fromPolylineXY( polyline );
      fPolyline.setGeometry( polylineGeom );
      QgsGeometry polylineZGeom = QgsGeometry::fromPolyline( polylineZ );
      fPolylineZ.setGeometry( polylineZGeom );
      QgsGeometry polygonGeom = QgsGeometry::fromPolygonXY( polygon );
      fPolygon.setGeometry( polygonGeom );

      QgsExpressionContext context;

      QgsExpression exp1( QStringLiteral( "$area" ) );
      context.setFeature( fPolygon );
      QVariant vArea = exp1.evaluate( &context );
      QCOMPARE( vArea.toDouble(), 40. );

      QgsExpression exp2( QStringLiteral( "$length" ) );
      context.setFeature( fPolyline );
      QVariant vLength = exp2.evaluate( &context );
      QCOMPARE( vLength.toDouble(), 10. );

      QgsExpression exp3( QStringLiteral( "$perimeter" ) );
      context.setFeature( fPolygon );
      QVariant vPerimeter = exp3.evaluate( &context );
      QCOMPARE( vPerimeter.toDouble(), 26. );

      QgsExpression deprecatedExpXAt( QStringLiteral( "$x_at(1)" ) );
      context.setFeature( fPolygon );
      QVariant xAt = deprecatedExpXAt.evaluate( &context );
      QCOMPARE( xAt.toDouble(), 10.0 );
      context.setFeature( fPolyline );
      xAt = deprecatedExpXAt.evaluate( &context );
      QCOMPARE( xAt.toDouble(), 10.0 );

      QgsExpression deprecatedExpXAtNeg( QStringLiteral( "$x_at(-2)" ) );
      context.setFeature( fPolygon );
      xAt = deprecatedExpXAtNeg.evaluate( &context );
      QCOMPARE( xAt.toDouble(), 2.0 );

      QgsExpression deprecatedExpYAt( QStringLiteral( "$y_at(2)" ) );
      context.setFeature( fPolygon );
      QVariant yAt = deprecatedExpYAt.evaluate( &context );
      QCOMPARE( yAt.toDouble(), 6.0 );
      QgsExpression deprecatedExpYAt2( QStringLiteral( "$y_at(1)" ) );
      context.setFeature( fPolyline );
      yAt = deprecatedExpYAt2.evaluate( &context );
      QCOMPARE( yAt.toDouble(), 0.0 );

      QgsExpression deprecatedExpYAtNeg( QStringLiteral( "$y_at(-2)" ) );
      context.setFeature( fPolygon );
      yAt = deprecatedExpYAtNeg.evaluate( &context );
      QCOMPARE( yAt.toDouble(), 6.0 );

      QgsExpression expXAt( QStringLiteral( "x_at(1)" ) );
      context.setFeature( fPolygon );
      xAt = expXAt.evaluate( &context );
      QCOMPARE( xAt.toDouble(), 10.0 );
      context.setFeature( fPolyline );
      xAt = expXAt.evaluate( &context );
      QCOMPARE( xAt.toDouble(), 10.0 );

      QgsExpression expXAtNeg( QStringLiteral( "x_at(-2)" ) );
      context.setFeature( fPolygon );
      xAt = expXAtNeg.evaluate( &context );
      QCOMPARE( xAt.toDouble(), 2.0 );

      QgsExpression expYAt( QStringLiteral( "y_at(2)" ) );
      context.setFeature( fPolygon );
      yAt = expYAt.evaluate( &context );
      QCOMPARE( yAt.toDouble(), 6.0 );
      QgsExpression expYAt2( QStringLiteral( "$y_at(1)" ) );
      context.setFeature( fPolyline );
      yAt = expYAt2.evaluate( &context );
      QCOMPARE( yAt.toDouble(), 0.0 );

      QgsExpression expYAtNeg( QStringLiteral( "y_at(-2)" ) );
      context.setFeature( fPolygon );
      yAt = expYAtNeg.evaluate( &context );
      QCOMPARE( yAt.toDouble(), 6.0 );

      QgsExpression exp4( QStringLiteral( "bounds_width($geometry)" ) );
      context.setFeature( fPolygon );
      QVariant vBoundsWidth = exp4.evaluate( &context );
      QCOMPARE( vBoundsWidth.toDouble(), 8.0 );

      QgsExpression exp5( QStringLiteral( "bounds_height($geometry)" ) );
      QVariant vBoundsHeight = exp5.evaluate( &context );
      QCOMPARE( vBoundsHeight.toDouble(), 5.0 );

      QgsExpression exp6( QStringLiteral( "xmin($geometry)" ) );
      QVariant vXMin = exp6.evaluate( &context );
      QCOMPARE( vXMin.toDouble(), 2.0 );

      QgsExpression exp7( QStringLiteral( "xmax($geometry)" ) );
      QVariant vXMax = exp7.evaluate( &context );
      QCOMPARE( vXMax.toDouble(), 10.0 );

      QgsExpression exp8( QStringLiteral( "ymin($geometry)" ) );
      QVariant vYMin = exp8.evaluate( &context );
      QCOMPARE( vYMin.toDouble(), 1.0 );

      QgsExpression exp9( QStringLiteral( "ymax($geometry)" ) );
      QVariant vYMax = exp9.evaluate( &context );
      QCOMPARE( vYMax.toDouble(), 6.0 );

      QgsExpression exp10( QStringLiteral( "num_points($geometry)" ) );
      QVariant vVertices = exp10.evaluate( &context );
      QCOMPARE( vVertices.toInt(), 5 );

      context.setFeature( fPolyline );
      QgsExpression exp11( QStringLiteral( "length($geometry)" ) );
      QVariant vLengthLine = exp11.evaluate( &context );
      QCOMPARE( vLengthLine.toDouble(), 10.0 );

      context.setFeature( fPolygon );
      QgsExpression exp12( QStringLiteral( "area($geometry)" ) );
      QVariant vAreaPoly = exp12.evaluate( &context );
      QCOMPARE( vAreaPoly.toDouble(), 40.0 );

      QgsExpression exp13( QStringLiteral( "perimeter($geometry)" ) );
      QVariant vPerimeterPoly = exp13.evaluate( &context );
      QCOMPARE( vPerimeterPoly.toDouble(), 26.0 );

      context.setFeature( fPolylineZ );
      QgsExpression exp14( QStringLiteral( "length3D($geometry)" ) );
      QVariant vLengthLineZ = exp14.evaluate( &context );
      QCOMPARE( vLengthLineZ.toDouble(), 5.0 );
    }

    void geom_calculator()
    {
      //test calculations with and without geometry calculator set
      QgsDistanceArea da;
      da.setSourceCrs( QgsCoordinateReferenceSystem::fromOgcWmsCrs( QStringLiteral( "EPSG:3111" ) ), QgsProject::instance()->transformContext() );
      da.setEllipsoid( QStringLiteral( "WGS84" ) );

      QgsFeature feat;
      QgsPolylineXY polygonRing3111;
      polygonRing3111 << QgsPointXY( 2484588, 2425722 ) << QgsPointXY( 2482767, 2398853 ) << QgsPointXY( 2520109, 2397715 ) << QgsPointXY( 2520792, 2425494 ) << QgsPointXY( 2484588, 2425722 );
      QgsPolygonXY polygon3111;
      polygon3111 << polygonRing3111;
      QgsGeometry polygon3111G = QgsGeometry::fromPolygonXY( polygon3111 );
      feat.setGeometry( polygon3111G );
      QgsExpressionContext context;
      context.setFeature( feat );

      // test area without geomCalculator
      QgsExpression expArea( QStringLiteral( "$area" ) );
      QVariant vArea = expArea.evaluate( &context );
      double expected = 1005640568.0;
      QGSCOMPARENEAR( vArea.toDouble(), expected, 1.0 );
      // units should not be converted if no geometry calculator set
      expArea.setAreaUnits( QgsUnitTypes::AreaSquareFeet );
      vArea = expArea.evaluate( &context );
      QGSCOMPARENEAR( vArea.toDouble(), expected, 1.0 );
      expArea.setAreaUnits( QgsUnitTypes::AreaSquareNauticalMiles );
      vArea = expArea.evaluate( &context );
      QGSCOMPARENEAR( vArea.toDouble(), expected, 1.0 );

      // test area with geomCalculator
      QgsExpression expArea2( QStringLiteral( "$area" ) );
      expArea2.setGeomCalculator( &da );
      vArea = expArea2.evaluate( &context );
      expected = 1005755617.819134;
      QGSCOMPARENEAR( vArea.toDouble(), expected, 1.0 );
      // test unit conversion
      expArea2.setAreaUnits( QgsUnitTypes::AreaSquareMeters ); //default units should be square meters
      vArea = expArea2.evaluate( &context );
      QGSCOMPARENEAR( vArea.toDouble(), expected, 1.0 );
      expArea2.setAreaUnits( QgsUnitTypes::AreaUnknownUnit ); //unknown units should not be converted
      vArea = expArea2.evaluate( &context );
      QGSCOMPARENEAR( vArea.toDouble(), expected, 1.0 );
      expArea2.setAreaUnits( QgsUnitTypes::AreaSquareMiles );
      expected = 388.324415;
      vArea = expArea2.evaluate( &context );
      QGSCOMPARENEAR( vArea.toDouble(), expected, 0.001 );

      // test perimeter without geomCalculator
      QgsExpression expPerimeter( QStringLiteral( "$perimeter" ) );
      QVariant vPerimeter = expPerimeter.evaluate( &context );
      expected = 128282.086;
      QGSCOMPARENEAR( vPerimeter.toDouble(), expected, 0.001 );
      // units should not be converted if no geometry calculator set
      expPerimeter.setDistanceUnits( QgsUnitTypes::DistanceFeet );
      vPerimeter = expPerimeter.evaluate( &context );
      QGSCOMPARENEAR( vPerimeter.toDouble(), expected, 0.001 );
      expPerimeter.setDistanceUnits( QgsUnitTypes::DistanceNauticalMiles );
      vPerimeter = expPerimeter.evaluate( &context );
      QGSCOMPARENEAR( vPerimeter.toDouble(), expected, 0.001 );

      // test perimeter with geomCalculator
      QgsExpression expPerimeter2( QStringLiteral( "$perimeter" ) );
      expPerimeter2.setGeomCalculator( &da );
      vPerimeter = expPerimeter2.evaluate( &context );
      expected = 128289.074;
      QGSCOMPARENEAR( vPerimeter.toDouble(), expected, 0.001 );
      // test unit conversion
      expPerimeter2.setDistanceUnits( QgsUnitTypes::DistanceMeters ); //default units should be meters
      vPerimeter = expPerimeter2.evaluate( &context );
      QGSCOMPARENEAR( vPerimeter.toDouble(), expected, 0.001 );
      expPerimeter2.setDistanceUnits( QgsUnitTypes::DistanceUnknownUnit ); //unknown units should not be converted
      vPerimeter = expPerimeter2.evaluate( &context );
      QGSCOMPARENEAR( vPerimeter.toDouble(), expected, 0.001 );
      expPerimeter2.setDistanceUnits( QgsUnitTypes::DistanceFeet );
      expected = 420895.9120735;
      vPerimeter = expPerimeter2.evaluate( &context );
      QGSCOMPARENEAR( vPerimeter.toDouble(), expected, 0.001 );

      // test length without geomCalculator
      QgsPolylineXY line3111;
      line3111 << QgsPointXY( 2484588, 2425722 ) << QgsPointXY( 2482767, 2398853 );
      QgsGeometry line3111G =  QgsGeometry::fromPolylineXY( line3111 ) ;
      feat.setGeometry( line3111G );
      context.setFeature( feat );

      QgsExpression expLength( QStringLiteral( "$length" ) );
      QVariant vLength = expLength.evaluate( &context );
      expected = 26930.637;
      QGSCOMPARENEAR( vLength.toDouble(), expected, 0.001 );
      // units should not be converted if no geometry calculator set
      expLength.setDistanceUnits( QgsUnitTypes::DistanceFeet );
      vLength = expLength.evaluate( &context );
      QGSCOMPARENEAR( vLength.toDouble(), expected, 0.001 );
      expLength.setDistanceUnits( QgsUnitTypes::DistanceNauticalMiles );
      vLength = expLength.evaluate( &context );
      QGSCOMPARENEAR( vLength.toDouble(), expected, 0.001 );

      // test length with geomCalculator
      QgsExpression expLength2( QStringLiteral( "$length" ) );
      expLength2.setGeomCalculator( &da );
      vLength = expLength2.evaluate( &context );
      expected = 26932.156;
      QGSCOMPARENEAR( vLength.toDouble(), expected, 0.001 );
      // test unit conversion
      expLength2.setDistanceUnits( QgsUnitTypes::DistanceMeters ); //default units should be meters
      vLength = expLength2.evaluate( &context );
      QGSCOMPARENEAR( vLength.toDouble(), expected, 0.001 );
      expLength2.setDistanceUnits( QgsUnitTypes::DistanceUnknownUnit ); //unknown units should not be converted
      vLength = expLength2.evaluate( &context );
      QGSCOMPARENEAR( vLength.toDouble(), expected, 0.001 );
      expLength2.setDistanceUnits( QgsUnitTypes::DistanceFeet );
      expected = 88360.0918635;
      vLength = expLength2.evaluate( &context );
      QGSCOMPARENEAR( vLength.toDouble(), expected, 0.001 );
    }

    void eval_geometry_wkt()
    {
      QgsPolylineXY polyline, polygon_ring;
      polyline << QgsPointXY( 0, 0 ) << QgsPointXY( 10, 0 );
      polygon_ring << QgsPointXY( 2, 1 ) << QgsPointXY( 10, 1 ) << QgsPointXY( 10, 6 ) << QgsPointXY( 2, 6 ) << QgsPointXY( 2, 1 );

      QgsPolygonXY polygon;
      polygon << polygon_ring;

      QgsFeature fPoint, fPolygon, fPolyline;
      QgsGeometry fPointG = QgsGeometry::fromPointXY( QgsPointXY( -1.23456789, 9.87654321 ) );
      fPoint.setGeometry( fPointG );
      QgsGeometry fPolylineG = QgsGeometry::fromPolylineXY( polyline );
      fPolyline.setGeometry( fPolylineG );
      QgsGeometry fPolygonG = QgsGeometry::fromPolygonXY( polygon );
      fPolygon.setGeometry( fPolygonG );

      QgsExpressionContext context;

      QgsExpression exp1( QStringLiteral( "geomToWKT($geometry)" ) );
      context.setFeature( fPolyline );
      QVariant vWktLine = exp1.evaluate( &context );
      QCOMPARE( vWktLine.toString(), QString( "LineString (0 0, 10 0)" ) );

      QgsExpression exp2( QStringLiteral( "geomToWKT($geometry)" ) );
      context.setFeature( fPolygon );
      QVariant vWktPolygon = exp2.evaluate( &context );
      QCOMPARE( vWktPolygon.toString(), QString( "Polygon ((2 1, 10 1, 10 6, 2 6, 2 1))" ) );

      QgsExpression exp3( QStringLiteral( "geomToWKT($geometry)" ) );
      context.setFeature( fPoint );
      QVariant vWktPoint = exp3.evaluate( &context );
      QCOMPARE( vWktPoint.toString(), QString( "Point (-1.23456789 9.87654321)" ) );

      QgsExpression exp4( QStringLiteral( "geomToWKT($geometry, 3)" ) );
      QVariant vWktPointSimplify = exp4.evaluate( &context );
      QCOMPARE( vWktPointSimplify.toString(), QString( "Point (-1.235 9.877)" ) );
    }

    void eval_geometry_constructor_data()
    {
      QTest::addColumn<QString>( "string" );
      QTest::addColumn<QgsGeometry>( "geom" );
      QTest::addColumn<bool>( "evalError" );

      QgsPointXY point( 123, 456 );
      QgsPolylineXY line;
      line << QgsPointXY( 1, 1 ) << QgsPointXY( 4, 2 ) << QgsPointXY( 3, 1 );

      QgsPolylineXY polyline, polygon_ring;
      polyline << QgsPointXY( 0, 0 ) << QgsPointXY( 10, 0 );
      polygon_ring << QgsPointXY( 1, 1 ) << QgsPointXY( 6, 1 ) << QgsPointXY( 6, 6 ) << QgsPointXY( 1, 6 ) << QgsPointXY( 1, 1 );
      QgsPolygonXY polygon;
      polygon << polygon_ring;

      QgsGeometry sourcePoint( QgsGeometry::fromPointXY( point ) );
      QTest::newRow( "geomFromWKT Point" ) << "geom_from_wkt('" + sourcePoint.asWkt() + "')" << QgsGeometry::fromPointXY( point ) << false;
      QgsGeometry sourceLine( QgsGeometry::fromPolylineXY( line ) );
      QTest::newRow( "geomFromWKT Line" ) << "geomFromWKT('" + sourceLine.asWkt() + "')" << QgsGeometry::fromPolylineXY( line ) << false;
      QgsGeometry sourcePolyline( QgsGeometry::fromPolylineXY( polyline ) );
      QTest::newRow( "geomFromWKT Polyline" ) << "geomFromWKT('" + sourcePolyline.asWkt() + "')" << QgsGeometry::fromPolylineXY( polyline ) << false;
      QgsGeometry sourcePolygon( QgsGeometry::fromPolygonXY( polygon ) );
      QTest::newRow( "geomFromWKT Polygon" ) << "geomFromWKT('" + sourcePolygon.asWkt() + "')" << QgsGeometry::fromPolygonXY( polygon ) << false;

      // GML Point
      QTest::newRow( "GML Point (coordinates)" ) << "geomFromGML('<gml:Point><gml:coordinates>123,456</gml:coordinates></gml:Point>')" << QgsGeometry::fromPointXY( point ) << false;
      // gml:pos if from GML3
      QTest::newRow( "GML Point (pos)" ) << "geomFromGML('<gml:Point srsName=\"foo\"><gml:pos srsDimension=\"2\">123 456</gml:pos></gml:Point>')" << QgsGeometry::fromPointXY( point ) << false;

      // GML Box
      QgsRectangle rect( 135.2239, 34.4879, 135.8578, 34.8471 );
      QTest::newRow( "GML Box" ) << "geomFromGML('<gml:Box srsName=\"foo\"><gml:coordinates>135.2239,34.4879 135.8578,34.8471</gml:coordinates></gml:Box>')" << QgsGeometry::fromRect( rect ) << false;
      // Envelope is from GML3 ?
      QTest::newRow( "GML Envelope" ) << "geomFromGML('<gml:Envelope>"
                                      "<gml:lowerCorner>135.2239 34.4879</gml:lowerCorner>"
                                      "<gml:upperCorner>135.8578 34.8471</gml:upperCorner>"
                                      "</gml:Envelope>')" << QgsGeometry::fromRect( rect ) << false;
    }

    void eval_geometry_constructor()
    {
      QFETCH( QString, string );
      QFETCH( QgsGeometry, geom );
      QFETCH( bool, evalError );

      QgsFeature f;
      f.setGeometry( geom );

      QgsExpression exp( string );
      QCOMPARE( exp.hasParserError(), false );
      QCOMPARE( exp.needsGeometry(), false );

      //replacement method
      QgsExpressionContext context = QgsExpressionContextUtils::createFeatureBasedContext( f, QgsFields() );
      QVariant out = exp.evaluate( &context );
      QCOMPARE( exp.hasEvalError(), evalError );

      QCOMPARE( out.userType() == QMetaType::type( "QgsGeometry" ), true );
      QgsGeometry outGeom = out.value<QgsGeometry>();
      QCOMPARE( geom.equals( outGeom ), true );
    }

    void eval_geometry_access_transform_data()
    {
      QTest::addColumn<QString>( "string" );
      QTest::addColumn<QgsGeometry>( "geom" );
      QTest::addColumn<bool>( "evalError" );
      QTest::addColumn<bool>( "needsGeom" );

      QgsPointXY point( 123, 456 );
      QgsPolylineXY line;
      line << QgsPointXY( 1, 1 ) << QgsPointXY( 4, 2 ) << QgsPointXY( 3, 1 );

      QgsPolylineXY polyline, polygon_ring;
      polyline << QgsPointXY( 0, 0 ) << QgsPointXY( 10, 0 );
      polygon_ring << QgsPointXY( 1, 1 ) << QgsPointXY( 6, 1 ) << QgsPointXY( 6, 6 ) << QgsPointXY( 1, 6 ) << QgsPointXY( 1, 1 );
      QgsPolygonXY polygon;
      polygon << polygon_ring;

      QTest::newRow( "geometry Point" ) << "geometry( $currentfeature )" << QgsGeometry::fromPointXY( point ) << false << true;
      QTest::newRow( "geometry Line" ) << "geometry( $currentfeature )" << QgsGeometry::fromPolylineXY( line ) << false << true;
      QTest::newRow( "geometry Polyline" ) << "geometry( $currentfeature )" << QgsGeometry::fromPolylineXY( polyline ) << false << true;
      QTest::newRow( "geometry Polygon" ) << "geometry( $currentfeature )" << QgsGeometry::fromPolygonXY( polygon ) << false << true;

      QgsCoordinateReferenceSystem s;
      s.createFromOgcWmsCrs( QStringLiteral( "EPSG:4326" ) );
      QgsCoordinateReferenceSystem d;
      d.createFromOgcWmsCrs( QStringLiteral( "EPSG:3857" ) );
      QgsCoordinateTransform t( s, d, QgsProject::instance() );

      QgsGeometry tLine = QgsGeometry::fromPolylineXY( line );
      tLine.transform( t );
      QgsGeometry tPolygon = QgsGeometry::fromPolygonXY( polygon );
      tPolygon.transform( t );

      QgsGeometry oLine = QgsGeometry::fromPolylineXY( line );
      QgsGeometry oPolygon = QgsGeometry::fromPolygonXY( polygon );
      QTest::newRow( "transform Line" ) << "transform( geomFromWKT('" + oLine.asWkt() + "'), 'EPSG:4326', 'EPSG:3857' )" << tLine << false << false;
      QTest::newRow( "transform Polygon" ) << "transform( geomFromWKT('" + oPolygon.asWkt() + "'), 'EPSG:4326', 'EPSG:3857' )" << tPolygon << false << false;
    }

    void eval_geometry_access_transform()
    {
      QFETCH( QString, string );
      QFETCH( QgsGeometry, geom );
      QFETCH( bool, evalError );
      QFETCH( bool, needsGeom );

      QgsFeature f;
      f.setGeometry( geom );

      QgsExpression exp( string );
      QCOMPARE( exp.hasParserError(), false );
      QCOMPARE( exp.needsGeometry(), needsGeom );

      QgsExpressionContext context = QgsExpressionContextUtils::createFeatureBasedContext( f, QgsFields() );
      QVariant out = exp.evaluate( &context );
      QCOMPARE( exp.hasEvalError(), evalError );
      QCOMPARE( out.userType() == QMetaType::type( "QgsGeometry" ), true );
      QgsGeometry outGeom = out.value<QgsGeometry>();
      QCOMPARE( geom.equals( outGeom ), true );
    }

    void eval_spatial_operator_data()
    {
      QTest::addColumn<QString>( "string" );
      QTest::addColumn<QgsGeometry>( "geom" );
      QTest::addColumn<bool>( "evalError" );
      QTest::addColumn<QVariant>( "result" );

      QgsPointXY point( 0, 0 );
      QgsPolylineXY line, polygon_ring;
      line << QgsPointXY( 0, 0 ) << QgsPointXY( 10, 10 );
      polygon_ring << QgsPointXY( 0, 0 ) << QgsPointXY( 10, 10 ) << QgsPointXY( 10, 0 ) << QgsPointXY( 0, 0 );
      QgsPolygonXY polygon;
      polygon << polygon_ring;

      QTest::newRow( "No Intersects" ) << "intersects( $geometry, geomFromWKT('LINESTRING ( 2 0, 0 2 )') )" << QgsGeometry::fromPointXY( point ) << false << QVariant( 0 );
      QTest::newRow( "Intersects" ) << "intersects( $geometry, geomFromWKT('LINESTRING ( 0 0, 0 2 )') )" << QgsGeometry::fromPointXY( point ) << false << QVariant( 1 );
      QTest::newRow( "No Disjoint" ) << "disjoint( $geometry, geomFromWKT('LINESTRING ( 0 0, 0 2 )') )" << QgsGeometry::fromPointXY( point ) << false << QVariant( 0 );
      QTest::newRow( "Disjoint" ) << "disjoint( $geometry, geomFromWKT('LINESTRING ( 2 0, 0 2 )') )" << QgsGeometry::fromPointXY( point ) << false << QVariant( 1 );

      // OGR test
      QTest::newRow( "OGR Intersects" ) << "intersects( $geometry, geomFromWKT('LINESTRING ( 10 0, 0 10 )') )" << QgsGeometry::fromPolylineXY( line ) << false << QVariant( 1 );
      QTest::newRow( "OGR no Intersects" ) << "intersects( $geometry, geomFromWKT('POLYGON((20 20, 20 30, 30 20, 20 20))') )" << QgsGeometry::fromPolylineXY( line ) << false << QVariant( 0 );
      QTest::newRow( "OGR no Disjoint" ) << "disjoint( $geometry, geomFromWKT('LINESTRING ( 10 0, 0 10 )') )" << QgsGeometry::fromPolylineXY( line ) << false << QVariant( 0 );
      QTest::newRow( "OGR Disjoint" ) << "disjoint( $geometry, geomFromWKT('POLYGON((20 20, 20 30, 30 20, 20 20))') )" << QgsGeometry::fromPolylineXY( line ) << false << QVariant( 1 );
      QTest::newRow( "OGR Touches" ) << "touches( $geometry, geomFromWKT('LINESTRING ( 0 0, 0 10 )') )" << QgsGeometry::fromPolylineXY( line ) << false << QVariant( 1 );
      QTest::newRow( "OGR no Touches" ) << "touches( $geometry, geomFromWKT('POLYGON((20 20, 20 30, 30 20, 20 20))') )" << QgsGeometry::fromPolylineXY( line ) << false << QVariant( 0 );
      QTest::newRow( "OGR Crosses" ) << "crosses( $geometry, geomFromWKT('LINESTRING ( 10 0, 0 10 )') )" << QgsGeometry::fromPolylineXY( line ) << false << QVariant( 1 );
      QTest::newRow( "OGR no Crosses" ) << "crosses( $geometry, geomFromWKT('LINESTRING ( 0 0, 0 10 )') )" << QgsGeometry::fromPolylineXY( line ) << false << QVariant( 0 );
      QTest::newRow( "OGR Within" ) << "within( $geometry, geomFromWKT('POLYGON((-90 -90, -90 90, 190 -90, -90 -90))') )" << QgsGeometry::fromPolygonXY( polygon ) << false << QVariant( 1 );
      QTest::newRow( "OGR no Within" ) << "within( geomFromWKT('POLYGON((-90 -90, -90 90, 190 -90, -90 -90))'), $geometry )" << QgsGeometry::fromPolygonXY( polygon ) << false << QVariant( 0 );
      QTest::newRow( "OGR Contains" ) << "contains( geomFromWKT('POLYGON((-90 -90, -90 90, 190 -90, -90 -90))'), $geometry )" << QgsGeometry::fromPolygonXY( polygon ) << false << QVariant( 1 );
      QTest::newRow( "OGR no Contains" ) << "contains( $geometry, geomFromWKT('POLYGON((-90 -90, -90 90, 190 -90, -90 -90))') )" << QgsGeometry::fromPolygonXY( polygon ) << false << QVariant( 0 );
      QTest::newRow( "OGR no Overlaps" ) << "overlaps( geomFromWKT('POLYGON((-90 -90, -90 90, 190 -90, -90 -90))'), $geometry )" << QgsGeometry::fromPolygonXY( polygon ) << false << QVariant( 0 );
      QTest::newRow( "OGR overlaps" ) << "overlaps( geomFromWKT('POLYGON((0 -5,10 5,10 -5,0 -5))'), $geometry )" << QgsGeometry::fromPolygonXY( polygon ) << false << QVariant( 1 );
    }

    void eval_spatial_operator()
    {
      QFETCH( QString, string );
      QFETCH( QgsGeometry, geom );
      QFETCH( bool, evalError );
      QFETCH( QVariant, result );

      QgsFeature f;
      f.setGeometry( geom );

      QgsExpression exp( string );
      QCOMPARE( exp.hasParserError(), false );
      QCOMPARE( exp.needsGeometry(), true );

      QgsExpressionContext context = QgsExpressionContextUtils::createFeatureBasedContext( f, QgsFields() );
      QVariant out = exp.evaluate( &context );
      QCOMPARE( exp.hasEvalError(), evalError );
      QCOMPARE( out.toInt(), result.toInt() );
    }

    void eval_geometry_method_data()
    {
      QTest::addColumn<QString>( "string" );
      QTest::addColumn<QgsGeometry>( "geom" );
      QTest::addColumn<bool>( "evalError" );
      QTest::addColumn<bool>( "needGeom" );
      QTest::addColumn<QgsGeometry>( "result" );

      QgsPointXY point( 0, 0 );
      QgsPolylineXY line, polygon_ring;
      line << QgsPointXY( 0, 0 ) << QgsPointXY( 10, 10 );
      polygon_ring << QgsPointXY( 0, 0 ) << QgsPointXY( 10, 10 ) << QgsPointXY( 10, 0 ) << QgsPointXY( 0, 0 );
      QgsPolygonXY polygon;
      polygon << polygon_ring;

      QgsGeometry geom;

      geom = QgsGeometry::fromPolygonXY( polygon );
      QTest::newRow( "buffer" ) << "buffer( $geometry, 1.0, 3)" << geom << false << true << geom.buffer( 1.0, 3 );
      geom = QgsGeometry::fromPolygonXY( polygon );
      QTest::newRow( "buffer" ) << "buffer( $geometry, 2.0)" << geom << false << true << geom.buffer( 2.0, 8 );
      geom = QgsGeometry::fromPolygonXY( polygon );
      QTest::newRow( "buffer flat cap" ) << "buffer( $geometry, 2.0, cap:='flat' )" << geom << false << true << geom.buffer( 2.0, 8, Qgis::EndCapStyle::Flat, Qgis::JoinStyle::Round, 2 );
      geom = QgsGeometry::fromPolygonXY( polygon );
      QTest::newRow( "buffer square cap" ) << "buffer( $geometry, 2.0, cap:='SQUARE' )" << geom << false << true << geom.buffer( 2.0, 8, Qgis::EndCapStyle::Square, Qgis::JoinStyle::Round, 2 );
      geom = QgsGeometry::fromPolygonXY( polygon );
      QTest::newRow( "buffer bevel join" ) << "buffer( $geometry, 2.0, join:='bevel' )" << geom << false << true << geom.buffer( 2.0, 8, Qgis::EndCapStyle::Round, Qgis::JoinStyle::Bevel, 2 );
      geom = QgsGeometry::fromPolygonXY( polygon );
      QTest::newRow( "buffer miter join" ) << "buffer( $geometry, 2.0, join:='MITER', miter_limit:=5 )" << geom << false << true << geom.buffer( 2.0, 8, Qgis::EndCapStyle::Round, Qgis::JoinStyle::Miter, 5 );

      QgsPointXY point1( 10, 20 );
      QgsPointXY point2( 30, 20 );
      QgsGeometry pnt1 = QgsGeometry::fromPointXY( point1 );
      QgsGeometry pnt2 = QgsGeometry::fromPointXY( point2 );
      QTest::newRow( "union" ) << "union( $geometry, geomFromWKT('" + pnt2.asWkt() + "') )" << pnt1 << false << true << pnt1.combine( pnt2 );

      geom = QgsGeometry::fromPolygonXY( polygon );
      QTest::newRow( "intersection" ) << "intersection( $geometry, geomFromWKT('POLYGON((0 0, 0 10, 10 0, 0 0))') )" << geom << false << true << QgsGeometry::fromWkt( QStringLiteral( "POLYGON ((0 0,5 5,10 0,0 0))" ) );
      geom = QgsGeometry::fromPolygonXY( polygon );
      QTest::newRow( "difference" ) << "difference( $geometry, geomFromWKT('POLYGON((0 0, 0 10, 10 0, 0 0))') )" << geom << false << true << QgsGeometry::fromWkt( QStringLiteral( "POLYGON ((5 5,10 10,10 0,5 5))" ) );
      geom = QgsGeometry::fromPolygonXY( polygon );
      QTest::newRow( "symDifference" ) << "symDifference( $geometry, geomFromWKT('POLYGON((0 0, 0 10, 10 0, 0 0))') )" << geom << false << true << QgsGeometry::fromWkt( QStringLiteral( "MULTIPOLYGON(((5 5,0 0,0 10,5 5)),((5 5,10 10,10 0,5 5)))" ) );

      geom = QgsGeometry::fromPolygonXY( polygon );
      QTest::newRow( "convexHull simple" ) << "convexHull( $geometry )" << geom << false << true << geom.convexHull();
      geom = QgsGeometry::fromPolygonXY( polygon );
      QTest::newRow( "convexHull multi" ) << "convexHull( geomFromWKT('GEOMETRYCOLLECTION(POINT(0 1), POINT(0 0), POINT(1 0), POINT(1 1))') )" << geom << false << false << QgsGeometry::fromWkt( QStringLiteral( "POLYGON ((0 0,0 1,1 1,1 0,0 0))" ) );
      geom = QgsGeometry::fromPolygonXY( polygon );
      QTest::newRow( "bounds" ) << "bounds( $geometry )" << geom << false << true << QgsGeometry::fromRect( geom.boundingBox() );

      geom = QgsGeometry::fromPolygonXY( polygon );
      QTest::newRow( "oriented_bbox" ) << "oriented_bbox( $geometry )" << geom << false << true << geom.orientedMinimumBoundingBox( );
      geom = QgsGeometry::fromPolygonXY( polygon );
      QTest::newRow( "minimal_circle" ) << "minimal_circle( $geometry )" << geom << false << true << geom.minimalEnclosingCircle( );

      geom = QgsGeometry::fromPolygonXY( polygon );
      QTest::newRow( "translate" ) << "translate( $geometry, 1, 2)" << geom << false << true << QgsGeometry::fromWkt( QStringLiteral( "POLYGON ((1 2,11 12,11 2,1 2))" ) );
      geom = QgsGeometry::fromPolylineXY( line );
      QTest::newRow( "translate" ) << "translate( $geometry, -1, 2)" << geom << false << true << QgsGeometry::fromWkt( QStringLiteral( "LINESTRING (-1 2, 9 12)" ) );
      geom = QgsGeometry::fromPointXY( point );
      QTest::newRow( "translate" ) << "translate( $geometry, 1, -2)" << geom << false << true << QgsGeometry::fromWkt( QStringLiteral( "POINT(1 -2)" ) );
    }

    void eval_geometry_method()
    {
      QFETCH( QString, string );
      QFETCH( QgsGeometry, geom );
      QFETCH( bool, evalError );
      QFETCH( bool, needGeom );
      QFETCH( QgsGeometry, result );

      QgsFeature f;
      f.setGeometry( geom );

      QgsExpression exp( string );
      QCOMPARE( exp.hasParserError(), false );
      QCOMPARE( exp.needsGeometry(), needGeom );

      QgsExpressionContext context = QgsExpressionContextUtils::createFeatureBasedContext( f, QgsFields() );
      QVariant out = exp.evaluate( &context );
      QCOMPARE( exp.hasEvalError(), evalError );

      QCOMPARE( out.userType() == QMetaType::type( "QgsGeometry" ), true );
      QgsGeometry outGeom = out.value<QgsGeometry>();
      outGeom.normalize();
      result.normalize();
      QVERIFY( compareWkt( outGeom.asWkt(), result.asWkt() ) );
    }

    void eval_eval()
    {
      QgsFeature f( 100 );
      QgsFields fields;
      fields.append( QgsField( QStringLiteral( "col1" ) ) );
      fields.append( QgsField( QStringLiteral( "second_column" ), QVariant::Int ) );
      f.setFields( fields, true );
      f.setAttribute( QStringLiteral( "col1" ), QStringLiteral( "test value" ) );
      f.setAttribute( QStringLiteral( "second_column" ), 5 );

      QgsExpressionContext context = QgsExpressionContextUtils::createFeatureBasedContext( f, QgsFields() );

      QgsExpression exp1( QStringLiteral( "eval()" ) );
      QVariant v1 = exp1.evaluate( &context );

      QVERIFY( !v1.isValid() );

      QgsExpression exp2( QStringLiteral( "eval('4')" ) );
      QVariant v2 = exp2.evaluate( &context );
      QCOMPARE( v2, QVariant( 4 ) );

      QgsExpression exp3( QStringLiteral( "eval('\"second_column\" * 2')" ) );
      QVariant v3 = exp3.evaluate( &context );
      QCOMPARE( v3, QVariant( 10 ) );

      QgsExpression exp4( QStringLiteral( "eval('\"col1\"')" ) );
      QVariant v4 = exp4.evaluate( &context );
      QCOMPARE( v4, QVariant( "test value" ) );
    }

    void eval_generate_series()
    {
      QVariantList array;
      array << 1 << 2 << 3 << 4;
      QCOMPARE( QgsExpression( "generate_series(1,4)" ).evaluate(), QVariant( array ) );
      array.clear();
      array << 1 << 1.25 << 1.5 << 1.75 << 2;
      QCOMPARE( QgsExpression( "generate_series(1,2,0.25)" ).evaluate(), QVariant( array ) );
      array.clear();
      array << 10 << 9 << 8;
      QCOMPARE( QgsExpression( "generate_series(10,8,-1)" ).evaluate(), QVariant( array ) );

      QCOMPARE( QgsExpression( "generate_series(10,11,-1)" ).evaluate(), QVariant() );
      QCOMPARE( QgsExpression( "generate_series(10,5)" ).evaluate(), QVariant() );
      QCOMPARE( QgsExpression( "generate_series(1,2,0)" ).evaluate(), QVariant() );
    }

    void eval_string_array()
    {
      QgsFeature f( 100 );
      QgsFields fields;
      fields.append( QgsField( QStringLiteral( "col1" ) ) );
      fields.append( QgsField( QStringLiteral( "strings" ), QVariant::StringList, QStringLiteral( "string[]" ), 0, 0, QString(), QVariant::String ) );
      f.setFields( fields, true );
      f.setAttribute( QStringLiteral( "col1" ), QStringLiteral( "test value" ) );
      QStringList array;
      array << QStringLiteral( "one" ) << QStringLiteral( "two" );
      f.setAttribute( QStringLiteral( "strings" ), array );

      QgsExpressionContext context = QgsExpressionContextUtils::createFeatureBasedContext( f, QgsFields() );

      QVariantList builderExpected;
      QCOMPARE( QgsExpression( "array()" ).evaluate( &context ), QVariant( builderExpected ) );
      builderExpected << "hello";
      QCOMPARE( QgsExpression( "array('hello')" ).evaluate( &context ), QVariant( builderExpected ) );
      QCOMPARE( QgsExpression( "string_to_array('hello',',')" ).evaluate( &context ), QVariant( builderExpected ) );
      builderExpected << "world";
      QCOMPARE( QgsExpression( "array('hello', 'world')" ).evaluate( &context ), QVariant( builderExpected ) );
      QCOMPARE( QgsExpression( "string_to_array('hello,world',',')" ).evaluate( &context ), QVariant( builderExpected ) );
      QCOMPARE( QgsExpression( "regexp_matches('hello=>world','([A-Za-z]*)=>([A-Za-z]*)')" ).evaluate( &context ), QVariant( builderExpected ) );

      builderExpected << QVariant();
      QCOMPARE( QgsExpression( "array('hello', 'world', NULL)" ).evaluate( &context ), QVariant( builderExpected ) );

      // operators
      QCOMPARE( QgsExpression( "\"strings\" = array('one', 'two')" ).evaluate( &context ), QVariant( true ) );
      QCOMPARE( QgsExpression( "\"strings\" = array('two', 'one')" ).evaluate( &context ), QVariant( false ) );
      QCOMPARE( QgsExpression( "\"strings\" = array('one')" ).evaluate( &context ), QVariant( false ) );
      QCOMPARE( QgsExpression( "\"strings\" = array('one', 'two', 'three')" ).evaluate( &context ), QVariant( false ) );
      QCOMPARE( QgsExpression( "\"strings\" = 'one'" ).evaluate( &context ), QVariant() );
      QCOMPARE( QgsExpression( "\"strings\" = 5" ).evaluate( &context ), QVariant() );
      QCOMPARE( QgsExpression( "array('one', 'two') = \"strings\"" ).evaluate( &context ), QVariant( true ) );
      QCOMPARE( QgsExpression( "array('two', 'one') = \"strings\"" ).evaluate( &context ), QVariant( false ) );
      QCOMPARE( QgsExpression( "array('one') = \"strings\"" ).evaluate( &context ), QVariant( false ) );
      QCOMPARE( QgsExpression( "array('one', 'two', 'three') = \"strings\"" ).evaluate( &context ), QVariant( false ) );
      QCOMPARE( QgsExpression( "\"strings\" <> array('one', 'two')" ).evaluate( &context ), QVariant( false ) );
      QCOMPARE( QgsExpression( "\"strings\" <> array('two', 'one')" ).evaluate( &context ), QVariant( true ) );
      QCOMPARE( QgsExpression( "\"strings\" <> array('one')" ).evaluate( &context ), QVariant( true ) );
      QCOMPARE( QgsExpression( "\"strings\" <> array('one', 'two', 'three')" ).evaluate( &context ), QVariant( true ) );

      QCOMPARE( QgsExpression( "array_length(\"strings\")" ).evaluate( &context ), QVariant( 2 ) );

      QCOMPARE( QgsExpression( "array_all(array(1,2,3), array(2,3))" ).evaluate( &context ), QVariant( true ) );
      QCOMPARE( QgsExpression( "array_all(array(1,2,3), array(1,2,3,4))" ).evaluate( &context ), QVariant( false ) );
      QCOMPARE( QgsExpression( "array_all(array(1,2,3), 1)" ).evaluate( &context ), QVariant() );
      QCOMPARE( QgsExpression( "array_all('string', 123)" ).evaluate( &context ), QVariant() );
      QCOMPARE( QgsExpression( "array_all('string', 'invalid')" ).evaluate( &context ), QVariant() );
      QCOMPARE( QgsExpression( "array_contains(\"strings\", 'two')" ).evaluate( &context ), QVariant( true ) );
      QCOMPARE( QgsExpression( "array_contains(\"strings\", 'three')" ).evaluate( &context ), QVariant( false ) );

      QCOMPARE( QgsExpression( "array_count(array(1,2,1), 1)" ).evaluate( &context ), QVariant( 2 ) );
      QCOMPARE( QgsExpression( "array_count(array(1,2,1), 2)" ).evaluate( &context ), QVariant( 1 ) );
      QCOMPARE( QgsExpression( "array_count(array(1,2,1), 3)" ).evaluate( &context ), QVariant( 0 ) );

      QCOMPARE( QgsExpression( "array_find(\"strings\", 'two')" ).evaluate( &context ), QVariant( 1 ) );
      QCOMPARE( QgsExpression( "array_find(\"strings\", 'three')" ).evaluate( &context ), QVariant( -1 ) );

      QCOMPARE( QgsExpression( "array_get(\"strings\", 1)" ).evaluate( &context ), QVariant( "two" ) );
      QCOMPARE( QgsExpression( "array_get(\"strings\", 2)" ).evaluate( &context ), QVariant() );
      QCOMPARE( QgsExpression( "array_get(\"strings\", -1)" ).evaluate( &context ), QVariant( "two" ) );
      QCOMPARE( QgsExpression( "array_get(\"strings\", -4)" ).evaluate( &context ), QVariant() );

      QStringList appendExpected = array;
      appendExpected << QStringLiteral( "three" );
      QCOMPARE( QgsExpression( "array_append(\"strings\", 'three')" ).evaluate( &context ), QVariant( appendExpected ) );

      QStringList prependExpected = array;
      prependExpected.prepend( QStringLiteral( "zero" ) );
      QCOMPARE( QgsExpression( "array_prepend(\"strings\", 'zero')" ).evaluate( &context ), QVariant( prependExpected ) );

      QStringList insertExpected = array;
      insertExpected.insert( 1, QStringLiteral( "one and a half" ) );
      QCOMPARE( QgsExpression( "array_insert(\"strings\", 1, 'one and a half')" ).evaluate( &context ), QVariant( insertExpected ) );

      QStringList removeAtExpected = array;
      removeAtExpected.removeAt( 0 );
      QCOMPARE( QgsExpression( "array_remove_at(\"strings\", 0)" ).evaluate( &context ), QVariant( removeAtExpected ) );
      QCOMPARE( QgsExpression( "array_remove_at(\"strings\", -2)" ).evaluate( &context ), QVariant( removeAtExpected ) );
      QCOMPARE( QgsExpression( "array_remove_at(\"strings\", -4)" ).evaluate( &context ), QVariant( array ) );
      QCOMPARE( QgsExpression( "array_remove_at(\"strings\", 4)" ).evaluate( &context ), QVariant( array ) );
      QCOMPARE( QgsExpression( "array_remove_at(\"strings\", -40)" ).evaluate( &context ), QVariant( array ) );

      QVariantList removeAllExpected;
      removeAllExpected << QStringLiteral( "a" ) << QStringLiteral( "b" ) << QStringLiteral( "d" );
      QCOMPARE( QgsExpression( "array_remove_all(array('a', 'b', 'c', 'd', 'c'), 'c')" ).evaluate( &context ), QVariant( removeAllExpected ) );

      QVariantList prioritizeExpected;
      prioritizeExpected << 5 << 2 << 1 << 8;
      QCOMPARE( QgsExpression( "array_prioritize(array(1, 8, 2, 5), array(5, 4, 2, 1, 3, 8))" ).evaluate( &context ), QVariant( prioritizeExpected ) );

      QStringList concatExpected = array;
      concatExpected << QStringLiteral( "a" ) << QStringLiteral( "b" ) << QStringLiteral( "c" );
      QCOMPARE( QgsExpression( "array_cat(\"strings\", array('a', 'b'), array('c'))" ).evaluate( &context ), QVariant( concatExpected ) );

      QVariantList foreachExpected;
      foreachExpected << QStringLiteral( "ABC" ) << QStringLiteral( "HELLO" );
      QCOMPARE( QgsExpression( "array_foreach(array:=array('abc', 'hello'), expression:=upper(@element))" ).evaluate( &context ), QVariant( foreachExpected ) );

      QVariantList filterExpected = QVariantList() << QStringLiteral( "A: a" ) << QStringLiteral( "A: d" );
      QCOMPARE( QgsExpression( "array_filter(array:=array('A: a', 'B: b', 'C: c', 'A: d'), expression:=substr(@element, 1, 2) = 'A:')" ).evaluate( &context ), QVariant( filterExpected ) );
      QVariantList filterExpectedLimit = QVariantList() << QStringLiteral( "A: a" );
      QCOMPARE( QgsExpression( "array_filter(array:=array('A: a', 'B: b', 'C: c', 'A: d'), expression:=substr(@element, 1, 2) = 'A:', limit:=1)" ).evaluate( &context ), QVariant( filterExpectedLimit ) );

      QCOMPARE( QgsExpression( "array_intersect(array('1', '2', '3', '4'), array('4', '0', '2', '5'))" ).evaluate( &context ), QVariant( true ) );
      QCOMPARE( QgsExpression( "array_intersect(array('1', '2', '3', '4'), array('0', '5'))" ).evaluate( &context ), QVariant( false ) );

      QCOMPARE( QgsExpression( "array_reverse(array('Dufour','Valmiera','Chugiak','Wien','Pisa','Lyon','Essen','Nødebo','Las Palmas')) = array('Las Palmas','Nødebo','Essen','Lyon','Pisa','Wien','Chugiak','Valmiera','Dufour')" ).evaluate( &context ), QVariant( true ) );

      QCOMPARE( QgsExpression( "array_slice(array('Dufour','Valmiera','Chugiak','Brighton'),1,2) = array('Valmiera','Chugiak')" ).evaluate( &context ), QVariant( true ) );
      QCOMPARE( QgsExpression( "array_slice(array('Dufour','Valmiera','Chugiak','Brighton'),-2,-1) = array('Chugiak','Brighton')" ).evaluate( &context ), QVariant( true ) );
      QCOMPARE( QgsExpression( "array_slice( array(), 0, 3) = array()" ).evaluate( &context ), QVariant( true ) );

      QCOMPARE( QgsExpression( "array_sort(array('Banana','Cake','Apple'))" ).evaluate( & context ), QVariant( QVariantList() << QStringLiteral( "Apple" ) <<  QStringLiteral( "Banana" ) << QStringLiteral( "Cake" ) ) );
      QCOMPARE( QgsExpression( "array_sort(array('Banana','Cake','Apple'),false)" ).evaluate( & context ), QVariant( QVariantList() << QStringLiteral( "Cake" ) <<  QStringLiteral( "Banana" ) << QStringLiteral( "Apple" ) ) );
    }

    void eval_int_array()
    {
      QgsFeature f( 100 );
      QgsFields fields;
      fields.append( QgsField( QStringLiteral( "col1" ) ) );
      fields.append( QgsField( QStringLiteral( "ints" ), QVariant::List, QStringLiteral( "int[]" ), 0, 0, QString(), QVariant::Int ) );
      f.setFields( fields, true );
      f.setAttribute( QStringLiteral( "col1" ), QStringLiteral( "test value" ) );
      QVariantList array;
      array << 1 << -2;
      f.setAttribute( QStringLiteral( "ints" ), array );

      QgsExpressionContext context = QgsExpressionContextUtils::createFeatureBasedContext( f, QgsFields() );

      QVariantList builderExpected;
      builderExpected << 1;
      QCOMPARE( QgsExpression( "array(1)" ).evaluate( &context ), QVariant( builderExpected ) );
      builderExpected << 2;
      QCOMPARE( QgsExpression( "array(1, 2)" ).evaluate( &context ), QVariant( builderExpected ) );
      builderExpected << QVariant();
      QCOMPARE( QgsExpression( "array(1, 2, NULL)" ).evaluate( &context ), QVariant( builderExpected ) );

      QCOMPARE( QgsExpression( "array_contains(\"ints\", 1)" ).evaluate( &context ), QVariant( true ) );
      QCOMPARE( QgsExpression( "array_contains(\"ints\", 2)" ).evaluate( &context ), QVariant( false ) );

      QCOMPARE( QgsExpression( "array_find(\"ints\", -2)" ).evaluate( &context ), QVariant( 1 ) );
      QCOMPARE( QgsExpression( "array_find(\"ints\", 3)" ).evaluate( &context ), QVariant( -1 ) );

      QCOMPARE( QgsExpression( "array_get(\"ints\", 1)" ).evaluate( &context ), QVariant( -2 ) );
      QCOMPARE( QgsExpression( "array_get(\"ints\", 2)" ).evaluate( &context ), QVariant() );
      QCOMPARE( QgsExpression( "array_get(\"ints\", -1)" ).evaluate( &context ), QVariant( -2 ) );
      QCOMPARE( QgsExpression( "array_get(\"ints\", -2)" ).evaluate( &context ), QVariant( 1 ) );
      QCOMPARE( QgsExpression( "array_get(\"ints\", -3)" ).evaluate( &context ), QVariant() );

      QVariantList appendExpected = array;
      appendExpected << 3;
      QCOMPARE( QgsExpression( "array_append(\"ints\", 3)" ).evaluate( &context ), QVariant( appendExpected ) );

      QVariantList prependExpected = array;
      prependExpected.prepend( 0 );
      QCOMPARE( QgsExpression( "array_prepend(\"ints\", 0)" ).evaluate( &context ), QVariant( prependExpected ) );

      QVariantList insertExpected = array;
      insertExpected.insert( 1, 2 );
      QCOMPARE( QgsExpression( "array_insert(\"ints\", 1, 2)" ).evaluate( &context ), QVariant( insertExpected ) );

      QVariantList removeAtExpected = array;
      removeAtExpected.removeAt( 0 );
      QCOMPARE( QgsExpression( "array_remove_at(\"ints\", 0)" ).evaluate( &context ), QVariant( removeAtExpected ) );
      QCOMPARE( QgsExpression( "array_remove_at(\"ints\", -2)" ).evaluate( &context ), QVariant( removeAtExpected ) );
      QCOMPARE( QgsExpression( "array_remove_at(\"ints\", -5)" ).evaluate( &context ), QVariant( array ) );
      QCOMPARE( QgsExpression( "array_remove_at(\"ints\", 5)" ).evaluate( &context ), QVariant( array ) );
      QCOMPARE( QgsExpression( "array_remove_at(\"ints\", -50)" ).evaluate( &context ), QVariant( array ) );

      QVariantList removeAllExpected;
      removeAllExpected << 1 << 2 << 4;
      QCOMPARE( QgsExpression( "array_remove_all(array(1, 2, 3, 4, 3), 3)" ).evaluate( &context ), QVariant( removeAllExpected ) );
      QCOMPARE( QgsExpression( "array_remove_all(array(1, 2, 3, 4, 3), '3')" ).evaluate( &context ), QVariant( removeAllExpected ) );

      QVariantList concatExpected = array;
      concatExpected << 56 << 57;
      QCOMPARE( QgsExpression( "array_cat(\"ints\", array(56, 57))" ).evaluate( &context ), QVariant( concatExpected ) );

      QCOMPARE( QgsExpression( "array_intersect(array(1, 2, 3, 4), array(4, 0, 2, 5))" ).evaluate( &context ), QVariant( true ) );
      QCOMPARE( QgsExpression( "array_intersect(array(1, 2, 3, 4), array(0, 5))" ).evaluate( &context ), QVariant( false ) );

      QCOMPARE( QgsExpression( "array_reverse(array(2,4,0,10)) = array(10,0,4,2)" ).evaluate( &context ), QVariant( true ) );

      QCOMPARE( QgsExpression( "array_slice(array(1,2,3,4,5),0,3) = array(1,2,3,4)" ).evaluate( &context ), QVariant( true ) );
      QCOMPARE( QgsExpression( "array_slice(array(1,2,3,4,5),0,-1) = array(1,2,3,4,5)" ).evaluate( &context ), QVariant( true ) );
      QCOMPARE( QgsExpression( "array_slice(array(1,2,3,4,5),-5,-1) = array(1,2,3,4,5)" ).evaluate( &context ), QVariant( true ) );
      QCOMPARE( QgsExpression( "array_slice(array(1,2,3,4,5),0,0) = array(1)" ).evaluate( &context ), QVariant( true ) );
      QCOMPARE( QgsExpression( "array_slice(array(1,2,3,4,5),-2,-1) = array(4,5)" ).evaluate( &context ), QVariant( true ) );
      QCOMPARE( QgsExpression( "array_slice(array(1,2,3,4,5),-1,-1) = array(5)" ).evaluate( &context ), QVariant( true ) );

      QCOMPARE( QgsExpression( "array_sort(array(1,10,2,30,4))" ).evaluate( &context ), QVariant( QVariantList() << 1 << 2 << 4 << 10 << 30 ) );
      QCOMPARE( QgsExpression( "array_sort(array(1,10,2,30,4),false)" ).evaluate( &context ), QVariant( QVariantList() << 30 << 10 << 4 << 2 << 1 ) );

      QVariantList foreachExpected;
      foreachExpected << 10 << 20 << 40;
      QCOMPARE( QgsExpression( "array_foreach(array(1, 2, 4), @element * 10)" ).evaluate( &context ), QVariant( foreachExpected ) );

      QVariantList filterExpected = QVariantList() << 1 << 2;
      QCOMPARE( QgsExpression( "array_filter(array(1, 2, 4), @element < 3)" ).evaluate( &context ), QVariant( filterExpected ) );
      QVariantList filterExpectedLimit = QVariantList() << 1;
      QCOMPARE( QgsExpression( "array_filter(array(1, 2, 4), @element < 3, 1)" ).evaluate( &context ), QVariant( filterExpectedLimit ) );

      QgsExpression badArray( QStringLiteral( "array_get('not an array', 0)" ) );
      QCOMPARE( badArray.evaluate( &context ), QVariant() );
      QVERIFY( badArray.hasEvalError() );
      QCOMPARE( badArray.evalErrorString(), QString( "Cannot convert 'not an array' to array" ) );
    }

    void compare_arrays()
    {
      QCOMPARE( QgsExpression( "array() = array()" ).evaluate(), QVariant( true ) );
      QCOMPARE( QgsExpression( "array(NULL) = array(NULL)" ).evaluate(), QVariant( true ) );
      QCOMPARE( QgsExpression( "array() = array(NULL)" ).evaluate(), QVariant( false ) );
      QCOMPARE( QgsExpression( "array(1, NULL) = array(NULL, 1)" ).evaluate(), QVariant( false ) );

      QCOMPARE( QgsExpression( "array('hello') = array('hello')" ).evaluate(), QVariant( true ) );
      QCOMPARE( QgsExpression( "array('hello') = array('hello2')" ).evaluate(), QVariant( false ) );
      QCOMPARE( QgsExpression( "array('h', 'e', 'l', 'l', 'o') = array('h', 'e', 'l', 'l', 'o')" ).evaluate(), QVariant( true ) );
      QCOMPARE( QgsExpression( "array('h', 'e', 'l', 'l', 'o') = array('h', 'e', 'l', 'l')" ).evaluate(), QVariant( false ) );

      QCOMPARE( QgsExpression( "array('1') = array(1)" ).evaluate(), QVariant( true ) );
      QCOMPARE( QgsExpression( "array('1.2') = array(1.2)" ).evaluate(), QVariant( true ) );

      QCOMPARE( QgsExpression( "array() != array()" ).evaluate(), QVariant( false ) );
      QCOMPARE( QgsExpression( "array(NULL) != array(NULL)" ).evaluate(), QVariant( false ) );
      QCOMPARE( QgsExpression( "array() != array(NULL)" ).evaluate(), QVariant( true ) );
      QCOMPARE( QgsExpression( "array('hello') != array('hello')" ).evaluate(), QVariant( false ) );
      QCOMPARE( QgsExpression( "array('hello') != array('hello2')" ).evaluate(), QVariant( true ) );

      QCOMPARE( QgsExpression( "array() < array(1)" ).evaluate(), QVariant( true ) );
      QCOMPARE( QgsExpression( "array(1) < array(NULL)" ).evaluate(), QVariant( true ) );
      QCOMPARE( QgsExpression( "array(1) < array(1)" ).evaluate(), QVariant( false ) );
      QCOMPARE( QgsExpression( "array(1) < array(2)" ).evaluate(), QVariant( true ) );
      QCOMPARE( QgsExpression( "array(2) < array(1)" ).evaluate(), QVariant( false ) );
      QCOMPARE( QgsExpression( "array(1) < array(1, 2)" ).evaluate(), QVariant( true ) );
      QCOMPARE( QgsExpression( "array(1, 2) < array(1)" ).evaluate(), QVariant( false ) );
      QCOMPARE( QgsExpression( "array('h', 'e', 'l', 'l', 'o') < array('h', 'e', 'l', 'l')" ).evaluate(), QVariant( false ) );
      QCOMPARE( QgsExpression( "array('h', 'e', 'l', 'l', 'o') > array('h', 'e', 'l', 'l')" ).evaluate(), QVariant( true ) );

      QCOMPARE( QgsExpression( "array() <= array(1)" ).evaluate(), QVariant( true ) );
      QCOMPARE( QgsExpression( "array(1) <= array(NULL)" ).evaluate(), QVariant( true ) );
      QCOMPARE( QgsExpression( "array(1) <= array(1)" ).evaluate(), QVariant( true ) );
      QCOMPARE( QgsExpression( "array(1) <= array(2)" ).evaluate(), QVariant( true ) );
      QCOMPARE( QgsExpression( "array(2) <= array(1)" ).evaluate(), QVariant( false ) );
      QCOMPARE( QgsExpression( "array(1) <= array(1, 2)" ).evaluate(), QVariant( true ) );
      QCOMPARE( QgsExpression( "array(1, 2) <= array(1)" ).evaluate(), QVariant( false ) );
      QCOMPARE( QgsExpression( "array('h', 'e', 'l', 'l', 'o') <= array('h', 'e', 'l', 'l')" ).evaluate(), QVariant( false ) );
      QCOMPARE( QgsExpression( "array('h', 'e', 'l', 'l', 'o') >= array('h', 'e', 'l', 'l')" ).evaluate(), QVariant( true ) );
    }

    void eval_map()
    {
      QgsFeature f( 100 );
      QgsFields fields;
      fields.append( QgsField( QStringLiteral( "col1" ) ) );
      fields.append( QgsField( QStringLiteral( "map" ), QVariant::Map, QStringLiteral( "map" ), 0, 0, QString(), QVariant::String ) );
      f.setFields( fields, true );
      f.setAttribute( QStringLiteral( "col1" ), QStringLiteral( "test value" ) );
      QVariantMap map;
      map[QStringLiteral( "1" )] = "one";
      map[QStringLiteral( "2" )] = "two";
      f.setAttribute( QStringLiteral( "map" ), map );

      QgsExpressionContext context = QgsExpressionContextUtils::createFeatureBasedContext( f, QgsFields() );

      QVariantMap builderExpected;
      QCOMPARE( QgsExpression( "map()" ).evaluate( &context ), QVariant( builderExpected ) );
      builderExpected[QStringLiteral( "1" )] = "hello";
      QCOMPARE( QgsExpression( "map('1', 'hello')" ).evaluate( &context ), QVariant( builderExpected ) );
      builderExpected[QStringLiteral( "2" )] = "world";
      QCOMPARE( QgsExpression( "map('1', 'hello', '2', 'world')" ).evaluate( &context ), QVariant( builderExpected ) );
      QCOMPARE( QgsExpression( "map('1', 'hello', '2', 'world', 'ignoredOddParam')" ).evaluate( &context ), QVariant( builderExpected ) );

      QCOMPARE( QgsExpression( "map_get(\"map\", '2')" ).evaluate( &context ), QVariant( "two" ) );
      QCOMPARE( QgsExpression( "map_get(\"map\", '3')" ).evaluate( &context ), QVariant() );

      QCOMPARE( QgsExpression( "map_exist(\"map\", '2')" ).evaluate( &context ), QVariant( true ) );
      QCOMPARE( QgsExpression( "map_exist(\"map\", '3')" ).evaluate( &context ), QVariant( false ) );

      QVariantMap deleteExpected = map;
      deleteExpected.remove( QStringLiteral( "1" ) );
      QCOMPARE( QgsExpression( "map_delete(\"map\", '1')" ).evaluate( &context ), QVariant( deleteExpected ) );
      QCOMPARE( QgsExpression( "map_delete(\"map\", '3')" ).evaluate( &context ), QVariant( map ) );

      QVariantMap insertExpected = map;
      insertExpected.insert( QStringLiteral( "3" ), "three" );
      QCOMPARE( QgsExpression( "map_insert(\"map\", '3', 'three')" ).evaluate( &context ), QVariant( insertExpected ) );

      QVariantMap concatExpected;
      concatExpected[QStringLiteral( "1" )] = "one";
      concatExpected[QStringLiteral( "2" )] = "two";
      concatExpected[QStringLiteral( "3" )] = "three";
      QCOMPARE( QgsExpression( "map_concat(map('1', 'one', '2', 'overridden by next map'), map('2', 'two', '3', 'three'))" ).evaluate( &context ), QVariant( concatExpected ) );

      QCOMPARE( QgsExpression( "json_to_map('{\"1\":\"one\",\"2\":\"two\",\"3\":\"three\"}')" ).evaluate( &context ), QVariant( concatExpected ) );
      QCOMPARE( QgsExpression( "from_json('{\"1\":\"one\",\"2\":\"two\",\"3\":\"three\"}')" ).evaluate( &context ), QVariant( concatExpected ) );
      QCOMPARE( QgsExpression( "from_json('[1,2,3]')" ).evaluate( &context ), QVariant( QVariantList() << 1 << 2 << 3 ) );
      QCOMPARE( QgsExpression( "map_to_json(map('1','one','2','two','3','three'))" ).evaluate( &context ), QVariant( "{\"1\":\"one\",\"2\":\"two\",\"3\":\"three\"}" ) );
      QCOMPARE( QgsExpression( "to_json(map('1','one','2','two','3','three'))" ).evaluate( &context ), QVariant( "{\"1\":\"one\",\"2\":\"two\",\"3\":\"three\"}" ) );
      QCOMPARE( QgsExpression( "to_json(array(1,2,3))" ).evaluate( &context ), QVariant( QStringLiteral( "[1,2,3]" ) ) );

      QCOMPARE( QgsExpression( "hstore_to_map('1=>one,2=>two,3=>three')" ).evaluate( &context ), QVariant( concatExpected ) );
      QCOMPARE( QgsExpression( "map_to_hstore(map('1','one','2','two','3','three'))" ).evaluate( &context ), QVariant( "\"1\"=>\"one\",\"2\"=>\"two\",\"3\"=>\"three\"" ) );

      QVariantMap hstoreExpected;
      hstoreExpected[QStringLiteral( "test_quotes" )] = "test \"quote\" symbol";
      hstoreExpected[QStringLiteral( "test_slashes" )] = "test \\slash symbol";
      hstoreExpected[QStringLiteral( "test_mix" )] = "key with value in quotation marks";
      QCOMPARE( QgsExpression( "hstore_to_map('\"test_quotes\"=>\"test \\\\\"quote\\\\\" symbol\",\"test_slashes\"=>\"test \\\\slash symbol\",test_mix=>\"key with value in quotation marks\"')" ).evaluate( &context ), QVariant( hstoreExpected ) );

      hstoreExpected.clear();
      hstoreExpected[QStringLiteral( "1" )] = "one";
      // if a key is missing its closing quote, the map construction process will stop and a partial map is returned
      QCOMPARE( QgsExpression( "hstore_to_map('\"1\"=>\"one\",\"2=>\"two\"')" ).evaluate( &context ), QVariant( hstoreExpected ) );

      QStringList keysExpected;
      keysExpected << QStringLiteral( "1" ) << QStringLiteral( "2" );
      QCOMPARE( QgsExpression( "map_akeys(\"map\")" ).evaluate( &context ), QVariant( keysExpected ) );

      QVariantList valuesExpected;
      valuesExpected << "one" << "two";
      QCOMPARE( QgsExpression( "map_avals(\"map\")" ).evaluate( &context ), QVariant( valuesExpected ) );

      QgsExpression badMap( QStringLiteral( "map_get('not a map', '0')" ) );
      QCOMPARE( badMap.evaluate( &context ), QVariant() );
      QVERIFY( badMap.hasEvalError() );
      QCOMPARE( badMap.evalErrorString(), QString( "Cannot convert 'not a map' to map" ) );

      QCOMPARE( QgsExpression( QStringLiteral( "map_prefix_keys(map('1', 'one', '2', 'two'), 'prefix-')" ) ).evaluate( &context ), QVariantMap( {{ "prefix-1", "one" }, { "prefix-2", "two" }} ) );
      QCOMPARE( QgsExpression( QStringLiteral( "map_prefix_keys(map(), 'prefix-')" ) ).evaluate( &context ), QVariantMap() );
      QCOMPARE( QgsExpression( QStringLiteral( "map_prefix_keys([], 'prefix-')" ) ).evaluate( &context ), QVariant() );

    }

    void expression_from_expression_data()
    {
      QTest::addColumn<QString>( "string" );
      QTest::newRow( "column ref" ) << "my_column";
      QTest::newRow( "column ref with space" ) << "\"my column\"";
      QTest::newRow( "string literal" ) << "'hello'";
      QTest::newRow( "string with quote" ) << "'hel''lo'";
    }

    void expression_from_expression()
    {
      QFETCH( QString, string );

      QgsExpression e( string );
      QVERIFY( !e.hasParserError() );
      qDebug() << e.expression();
      QCOMPARE( e.expression(), QgsExpression( e.expression() ).expression() );
    }

    void quote_string()
    {
      QCOMPARE( QgsExpression::quotedString( "hello\nworld" ), QString( "'hello\\nworld'" ) );
      QCOMPARE( QgsExpression::quotedString( "hello\tworld" ), QString( "'hello\\tworld'" ) );
      QCOMPARE( QgsExpression::quotedString( "hello\\world" ), QString( "'hello\\\\world'" ) );
    }

    void quoted_value()
    {
      QCOMPARE( QgsExpression::quotedValue( QVariant( "a string" ) ), QString( "'a string'" ) );
      QCOMPARE( QgsExpression::quotedValue( QVariant( "a\nstring" ) ), QString( "'a\\nstring'" ) );
      QCOMPARE( QgsExpression::quotedValue( QVariant( 5 ) ), QString( "5" ) );
      QCOMPARE( QgsExpression::quotedValue( QVariant( 5 ), QVariant::String ), QString( "'5'" ) );
      QCOMPARE( QgsExpression::quotedValue( QVariant( 5LL ) ), QString( "5" ) );
      QCOMPARE( QgsExpression::quotedValue( QVariant( 5.5 ) ), QString( "5.5" ) );
      QCOMPARE( QgsExpression::quotedValue( QVariant( true ) ), QString( "TRUE" ) );
      QCOMPARE( QgsExpression::quotedValue( QVariant( true ), QVariant::String ), QString( "'true'" ) );
      QCOMPARE( QgsExpression::quotedValue( QVariant() ), QString( "NULL" ) );
      QCOMPARE( QgsExpression::quotedValue( QVariant(), QVariant::String ), QString( "NULL" ) );
      QVariantList array = QVariantList() << QVariant( 1 ) << QVariant( "a" ) << QVariant();
      QCOMPARE( QgsExpression::quotedValue( array ), QString( "array( 1, 'a', NULL )" ) );
      QCOMPARE( QgsExpression::quotedValue( QStringList( { QStringLiteral( "abc" ), QStringLiteral( "def" )} ) ), QString( "array( 'abc', 'def' )" ) );
    }

    void reentrant()
    {
      // this simply should not crash

      QList<int> lst;
      for ( int i = 0; i < 10; ++i )
        lst << i;
      QtConcurrent::blockingMap( lst, _parseAndEvalExpr );
    }

    void evaluateToDouble()
    {
      QCOMPARE( QgsExpression::evaluateToDouble( QString( "5" ), 0.0 ), 5.0 );
      QCOMPARE( QgsExpression::evaluateToDouble( QString( "5+6" ), 0.0 ), 11.0 );
      QCOMPARE( QgsExpression::evaluateToDouble( QString( "5*" ), 7.0 ), 7.0 );
      QCOMPARE( QgsExpression::evaluateToDouble( QString( "a" ), 9.0 ), 9.0 );
      QCOMPARE( QgsExpression::evaluateToDouble( QString(), 9.0 ), 9.0 );
    }

    void eval_isField()
    {
      QCOMPARE( QgsExpression( "" ).isField(), false );
      QCOMPARE( QgsExpression( "42" ).isField(), false );
      QCOMPARE( QgsExpression( "foo" ).isField(), true );
      QCOMPARE( QgsExpression( "\"foo bar\"" ).isField(), true );
      QCOMPARE( QgsExpression( "sqrt(foo)" ).isField(), false );
      QCOMPARE( QgsExpression( "foo + bar" ).isField(), false );
    }

    void test_expressionToLayerFieldIndex()
    {
      std::unique_ptr layer = std::make_unique< QgsVectorLayer >( QStringLiteral( "Point" ), QStringLiteral( "test" ), QStringLiteral( "memory" ) );
      layer->dataProvider()->addAttributes( { QgsField( QStringLiteral( "field1" ), QVariant::String ),
                                              QgsField( QStringLiteral( "another FIELD" ), QVariant::String ) } );
      layer->updateFields();

      QCOMPARE( QgsExpression::expressionToLayerFieldIndex( "", layer.get() ), -1 );
      QCOMPARE( QgsExpression::expressionToLayerFieldIndex( "42", layer.get() ), -1 );
      QCOMPARE( QgsExpression::expressionToLayerFieldIndex( "foo", layer.get() ), -1 );
      QCOMPARE( QgsExpression::expressionToLayerFieldIndex( "\"foo bar\"", layer.get() ), -1 );
      QCOMPARE( QgsExpression::expressionToLayerFieldIndex( "sqrt(foo)", layer.get() ), -1 );
      QCOMPARE( QgsExpression::expressionToLayerFieldIndex( "foo + bar", layer.get() ), -1 );
      QCOMPARE( QgsExpression::expressionToLayerFieldIndex( "field1", layer.get() ), 0 );
      QCOMPARE( QgsExpression::expressionToLayerFieldIndex( "FIELD1", layer.get() ), 0 );
      QCOMPARE( QgsExpression::expressionToLayerFieldIndex( "\"field1\"", layer.get() ), 0 );
      QCOMPARE( QgsExpression::expressionToLayerFieldIndex( "\"FIELD1\"", layer.get() ), 0 );
      QCOMPARE( QgsExpression::expressionToLayerFieldIndex( "  (  \"field1\"   )   ", layer.get() ), 0 );
      QCOMPARE( QgsExpression::expressionToLayerFieldIndex( "another FIELD", layer.get() ), 1 );
      QCOMPARE( QgsExpression::expressionToLayerFieldIndex( "ANOTHER field", layer.get() ), 1 );
      QCOMPARE( QgsExpression::expressionToLayerFieldIndex( "  ANOTHER field  ", layer.get() ), 1 );
      QCOMPARE( QgsExpression::expressionToLayerFieldIndex( "\"another field\"", layer.get() ), 1 );
      QCOMPARE( QgsExpression::expressionToLayerFieldIndex( "\"ANOTHER FIELD\"", layer.get() ), 1 );
      QCOMPARE( QgsExpression::expressionToLayerFieldIndex( "  (  \"ANOTHER FIELD\"   )   ", layer.get() ), 1 );
    }

    void test_quoteFieldExpression()
    {
      std::unique_ptr layer = std::make_unique< QgsVectorLayer >( QStringLiteral( "Point" ), QStringLiteral( "test" ), QStringLiteral( "memory" ) );
      layer->dataProvider()->addAttributes( { QgsField( QStringLiteral( "field1" ), QVariant::String ),
                                              QgsField( QStringLiteral( "another FIELD" ), QVariant::String ) } );
      layer->updateFields();

      QCOMPARE( QgsExpression::quoteFieldExpression( QString(), layer.get() ), QString() );
      QCOMPARE( QgsExpression::quoteFieldExpression( QString(), nullptr ), QString() );
      QCOMPARE( QgsExpression::quoteFieldExpression( QStringLiteral( "42" ), layer.get() ), QStringLiteral( "42" ) );
      QCOMPARE( QgsExpression::quoteFieldExpression( QStringLiteral( "foo" ), layer.get() ), QStringLiteral( "foo" ) );
      QCOMPARE( QgsExpression::quoteFieldExpression( QStringLiteral( "foo" ), nullptr ), QStringLiteral( "foo" ) );
      QCOMPARE( QgsExpression::quoteFieldExpression( QStringLiteral( "\"foo bar\"" ), layer.get() ), QStringLiteral( "\"foo bar\"" ) );
      QCOMPARE( QgsExpression::quoteFieldExpression( QStringLiteral( "sqrt(foo)" ), layer.get() ), QStringLiteral( "sqrt(foo)" ) );
      QCOMPARE( QgsExpression::quoteFieldExpression( QStringLiteral( "foo + bar" ), layer.get() ), QStringLiteral( "foo + bar" ) );
      QCOMPARE( QgsExpression::quoteFieldExpression( QStringLiteral( "field1" ), layer.get() ), QStringLiteral( "\"field1\"" ) );
      QCOMPARE( QgsExpression::quoteFieldExpression( QStringLiteral( "FIELD1" ), layer.get() ), QStringLiteral( "\"field1\"" ) );
      QCOMPARE( QgsExpression::quoteFieldExpression( QStringLiteral( "\"field1\"" ), layer.get() ), QStringLiteral( "\"field1\"" ) );
      QCOMPARE( QgsExpression::quoteFieldExpression( QStringLiteral( "\"FIELD1\"" ), layer.get() ), QStringLiteral( "\"FIELD1\"" ) );
      QCOMPARE( QgsExpression::quoteFieldExpression( QStringLiteral( "  (  \"field1\"   )   " ), layer.get() ), QStringLiteral( "  (  \"field1\"   )   " ) );
      QCOMPARE( QgsExpression::quoteFieldExpression( QStringLiteral( "another FIELD" ), layer.get() ), QStringLiteral( "\"another FIELD\"" ) );
      QCOMPARE( QgsExpression::quoteFieldExpression( QStringLiteral( "ANOTHER field" ), layer.get() ), QStringLiteral( "\"another FIELD\"" ) );
      QCOMPARE( QgsExpression::quoteFieldExpression( QStringLiteral( "  ANOTHER field  " ), layer.get() ), QStringLiteral( "\"another FIELD\"" ) );
      QCOMPARE( QgsExpression::quoteFieldExpression( QStringLiteral( "\"another field\"" ), layer.get() ), QStringLiteral( "\"another field\"" ) );
      QCOMPARE( QgsExpression::quoteFieldExpression( QStringLiteral( "\"ANOTHER FIELD\"" ), layer.get() ), QStringLiteral( "\"ANOTHER FIELD\"" ) );
      QCOMPARE( QgsExpression::quoteFieldExpression( QStringLiteral( "  (  \"ANOTHER FIELD\"   )   " ), layer.get() ), QStringLiteral( "  (  \"ANOTHER FIELD\"   )   " ) );
    }

    void test_implicitSharing()
    {
      QgsExpression *exp = new QgsExpression( QStringLiteral( "Pilots > 2" ) );

      QgsExpression expcopy( *exp );

      QVERIFY( expcopy.rootNode() );
      QCOMPARE( expcopy.expression(), QString( "Pilots > 2" ) );

      // Delete original instance, should preserve copy.
      delete exp;

      // This mainly should not crash, root node should have outlived the original one
      QVERIFY( !expcopy.rootNode()->dump().isEmpty() );

      // Let's take another copy
      QgsExpression expcopy2( expcopy );

      QgsExpressionContext ctx = QgsExpressionContextUtils::createFeatureBasedContext( 0, mPointsLayer->fields() );

      // Prepare with the current set of fields
      expcopy.prepare( &ctx );

      QgsFeatureIterator it = mPointsLayer->getFeatures();
      QgsFeature feat;

      // Let's count some features
      int count = 0;
      while ( it.nextFeature( feat ) )
      {
        QgsExpressionContext ctx = QgsExpressionContextUtils::createFeatureBasedContext( feat, mPointsLayer->fields() );
        if ( expcopy.evaluate( &ctx ).toBool() )
          count++;
      }

      QCOMPARE( count, 6 );

      // Let's remove the field referenced in the expression
      mPointsLayer->startEditing();
      mPointsLayer->deleteAttribute( mPointsLayer->fields().lookupField( QStringLiteral( "Pilots" ) ) );

      // Now the prepared expression is broken
      // The cached field index points to the index which now is
      // used by "Cabin Crew". Not a particularly good test
      // since it actually relies on undefined behavior (changing
      // fields after prepare() )

      it = mPointsLayer->getFeatures();
      count = 0;
      while ( it.nextFeature( feat ) )
      {
        QgsExpressionContext ctx = QgsExpressionContextUtils::createFeatureBasedContext( feat, mPointsLayer->fields() );
        if ( expcopy.evaluate( &ctx ).toBool() )
          count++;
      }

      QCOMPARE( count, 3 );

      // But the copy should not have cached field indexes
      it = mPointsLayer->getFeatures();
      count = 0;
      while ( it.nextFeature( feat ) )
      {
        QgsExpressionContext ctx = QgsExpressionContextUtils::createFeatureBasedContext( feat, mPointsLayer->fields() );
        if ( expcopy2.evaluate( &ctx ).toBool() )
          count++;
      }

      QCOMPARE( count, 0 );

      // Detach a more complex expression
      QgsExpression nodeExpression( QStringLiteral( "1 IN (1, 2, 3, 4)" ) );
      QgsExpression nodeExpression2( nodeExpression );
    }

    void test_columnRefUnprepared()
    {
      //test retrieving fields from feature when expression is unprepared - explicitly specified fields collection
      //should take precedence over feature's field collection

      QgsFields fields;
      fields.append( QgsField( QStringLiteral( "f1" ), QVariant::String ) );

      QgsFeature f( 1 );
      f.setFields( fields );

      //also add a joined field - this will not be available in feature's field collection
      fields.append( QgsField( QStringLiteral( "j1" ), QVariant::String ), QgsFields::OriginJoin, 1 );

      f.setAttributes( QgsAttributes() << QVariant( "f1" ) << QVariant( "j1" ) );
      f.setValid( true );

      QgsExpression e( QStringLiteral( "\"f1\"" ) );
      QgsExpressionContext context;
      context.setFeature( f );
      context.setFields( fields );
      QVariant result = e.evaluate( &context );
      QCOMPARE( result.toString(), QString( "f1" ) );

      //test joined field
      QgsExpression e2( QStringLiteral( "\"j1\"" ) );
      result = e2.evaluate( &context );
      QCOMPARE( result.toString(), QString( "j1" ) );

      // final test - check that feature's field collection is also used when corresponding field NOT found
      // in explicitly passed field collection
      fields.append( QgsField( QStringLiteral( "f2" ), QVariant::String ) );
      f.setFields( fields );
      f.setAttributes( QgsAttributes() << QVariant( "f1" ) << QVariant( "j1" ) << QVariant( "f2" ) );
      context.setFeature( f );
      QgsExpression e3( QStringLiteral( "\"f2\"" ) );
      result = e3.evaluate( &context );
      QCOMPARE( result.toString(), QString( "f2" ) );
    }

    void testExpressionUtilsMapLayerRetrieval()
    {
      QgsExpression exp;
      // NULL value
      QgsMapLayer *res = QgsExpressionUtils::getMapLayer( QVariant(), &exp );
      QVERIFY( !res );
      QVERIFY( !exp.hasEvalError() );

      // value which CANNOT be a map layer
      res = QgsExpressionUtils::getMapLayer( QVariant( 5 ), &exp );
      QVERIFY( !res );
#if 0
      // TODO probably **should** raise an eval error for this situation?
      QVERIFY( exp.hasEvalError() );
#endif

      // with weak map layer pointer
      exp = QgsExpression();
      QgsWeakMapLayerPointer weakPointer( mPointsLayer );
      res = QgsExpressionUtils::getMapLayer( QVariant::fromValue( weakPointer ), &exp );
      QCOMPARE( res, mPointsLayer );
      QVERIFY( !exp.hasEvalError() );

      // with raw map layer pointer
      exp = QgsExpression();
      res = QgsExpressionUtils::getMapLayer( QVariant::fromValue( mPointsLayer ), &exp );
      QCOMPARE( res, mPointsLayer );
      QVERIFY( !exp.hasEvalError() );

      // with layer id
      exp = QgsExpression();
      res = QgsExpressionUtils::getMapLayer( mPointsLayer->id(), &exp );
      QCOMPARE( res, mPointsLayer );
      QVERIFY( !exp.hasEvalError() );

      // with layer name
      exp = QgsExpression();
      res = QgsExpressionUtils::getMapLayer( mPointsLayer->name(), &exp );
      QCOMPARE( res, mPointsLayer );
      QVERIFY( !exp.hasEvalError() );

      // with string which is neither id or name
      exp = QgsExpression();
      res = QgsExpressionUtils::getMapLayer( QStringLiteral( "xxxA" ), &exp );
      QVERIFY( !res );
#if 0
      // TODO -- probably should flag an error here?
      QVERIFY( !exp.hasEvalError() );
#endif
    }

    void testGetFilePathValue()
    {
      QgsExpression exp;
      // NULL value
      QString path = QgsExpressionUtils::getFilePathValue( QVariant(), &exp );
      QVERIFY( path.isEmpty() );
      QVERIFY( !exp.hasEvalError() );

      // value which CANNOT be a file path
      path = QgsExpressionUtils::getFilePathValue( QVariant::fromValue( QgsGeometry() ), &exp );
      QVERIFY( path.isEmpty() );
      QVERIFY( exp.hasEvalError() );
      QCOMPARE( exp.evalErrorString(), QStringLiteral( "Cannot convert value to a file path" ) );

      // good value
      exp = QgsExpression();
      path = QgsExpressionUtils::getFilePathValue( QVariant::fromValue( QStringLiteral( "/home/me/mine.txt" ) ), &exp );
      QCOMPARE( path, QStringLiteral( "/home/me/mine.txt" ) );
      QVERIFY( !exp.hasEvalError() );

      // with map layer pointer -- should use layer path
      exp = QgsExpression();
      path = QgsExpressionUtils::getFilePathValue( QVariant::fromValue( mPointsLayer ), &exp );
      QCOMPARE( path, QStringLiteral( TEST_DATA_DIR ) + QStringLiteral( "/points.shp" ) );
      QVERIFY( !exp.hasEvalError() );
    }

    void test_env()
    {
      QgsExpressionContext context;

#ifdef Q_OS_WIN
      _putenv( "TESTENV_STRING=Hello World" );
#else
      setenv( "TESTENV_STRING", "Hello World", 1 );
#endif

      QgsExpression e( QStringLiteral( "env('TESTENV_STRING')" ) );

      QVariant result = e.evaluate( &context );

      QCOMPARE( result.toString(), QStringLiteral( "Hello World" ) );
#ifdef Q_OS_WIN
      _putenv( "TESTENV_STRING=" );
      _putenv( "TESTENV_INT=5" );
#else
      unsetenv( "TESTENV_STRING" );
      setenv( "TESTENV_INT", "5", 1 );
#endif

      QgsExpression e2( QStringLiteral( "env('TESTENV_INT')" ) );

      QVariant result2 = e2.evaluate( &context );

      QCOMPARE( result2.toString(), QStringLiteral( "5" ) );
#ifdef Q_OS_WIN
      _putenv( "TESTENV_INT=" );
#else
      unsetenv( "TESTENV_INT" );
#endif

      QgsExpression e3( QStringLiteral( "env('TESTENV_I_DO_NOT_EXIST')" ) );
      QVariant result3 = e3.evaluate( &context );

      QVERIFY( result3.isNull() );
    }

    void test_formatPreviewString()
    {
      QCOMPARE( QgsExpression::formatPreviewString( QVariant( "hello" ) ), QStringLiteral( "'hello'" ) );
      QCOMPARE( QgsExpression::formatPreviewString( QVariant( QVariantMap() ) ), QStringLiteral( "{}" ) );
      QCOMPARE( QgsExpression::formatPreviewString( QVariant( QDateTime( QDate( 2020, 3, 4 ), QTime( 12, 13, 14 ), Qt::UTC ) ) ), QStringLiteral( "<i>&lt;datetime: 2020-03-04 12:13:14 (UTC)&gt;</i>" ) );
      QCOMPARE( QgsExpression::formatPreviewString( QVariant( QDateTime( QDate( 2020, 3, 4 ), QTime( 12, 13, 14 ), Qt::OffsetFromUTC, 3600 ) ) ), QStringLiteral( "<i>&lt;datetime: 2020-03-04 12:13:14 (UTC+01:00)&gt;</i>" ) );

      QVariantMap map;
      map[QStringLiteral( "1" )] = "One";
      map[QStringLiteral( "2" )] = "Two";
      QCOMPARE( QgsExpression::formatPreviewString( QVariant( map ) ), QStringLiteral( "{ '1': 'One', '2': 'Two' }" ) );
      map[QStringLiteral( "3" )] = "A very long string that is going to be truncated";
      QCOMPARE( QgsExpression::formatPreviewString( QVariant( map ) ), QStringLiteral( "{ '1': 'One', '2': 'Two', '3': 'A very long string that is… }" ) );

      QVariantList list;
      list << 1 << 2 << 3;
      QCOMPARE( QgsExpression::formatPreviewString( QVariant( list ) ), QStringLiteral( "[ 1, 2, 3 ]" ) );

      QStringList stringList;
      stringList << QStringLiteral( "One" ) << QStringLiteral( "Two" ) << QStringLiteral( "A very long string that is going to be truncated" );
      QCOMPARE( QgsExpression::formatPreviewString( QVariant( stringList ) ),
                QStringLiteral( "[ 'One', 'Two', 'A very long string that is going to be tr… ]" ) );
    }

    void test_formatPreviewStringWithLocale()
    {
      const QVariant t_int( 12345 );
      QVariant t_uint( QVariant::UInt );
      t_uint = 12345;
      QVariant t_long( QVariant::LongLong );
      t_long = 12345;
      QVariant t_ulong( QVariant::ULongLong );
      t_ulong = 12345;
      const QVariant t_float( 12345.001F );
      const QVariant t_double( 12345.001 );

      QLocale::setDefault( QLocale::English );

      QCOMPARE( QgsExpression::formatPreviewString( t_int ), QStringLiteral( "12,345" ) );
      QCOMPARE( QgsExpression::formatPreviewString( t_uint ), QStringLiteral( "12,345" ) );
      QCOMPARE( QgsExpression::formatPreviewString( t_long ), QStringLiteral( "12,345" ) );
      QCOMPARE( QgsExpression::formatPreviewString( t_ulong ), QStringLiteral( "12,345" ) );
      QCOMPARE( QgsExpression::formatPreviewString( t_float ), QStringLiteral( "12,345.0009765625" ) );
      QCOMPARE( QgsExpression::formatPreviewString( t_double ), QStringLiteral( "12,345.001" ) );

      QLocale::setDefault( QLocale::Italian );

      QCOMPARE( QgsExpression::formatPreviewString( t_int ), QStringLiteral( "12.345" ) );
      QCOMPARE( QgsExpression::formatPreviewString( t_uint ), QStringLiteral( "12.345" ) );
      QCOMPARE( QgsExpression::formatPreviewString( t_long ), QStringLiteral( "12.345" ) );
      QCOMPARE( QgsExpression::formatPreviewString( t_ulong ), QStringLiteral( "12.345" ) );
      QCOMPARE( QgsExpression::formatPreviewString( t_float ), QStringLiteral( "12.345,0009765625" ) );
      QCOMPARE( QgsExpression::formatPreviewString( t_double ), QStringLiteral( "12.345,001" ) );

      QLocale::setDefault( QLocale::English );

    }


    void test_nowStatic()
    {
      QgsExpression e( QStringLiteral( "now()" ) );
      QgsExpressionContext ctx;
      e.prepare( &ctx );
      QVariant v = e.evaluate();
      QTest::qSleep( 1000 );
      QVariant v2 = e.evaluate();

      QCOMPARE( v.toDateTime().toMSecsSinceEpoch(), v2.toDateTime().toMSecsSinceEpoch() );
    }

    void test_IndexOperator()
    {
      QgsExpressionContext context;
      QgsExpression e( QStringLiteral( "'['" ) );
      QVariant result = e.evaluate( &context );
      QCOMPARE( result.toString(), QStringLiteral( "[" ) );
      e = QgsExpression( QStringLiteral( "']'" ) );
      QCOMPARE( e.evaluate( &context ).toString(), QStringLiteral( "]" ) );
      e = QgsExpression( QStringLiteral( "'[3]'" ) );
      QCOMPARE( e.evaluate( &context ).toString(), QStringLiteral( "[3]" ) );
      e = QgsExpression( QStringLiteral( "'a[3]'" ) );
      QCOMPARE( e.evaluate( &context ).toString(), QStringLiteral( "a[3]" ) );
      e = QgsExpression( QStringLiteral( "try(\"a[3]\", '[a[3]]')" ) );
      QCOMPARE( e.evaluate( &context ).toString(), QStringLiteral( "[a[3]]" ) );
      e = QgsExpression( QStringLiteral( "(1+2)[0]" ) );
      QVERIFY( !e.evaluate( &context ).isValid() );
      QVERIFY( e.hasEvalError() );
      e = QgsExpression( QStringLiteral( "(1+2)['a']" ) );
      QVERIFY( !e.evaluate( &context ).isValid() );
      QVERIFY( e.hasEvalError() );
      // arrays
      e = QgsExpression( QStringLiteral( "array(1,2,3)[0]" ) );
      QCOMPARE( e.evaluate( &context ).toInt(), 1 );
      e = QgsExpression( QStringLiteral( "((array(1,2,3)))[0]" ) );
      QCOMPARE( e.evaluate( &context ).toInt(), 1 );
      e = QgsExpression( QStringLiteral( "array(1,2,3)[1]" ) );
      QCOMPARE( e.evaluate( &context ).toInt(), 2 );
      e = QgsExpression( QStringLiteral( "array(1,2,3)[2]" ) );
      QCOMPARE( e.evaluate( &context ).toInt(), 3 );
      e = QgsExpression( QStringLiteral( "array(1,2,3)[-1]" ) );
      QCOMPARE( e.evaluate( &context ).toInt(), 3 );
      e = QgsExpression( QStringLiteral( "array(1,2,3)[-2]" ) );
      QCOMPARE( e.evaluate( &context ).toInt(), 2 );
      e = QgsExpression( QStringLiteral( "array(1,2,3)[-3]" ) );
      QCOMPARE( e.evaluate( &context ).toInt(), 1 );
      e = QgsExpression( QStringLiteral( "array(1,2,3)[1+1]" ) );
      QCOMPARE( e.evaluate( &context ).toInt(), 3 );
      e = QgsExpression( QStringLiteral( "array(1,2,3)[(3-2)]" ) );
      QCOMPARE( e.evaluate( &context ).toInt(), 2 );
      e = QgsExpression( QStringLiteral( "array(1,2,3)[3]" ) );
      QVERIFY( !e.evaluate( &context ).isValid() );
      QVERIFY( !e.hasEvalError() ); // no eval error - we are tolerant to this
      e = QgsExpression( QStringLiteral( "array(1,2,3)[-4]" ) );
      QVERIFY( !e.evaluate( &context ).isValid() );
      QVERIFY( !e.hasEvalError() ); // no eval error - we are tolerant to this
      e = QgsExpression( QStringLiteral( "@null_variable[0]" ) );
      QVERIFY( !e.evaluate( &context ).isValid() );
      QVERIFY( !e.hasEvalError() ); // no eval error - we are tolerant to this

      // maps
      e = QgsExpression( QStringLiteral( "map('a',1,'b',2,'c',3)[0]" ) );
      QVERIFY( !e.evaluate( &context ).isValid() );
      QVERIFY( !e.hasEvalError() ); // no eval error - we are tolerant to this
      e = QgsExpression( QStringLiteral( "map('a',1,'b',2,'c',3)['d']" ) );
      QVERIFY( !e.evaluate( &context ).isValid() );
      QVERIFY( !e.hasEvalError() ); // no eval error - we are tolerant to this
      e = QgsExpression( QStringLiteral( "map('a',1,'b',2,'c',3)['a']" ) );
      QCOMPARE( e.evaluate( &context ).toInt(), 1 );
      e = QgsExpression( QStringLiteral( "map('a',1,'b',2,'c',3)['b']" ) );
      QCOMPARE( e.evaluate( &context ).toInt(), 2 );
      e = QgsExpression( QStringLiteral( "map('a',1,'b',2,'c',3)['c']" ) );
      QCOMPARE( e.evaluate( &context ).toInt(), 3 );
      e = QgsExpression( QStringLiteral( "map('a',1,'bbb',2,'c',3)['b'||'b'||'b']" ) );
      QCOMPARE( e.evaluate( &context ).toInt(), 2 );
      e = QgsExpression( QStringLiteral( "@null_variable['key']" ) );
      QVERIFY( !e.evaluate( &context ).isValid() );
      QVERIFY( !e.hasEvalError() ); // no eval error - we are tolerant to this
    }


    void testSqliteFetchAndIncrementWithTranscationMode()
    {
      QString testDataDir = QStringLiteral( TEST_DATA_DIR ) + '/';
      QTemporaryDir tempDir;
      QFile::copy( testDataDir + QStringLiteral( "kbs.qgs" ), tempDir.filePath( "kbs.qgs" ) );
      QFile::copy( testDataDir + QStringLiteral( "kbs.gpkg" ), tempDir.filePath( "kbs.gpkg" ) );

      QgsProject *project = QgsProject::instance();
      QVERIFY( project->read( tempDir.filePath( "kbs.qgs" ) ) );

      QgsVectorLayer *zustaendigkeitskataster = project->mapLayer<QgsVectorLayer *>( QStringLiteral( "zustaendigkeitkataster_2b5bb693_3151_4c82_967f_b49d4d348a17" ) );

      // There is a default expression setup, dear reader of this test
      QVERIFY( zustaendigkeitskataster->defaultValueDefinition( 0 ).expression().contains( "sqlite_fetch_and_increment" ) );

      zustaendigkeitskataster->startEditing();

      QgsExpressionContext context( QgsExpressionContextUtils::globalProjectLayerScopes( zustaendigkeitskataster ) );
      QgsFeature feature = QgsVectorLayerUtils::createFeature( zustaendigkeitskataster, QgsGeometry(), QgsAttributeMap(), &context );
      QCOMPARE( feature.attribute( "T_Id" ).toInt(), 0 );
      feature.setAttribute( "url_behoerde", "url_behoerde" );
      feature.setAttribute( "url_kataster", "url_kataster" );
      zustaendigkeitskataster->addFeature( feature );

      QgsFeature feature2 = QgsVectorLayerUtils::createFeature( zustaendigkeitskataster, QgsGeometry(), QgsAttributeMap(), &context );
      QCOMPARE( feature2.attribute( "T_Id" ).toInt(), 1 );
      feature2.setAttribute( "url_behoerde", "url_behoerde_x" );
      feature2.setAttribute( "url_kataster", "url_kataster_x" );
      zustaendigkeitskataster->addFeature( feature2 );

      zustaendigkeitskataster->commitChanges();
      QCOMPARE( zustaendigkeitskataster->dataProvider()->featureCount(), 2l );

      QCOMPARE( zustaendigkeitskataster->editBuffer(), nullptr );
      QCOMPARE( zustaendigkeitskataster->dataProvider()->transaction(), nullptr );

      zustaendigkeitskataster->startEditing();
      QgsExpressionContext context2( QgsExpressionContextUtils::globalProjectLayerScopes( zustaendigkeitskataster ) );
      QgsFeature feature3 = QgsVectorLayerUtils::createFeature( zustaendigkeitskataster, QgsGeometry(), QgsAttributeMap(), &context );
      QCOMPARE( feature3.attribute( "T_Id" ).toInt(), 2 );
      feature3.setAttribute( "url_behoerde", "url_behoerde" );
      feature3.setAttribute( "url_kataster", "url_kataster" );
      zustaendigkeitskataster->addFeature( feature3 );

      QgsFeature feature4 = QgsVectorLayerUtils::createFeature( zustaendigkeitskataster, QgsGeometry(), QgsAttributeMap(), &context );
      QCOMPARE( feature4.attribute( "T_Id" ).toInt(), 3 );
      feature4.setAttribute( "url_behoerde", "url_behoerde_x" );
      feature4.setAttribute( "url_kataster", "url_kataster_x" );
      zustaendigkeitskataster->addFeature( feature4 );

      zustaendigkeitskataster->commitChanges();

      QCOMPARE( zustaendigkeitskataster->dataProvider()->featureCount(), 4l );
    }

    void testReplaceExpressionText_data()
    {
      QTest::addColumn<QString>( "input" );
      QTest::addColumn<QString>( "expected" );
      QTest::newRow( "no exp" ) << "some text" << "some text";
      QTest::newRow( "simple exp" ) << "some text [% 1 + 2 %]" << "some text 3";
      QTest::newRow( "multiple exp" ) << "some [% 3+ 7 %] text [% 1 + 2 %]" << "some 10 text 3";
      QTest::newRow( "complex" ) << "some [%map('a', 1, 'b', 2)['a']%] text [%map('a', 1, 'b', 2)['b']%]" << "some 1 text 2";
      QTest::newRow( "complex2" ) << "some [% 'my text]' %] text" << "some my text] text";
      QTest::newRow( "newline 1" ) << "some \n [% 1 + 2 %] \n text" << "some \n 3 \n text";
      QTest::newRow( "newline 2" ) << "some [% \n 1 \n + \n 2 %] \n text" << "some 3 \n text";
    }

    void testReplaceExpressionText()
    {
      QFETCH( QString, input );
      QFETCH( QString, expected );

      QgsExpressionContext context;
      QCOMPARE( QgsExpression::replaceExpressionText( input, &context ), expected );
    }

    void testConcatNULLAttributeValue()
    {
      // Test that null integer values coming from provider are not transformed as 0
      // https://github.com/qgis/QGIS/issues/36112

      QgsFields fields;
      fields.append( QgsField( QStringLiteral( "foo" ), QVariant::Int ) );

      QgsFeature f;
      f.initAttributes( 1 );
      f.setAttribute( 0, QVariant( QVariant::Int ) );

      QgsExpressionContext context = QgsExpressionContextUtils::createFeatureBasedContext( f, fields );
      QgsExpression exp( QStringLiteral( "concat('test', foo)" ) );
      QVariant res = exp.evaluate( &context );
      QCOMPARE( res.type(), QVariant::String );
      QCOMPARE( res.toString(), QStringLiteral( "test" ) );

      f.setAttribute( 0, QVariant() );
      context = QgsExpressionContextUtils::createFeatureBasedContext( f, fields );
      res = exp.evaluate( &context );
      QCOMPARE( res.type(), QVariant::String );
      QCOMPARE( res.toString(), QStringLiteral( "test" ) );
    }

    void testIsFieldEqualityExpression_data()
    {
      QTest::addColumn<QString>( "input" );
      QTest::addColumn<bool>( "expected" );
      QTest::addColumn<QString>( "field" );
      QTest::addColumn<QVariant>( "value" );
      QTest::newRow( "empty" ) << "" << false << QString() << QVariant();
      QTest::newRow( "invalid" ) << "a=" << false << QString() << QVariant();
      QTest::newRow( "is string" ) << "field = 'value'" << true << "field" << QVariant( QStringLiteral( "value" ) );
      QTest::newRow( "is number" ) << "field = 5" << true << "field" << QVariant( 5 );
      QTest::newRow( "quoted field" ) << "\"my field\" = 5" << true << "my field" << QVariant( 5 );
      QTest::newRow( "not equal" ) << "field <> 5" << false << QString() << QVariant();
    }

    void testIsFieldEqualityExpression()
    {
      QFETCH( QString, input );
      QFETCH( bool, expected );
      QFETCH( QString, field );
      QFETCH( QVariant, value );

      QString resField;
      QVariant resValue;
      QCOMPARE( QgsExpression::isFieldEqualityExpression( input, resField, resValue ), expected );
      if ( expected )
      {
        QCOMPARE( resField, field );
        QCOMPARE( resValue, value );
      }
    }

    void testAttemptReduceToInClause_data()
    {
      QTest::addColumn<QStringList>( "input" );
      QTest::addColumn<bool>( "expected" );
      QTest::addColumn<QString>( "expression" );
      QTest::newRow( "OR conditions mixed IN" ) << ( QStringList() << QStringLiteral( "field = 'value' OR field IN( 'value2', 'value3' )" ) ) << true << "\"field\" IN ('value','value2','value3')";
      QTest::newRow( "OR conditions non literal" ) << ( QStringList() << QStringLiteral( "field = 'value' OR field = 'value2' OR field = var('qgis_version')" ) ) << false << QString();
      QTest::newRow( "OR conditions mixed IN reverse" ) << ( QStringList() << QStringLiteral( "field IN ('value','value2') OR field = 'value3'" ) ) << true << "\"field\" IN ('value','value2','value3')";
      QTest::newRow( "OR conditions mixed IN different fields" ) << ( QStringList() << QStringLiteral( "field2 IN ('value','value2') OR field = 'value3'" ) ) << false << QString();
      QTest::newRow( "OR conditions" ) << ( QStringList() << QStringLiteral( "field = 'value' OR field = 'value2'" ) ) << true << "\"field\" IN ('value','value2')";
      QTest::newRow( "OR conditions different fields" ) << ( QStringList() << QStringLiteral( "field = 'value' OR field2 = 'value2'" ) ) << false << QString();
      QTest::newRow( "OR conditions three" ) << ( QStringList() << QStringLiteral( "field = 'value' OR field = 'value2' OR field = 'value3'" ) ) << true << "\"field\" IN ('value','value2','value3')";
      QTest::newRow( "empty" ) << QStringList() << false << QString();
      QTest::newRow( "invalid" ) << ( QStringList() << QStringLiteral( "a=" ) ) << false << QString();
      QTest::newRow( "not equality" ) << ( QStringList() << QStringLiteral( "field <> 'value'" ) ) << false << "\"field\"";
      QTest::newRow( "one expression" ) << ( QStringList() << QStringLiteral( "field = 'value'" ) ) << true << "\"field\" IN ('value')";
      QTest::newRow( "one IN expression" ) << ( QStringList() << QStringLiteral( "field IN ('value', 'value2')" ) ) << true << "\"field\" IN ('value','value2')";
      QTest::newRow( "one NOT IN expression" ) << ( QStringList() << QStringLiteral( "field NOT IN ('value', 'value2')" ) ) << false << "\"field\" NOT IN ('value','value2')";
      QTest::newRow( "one IN expression non-literal" ) << ( QStringList() << QStringLiteral( "field IN ('value', 'value2', \"a field\")" ) ) << false << QString();
      QTest::newRow( "two expressions" ) << ( QStringList() << QStringLiteral( "field = 'value'" )  << QStringLiteral( "field = 'value2'" ) ) << true << "\"field\" IN ('value','value2')";
      QTest::newRow( "two expressions with IN" ) << ( QStringList() << QStringLiteral( "field = 'value'" )  << QStringLiteral( "field IN ('value2', 'value3')" ) ) << true << "\"field\" IN ('value','value2','value3')";
      QTest::newRow( "two expressions with a not IN" ) << ( QStringList() << QStringLiteral( "field = 'value'" )  << QStringLiteral( "field NOT IN ('value2', 'value3')" ) ) << false << QString();
      QTest::newRow( "two expressions with IN not literal" ) << ( QStringList() << QStringLiteral( "field = 'value'" )  << QStringLiteral( "field IN ('value2', 'value3', \"a field\")" ) ) << false << QString();
      QTest::newRow( "two expressions with IN different field" ) << ( QStringList() << QStringLiteral( "field = 'value'" )  << QStringLiteral( "field2 IN ('value2', 'value3')" ) ) << false << QString();
      QTest::newRow( "two expressions first not equality" ) << ( QStringList() << QStringLiteral( "field <>'value'" )  << QStringLiteral( "field == 'value2'" ) ) << false << "\"field\"";
      QTest::newRow( "two expressions second not equality" ) << ( QStringList() << QStringLiteral( "field = 'value'" )  << QStringLiteral( "field <> 'value2'" ) ) << false << "\"field\"";
      QTest::newRow( "three expressions" ) << ( QStringList() << QStringLiteral( "field = 'value'" )  << QStringLiteral( "field = 'value2'" ) << QStringLiteral( "field = 'value3'" ) ) << true << "\"field\" IN ('value','value2','value3')";
      QTest::newRow( "three expressions with IN" ) << ( QStringList() << QStringLiteral( "field IN ('v1', 'v2')" ) << QStringLiteral( "field = 'value'" )  << QStringLiteral( "field = 'value2'" ) << QStringLiteral( "field = 'value3'" ) ) << true << "\"field\" IN ('v1','v2','value','value2','value3')";
      QTest::newRow( "three expressions different fields" ) << ( QStringList() << QStringLiteral( "field = 'value'" )  << QStringLiteral( "field2 = 'value2'" ) << QStringLiteral( "\"field\" = 'value3'" ) ) << false << "field";
    }

    void testAttemptReduceToInClause()
    {
      QFETCH( QStringList, input );
      QFETCH( bool, expected );
      QFETCH( QString, expression );

      QString resExpression;
      QCOMPARE( QgsExpression::attemptReduceToInClause( input, resExpression ), expected );
      if ( expected )
      {
        QCOMPARE( resExpression, expression );
      }
    }

    void testPrecomputedNodesWithIntrospectionFunctions()
    {
      QgsFields fields;
      fields.append( QgsField( QStringLiteral( "first_field" ), QVariant::Int ) );
      fields.append( QgsField( QStringLiteral( "second_field" ), QVariant::Int ) );

      QgsExpression exp( QStringLiteral( "attribute(@static_feature, concat('second','_',@field_name_part_var)) + x(geometry( @static_feature ))" ) );
      // initially this expression requires all attributes -- we can't determine the referenced columns in advance
      QCOMPARE( exp.referencedColumns(), QSet<QString>() << QgsFeatureRequest::ALL_ATTRIBUTES );
      QCOMPARE( exp.referencedAttributeIndexes( fields ), QSet< int >() << 0 << 1 );
      QCOMPARE( exp.referencedFunctions(), QSet<QString>() << QStringLiteral( "attribute" ) << QStringLiteral( "concat" ) << QStringLiteral( "geometry" ) << QStringLiteral( "x" ) << QStringLiteral( "var" ) );
      QCOMPARE( exp.referencedVariables(), QSet<QString>() << QStringLiteral( "field_name_part_var" ) << QStringLiteral( "static_feature" ) );

      // prepare the expression using static variables
      QgsExpressionContext context;
      std::unique_ptr< QgsExpressionContextScope > scope = std::make_unique< QgsExpressionContextScope >();
      scope->setVariable( QStringLiteral( "field_name_part_var" ), QStringLiteral( "field" ), true );

      // this feature gets added as a static variable, to emulate eg the @atlas_feature variable
      QgsFeature feature( fields );
      feature.setAttributes( QgsAttributes() << 5 << 10 );
      feature.setGeometry( QgsGeometry::fromPointXY( QgsPointXY( 27, 42 ) ) );
      scope->setVariable( QStringLiteral( "static_feature" ), feature, true );

      context.appendScope( scope.release() );

      QVERIFY( exp.prepare( & context ) );
      // because all parts of the expression are static, the root node should have a cached static value!
      QVERIFY( exp.rootNode()->hasCachedStaticValue() );
      QCOMPARE( exp.rootNode()->cachedStaticValue().toInt(), 37 );

      // referenced columns should be empty -- we don't need ANY columns to evaluate this expression
      QVERIFY( exp.referencedColumns().empty() );
      QVERIFY( exp.referencedAttributeIndexes( fields ).empty() );
      // in contrast, referencedFunctions() and referencedVariables() should NOT be affected by pre-compiled nodes
      // as these methods are used for introspection purposes only...
      QCOMPARE( exp.referencedFunctions(), QSet<QString>() << QStringLiteral( "attribute" ) << QStringLiteral( "concat" ) << QStringLiteral( "geometry" ) << QStringLiteral( "x" ) << QStringLiteral( "var" ) );
      QCOMPARE( exp.referencedVariables(), QSet<QString>() << QStringLiteral( "field_name_part_var" ) << QStringLiteral( "static_feature" ) );

      // secondary test - this one uses a mix of pre-computable nodes and non-pre-computable nodes
      QgsExpression exp2( QStringLiteral( "(attribute(@static_feature, concat('second','_',@field_name_part_var)) + x(geometry( @static_feature ))) > \"another_field\"" ) );
      QCOMPARE( exp2.referencedColumns(), QSet<QString>() << QgsFeatureRequest::ALL_ATTRIBUTES << QStringLiteral( "another_field" ) );
      QCOMPARE( exp2.referencedFunctions(), QSet<QString>() << QStringLiteral( "attribute" ) << QStringLiteral( "concat" ) << QStringLiteral( "geometry" ) << QStringLiteral( "x" ) << QStringLiteral( "var" ) );
      QCOMPARE( exp2.referencedVariables(), QSet<QString>() << QStringLiteral( "field_name_part_var" ) << QStringLiteral( "static_feature" ) );

      QgsFields fields2;
      fields2.append( QgsField( QStringLiteral( "another_field" ), QVariant::Int ) );
      context.setFields( fields2 );

      QVERIFY( exp2.prepare( & context ) );
      // because NOT all parts of the expression are static, the root node should NOT have a cached static value!
      QVERIFY( !exp2.rootNode()->hasCachedStaticValue() );

      // but the only referenced column should be "another_field", because the first half of the expression with the "attribute" function is static and has been precomputed
      QCOMPARE( exp2.referencedColumns(), QSet<QString>() << QStringLiteral( "another_field" ) );
      QCOMPARE( exp2.referencedAttributeIndexes( fields2 ), QSet< int >() << 0 );
      QCOMPARE( exp2.referencedFunctions(), QSet<QString>() << QStringLiteral( "attribute" ) << QStringLiteral( "concat" ) << QStringLiteral( "geometry" ) << QStringLiteral( "x" ) << QStringLiteral( "var" ) );
      QCOMPARE( exp2.referencedVariables(), QSet<QString>() << QStringLiteral( "field_name_part_var" ) << QStringLiteral( "static_feature" ) );
    }

    void testPrecomputedNodesWithBinaryOperators()
    {
      QgsFields fields;
      fields.append( QgsField( QStringLiteral( "first_field" ), QVariant::Int ) );
      fields.append( QgsField( QStringLiteral( "second_field" ), QVariant::Int ) );

      // OR operations:

      // the result of this expression will always be true, regardless of the field value - so we can precompile it to a static node!
      QgsExpression exp( QStringLiteral( "\"first_field\" or (true or false)" ) );

      // prepare the expression using static variables
      QgsExpressionContext context;
      context.setFields( fields );
      QVERIFY( exp.prepare( &context ) );
      QVERIFY( exp.rootNode()->hasCachedStaticValue() );
      QCOMPARE( exp.rootNode()->cachedStaticValue().toBool(), true );

      // the result of this expression depends on the value of first_field, it can't be completely precompiled
      exp = QgsExpression( QStringLiteral( "\"first_field\" or (true and false)" ) );
      QVERIFY( exp.prepare( &context ) );
      QVERIFY( !exp.rootNode()->hasCachedStaticValue() );

      // the result of this expression will always be true, regardless of the field value
      exp = QgsExpression( QStringLiteral( "(true or false) or \"first_field\"" ) );
      QVERIFY( exp.prepare( &context ) );
      QVERIFY( exp.rootNode()->hasCachedStaticValue() );
      QCOMPARE( exp.rootNode()->cachedStaticValue().toBool(), true );

      // the result of this expression depends on the value of first_field, it can't be completely precompiled
      exp = QgsExpression( QStringLiteral( "(true and false) or \"first_field\"" ) );
      QVERIFY( exp.prepare( &context ) );
      QVERIFY( !exp.rootNode()->hasCachedStaticValue() );

      // AND operations:

      // the result of this expression will always be false, regardless of the field value - so we can precompile it to a static node!
      exp = QgsExpression( QStringLiteral( "\"first_field\" AND (true AND false)" ) );
      QVERIFY( exp.prepare( &context ) );
      QVERIFY( exp.rootNode()->hasCachedStaticValue() );
      QCOMPARE( exp.rootNode()->cachedStaticValue().toBool(), false );

      // the result of this expression depends on the value of first_field, it can't be completely precompiled
      exp = QgsExpression( QStringLiteral( "\"first_field\" AND (true or false)" ) );
      QVERIFY( exp.prepare( &context ) );
      QVERIFY( !exp.rootNode()->hasCachedStaticValue() );

      // the result of this expression will always be false, regardless of the field value
      exp = QgsExpression( QStringLiteral( "(true and false) AND \"first_field\"" ) );
      QVERIFY( exp.prepare( &context ) );
      QVERIFY( exp.rootNode()->hasCachedStaticValue() );
      QCOMPARE( exp.rootNode()->cachedStaticValue().toBool(), false );

      // the result of this expression depends on the value of first_field, it can't be completely precompiled
      exp = QgsExpression( QStringLiteral( "(true or false) AND \"first_field\"" ) );
      QVERIFY( exp.prepare( &context ) );
      QVERIFY( !exp.rootNode()->hasCachedStaticValue() );
    }

    void testPrecomputedNodesReplacedWithEffectiveNodes()
    {
      QgsFields fields;
      fields.append( QgsField( QStringLiteral( "first_field" ), QVariant::Int ) );
      fields.append( QgsField( QStringLiteral( "second_field" ), QVariant::Int ) );
      fields.append( QgsField( QStringLiteral( "third_field" ), QVariant::Int ) );

      QgsFeature f( fields );
      f.setAttributes( QgsAttributes() << 11 << 20 << 300 );

      QgsExpressionContext context;
      context.setFields( fields );
      context.setFeature( f );

      // nothing we can do to optimize this expression
      QgsExpression exp( QStringLiteral( "CASE WHEN \"first_field\" = 5 then \"second_field\" when \"first_field\" = 6 then \"second_field\" * 2 else \"second_field\" * 3 end" ) );
      QVERIFY( exp.prepare( &context ) );
      QVERIFY( !exp.rootNode()->hasCachedStaticValue() );
      QCOMPARE( exp.rootNode()->effectiveNode()->nodeType(), QgsExpressionNode::NodeType::ntCondition );
      QCOMPARE( exp.evaluate( &context ).toInt(), 60 );

      exp = QgsExpression( QStringLiteral( "CASE WHEN \"first_field\" = 5 then \"second_field\" when \"first_field\" = 11 then \"second_field\" * 2 else 77 end" ) );
      QVERIFY( exp.prepare( &context ) );
      QVERIFY( !exp.rootNode()->hasCachedStaticValue() );
      QCOMPARE( exp.rootNode()->effectiveNode()->nodeType(), QgsExpressionNode::NodeType::ntCondition );
      QCOMPARE( exp.evaluate( &context ).toInt(), 40 );

      // slightly more complex expression
      exp = QgsExpression( QStringLiteral( "CASE WHEN (upper(\"first_field\") = 'AA') then \"second_field\" when \"first_field\" = 11 then \"second_field\" * 2 else \"second_field\" * 3 end" ) );
      QVERIFY( exp.prepare( &context ) );
      QVERIFY( !exp.rootNode()->hasCachedStaticValue() );
      QCOMPARE( exp.rootNode()->effectiveNode()->nodeType(), QgsExpressionNode::NodeType::ntCondition );
      QCOMPARE( exp.evaluate( &context ).toInt(), 40 );

      // first condition is non-static, second is static... still nothing we can do to optimize this one
      exp = QgsExpression( QStringLiteral( "CASE WHEN (upper(\"first_field\") = 'AA') then \"second_field\" when 3 * 2 = 6 then \"second_field\" * 2 else \"second_field\" * 3 end" ) );
      QVERIFY( exp.prepare( &context ) );
      QVERIFY( !exp.rootNode()->hasCachedStaticValue() );
      QCOMPARE( exp.rootNode()->effectiveNode()->nodeType(), QgsExpressionNode::NodeType::ntCondition );
      QCOMPARE( exp.evaluate( &context ).toInt(), 40 );

      // first condition is static but false, second condition is non static ... can't optimize
      exp = QgsExpression( QStringLiteral( "CASE WHEN 3 * 2 = 7 then \"second_field\" when \"second_field\" = 'B' then \"second_field\" * 2 else \"second_field\" * 3 end" ) );
      QVERIFY( exp.prepare( &context ) );
      QVERIFY( !exp.rootNode()->hasCachedStaticValue() );
      QCOMPARE( exp.rootNode()->effectiveNode()->nodeType(), QgsExpressionNode::NodeType::ntCondition );
      QCOMPARE( exp.evaluate( &context ).toInt(), 60 );

      // first condition is static but NULL, second condition is non static ... can't optimize
      exp = QgsExpression( QStringLiteral( "CASE WHEN NULL then \"second_field\" when \"second_field\" = 'B' then \"second_field\" * 2 else \"second_field\" * 3 end" ) );
      QVERIFY( exp.prepare( &context ) );
      QVERIFY( !exp.rootNode()->hasCachedStaticValue() );
      QCOMPARE( exp.rootNode()->effectiveNode()->nodeType(), QgsExpressionNode::NodeType::ntCondition );
      QCOMPARE( exp.evaluate( &context ).toInt(), 60 );

      // first condition is static AND true, and THEN expression for this node is static -- yay, we CAN optimize this down to a static value for the whole node
      exp = QgsExpression( QStringLiteral( "CASE WHEN 3 * 2 = 6 then 7 + 4 when \"second_field\" = 'B' then \"second_field\" * 2 else \"second_field\" * 3 end" ) );
      QVERIFY( exp.prepare( &context ) );
      QVERIFY( exp.rootNode()->hasCachedStaticValue() );
      QCOMPARE( exp.rootNode()->cachedStaticValue().toInt(), 11 );
      QCOMPARE( exp.rootNode()->effectiveNode()->nodeType(), QgsExpressionNode::NodeType::ntCondition );
      QCOMPARE( exp.evaluate( &context ).toInt(), 11 );

      // first condition is static AND true, but THEN expression is non-static -- yay, we CAN still optimize this, because we will ALWAYS be returning the evaluated
      // value for the THEN clause of the first condition, so we can effectively replace the entire node with the THEN expression of the first condition
      exp = QgsExpression( QStringLiteral( "CASE WHEN 3 * 2 = 6 then \"first_field\" when \"second_field\" = 'B' then \"second_field\" * 2 else \"second_field\" * 3 end" ) );
      QVERIFY( exp.prepare( &context ) );
      QVERIFY( !exp.rootNode()->hasCachedStaticValue() );
      QCOMPARE( exp.rootNode()->effectiveNode()->nodeType(), QgsExpressionNode::NodeType::ntColumnRef );
      QCOMPARE( qgis::down_cast< const QgsExpressionNodeColumnRef * >( exp.rootNode()->effectiveNode() )->name(), QStringLiteral( "first_field" ) );
      QCOMPARE( exp.evaluate( &context ).toInt(), 11 );

      // first condition is static AND false, second is static AND true, so we can effectively replace the entire node with the THEN expression of the second condition
      exp = QgsExpression( QStringLiteral( "CASE WHEN 3 * 2 = 7 then \"first_field\" when 'B'='B' then \"second_field\" else \"third_field\" * 3 end" ) );
      QVERIFY( exp.prepare( &context ) );
      QVERIFY( !exp.rootNode()->hasCachedStaticValue() );
      QCOMPARE( exp.rootNode()->effectiveNode()->nodeType(), QgsExpressionNode::NodeType::ntColumnRef );
      QCOMPARE( qgis::down_cast< const QgsExpressionNodeColumnRef * >( exp.rootNode()->effectiveNode() )->name(), QStringLiteral( "second_field" ) );
      QCOMPARE( exp.evaluate( &context ).toInt(), 20 );

      // first two conditions are static AND false, so we can effectively replace the entire node with the ELSE expression
      exp = QgsExpression( QStringLiteral( "CASE WHEN 3 * 2 = 7 then \"first_field\" when 'B'='C' then \"second_field\" else \"third_field\" end" ) );
      QVERIFY( exp.prepare( &context ) );
      QVERIFY( !exp.rootNode()->hasCachedStaticValue() );
      QCOMPARE( exp.rootNode()->effectiveNode()->nodeType(), QgsExpressionNode::NodeType::ntColumnRef );
      QCOMPARE( qgis::down_cast< const QgsExpressionNodeColumnRef * >( exp.rootNode()->effectiveNode() )->name(), QStringLiteral( "third_field" ) );
      QCOMPARE( exp.evaluate( &context ).toInt(), 300 );

      // slightly more complex -- second condition is static and TRUE, but uses a more complicated THEN node
      exp = QgsExpression( QStringLiteral( "CASE WHEN 3 * 2 = 7 then \"first_field\" when 'B'='B' then upper(\"second_field\") || \"first_field\" else \"third_field\" * 3 end" ) );
      QVERIFY( exp.prepare( &context ) );
      QVERIFY( !exp.rootNode()->hasCachedStaticValue() );
      QCOMPARE( exp.rootNode()->effectiveNode()->nodeType(), QgsExpressionNode::NodeType::ntBinaryOperator );
      QCOMPARE( qgis::down_cast< const QgsExpressionNodeBinaryOperator * >( exp.rootNode()->effectiveNode() )->opLeft()->nodeType(), QgsExpressionNode::NodeType::ntFunction );
      QCOMPARE( qgis::down_cast< const QgsExpressionNodeBinaryOperator * >( exp.rootNode()->effectiveNode() )->opRight()->nodeType(), QgsExpressionNode::NodeType::ntColumnRef );
      QCOMPARE( exp.evaluate( &context ).toInt(), 2011 );

      // EVEN more complex -- second condition is static and TRUE, and uses a nested CASE as the THEN node
      // the whole root node can be replaced by a column ref to "second_field"
      exp = QgsExpression( QStringLiteral( "CASE WHEN 3 * 2 = 7 then \"first_field\" when 'B'='B' then ( CASE WHEN 3*3=11 then \"first_field\" ELSE \"second_field\" END) else \"third_field\" end" ) );
      QVERIFY( exp.prepare( &context ) );
      QVERIFY( !exp.rootNode()->hasCachedStaticValue() );
      QCOMPARE( exp.rootNode()->effectiveNode()->nodeType(), QgsExpressionNode::NodeType::ntColumnRef );
      QCOMPARE( qgis::down_cast< const QgsExpressionNodeColumnRef * >( exp.rootNode()->effectiveNode() )->name(), QStringLiteral( "second_field" ) );
      QCOMPARE( exp.evaluate( &context ).toInt(), 20 );
    }

    void testExpressionUtilsToLocalizedString()
    {
      const QVariant t_int( 12346 );
      QVariant t_uint( QVariant::UInt );
      t_uint = 12346;
      QVariant t_long( QVariant::LongLong );
      t_long = 12346;
      QVariant t_ulong( QVariant::ULongLong );
      t_ulong = 12346;
      const QVariant t_double( 123456.801 );

      QLocale::setDefault( QLocale::English );

      qDebug() << QVariant( 123456.801 ).toString();

      QCOMPARE( QgsExpressionUtils::toLocalizedString( t_int ), QStringLiteral( "12,346" ) );
      QCOMPARE( QgsExpressionUtils::toLocalizedString( t_uint ), QStringLiteral( "12,346" ) );
      QCOMPARE( QgsExpressionUtils::toLocalizedString( t_long ), QStringLiteral( "12,346" ) );
      QCOMPARE( QgsExpressionUtils::toLocalizedString( t_ulong ), QStringLiteral( "12,346" ) );
      QCOMPARE( QgsExpressionUtils::toLocalizedString( t_double ), QStringLiteral( "123,456.801" ) );

      QLocale::setDefault( QLocale::Italian );

      QCOMPARE( QgsExpressionUtils::toLocalizedString( t_int ), QStringLiteral( "12.346" ) );
      QCOMPARE( QgsExpressionUtils::toLocalizedString( t_uint ), QStringLiteral( "12.346" ) );
      QCOMPARE( QgsExpressionUtils::toLocalizedString( t_long ), QStringLiteral( "12.346" ) );
      QCOMPARE( QgsExpressionUtils::toLocalizedString( t_ulong ), QStringLiteral( "12.346" ) );
      QCOMPARE( QgsExpressionUtils::toLocalizedString( t_double ), QStringLiteral( "123.456,801" ) );

      QLocale::setDefault( QLocale::English );

      QCOMPARE( QgsExpressionUtils::toLocalizedString( QString( "hello world" ) ), QStringLiteral( "hello world" ) );
    }
};

QGSTEST_MAIN( TestQgsExpression )

#include "testqgsexpression.moc"<|MERGE_RESOLUTION|>--- conflicted
+++ resolved
@@ -1551,15 +1551,12 @@
       QTest::newRow( "roundness multi polygon" ) << "round(roundness(geom_from_wkt('MULTIPOLYGON( ((0 0, 0 1, 1 1, 1 0, 0 0)), ((5 2, 4 9, 5 9, 6 5, 5 2)) )')))" << true << QVariant();
       QTest::newRow( "roundness thin polygon" ) << "roundness(geom_from_wkt('POLYGON(( 0 0, 0.5 0, 1 0, 0.6 0, 0 0))'))" << false << QVariant( 0.0 );
       QTest::newRow( "roundness circle polygon" ) << "roundness(geom_from_wkt('CurvePolygon (CompoundCurve (CircularString (0 0, 0 1, 1 1, 1 0, 0 0)))'))" << false << QVariant( 1.0 );
-<<<<<<< HEAD
       QTest::newRow( "geometries_to_array_collection0" ) << "geom_to_wkt(array_get(geometries_to_array(geom_from_wkt('GeometryCollection (Polygon ((5 8, 4 1, 3 2, 5 8)),LineString (3 2, 4 2))')),0))" << false << QVariant( "Polygon ((5 8, 4 1, 3 2, 5 8))" );
       QTest::newRow( "geometries_to_array_collection1" ) << "geom_to_wkt(array_get(geometries_to_array(geom_from_wkt('GeometryCollection (Polygon ((5 8, 4 1, 3 2, 5 8)),LineString (3 2, 4 2))')),1))" << false << QVariant( "LineString (3 2, 4 2)" );
       QTest::newRow( "geometries_to_array_singlePoly" ) << "geom_to_wkt(array_first(geometries_to_array(geom_from_wkt('Polygon ((5 8, 4 1, 3 2, 5 8))'))))" << false << QVariant( "Polygon ((5 8, 4 1, 3 2, 5 8))" );
       QTest::newRow( "geometries_to_array_multipoly" ) << "geom_to_wkt(array_get(geometries_to_array(geom_from_wkt('MULTIPOLYGON(((5 5,0 0,0 10,5 5)),((5 5,10 10,10 0,5 5)))')),1))" << false << QVariant( "Polygon ((5 5, 10 10, 10 0, 5 5))" );
       QTest::newRow( "geometries_to_array_emptygeom" ) << "array_length(geometries_to_array(geom_from_wkt('LINESTRING EMPTY')))" << false << QVariant( 1 );
       QTest::newRow( "geometries_to_array_nongeom" ) << "geometries_to_array('just a string')" << true << QVariant();
-
-=======
 #if GEOS_VERSION_MAJOR>3 || ( GEOS_VERSION_MAJOR == 3 && GEOS_VERSION_MINOR>=11 )
       QTest::newRow( "concavehull not geom" ) << "concavehull('r', 1)" << true << QVariant();
       QTest::newRow( "concavehull null" ) << "concavehull(NULL, 1)" << false << QVariant();
@@ -1571,7 +1568,6 @@
       QTest::newRow( "concavehull multipoint allow holes" ) << "geom_to_wkt(concavehull(geom_from_wkt('MultiPoint ((6.3 8.4),(7.6 8.8),(6.8 7.3),(5.3 1.8),(9.1 5),(8.1 7),(8.8 2.9),(2.4 8.2),(3.2 5.1),(3.7 2.3),(2.7 5.4),(8.4 1.9),(7.5 8.7),(4.4 4.2),(7.7 6.7),(9 3),(3.6 6.1),(3.2 6.5),(8.1 4.7),(8.8 5.8),(6.8 7.3),(4.9 9.5),(8.1 6),(8.7 5),(7.8 1.6),(7.9 2.1),(3 2.2),(7.8 4.3),(2.6 8.5),(4.8 3.4),(3.5 3.5),(3.6 4),(3.1 7.9),(8.3 2.9),(2.7 8.4),(5.2 9.8),(7.2 9.5),(8.5 7.1),(7.5 8.4),(7.5 7.7),(8.1 2.9),(7.7 7.3),(4.1 4.2),(8.3 7.2),(2.3 3.6),(8.9 5.3),(2.7 5.7),(5.7 9.7),(2.7 7.7),(3.9 8.8),(6 8.1),(8 7.2),(5.4 3.2),(5.5 2.6),(6.2 2.2),(7 2),(7.6 2.7),(8.4 3.5),(8.7 4.2),(8.2 5.4),(8.3 6.4),(6.9 8.6),(6 9),(5 8.6),(4.3 8),(3.6 7.3),(3.6 6.8),(4 7.5),(2.4 6.7),(2.3 6),(2.6 4.4),(2.8 3.3),(4 3.2),(4.3 1.9),(6.5 1.6),(7.3 1.6),(3.8 4.6),(3.1 5.9),(3.4 8.6),(4.5 9),(6.4 9.7))'), 0.99, true),2)" << false
           << QVariant( "Polygon ((2.4 8.2, 2.6 8.5, 5.2 9.8, 6.4 9.7, 7.2 9.5, 7.6 8.8, 8.5 7.1, 9.1 5, 9 3, 8.4 1.9, 7.8 1.6, 7.3 1.6, 6.5 1.6, 4.3 1.9, 3 2.2, 2.3 3.6, 2.3 6, 2.4 8.2),(3.6 6.1, 4.4 4.2, 7.8 4.3, 6.8 7.3, 3.6 6.1))" );
 #endif
->>>>>>> c7f7a9fb
       // string functions
       QTest::newRow( "format_number" ) << "format_number(1999.567,2)" << false << QVariant( "1,999.57" );
       QTest::newRow( "format_number large" ) << "format_number(9000000.0,0)" << false << QVariant( "9,000,000" );
