/***************************************************************************
                         testqgsmeshlayer.cpp
                         --------------------
    begin                : April 2018
    copyright            : (C) 2018 by Peter Petrik
    email                : zilolv at gmail dot com
 ***************************************************************************/

/***************************************************************************
 *                                                                         *
 *   This program is free software; you can redistribute it and/or modify  *
 *   it under the terms of the GNU General Public License as published by  *
 *   the Free Software Foundation; either version 2 of the License, or     *
 *   (at your option) any later version.                                   *
 *                                                                         *
 ***************************************************************************/

#include "qgstest.h"
#include <QObject>
#include <QString>

//qgis includes...
#include "qgsmaplayer.h"
#include "qgsmeshlayer.h"
#include "qgsapplication.h"
#include "qgsproviderregistry.h"
#include "qgsproject.h"
#include "qgstriangularmesh.h"
#include "qgsexpression.h"
#include "qgsmeshlayertemporalproperties.h"
#include "qgsmeshlayerutils.h"

#include "qgsmeshdataprovidertemporalcapabilities.h"
#include "qgsprovidermetadata.h"
#include "qgsprovidersublayerdetails.h"

/**
 * \ingroup UnitTests
 * This is a unit test for a mesh layer
 */
class TestQgsMeshLayer : public QgsTest
{
    Q_OBJECT

  public:
    TestQgsMeshLayer()
      : QgsTest( QStringLiteral( "Mesh layer tests" ) )
    {}

  private:
    QString mDataDir;
    QgsMeshLayer *mMemoryLayer = nullptr;
    QgsMeshLayer *mMdalLayer = nullptr;
    QgsMeshLayer *mMemory1DLayer = nullptr;
    QgsMeshLayer *mMdal1DLayer = nullptr;
    QgsMeshLayer *mMdal3DLayer = nullptr;
    QString readFile( const QString &fname ) const;

  private slots:
    void initTestCase();    // will be called before the first testfunction is executed.
    void cleanupTestCase(); // will be called after the last testfunction was executed.
    void init() {}          // will be called before each testfunction is executed.
    void cleanup() {}       // will be called after every testfunction.

    void test_write_read_project();
    void test_path();

    void test_read_1d_edge_vector_dataset();
    void test_read_1d_edge_scalar_dataset();
    void test_read_1d_vertex_vector_dataset();
    void test_read_1d_vertex_scalar_dataset();
    void test_read_1d_bed_elevation_dataset();
    void test_read_1d_mesh();

    void test_read_mesh();
    void test_read_flower_mesh();
    void test_read_bed_elevation_dataset();
    void test_read_vertex_scalar_dataset();
    void test_read_vertex_vector_dataset();
    void test_read_face_scalar_dataset();
    void test_read_face_vector_dataset();
    void test_read_vertex_scalar_dataset_with_inactive_face();
    void test_extent();

    void test_temporal();

    void test_reload();
    void test_reload_extra_dataset();

    void test_mesh_simplification();

    void test_snap_on_mesh();
    void test_dataset_value_from_layer();

    void test_dataset_group_item_tree_item();

    void test_memory_dataset_group();
    void test_memory_dataset_group_1d();

    void test_memoryproviderdataset_invalid_values();

    void test_setDataSource();

    void testMdalProviderQuerySublayers();
    void testMdalProviderQuerySublayersFastScan();

    void testSelectByExpression();

    void testSetDataSourceRetainStyle();
    void testRemoveDatasets();
    void testDatasetsUniquePath();

    void keepDatasetIndexConsistency();
    void symbologyConsistencyWithName();
    void updateTimePropertiesWhenReloading();

    void testHaveSameParentQuantity();
};

QString TestQgsMeshLayer::readFile( const QString &fname ) const
{
  QString uri;
  QFile f( mDataDir + fname );
  if ( f.open( QIODevice::ReadOnly | QIODevice::Text ) )
    uri = f.readAll();
  return uri;
}


void TestQgsMeshLayer::initTestCase()
{
  // init QGIS's paths - true means that all path will be inited from prefix
  QgsApplication::init();
  QgsApplication::initQgis();
  QgsApplication::showSettings();
  mDataDir = QString( TEST_DATA_DIR ); //defined in CmakeLists.txt
  mDataDir += "/mesh";

  // Memory layer
  mMemoryLayer = new QgsMeshLayer( readFile( "/quad_and_triangle.txt" ), "Triangle and Quad Memory", "mesh_memory" );
  QVERIFY( mMemoryLayer->isValid() );
  QCOMPARE( mMemoryLayer->dataProvider()->extraDatasets().count(), 0 );
  QVERIFY( !mMemoryLayer->dataProvider()->temporalCapabilities()->hasTemporalCapabilities() );
  QVERIFY( !mMemoryLayer->temporalProperties()->isActive() );
  QCOMPARE( mMemoryLayer->datasetGroupTreeRootItem()->childCount(), 0 );
  mMemoryLayer->addDatasets( readFile( "/quad_and_triangle_bed_elevation.txt" ) );
  mMemoryLayer->addDatasets( readFile( "/quad_and_triangle_vertex_scalar.txt" ) );
  mMemoryLayer->addDatasets( readFile( "/quad_and_triangle_vertex_vector.txt" ) );
  mMemoryLayer->addDatasets( readFile( "/quad_and_triangle_face_scalar.txt" ) );
  mMemoryLayer->addDatasets( readFile( "/quad_and_triangle_face_vector.txt" ) );
  QCOMPARE( mMemoryLayer->dataProvider()->extraDatasets().count(), 5 );
  QCOMPARE( mMemoryLayer->datasetGroupTreeRootItem()->childCount(), 5 );
  QVERIFY( mMemoryLayer->dataProvider()->temporalCapabilities()->hasTemporalCapabilities() );
  QVERIFY( mMemoryLayer->temporalProperties()->isActive() );
  QDateTime referenceTime = mMemoryLayer->dataProvider()->temporalCapabilities()->referenceTime();
  QCOMPARE( referenceTime, QDateTime( QDate( 2017, 2, 27 ), QTime( 1, 2, 3 ), Qt::UTC ) );
  QVERIFY( !mMemoryLayer->supportsEditing() );
  QgsProject::instance()->addMapLayers(
    QList<QgsMapLayer *>() << mMemoryLayer
  );

  // MDAL Layer
  QString uri( mDataDir + "/quad_and_triangle.2dm" );
  mMdalLayer = new QgsMeshLayer( uri, "Triangle and Quad MDAL", "mdal" );
  QCOMPARE( mMdalLayer->dataProvider()->datasetGroupCount(), 1 ); //bed elevation is already in the 2dm
  QCOMPARE( mMdalLayer->datasetGroupTreeRootItem()->childCount(), 1 );
  QVERIFY( !mMdalLayer->dataProvider()->temporalCapabilities()->hasTemporalCapabilities() );
  mMdalLayer->dataProvider()->addDataset( mDataDir + "/quad_and_triangle_vertex_scalar.dat" );
  mMdalLayer->dataProvider()->addDataset( mDataDir + "/quad_and_triangle_vertex_vector.dat" );
  QCOMPARE( mMdalLayer->dataProvider()->extraDatasets().count(), 2 );
  QCOMPARE( mMdalLayer->datasetGroupTreeRootItem()->childCount(), 3 );
  QVERIFY( mMdalLayer->dataProvider()->temporalCapabilities()->hasTemporalCapabilities() );

  //The face dataset is recognized by "_els_" in the filename for this format
  mMdalLayer->dataProvider()->addDataset( mDataDir + "/quad_and_triangle_els_face_scalar.dat" );
  mMdalLayer->dataProvider()->addDataset( mDataDir + "/quad_and_triangle_els_face_vector.dat" );
  QCOMPARE( mMdalLayer->datasetGroupTreeRootItem()->childCount(), 5 );
  QVERIFY( mMdalLayer->supportsEditing() );

  QVERIFY( mMdalLayer->isValid() );
  QVERIFY( mMemoryLayer->temporalProperties()->isActive() );

  QgsProject::instance()->addMapLayers(
    QList<QgsMapLayer *>() << mMdalLayer
  );

  // Memory 1D layer
  mMemory1DLayer = new QgsMeshLayer( readFile( "/lines.txt" ), "Lines Memory", "mesh_memory" );
  QVERIFY( mMemory1DLayer->isValid() );
  QCOMPARE( mMemory1DLayer->dataProvider()->extraDatasets().count(), 0 );
  QVERIFY( !mMemory1DLayer->dataProvider()->temporalCapabilities()->hasTemporalCapabilities() );
  QVERIFY( !mMemory1DLayer->temporalProperties()->isActive() );
  QCOMPARE( mMemory1DLayer->datasetGroupTreeRootItem()->childCount(), 0 );
  mMemory1DLayer->dataProvider()->addDataset( readFile( "/lines_bed_elevation.txt" ) );
  mMemory1DLayer->dataProvider()->addDataset( readFile( "/lines_vertex_scalar.txt" ) );
  mMemory1DLayer->dataProvider()->addDataset( readFile( "/lines_vertex_vector.txt" ) );
  mMemory1DLayer->dataProvider()->addDataset( readFile( "/lines_els_scalar.txt" ) );
  mMemory1DLayer->dataProvider()->addDataset( readFile( "/lines_els_vector.txt" ) );
  QCOMPARE( mMemory1DLayer->dataProvider()->extraDatasets().count(), 5 );
  QCOMPARE( mMemory1DLayer->datasetGroupTreeRootItem()->childCount(), 5 );
  QVERIFY( mMemory1DLayer->dataProvider()->temporalCapabilities()->hasTemporalCapabilities() );
  QVERIFY( mMemory1DLayer->temporalProperties()->isActive() );

  QgsProject::instance()->addMapLayers(
    QList<QgsMapLayer *>() << mMemory1DLayer
  );

  // MDAL 1D Layer
  uri = QString( mDataDir + "/lines.2dm" );
  mMdal1DLayer = new QgsMeshLayer( uri, "Lines MDAL", "mdal" );
  QCOMPARE( mMdal1DLayer->dataProvider()->datasetGroupCount(), 1 ); //bed elevation is already in the 2dm
  QCOMPARE( mMdal1DLayer->datasetGroupTreeRootItem()->childCount(), 1 );
  QVERIFY( !mMdal1DLayer->dataProvider()->temporalCapabilities()->hasTemporalCapabilities() );
  QVERIFY( !mMdal1DLayer->temporalProperties()->isActive() );
  mMdal1DLayer->dataProvider()->addDataset( mDataDir + "/lines_vertex_scalar.dat" );
  mMdal1DLayer->dataProvider()->addDataset( mDataDir + "/lines_vertex_vector.dat" );
  QCOMPARE( mMdal1DLayer->dataProvider()->extraDatasets().count(), 2 );
  QCOMPARE( mMdal1DLayer->datasetGroupTreeRootItem()->childCount(), 3 );
  QVERIFY( mMdal1DLayer->dataProvider()->temporalCapabilities()->hasTemporalCapabilities() );
  QVERIFY( mMdal1DLayer->temporalProperties()->isActive() );


  //The face dataset is recognized by "_els_" in the filename for this format
  mMdal1DLayer->dataProvider()->addDataset( mDataDir + "/lines_els_scalar.dat" );
  mMdal1DLayer->dataProvider()->addDataset( mDataDir + "/lines_els_vector.dat" );
  QCOMPARE( mMdal1DLayer->datasetGroupTreeRootItem()->childCount(), 5 );

  QVERIFY( mMdal1DLayer->isValid() );
  QgsProject::instance()->addMapLayers(
    QList<QgsMapLayer *>() << mMdal1DLayer
  );


  // MDAL 3D Layer
  uri = QString( mDataDir + "/trap_steady_05_3D.nc" );
  mMdal3DLayer = new QgsMeshLayer( uri, "Lines MDAL", "mdal" );

  QVERIFY( mMdal3DLayer->isValid() );
  QgsProject::instance()->addMapLayers(
    QList<QgsMapLayer *>() << mMdal3DLayer
  );
}

void TestQgsMeshLayer::cleanupTestCase()
{
  QgsApplication::exitQgis();
}

void TestQgsMeshLayer::test_read_flower_mesh()
{
  const QString uri( mDataDir + "/quad_flower.2dm" );
  QgsMeshLayer layer( uri, "Quad Flower MDAL", "mdal" );
  QCOMPARE( layer.dataProvider()->datasetGroupCount(), 1 ); //bed elevation is already in the 2dm
  QVERIFY( layer.dataProvider() != nullptr );
  QVERIFY( layer.dataProvider()->isValid() );
  QCOMPARE( 8, layer.dataProvider()->vertexCount() );
  QCOMPARE( 5, layer.dataProvider()->faceCount() );
  QVERIFY( layer.supportsEditing() );
}

void TestQgsMeshLayer::test_read_1d_mesh()
{
  QList<const QgsMeshDataProvider *> dataProviders;
  dataProviders.append( mMemory1DLayer->dataProvider() );
  dataProviders.append( mMdal1DLayer->dataProvider() );

  foreach ( auto dp, dataProviders )
  {
    QVERIFY( dp != nullptr );
    QVERIFY( dp->isValid() );

    QgsMesh mesh;
    dp->populateMesh( &mesh );

    QCOMPARE( 4, dp->vertexCount() );
    const QVector<QgsMeshVertex> vertices = mesh.vertices;
    QCOMPARE( 1000.0, vertices.at( 0 ).x() );
    QCOMPARE( 2000.0, vertices.at( 1 ).x() );
    QCOMPARE( 3000.0, vertices.at( 2 ).x() );
    QCOMPARE( 2000.0, vertices.at( 3 ).x() );
    QCOMPARE( 2000.0, vertices.at( 0 ).y() );
    QCOMPARE( 2000.0, vertices.at( 1 ).y() );
    QCOMPARE( 2000.0, vertices.at( 2 ).y() );
    QCOMPARE( 3000.0, vertices.at( 3 ).y() );

    QCOMPARE( 3, dp->edgeCount() );
    const QVector<QgsMeshEdge> edges = mesh.edges;
    const QgsMeshEdge f1( 0, 1 );
    QCOMPARE( f1, edges.at( 0 ) );

    const QgsMeshEdge f2( 1, 2 );
    QCOMPARE( f2, edges.at( 1 ) );
  }
}

void TestQgsMeshLayer::test_read_1d_bed_elevation_dataset()
{
  QList<const QgsMeshLayer *> layers;
  layers.append( mMemory1DLayer );
  layers.append( mMdal1DLayer );

  foreach ( auto ly, layers )
  {
    const QgsMeshDataProvider *dp = ly->dataProvider();
    QVERIFY( dp != nullptr );
    QVERIFY( dp->isValid() );

    QCOMPARE( 5, dp->datasetGroupCount() );
    QCOMPARE( 5, ly->datasetGroupCount() );


    const QgsMeshDatasetIndex ds( 0, 0 );

    QgsMeshDatasetGroupMetadata meta = dp->datasetGroupMetadata( ds );
    QVERIFY( meta.name().contains( "Elevation" ) );
    QVERIFY( meta.isScalar() );
    QVERIFY( meta.dataType() == QgsMeshDatasetGroupMetadata::DataOnVertices );

    meta = ly->datasetGroupMetadata( ds );
    QVERIFY( meta.name().contains( "Elevation" ) );
    QVERIFY( meta.isScalar() );
    QVERIFY( meta.dataType() == QgsMeshDatasetGroupMetadata::DataOnVertices );


    QgsMeshDatasetMetadata dmeta = dp->datasetMetadata( ds );
    QVERIFY( qgsDoubleNear( dmeta.time(), 0 ) );
    QVERIFY( dmeta.isValid() );

    dmeta = ly->datasetMetadata( ds );
    QVERIFY( qgsDoubleNear( dmeta.time(), 0 ) );
    QVERIFY( dmeta.isValid() );

    // We have 4 values, since dp->vertexCount() = 4
    QCOMPARE( QgsMeshDatasetValue( 20 ), dp->datasetValue( ds, 0 ) );
    QCOMPARE( QgsMeshDatasetValue( 30 ), dp->datasetValue( ds, 1 ) );
    QCOMPARE( QgsMeshDatasetValue( 40 ), dp->datasetValue( ds, 2 ) );
    QCOMPARE( QgsMeshDatasetValue( 50 ), dp->datasetValue( ds, 3 ) );

    QCOMPARE( QgsMeshDatasetValue( 20 ), ly->datasetValue( ds, 0 ) );
    QCOMPARE( QgsMeshDatasetValue( 30 ), ly->datasetValue( ds, 1 ) );
    QCOMPARE( QgsMeshDatasetValue( 40 ), ly->datasetValue( ds, 2 ) );
    QCOMPARE( QgsMeshDatasetValue( 50 ), ly->datasetValue( ds, 3 ) );
  }
}

void TestQgsMeshLayer::test_read_1d_vertex_scalar_dataset()
{
  QList<const QgsMeshLayer *> layers;
  layers.append( mMemory1DLayer );
  layers.append( mMdal1DLayer );

  foreach ( auto ly, layers )
  {
    const QgsMeshDataProvider *dp = ly->dataProvider();
    QVERIFY( dp != nullptr );
    QVERIFY( dp->isValid() );

    QCOMPARE( 5, dp->datasetGroupCount() );
    QCOMPARE( 5, ly->datasetGroupCount() );

    for ( int i = 0; i < 2; ++i )
    {
      const QgsMeshDatasetIndex ds( 1, i );

      QgsMeshDatasetGroupMetadata meta = dp->datasetGroupMetadata( ds );
      QCOMPARE( meta.name(), QString( "VertexScalarDataset" ) );
      QVERIFY( meta.isScalar() );
      QVERIFY( meta.dataType() == QgsMeshDatasetGroupMetadata::DataOnVertices );

      QgsMeshDatasetMetadata dmeta = dp->datasetMetadata( ds );
      QVERIFY( qgsDoubleNear( dmeta.time(), i ) );
      QVERIFY( dmeta.isValid() );

      meta = ly->datasetGroupMetadata( ds );
      QCOMPARE( meta.name(), QString( "VertexScalarDataset" ) );
      QVERIFY( meta.isScalar() );
      QVERIFY( meta.dataType() == QgsMeshDatasetGroupMetadata::DataOnVertices );

      dmeta = ly->datasetMetadata( ds );
      QVERIFY( qgsDoubleNear( dmeta.time(), i ) );
      QVERIFY( dmeta.isValid() );

      // We have 4 values, since dp->vertexCount() = 4
      QCOMPARE( QgsMeshDatasetValue( 1.0 + i ), dp->datasetValue( ds, 0 ) );
      QCOMPARE( QgsMeshDatasetValue( 2.0 + i ), dp->datasetValue( ds, 1 ) );
      QCOMPARE( QgsMeshDatasetValue( 3.0 + i ), dp->datasetValue( ds, 2 ) );
      QCOMPARE( QgsMeshDatasetValue( 4.0 + i ), dp->datasetValue( ds, 3 ) );

      QCOMPARE( QgsMeshDatasetValue( 1.0 + i ), ly->datasetValue( ds, 0 ) );
      QCOMPARE( QgsMeshDatasetValue( 2.0 + i ), ly->datasetValue( ds, 1 ) );
      QCOMPARE( QgsMeshDatasetValue( 3.0 + i ), ly->datasetValue( ds, 2 ) );
      QCOMPARE( QgsMeshDatasetValue( 4.0 + i ), ly->datasetValue( ds, 3 ) );
    }
  }
}

void TestQgsMeshLayer::test_read_1d_vertex_vector_dataset()
{
  QList<const QgsMeshLayer *> layers;
  layers.append( mMemory1DLayer );
  layers.append( mMdal1DLayer );

  foreach ( auto ly, layers )
  {
    const QgsMeshDataProvider *dp = ly->dataProvider();
    QVERIFY( dp != nullptr );
    QVERIFY( dp->isValid() );

    QCOMPARE( 5, dp->datasetGroupCount() );
    QCOMPARE( 5, ly->datasetGroupCount() );

    for ( int i = 0; i < 2; ++i )
    {
      const QgsMeshDatasetIndex ds( 2, i );

      QgsMeshDatasetGroupMetadata meta = dp->datasetGroupMetadata( ds );
      QCOMPARE( meta.name(), QString( "VertexVectorDataset" ) );
      QVERIFY( !meta.isScalar() );
      QVERIFY( meta.dataType() == QgsMeshDatasetGroupMetadata::DataOnVertices );

      QgsMeshDatasetMetadata dmeta = dp->datasetMetadata( ds );
      QVERIFY( qgsDoubleNear( dmeta.time(), i ) );
      QVERIFY( dmeta.isValid() );

      meta = ly->datasetGroupMetadata( ds );
      QCOMPARE( meta.name(), QString( "VertexVectorDataset" ) );
      QVERIFY( !meta.isScalar() );
      QVERIFY( meta.dataType() == QgsMeshDatasetGroupMetadata::DataOnVertices );

      dmeta = ly->datasetMetadata( ds );
      QVERIFY( qgsDoubleNear( dmeta.time(), i ) );
      QVERIFY( dmeta.isValid() );

      // We have 4 values, since dp->vertexCount() = 4
      QCOMPARE( QgsMeshDatasetValue( 1 + i, 1 + i ), dp->datasetValue( ds, 0 ) );
      QCOMPARE( QgsMeshDatasetValue( 2 + i, 1 + i ), dp->datasetValue( ds, 1 ) );
      QCOMPARE( QgsMeshDatasetValue( 3 + i, 2 + i ), dp->datasetValue( ds, 2 ) );
      QCOMPARE( QgsMeshDatasetValue( 2 + i, 2 + i ), dp->datasetValue( ds, 3 ) );

      QCOMPARE( QgsMeshDatasetValue( 1 + i, 1 + i ), ly->datasetValue( ds, 0 ) );
      QCOMPARE( QgsMeshDatasetValue( 2 + i, 1 + i ), ly->datasetValue( ds, 1 ) );
      QCOMPARE( QgsMeshDatasetValue( 3 + i, 2 + i ), ly->datasetValue( ds, 2 ) );
      QCOMPARE( QgsMeshDatasetValue( 2 + i, 2 + i ), ly->datasetValue( ds, 3 ) );
    }
  }
}

void TestQgsMeshLayer::test_read_1d_edge_scalar_dataset()
{
  QList<const QgsMeshLayer *> layers;
  layers.append( mMemory1DLayer );
  layers.append( mMdal1DLayer );

  foreach ( auto ly, layers )
  {
    const QgsMeshDataProvider *dp = ly->dataProvider();
    QVERIFY( dp != nullptr );
    QVERIFY( dp->isValid() );

    QCOMPARE( 5, dp->datasetGroupCount() );
    QCOMPARE( 5, ly->datasetGroupCount() );

    for ( int i = 0; i < 2; ++i )
    {
      const QgsMeshDatasetIndex ds( 3, i );

      QgsMeshDatasetGroupMetadata meta = dp->datasetGroupMetadata( ds );
      if ( dp->name() == QLatin1String( "mesh_memory" ) )
        QCOMPARE( meta.extraOptions()["description"], QString( "Edge Scalar Dataset" ) );
      QCOMPARE( meta.name(), QString( "EdgeScalarDataset" ) );
      QVERIFY( meta.isScalar() );
      QVERIFY( meta.dataType() == QgsMeshDatasetGroupMetadata::DataOnEdges );

      QgsMeshDatasetMetadata dmeta = dp->datasetMetadata( ds );
      QVERIFY( qgsDoubleNear( dmeta.time(), i ) );
      QVERIFY( dmeta.isValid() );

      meta = ly->datasetGroupMetadata( ds );
      if ( dp->name() == QLatin1String( "mesh_memory" ) )
        QCOMPARE( meta.extraOptions()["description"], QString( "Edge Scalar Dataset" ) );
      QCOMPARE( meta.name(), QString( "EdgeScalarDataset" ) );
      QVERIFY( meta.isScalar() );
      QVERIFY( meta.dataType() == QgsMeshDatasetGroupMetadata::DataOnEdges );

      dmeta = ly->datasetMetadata( ds );
      QVERIFY( qgsDoubleNear( dmeta.time(), i ) );
      QVERIFY( dmeta.isValid() );

      // We have 3 values, since dp->edgeCount() = 3
      QCOMPARE( QgsMeshDatasetValue( 1 + i ), dp->datasetValue( ds, 0 ) );
      QCOMPARE( QgsMeshDatasetValue( 2 + i ), dp->datasetValue( ds, 1 ) );
      QCOMPARE( QgsMeshDatasetValue( 3 + i ), dp->datasetValue( ds, 2 ) );

      QCOMPARE( QgsMeshDatasetValue( 1 + i ), ly->datasetValue( ds, 0 ) );
      QCOMPARE( QgsMeshDatasetValue( 2 + i ), ly->datasetValue( ds, 1 ) );
      QCOMPARE( QgsMeshDatasetValue( 3 + i ), ly->datasetValue( ds, 2 ) );
    }
  }
}


void TestQgsMeshLayer::test_read_1d_edge_vector_dataset()
{
  QList<const QgsMeshLayer *> layers;
  layers.append( mMemory1DLayer );
  layers.append( mMdal1DLayer );

  foreach ( auto ly, layers )
  {
    const QgsMeshDataProvider *dp = ly->dataProvider();
    QVERIFY( dp != nullptr );
    QVERIFY( dp->isValid() );

    QCOMPARE( 5, dp->datasetGroupCount() );
    QCOMPARE( 5, ly->datasetGroupCount() );

    for ( int i = 0; i < 2; ++i )
    {
      const QgsMeshDatasetIndex ds( 4, i );

      QgsMeshDatasetGroupMetadata meta = dp->datasetGroupMetadata( ds );
      if ( dp->name() == QLatin1String( "mesh_memory" ) )
        QCOMPARE( meta.extraOptions()["description"], QString( "Edge Vector Dataset" ) );
      QCOMPARE( meta.name(), QString( "EdgeVectorDataset" ) );
      QVERIFY( !meta.isScalar() );
      QVERIFY( meta.dataType() == QgsMeshDatasetGroupMetadata::DataOnEdges );

      QgsMeshDatasetMetadata dmeta = dp->datasetMetadata( ds );
      QVERIFY( qgsDoubleNear( dmeta.time(), i ) );
      QVERIFY( dmeta.isValid() );

      // We have 3 values, since dp->edgeCount() = 3
      QCOMPARE( QgsMeshDatasetValue( 1 + i, 1 + i ), dp->datasetValue( ds, 0 ) );
      QCOMPARE( QgsMeshDatasetValue( 2 + i, 2 + i ), dp->datasetValue( ds, 1 ) );
      QCOMPARE( QgsMeshDatasetValue( 3 + i, 3 + i ), dp->datasetValue( ds, 2 ) );

      meta = ly->datasetGroupMetadata( ds );
      if ( dp->name() == QLatin1String( "mesh_memory" ) )
        QCOMPARE( meta.extraOptions()["description"], QString( "Edge Vector Dataset" ) );
      QCOMPARE( meta.name(), QString( "EdgeVectorDataset" ) );
      QVERIFY( !meta.isScalar() );
      QVERIFY( meta.dataType() == QgsMeshDatasetGroupMetadata::DataOnEdges );

      dmeta = ly->datasetMetadata( ds );
      QVERIFY( qgsDoubleNear( dmeta.time(), i ) );
      QVERIFY( dmeta.isValid() );

      // We have 3 values, since dp->edgeCount() = 3
      QCOMPARE( QgsMeshDatasetValue( 1 + i, 1 + i ), ly->datasetValue( ds, 0 ) );
      QCOMPARE( QgsMeshDatasetValue( 2 + i, 2 + i ), ly->datasetValue( ds, 1 ) );
      QCOMPARE( QgsMeshDatasetValue( 3 + i, 3 + i ), ly->datasetValue( ds, 2 ) );
    }
  }
}

void TestQgsMeshLayer::test_read_mesh()
{
  QList<const QgsMeshDataProvider *> dataProviders;
  dataProviders.append( mMemoryLayer->dataProvider() );
  dataProviders.append( mMdalLayer->dataProvider() );

  foreach ( auto dp, dataProviders )
  {
    QVERIFY( dp != nullptr );
    QVERIFY( dp->isValid() );

    QgsMesh mesh;
    dp->populateMesh( &mesh );

    QCOMPARE( 5, dp->vertexCount() );
    const QVector<QgsMeshVertex> vertices = mesh.vertices;
    QCOMPARE( 1000.0, vertices.at( 0 ).x() );
    QCOMPARE( 2000.0, vertices.at( 1 ).x() );
    QCOMPARE( 3000.0, vertices.at( 2 ).x() );
    QCOMPARE( 2000.0, vertices.at( 3 ).x() );
    QCOMPARE( 1000.0, vertices.at( 4 ).x() );
    QCOMPARE( 2000.0, vertices.at( 0 ).y() );
    QCOMPARE( 2000.0, vertices.at( 1 ).y() );
    QCOMPARE( 2000.0, vertices.at( 2 ).y() );
    QCOMPARE( 3000.0, vertices.at( 3 ).y() );
    QCOMPARE( 3000.0, vertices.at( 4 ).y() );

    QCOMPARE( 2, dp->faceCount() );
    const QVector<QgsMeshFace> faces = mesh.faces;
    QgsMeshFace f1;
    f1 << 0 << 1 << 3 << 4;
    QCOMPARE( f1, faces.at( 0 ) );

    QgsMeshFace f2;
    f2 << 1 << 2 << 3;
    QCOMPARE( f2, faces.at( 1 ) );
  }
}

void TestQgsMeshLayer::test_read_bed_elevation_dataset()
{
  QList<const QgsMeshLayer *> layers;
  layers.append( mMemoryLayer );
  layers.append( mMdalLayer );

  foreach ( auto ly, layers )
  {
    const QgsMeshDataProvider *dp = ly->dataProvider();
    QVERIFY( dp != nullptr );
    QVERIFY( dp->isValid() );

    QCOMPARE( 5, dp->datasetGroupCount() );
    QCOMPARE( 5, ly->datasetGroupCount() );

    const QgsMeshDatasetIndex ds( 0, 0 );

    QgsMeshDatasetGroupMetadata meta = dp->datasetGroupMetadata( ds );
    QVERIFY( meta.name().contains( "Elevation" ) );
    QVERIFY( meta.isScalar() );
    QVERIFY( meta.dataType() == QgsMeshDatasetGroupMetadata::DataOnVertices );

    QgsMeshDatasetMetadata dmeta = dp->datasetMetadata( ds );
    QVERIFY( qgsDoubleNear( dmeta.time(), 0 ) );
    QVERIFY( dmeta.isValid() );

    // We have 5 values, since dp->vertexCount() = 5
    QCOMPARE( QgsMeshDatasetValue( 20 ), dp->datasetValue( ds, 0 ) );
    QCOMPARE( QgsMeshDatasetValue( 30 ), dp->datasetValue( ds, 1 ) );
    QCOMPARE( QgsMeshDatasetValue( 40 ), dp->datasetValue( ds, 2 ) );
    QCOMPARE( QgsMeshDatasetValue( 50 ), dp->datasetValue( ds, 3 ) );
    QCOMPARE( QgsMeshDatasetValue( 10 ), dp->datasetValue( ds, 4 ) );

    QVERIFY( dp->isFaceActive( ds, 0 ) );

    meta = ly->datasetGroupMetadata( ds );
    QVERIFY( meta.name().contains( "Elevation" ) );
    QVERIFY( meta.isScalar() );
    QVERIFY( meta.dataType() == QgsMeshDatasetGroupMetadata::DataOnVertices );

    dmeta = ly->datasetMetadata( ds );
    QVERIFY( qgsDoubleNear( dmeta.time(), 0 ) );
    QVERIFY( dmeta.isValid() );

    // We have 5 values, since dp->vertexCount() = 5
    QCOMPARE( QgsMeshDatasetValue( 20 ), ly->datasetValue( ds, 0 ) );
    QCOMPARE( QgsMeshDatasetValue( 30 ), ly->datasetValue( ds, 1 ) );
    QCOMPARE( QgsMeshDatasetValue( 40 ), ly->datasetValue( ds, 2 ) );
    QCOMPARE( QgsMeshDatasetValue( 50 ), ly->datasetValue( ds, 3 ) );
    QCOMPARE( QgsMeshDatasetValue( 10 ), ly->datasetValue( ds, 4 ) );

    QVERIFY( ly->isFaceActive( ds, 0 ) );
  }
}

void TestQgsMeshLayer::test_read_vertex_scalar_dataset()
{
  QList<const QgsMeshLayer *> layers;
  layers.append( mMemoryLayer );
  layers.append( mMdalLayer );

  foreach ( auto ly, layers )
  {
    const QgsMeshDataProvider *dp = ly->dataProvider();
    QVERIFY( dp != nullptr );
    QVERIFY( dp->isValid() );

    QCOMPARE( 5, dp->datasetGroupCount() );
    QCOMPARE( 5, ly->datasetGroupCount() );

    for ( int i = 0; i < 2; ++i )
    {
      const QgsMeshDatasetIndex ds( 1, i );

      QgsMeshDatasetGroupMetadata meta = dp->datasetGroupMetadata( ds );
      if ( dp->name() == QLatin1String( "mesh_memory" ) )
      {
        QCOMPARE( meta.extraOptions()["description"], QString( "Vertex Scalar Dataset" ) );
        QCOMPARE( meta.extraOptions()["meta2"], QString( "best dataset" ) );
      }
      QCOMPARE( meta.name(), QString( "VertexScalarDataset" ) );
      QVERIFY( meta.isScalar() );
      QVERIFY( meta.dataType() == QgsMeshDatasetGroupMetadata::DataOnVertices );

      QgsMeshDatasetMetadata dmeta = dp->datasetMetadata( ds );
      QVERIFY( qgsDoubleNear( dmeta.time(), i ) );
      QVERIFY( dmeta.isValid() );

      // We have 5 values, since dp->vertexCount() = 5
      QCOMPARE( QgsMeshDatasetValue( 1.0 + i ), dp->datasetValue( ds, 0 ) );
      QCOMPARE( QgsMeshDatasetValue( 2.0 + i ), dp->datasetValue( ds, 1 ) );
      QCOMPARE( QgsMeshDatasetValue( 3.0 + i ), dp->datasetValue( ds, 2 ) );
      QCOMPARE( QgsMeshDatasetValue( 2.0 + i ), dp->datasetValue( ds, 3 ) );
      QCOMPARE( QgsMeshDatasetValue( 1.0 + i ), dp->datasetValue( ds, 4 ) );

      QVERIFY( dp->isFaceActive( ds, 0 ) );

      meta = ly->datasetGroupMetadata( ds );
      if ( dp->name() == QLatin1String( "mesh_memory" ) )
      {
        QCOMPARE( meta.extraOptions()["description"], QString( "Vertex Scalar Dataset" ) );
        QCOMPARE( meta.extraOptions()["meta2"], QString( "best dataset" ) );
      }
      QCOMPARE( meta.name(), QString( "VertexScalarDataset" ) );
      QVERIFY( meta.isScalar() );
      QVERIFY( meta.dataType() == QgsMeshDatasetGroupMetadata::DataOnVertices );

      dmeta = ly->datasetMetadata( ds );
      QVERIFY( qgsDoubleNear( dmeta.time(), i ) );
      QVERIFY( dmeta.isValid() );

      // We have 5 values, since dp->vertexCount() = 5
      QCOMPARE( QgsMeshDatasetValue( 1.0 + i ), ly->datasetValue( ds, 0 ) );
      QCOMPARE( QgsMeshDatasetValue( 2.0 + i ), ly->datasetValue( ds, 1 ) );
      QCOMPARE( QgsMeshDatasetValue( 3.0 + i ), ly->datasetValue( ds, 2 ) );
      QCOMPARE( QgsMeshDatasetValue( 2.0 + i ), ly->datasetValue( ds, 3 ) );
      QCOMPARE( QgsMeshDatasetValue( 1.0 + i ), ly->datasetValue( ds, 4 ) );

      QVERIFY( ly->isFaceActive( ds, 0 ) );
    }
  }
}

void TestQgsMeshLayer::test_read_vertex_vector_dataset()
{
  QList<const QgsMeshLayer *> layers;
  layers.append( mMemoryLayer );
  layers.append( mMdalLayer );

  foreach ( auto ly, layers )
  {
    const QgsMeshDataProvider *dp = ly->dataProvider();
    QVERIFY( dp != nullptr );
    QVERIFY( dp->isValid() );

    QCOMPARE( 5, dp->datasetGroupCount() );
    QCOMPARE( 5, ly->datasetGroupCount() );

    for ( int i = 0; i < 2; ++i )
    {
      const QgsMeshDatasetIndex ds( 2, i );

      QgsMeshDatasetGroupMetadata meta = dp->datasetGroupMetadata( ds );
      if ( dp->name() == QLatin1String( "mesh_memory" ) )
        QCOMPARE( meta.extraOptions()["description"], QString( "Vertex Vector Dataset" ) );
      QCOMPARE( meta.name(), QString( "VertexVectorDataset" ) );
      QVERIFY( !meta.isScalar() );
      QVERIFY( meta.dataType() == QgsMeshDatasetGroupMetadata::DataOnVertices );

      QgsMeshDatasetMetadata dmeta = dp->datasetMetadata( ds );
      QVERIFY( qgsDoubleNear( dmeta.time(), i ) );
      QVERIFY( dmeta.isValid() );

      // We have 5 values, since dp->vertexCount() = 5
      QCOMPARE( QgsMeshDatasetValue( 1 + i, 1 + i ), dp->datasetValue( ds, 0 ) );
      QCOMPARE( QgsMeshDatasetValue( 2 + i, 1 + i ), dp->datasetValue( ds, 1 ) );
      QCOMPARE( QgsMeshDatasetValue( 3 + i, 2 + i ), dp->datasetValue( ds, 2 ) );
      QCOMPARE( QgsMeshDatasetValue( 2 + i, 2 + i ), dp->datasetValue( ds, 3 ) );
      QCOMPARE( QgsMeshDatasetValue( 1 + i, -2 + i ), dp->datasetValue( ds, 4 ) );

      QVERIFY( dp->isFaceActive( ds, 0 ) );

      meta = ly->datasetGroupMetadata( ds );
      if ( dp->name() == QLatin1String( "mesh_memory" ) )
        QCOMPARE( meta.extraOptions()["description"], QString( "Vertex Vector Dataset" ) );
      QCOMPARE( meta.name(), QString( "VertexVectorDataset" ) );
      QVERIFY( !meta.isScalar() );
      QVERIFY( meta.dataType() == QgsMeshDatasetGroupMetadata::DataOnVertices );

      dmeta = ly->datasetMetadata( ds );
      QVERIFY( qgsDoubleNear( dmeta.time(), i ) );
      QVERIFY( dmeta.isValid() );

      // We have 5 values, since dp->vertexCount() = 5
      QCOMPARE( QgsMeshDatasetValue( 1 + i, 1 + i ), ly->datasetValue( ds, 0 ) );
      QCOMPARE( QgsMeshDatasetValue( 2 + i, 1 + i ), ly->datasetValue( ds, 1 ) );
      QCOMPARE( QgsMeshDatasetValue( 3 + i, 2 + i ), ly->datasetValue( ds, 2 ) );
      QCOMPARE( QgsMeshDatasetValue( 2 + i, 2 + i ), ly->datasetValue( ds, 3 ) );
      QCOMPARE( QgsMeshDatasetValue( 1 + i, -2 + i ), ly->datasetValue( ds, 4 ) );

      QVERIFY( ly->isFaceActive( ds, 0 ) );
    }
  }
}

void TestQgsMeshLayer::test_read_face_scalar_dataset()
{
  QList<const QgsMeshLayer *> layers;
  layers.append( mMemoryLayer );
  layers.append( mMdalLayer );

  foreach ( auto ly, layers )
  {
    const QgsMeshDataProvider *dp = ly->dataProvider();
    QVERIFY( dp != nullptr );
    QVERIFY( dp->isValid() );

    QCOMPARE( 5, dp->datasetGroupCount() );
    QCOMPARE( 5, ly->datasetGroupCount() );

    for ( int i = 0; i < 2; ++i )
    {
      const QgsMeshDatasetIndex ds( 3, i );

      QgsMeshDatasetGroupMetadata meta = dp->datasetGroupMetadata( ds );
      if ( dp->name() == QLatin1String( "mesh_memory" ) )
        QCOMPARE( meta.extraOptions()["description"], QString( "Face Scalar Dataset" ) );
      QCOMPARE( meta.name(), QString( "FaceScalarDataset" ) );
      QVERIFY( meta.isScalar() );
      QVERIFY( meta.dataType() == QgsMeshDatasetGroupMetadata::DataOnFaces );

      QgsMeshDatasetMetadata dmeta = dp->datasetMetadata( ds );
      QVERIFY( qgsDoubleNear( dmeta.time(), i ) );
      QVERIFY( dmeta.isValid() );

      // We have 2 values, since dp->faceCount() = 2
      QCOMPARE( QgsMeshDatasetValue( 1 + i ), dp->datasetValue( ds, 0 ) );
      QCOMPARE( QgsMeshDatasetValue( 2 + i ), dp->datasetValue( ds, 1 ) );

      QVERIFY( dp->isFaceActive( ds, 0 ) );

      meta = ly->datasetGroupMetadata( ds );
      if ( dp->name() == QLatin1String( "mesh_memory" ) )
        QCOMPARE( meta.extraOptions()["description"], QString( "Face Scalar Dataset" ) );
      QCOMPARE( meta.name(), QString( "FaceScalarDataset" ) );
      QVERIFY( meta.isScalar() );
      QVERIFY( meta.dataType() == QgsMeshDatasetGroupMetadata::DataOnFaces );

      dmeta = ly->datasetMetadata( ds );
      QVERIFY( qgsDoubleNear( dmeta.time(), i ) );
      QVERIFY( dmeta.isValid() );

      // We have 2 values, since dp->faceCount() = 2
      QCOMPARE( QgsMeshDatasetValue( 1 + i ), ly->datasetValue( ds, 0 ) );
      QCOMPARE( QgsMeshDatasetValue( 2 + i ), ly->datasetValue( ds, 1 ) );

      QVERIFY( ly->isFaceActive( ds, 0 ) );
    }
  }
}


void TestQgsMeshLayer::test_read_face_vector_dataset()
{
  QList<const QgsMeshLayer *> layers;
  layers.append( mMemoryLayer );
  layers.append( mMdalLayer );

  foreach ( auto ly, layers )
  {
    const QgsMeshDataProvider *dp = ly->dataProvider();
    QVERIFY( dp != nullptr );
    QVERIFY( dp->isValid() );

    QCOMPARE( 5, dp->datasetGroupCount() );
    QCOMPARE( 5, ly->datasetGroupCount() );

    for ( int i = 0; i < 2; ++i )
    {
      const QgsMeshDatasetIndex ds( 4, i );

      QgsMeshDatasetGroupMetadata meta = dp->datasetGroupMetadata( ds );
      if ( dp->name() == QLatin1String( "mesh_memory" ) )
        QCOMPARE( meta.extraOptions()["description"], QString( "Face Vector Dataset" ) );
      QCOMPARE( meta.name(), QString( "FaceVectorDataset" ) );
      QVERIFY( !meta.isScalar() );
      QVERIFY( meta.dataType() == QgsMeshDatasetGroupMetadata::DataOnFaces );

      QgsMeshDatasetMetadata dmeta = dp->datasetMetadata( ds );
      QVERIFY( qgsDoubleNear( dmeta.time(), i ) );
      QVERIFY( dmeta.isValid() );

      // We have 2 values, since dp->faceCount() = 2
      QCOMPARE( QgsMeshDatasetValue( 1 + i, 1 + i ), dp->datasetValue( ds, 0 ) );
      QCOMPARE( QgsMeshDatasetValue( 2 + i, 2 + i ), dp->datasetValue( ds, 1 ) );

      QVERIFY( dp->isFaceActive( ds, 0 ) );

      meta = ly->datasetGroupMetadata( ds );
      if ( dp->name() == QLatin1String( "mesh_memory" ) )
        QCOMPARE( meta.extraOptions()["description"], QString( "Face Vector Dataset" ) );
      QCOMPARE( meta.name(), QString( "FaceVectorDataset" ) );
      QVERIFY( !meta.isScalar() );
      QVERIFY( meta.dataType() == QgsMeshDatasetGroupMetadata::DataOnFaces );

      dmeta = ly->datasetMetadata( ds );
      QVERIFY( qgsDoubleNear( dmeta.time(), i ) );
      QVERIFY( dmeta.isValid() );

      // We have 2 values, since dp->faceCount() = 2
      QCOMPARE( QgsMeshDatasetValue( 1 + i, 1 + i ), ly->datasetValue( ds, 0 ) );
      QCOMPARE( QgsMeshDatasetValue( 2 + i, 2 + i ), ly->datasetValue( ds, 1 ) );

      QVERIFY( ly->isFaceActive( ds, 0 ) );
    }
  }
}

void TestQgsMeshLayer::test_read_vertex_scalar_dataset_with_inactive_face()
{
  const QString uri( mDataDir + "/quad_and_triangle.2dm" );
  QgsMeshLayer layer( uri, "Triangle and Quad MDAL", "mdal" );
  layer.dataProvider()->addDataset( mDataDir + "/quad_and_triangle_vertex_scalar_with_inactive_face.dat" );
  QgsMeshDataProvider *dp = layer.dataProvider();
  QVERIFY( dp != nullptr );
  QVERIFY( dp->isValid() );
  QCOMPARE( 2, dp->datasetGroupCount() );
  QCOMPARE( 2, layer.datasetGroupCount() );

  for ( int i = 0; i < 2; ++i )
  {
    const QgsMeshDatasetIndex ds( 1, i );

    QgsMeshDatasetGroupMetadata meta = dp->datasetGroupMetadata( ds );
    QCOMPARE( meta.name(), QString( "VertexScalarDatasetWithInactiveFace1" ) );
    QVERIFY( meta.isScalar() );
    QVERIFY( meta.dataType() == QgsMeshDatasetGroupMetadata::DataOnVertices );

    QgsMeshDatasetMetadata dmeta = dp->datasetMetadata( ds );
    QVERIFY( qgsDoubleNear( dmeta.time(), i ) );
    QVERIFY( dmeta.isValid() );

    // We have 5 values, since dp->vertexCount() = 5
    QCOMPARE( QgsMeshDatasetValue( 1.0 + i ), dp->datasetValue( ds, 0 ) );
    QCOMPARE( QgsMeshDatasetValue( 2.0 + i ), dp->datasetValue( ds, 1 ) );
    QCOMPARE( QgsMeshDatasetValue( 3.0 + i ), dp->datasetValue( ds, 2 ) );
    QCOMPARE( QgsMeshDatasetValue( 2.0 + i ), dp->datasetValue( ds, 3 ) );
    QCOMPARE( QgsMeshDatasetValue( 1.0 + i ), dp->datasetValue( ds, 4 ) );

    // We have 2 faces
    QVERIFY( !dp->isFaceActive( ds, 0 ) );
    QVERIFY( dp->isFaceActive( ds, 1 ) );

    meta = layer.datasetGroupMetadata( ds );
    QCOMPARE( meta.name(), QString( "VertexScalarDatasetWithInactiveFace1" ) );
    QVERIFY( meta.isScalar() );
    QVERIFY( meta.dataType() == QgsMeshDatasetGroupMetadata::DataOnVertices );

    dmeta = layer.datasetMetadata( ds );
    QVERIFY( qgsDoubleNear( dmeta.time(), i ) );
    QVERIFY( dmeta.isValid() );

    // We have 5 values, since dp->vertexCount() = 5
    QCOMPARE( QgsMeshDatasetValue( 1.0 + i ), layer.datasetValue( ds, 0 ) );
    QCOMPARE( QgsMeshDatasetValue( 2.0 + i ), layer.datasetValue( ds, 1 ) );
    QCOMPARE( QgsMeshDatasetValue( 3.0 + i ), layer.datasetValue( ds, 2 ) );
    QCOMPARE( QgsMeshDatasetValue( 2.0 + i ), layer.datasetValue( ds, 3 ) );
    QCOMPARE( QgsMeshDatasetValue( 1.0 + i ), layer.datasetValue( ds, 4 ) );

    // We have 2 faces
    QVERIFY( !layer.isFaceActive( ds, 0 ) );
    QVERIFY( layer.isFaceActive( ds, 1 ) );
  }
}

void TestQgsMeshLayer::test_extent()
{
  const QgsRectangle expectedExtent( 1000.0, 2000.0, 3000.0, 3000.0 );

  QCOMPARE( mMemoryLayer->extent(), expectedExtent );
  QCOMPARE( mMemoryLayer->dataProvider()->extent(), expectedExtent );

  QCOMPARE( mMdalLayer->extent(), expectedExtent );
  QCOMPARE( mMdalLayer->dataProvider()->extent(), expectedExtent );
}

void TestQgsMeshLayer::test_write_read_project()
{
  QgsProject prj;
  prj.addMapLayer( mMemoryLayer->clone() );
  prj.addMapLayer( mMdalLayer->clone() );

  QTemporaryFile f;
  QVERIFY( f.open() );
  f.close();
  prj.setFileName( f.fileName() );
  prj.write();

  QgsProject prj2;
  prj2.setFileName( f.fileName() );
  QVERIFY( prj2.read() );
  const QVector<QgsMapLayer *> layers = prj2.layers<QgsMapLayer *>();
  QVERIFY( layers.size() == 2 );
}

void TestQgsMeshLayer::test_path()
{
  QDir dir1( QDir::tempPath() + QStringLiteral( "/mesh_layer_test/dir1" ) );
  dir1.mkpath( dir1.path() );
  Q_ASSERT( dir1.exists() );
  QFile meshLayerFile( mDataDir + QStringLiteral( "/quad_and_triangle.2dm" ) );
  QFile datasetFile( mDataDir + QStringLiteral( "/quad_and_triangle_vertex_scalar_with_inactive_face.dat" ) );
  meshLayerFile.copy( dir1.filePath( QStringLiteral( "quad_and_triangle.2dm" ) ) );
  datasetFile.copy( dir1.filePath( QStringLiteral( "dataseGroup.dat" ) ) );

  QString meshLayerUri = QStringLiteral( "2DM:\"" ) + dir1.filePath( QStringLiteral( "quad_and_triangle.2dm" ) ) + QStringLiteral( "\"" );
  std::unique_ptr<QgsMeshLayer> meshLayer = std::make_unique<QgsMeshLayer>(
    meshLayerUri,
    QStringLiteral( "mesh layer" ),
    QStringLiteral( "mdal" )
  );
  Q_ASSERT( meshLayer->isValid() );
  meshLayer->addDatasets( dir1.filePath( QStringLiteral( "dataseGroup.dat" ) ) );

  QCOMPARE( meshLayer->datasetGroupCount(), 2 );
  QgsProject project1;
  project1.addMapLayer( meshLayer.release() );
  // write project with absolute path
  project1.setFilePathStorage( Qgis::FilePathType::Absolute );
  project1.write( dir1.filePath( QStringLiteral( "project.qgz" ) ) );
  project1.clear();

  // Open another project with the project file, set to relative and save the project under another name
  QgsProject project2;
  project2.read( dir1.filePath( QStringLiteral( "project.qgz" ) ) );
  project2.setFilePathStorage( Qgis::FilePathType::Relative );
  project2.write( dir1.filePath( QStringLiteral( "project_2.qgz" ) ) );

  // Move relative project and mesh layer files to another folder
  QDir dir2( QDir::tempPath() + QStringLiteral( "/mesh_layer_test/dir2" ) );
  dir2.mkpath( dir2.path() );
  Q_ASSERT( dir2.exists() );
  QFileInfoList dir1Files = dir1.entryInfoList();
  for ( const QFileInfo &fileInfo : std::as_const( dir1Files ) )
  {
    if ( fileInfo.fileName() != QLatin1String( "project.qgz" ) )
    {
      QFile::copy( fileInfo.filePath(), dir2.filePath( fileInfo.fileName() ) );
      QFile::remove( fileInfo.filePath() );
    }
  }

  // Reopen the absolute project
  project1.read( dir1.filePath( QStringLiteral( "project.qgz" ) ) );
  QMap<QString, QgsMapLayer *> layers1 = project1.mapLayers();
  QCOMPARE( layers1.count(), 1 );

  // Check if the mesh is still here but invalid
  QgsMeshLayer *meshLayer1 = qobject_cast<QgsMeshLayer *>( layers1.first() );
  QVERIFY( meshLayer1 );
  QVERIFY( !meshLayer1->isValid() );
  QCOMPARE( meshLayer1->name(), QStringLiteral( "mesh layer" ) );
  QCOMPARE( meshLayer1->datasetGroupCount(), 0 );
  dir1.removeRecursively();

  // Read the relative project
  project2.read( dir2.filePath( QStringLiteral( "project_2.qgz" ) ) );
  QMap<QString, QgsMapLayer *> layers2 = project2.mapLayers();
  QCOMPARE( layers2.count(), 1 );

  QgsMeshLayer *meshLayer2 = qobject_cast<QgsMeshLayer *>( layers2.first() );
  QVERIFY( meshLayer2 );
  QVERIFY( meshLayer2->isValid() );
  QCOMPARE( meshLayer2->name(), QStringLiteral( "mesh layer" ) );
  QCOMPARE( meshLayer2->datasetGroupCount(), 2 );
  dir2.removeRecursively();
}

void TestQgsMeshLayer::test_reload()
{
  //init file for the test
  const QString uri1( mDataDir + "/quad_and_triangle.2dm" );
  QFile fileSource1( uri1 );

  const QString uri2( mDataDir + "/quad_flower.2dm" );
  QFile fileSource2( uri2 );

  QTemporaryFile testFile;

  auto copyToTemporaryFile = []( QFile &fileTocopy, QTemporaryFile &tempFile ) {
    QDataStream streamToCopy( &fileTocopy );
    QDataStream streamTemporaryFile( &tempFile );
    tempFile.open();
    fileTocopy.open( QIODevice::ReadOnly );

    while ( !streamToCopy.atEnd() )
    {
      char *rd = new char[1];
      const int len = streamToCopy.readRawData( rd, 1 );
      streamTemporaryFile.writeRawData( rd, len );
    }
    fileTocopy.close();
    tempFile.close();
  };

  //copy the quad_and_triangle.2dm to the temporary testFile
  copyToTemporaryFile( fileSource1, testFile );

  //create layer with temporary file
  QgsMeshLayer layer( testFile.fileName(), "Test", "mdal" );
  layer.updateTriangularMesh(); //to active the lazy loading of mesh data

  //Test if the layer matches with quad and triangle
  QCOMPARE( layer.datasetGroupCount(), 1 );
  QCOMPARE( layer.datasetGroupTreeRootItem()->childCount(), 1 );
  QCOMPARE( 5, layer.nativeMesh()->vertexCount() );
  QCOMPARE( 2, layer.nativeMesh()->faceCount() );

  //Test dataSet in quad and triangle
  const QgsMeshDatasetIndex ds( 0, 0 );
  QCOMPARE( QgsMeshDatasetValue( 20 ), layer.datasetValue( ds, 0 ) );
  QCOMPARE( QgsMeshDatasetValue( 30 ), layer.datasetValue( ds, 1 ) );
  QCOMPARE( QgsMeshDatasetValue( 40 ), layer.datasetValue( ds, 2 ) );
  QCOMPARE( QgsMeshDatasetValue( 50 ), layer.datasetValue( ds, 3 ) );
  QCOMPARE( QgsMeshDatasetValue( 10 ), layer.datasetValue( ds, 4 ) );

  //copy the quad_flower.2dm to the temporary testFile
  copyToTemporaryFile( fileSource2, testFile );

  //reload the layer
  layer.reload();

  //Test if the layer matches with quad flower
  QCOMPARE( layer.dataProvider()->datasetGroupCount(), 1 );
  QCOMPARE( layer.datasetGroupTreeRootItem()->childCount(), 1 );
  QCOMPARE( 8, layer.nativeMesh()->vertexCount() );
  QCOMPARE( 5, layer.nativeMesh()->faceCount() );

  //Test dataSet in quad flower
  QCOMPARE( QgsMeshDatasetValue( 200 ), layer.dataProvider()->datasetValue( ds, 0 ) );
  QCOMPARE( QgsMeshDatasetValue( 200 ), layer.dataProvider()->datasetValue( ds, 1 ) );
  QCOMPARE( QgsMeshDatasetValue( 800 ), layer.dataProvider()->datasetValue( ds, 2 ) );
  QCOMPARE( QgsMeshDatasetValue( 200 ), layer.dataProvider()->datasetValue( ds, 3 ) );
  QCOMPARE( QgsMeshDatasetValue( 200 ), layer.dataProvider()->datasetValue( ds, 4 ) );
  QCOMPARE( QgsMeshDatasetValue( 800 ), layer.dataProvider()->datasetValue( ds, 5 ) );
  QCOMPARE( QgsMeshDatasetValue( 800 ), layer.dataProvider()->datasetValue( ds, 6 ) );
  QCOMPARE( QgsMeshDatasetValue( 800 ), layer.dataProvider()->datasetValue( ds, 7 ) );
}

void TestQgsMeshLayer::test_reload_extra_dataset()
{
  //init files for the test
  QgsMeshLayer layer( mDataDir + "/quad_and_triangle.2dm", "MDAL layer", "mdal" );

  QCOMPARE( layer.dataProvider()->extraDatasets().count(), 0 );
  QCOMPARE( layer.dataProvider()->datasetGroupCount(), 1 );
  QCOMPARE( layer.datasetGroupTreeRootItem()->childCount(), 1 );

  const QString datasetUri_1( mDataDir + "/quad_and_triangle_vertex_scalar.dat" );
  QFile dataSetFile_1( datasetUri_1 );


  const QString datasetUri_2( mDataDir + "/quad_and_triangle_vertex_scalar_incompatible_mesh.dat" );
  QFile dataSetFile_2( datasetUri_2 );

  const QString datasetUri_3( mDataDir + "/quad_and_triangle_vertex_vector.dat" );
  QFile dataSetFile_3( datasetUri_3 );

  QTemporaryFile testFileDataSet;

  auto copyToTemporaryFile = []( QFile &fileTocopy, QTemporaryFile &tempFile ) {
    QDataStream streamToCopy( &fileTocopy );
    QDataStream streamTemporaryFile( &tempFile );
    tempFile.open();
    fileTocopy.open( QIODevice::ReadOnly );

    while ( !streamToCopy.atEnd() )
    {
      char *rd = new char[1];
      const int len = streamToCopy.readRawData( rd, 1 );
      streamTemporaryFile.writeRawData( rd, len );
    }
    fileTocopy.close();
    tempFile.close();
  };

  //copy the qad_and_triangle_vertex_scalar.dat to the temporary testFile
  copyToTemporaryFile( dataSetFile_1, testFileDataSet );

  //add the dataset from temporary file and test
  QVERIFY( layer.addDatasets( testFileDataSet.fileName() ) );
  QCOMPARE( layer.dataProvider()->extraDatasets().count(), 1 );
  QCOMPARE( layer.dataProvider()->datasetGroupCount(), 2 );
  QCOMPARE( layer.datasetGroupCount(), 2 );
  QCOMPARE( layer.datasetGroupTreeRootItem()->childCount(), 2 );

  QMap<int, QString> indexToName;
  QList<int> indexes = layer.datasetGroupsIndexes();
  for ( int index : std::as_const( indexes ) )
    indexToName.insert( index, layer.datasetGroupMetadata( QgsMeshDatasetIndex( index, 0 ) ).name() );

  //copy the qad_and_triangle_vertex_scalar_incompatible_mesh.dat to the temporary testFile
  copyToTemporaryFile( dataSetFile_2, testFileDataSet );

  layer.reload();

  //test if dataset presence
  QCOMPARE( layer.dataProvider()->extraDatasets().count(), 1 );  //uri still present
  QCOMPARE( layer.dataProvider()->datasetGroupCount(), 1 );      //dataset not loaded in the provider
  QCOMPARE( layer.datasetGroupCount(), 1 );                      //dataset not registered anymore in the mesh layer
  QCOMPARE( layer.datasetGroupTreeRootItem()->childCount(), 1 ); //dataset group tree item hasn't anymore the item

  indexes = layer.datasetGroupsIndexes();
  for ( int index : std::as_const( indexes ) )
    QCOMPARE( indexToName.value( index ), layer.datasetGroupMetadata( QgsMeshDatasetIndex( index, 0 ) ).name() );

  //copy again the qad_and_triangle_vertex_scalar.dat to the temporary testFile
  copyToTemporaryFile( dataSetFile_1, testFileDataSet );

  layer.reload();

  //add the data set from temporary test File and test
  QCOMPARE( layer.dataProvider()->extraDatasets().count(), 1 );
  QCOMPARE( layer.dataProvider()->datasetGroupCount(), 2 );
  QCOMPARE( layer.datasetGroupCount(), 2 );
  QCOMPARE( layer.datasetGroupTreeRootItem()->childCount(), 2 );

  indexes = layer.datasetGroupsIndexes();
  for ( int index : std::as_const( indexes ) )
    QCOMPARE( indexToName.value( index ), layer.datasetGroupMetadata( QgsMeshDatasetIndex( index, 0 ) ).name() );

  //copy a invalid file to the temporary testFile
  QVERIFY( testFileDataSet.open() );
  QDataStream streamTestFile( &testFileDataSet );
  streamTestFile.writeBytes( "x", 1 );
  testFileDataSet.close();

  layer.reload();

  //test dataset presence
  QCOMPARE( layer.dataProvider()->extraDatasets().count(), 1 );
  QCOMPARE( layer.dataProvider()->datasetGroupCount(), 1 );
  QCOMPARE( layer.datasetGroupCount(), 1 );                      //dataset not registered anymore in the mesh layer
  QCOMPARE( layer.datasetGroupTreeRootItem()->childCount(), 1 ); //dataset group tree item hasn't anymore the item

  indexes = layer.datasetGroupsIndexes();
  for ( int index : std::as_const( indexes ) )
    QCOMPARE( indexToName.value( index ), layer.datasetGroupMetadata( QgsMeshDatasetIndex( index, 0 ) ).name() );

  //copy again the qad_and_triangle_vertex_scalar.dat to the temporary testFile
  copyToTemporaryFile( dataSetFile_1, testFileDataSet );

  layer.reload();

  QCOMPARE( layer.dataProvider()->extraDatasets().count(), 1 );
  QCOMPARE( layer.dataProvider()->datasetGroupCount(), 2 );
  QCOMPARE( layer.datasetGroupCount(), 2 );
  QCOMPARE( layer.datasetGroupTreeRootItem()->childCount(), 2 );

<<<<<<< HEAD
  // Add twice the same file - not allow since 3.42
  QCOMPARE( layer.addDatasets( testFileDataSet.fileName() ), false ); //dataset added
=======
  // Add twice the same file
  QVERIFY( layer.addDatasets( testFileDataSet.fileName() ) );   //dataset added
  QCOMPARE( layer.dataProvider()->extraDatasets().count(), 1 ); //uri not dupplicated
  QCOMPARE( layer.dataProvider()->datasetGroupCount(), 3 );     //dataset added
  QCOMPARE( layer.datasetGroupCount(), 2 );                     // meshLayer do not allow dataset group with same name
  QCOMPARE( layer.datasetGroupTreeRootItem()->childCount(), 2 );
>>>>>>> 6ac62032

  indexes = layer.datasetGroupsIndexes();
  for ( int index : std::as_const( indexes ) )
    QCOMPARE( indexToName.value( index ), layer.datasetGroupMetadata( QgsMeshDatasetIndex( index, 0 ) ).name() );

  //add another dataset
  QTemporaryFile testFileDataSet_3;
  copyToTemporaryFile( dataSetFile_3, testFileDataSet_3 );

  QVERIFY( layer.addDatasets( testFileDataSet_3.fileName() ) );
  QCOMPARE( layer.dataProvider()->extraDatasets().count(), 2 );
  QCOMPARE( layer.dataProvider()->datasetGroupCount(), 3 );
  QCOMPARE( layer.datasetGroupCount(), 3 );
  QCOMPARE( layer.datasetGroupTreeRootItem()->childCount(), 3 );

  //Test dataSet
  const QgsMeshDatasetIndex ds( 2, 0 );
  QCOMPARE( QgsMeshDatasetValue( 1, 1 ), layer.datasetValue( ds, 0 ) );
  QCOMPARE( QgsMeshDatasetValue( 2, 1 ), layer.datasetValue( ds, 1 ) );
  QCOMPARE( QgsMeshDatasetValue( 3, 2 ), layer.datasetValue( ds, 2 ) );
  QCOMPARE( QgsMeshDatasetValue( 2, 2 ), layer.datasetValue( ds, 3 ) );
  QCOMPARE( QgsMeshDatasetValue( 1, -2 ), layer.datasetValue( ds, 4 ) );
}

void TestQgsMeshLayer::test_mesh_simplification()
{
  const QgsCoordinateTransform invalidTransform;
  mMdal3DLayer->updateTriangularMesh( invalidTransform );
  QgsTriangularMesh *baseMesh = mMdal3DLayer->triangularMesh();

  QCOMPARE( baseMesh->triangles().count(), 640 );

  // Simplify with reduction factor lesser than 1
  QVector<QgsTriangularMesh *> simplifiedMeshes = baseMesh->simplifyMesh( 0.5, 1 );
  QCOMPARE( simplifiedMeshes.count(), 0 );

  // Simplify with reduction factor equal to 2
  simplifiedMeshes = baseMesh->simplifyMesh( 2, 1 );
  QCOMPARE( simplifiedMeshes.count(), 5 );
  QCOMPARE( simplifiedMeshes.at( 0 )->triangles().count(), 320 );
  QCOMPARE( simplifiedMeshes.at( 1 )->triangles().count(), 112 );
  QCOMPARE( simplifiedMeshes.at( 2 )->triangles().count(), 80 );
  QCOMPARE( simplifiedMeshes.at( 3 )->triangles().count(), 32 );
  QCOMPARE( simplifiedMeshes.at( 4 )->triangles().count(), 5 );

  // Delete simplified meshes
  for ( QgsTriangularMesh *m : std::as_const( simplifiedMeshes ) )
    delete m;
}

void TestQgsMeshLayer::test_snap_on_mesh()
{
  //1D mesh
  mMdal1DLayer->updateTriangularMesh();
  double searchRadius = 10;

  QgsPointXY snappedPoint;

  //1D mesh
  snappedPoint = mMdal1DLayer->snapOnElement( QgsMesh::Vertex, QgsPointXY(), searchRadius );
  QCOMPARE( snappedPoint, QgsPointXY() );
  snappedPoint = mMdal1DLayer->snapOnElement( QgsMesh::Vertex, QgsPointXY( 1002, 2005 ), searchRadius );
  QCOMPARE( snappedPoint, QgsPointXY( 1000, 2000 ) );
  snappedPoint = mMdal1DLayer->snapOnElement( QgsMesh::Edge, QgsPointXY( 1002, 2005 ), searchRadius );
  QCOMPARE( snappedPoint, QgsPointXY( 1002, 2000 ) );
  snappedPoint = mMdal1DLayer->snapOnElement( QgsMesh::Edge, QgsPointXY( 998, 2005 ), searchRadius );
  QCOMPARE( snappedPoint, QgsPointXY( 1000, 2000 ) );
  snappedPoint = mMdal1DLayer->snapOnElement( QgsMesh::Edge, QgsPointXY( 990, 2010 ), searchRadius );
  QCOMPARE( snappedPoint, QgsPointXY() );
  snappedPoint = mMdal1DLayer->snapOnElement( QgsMesh::Vertex, QgsPointXY( 2002, 2998 ), searchRadius );
  QCOMPARE( snappedPoint, QgsPointXY( 2000, 3000 ) );


  //2D mesh
  mMdalLayer->updateTriangularMesh();
  snappedPoint = mMdalLayer->snapOnElement( QgsMesh::Vertex, QgsPointXY(), searchRadius );
  QCOMPARE( snappedPoint, QgsPointXY() );
  snappedPoint = mMdalLayer->snapOnElement( QgsMesh::Vertex, QgsPointXY(), searchRadius );
  QCOMPARE( snappedPoint, QgsPointXY() );
  snappedPoint = mMdalLayer->snapOnElement( QgsMesh::Vertex, QgsPointXY( 1002, 2005 ), searchRadius );
  QCOMPARE( snappedPoint, QgsPointXY( 1000, 2000 ) );
  snappedPoint = mMdalLayer->snapOnElement( QgsMesh::Vertex, QgsPointXY( 2002, 2998 ), searchRadius );
  QCOMPARE( snappedPoint, QgsPointXY( 2000, 3000 ) );
  snappedPoint = mMdalLayer->snapOnElement( QgsMesh::Face, QgsPointXY( 998, 1998 ), searchRadius );
  QCOMPARE( snappedPoint, QgsPointXY( 1500, 2500 ) );
  snappedPoint = mMdalLayer->snapOnElement( QgsMesh::Face, QgsPointXY( 1002, 2001 ), searchRadius );
  QCOMPARE( snappedPoint, QgsPointXY( 1500, 2500 ) );
  snappedPoint = mMdalLayer->snapOnElement( QgsMesh::Face, QgsPointXY( 1998, 2998 ), searchRadius );
  QCOMPARE( snappedPoint, QgsPointXY( 1500, 2500 ) );
  snappedPoint = mMdalLayer->snapOnElement( QgsMesh::Face, QgsPointXY( 2002, 1998 ), searchRadius );
  QCOMPARE( snappedPoint, QgsPointXY( 2333.33333333, 2333.333333333 ) );
  snappedPoint = mMdalLayer->snapOnElement( QgsMesh::Face, QgsPointXY( 500, 500 ), searchRadius );
  QCOMPARE( snappedPoint, QgsPointXY() );

  // same test but with coordinates in geographic system with transform coordinates
  QgsCoordinateReferenceSystem wgs84Crs;
  wgs84Crs.createFromProj( "+proj=longlat +datum=WGS84 +no_defs" );
  QVERIFY( wgs84Crs.isValid() );
  QgsCoordinateReferenceSystem EPSG32620crs;
  EPSG32620crs.createFromProj( "+proj=utm +zone=20 +datum=WGS84 +units=m +no_defs" );

  //1D mesh
  mMdal1DLayer->setCrs( EPSG32620crs );
  QgsCoordinateTransform transform( EPSG32620crs, wgs84Crs, QgsProject::instance() );
  mMdal1DLayer->updateTriangularMesh( transform );
  searchRadius = 1;
  snappedPoint = mMdal1DLayer->snapOnElement( QgsMesh::Vertex, QgsPointXY(), searchRadius );
  QCOMPARE( snappedPoint, QgsPointXY() );
  snappedPoint = mMdal1DLayer->snapOnElement( QgsMesh::Vertex, transform.transform( QgsPointXY( 1002, 2005 ) ), searchRadius );
  QCOMPARE( snappedPoint, transform.transform( QgsPointXY( 1000, 2000 ) ) );
  snappedPoint = mMdal1DLayer->snapOnElement( QgsMesh::Edge, transform.transform( QgsPointXY( 1002, 2005 ) ), searchRadius );
  QCOMPARE( snappedPoint, transform.transform( QgsPointXY( 1002, 2000 ) ) );
  snappedPoint = mMdal1DLayer->snapOnElement( QgsMesh::Edge, transform.transform( QgsPointXY( 998, 2005 ) ), searchRadius );
  QCOMPARE( snappedPoint, transform.transform( QgsPointXY( 1000, 2000 ) ) );
  snappedPoint = mMdal1DLayer->snapOnElement( QgsMesh::Vertex, transform.transform( QgsPointXY( 2002, 2998 ) ), searchRadius );
  QCOMPARE( snappedPoint, transform.transform( QgsPointXY( 2000, 3000 ) ) );

  //2D mesh
  mMdalLayer->setCrs( EPSG32620crs );
  mMdalLayer->updateTriangularMesh( transform );
  snappedPoint = mMdalLayer->snapOnElement( QgsMesh::Vertex, QgsPointXY(), searchRadius );
  QCOMPARE( snappedPoint, QgsPointXY() );
  snappedPoint = mMdalLayer->snapOnElement( QgsMesh::Vertex, QgsPointXY(), searchRadius );
  QCOMPARE( snappedPoint, QgsPointXY() );
  snappedPoint = mMdalLayer->snapOnElement( QgsMesh::Vertex, transform.transform( QgsPointXY( 1002, 2005 ) ), searchRadius );
  QCOMPARE( snappedPoint, transform.transform( QgsPointXY( 1000, 2000 ) ) );
  snappedPoint = mMdalLayer->snapOnElement( QgsMesh::Vertex, transform.transform( QgsPointXY( 2002, 2998 ) ), searchRadius );
  QCOMPARE( snappedPoint, transform.transform( QgsPointXY( 2000, 3000 ) ) );
  snappedPoint = mMdalLayer->snapOnElement( QgsMesh::Face, transform.transform( QgsPointXY( 998, 1998 ) ), searchRadius );
  QCOMPARE( snappedPoint, transform.transform( QgsPointXY( 1500, 2500 ) ) );
  snappedPoint = mMdalLayer->snapOnElement( QgsMesh::Face, transform.transform( QgsPointXY( 1002, 2001 ) ), searchRadius );
  QCOMPARE( snappedPoint, transform.transform( QgsPointXY( 1500, 2500 ) ) );
  snappedPoint = mMdalLayer->snapOnElement( QgsMesh::Face, transform.transform( QgsPointXY( 1998, 2998 ) ), searchRadius );
  QCOMPARE( snappedPoint, transform.transform( QgsPointXY( 1500, 2500 ) ) );
}

void TestQgsMeshLayer::test_dataset_value_from_layer()
{
  QgsMeshDatasetValue value;

  //1D mesh
  mMdal1DLayer->updateTriangularMesh();
  value = mMdal1DLayer->datasetValue( QgsMeshDatasetIndex( 0, 0 ), QgsPointXY( 1500, 2009 ), 10 );
  QCOMPARE( QgsMeshDatasetValue( 25 ), value );
  value = mMdal1DLayer->datasetValue( QgsMeshDatasetIndex( 1, 0 ), QgsPointXY( 2500, 1991 ), 10 );
  QCOMPARE( QgsMeshDatasetValue( 2.5 ), value );
  value = mMdal1DLayer->datasetValue( QgsMeshDatasetIndex( 2, 0 ), QgsPointXY( 2500, 2500 ), 10 );
  QCOMPARE( QgsMeshDatasetValue( 2.5, 2 ), value );
  value = mMdal1DLayer->datasetValue( QgsMeshDatasetIndex( 3, 1 ), QgsPointXY( 2495, 2000 ), 10 );
  QCOMPARE( QgsMeshDatasetValue( 3 ), value );
  value = mMdal1DLayer->datasetValue( QgsMeshDatasetIndex( 4, 1 ), QgsPointXY( 2500, 2495 ), 10 );
  QCOMPARE( QgsMeshDatasetValue( 4, 4 ), value );

  //2D mesh
  mMdalLayer->updateTriangularMesh();
  value = mMdalLayer->datasetValue( QgsMeshDatasetIndex( 0, 0 ), QgsPointXY( 1750, 2250 ) );
  QCOMPARE( QgsMeshDatasetValue( 32.5 ), value );
  value = mMdalLayer->datasetValue( QgsMeshDatasetIndex( 1, 0 ), QgsPointXY( 1750, 2250 ) );
  QCOMPARE( QgsMeshDatasetValue( 1.75 ), value );
  value = mMdalLayer->datasetValue( QgsMeshDatasetIndex( 2, 0 ), QgsPointXY( 1750, 2250 ) );
  QCOMPARE( QgsMeshDatasetValue( 1.75, 1.25 ), value );
  value = mMdalLayer->datasetValue( QgsMeshDatasetIndex( 3, 1 ), QgsPointXY( 1750, 2250 ) );
  QCOMPARE( QgsMeshDatasetValue( 2 ), value );
  value = mMdalLayer->datasetValue( QgsMeshDatasetIndex( 4, 1 ), QgsPointXY( 1750, 2250 ) );
  QCOMPARE( QgsMeshDatasetValue( 2, 2 ), value );
}

void TestQgsMeshLayer::test_dataset_group_item_tree_item()
{
  QgsMeshDatasetGroupTreeItem *rootItem = mMdal3DLayer->datasetGroupTreeRootItem();

  QCOMPARE( rootItem->childCount(), 5 );
  QCOMPARE( rootItem->totalChildCount(), 21 );
  for ( int i = 0; i < rootItem->totalChildCount(); ++i )
    QVERIFY( rootItem->childFromDatasetGroupIndex( i )->isEnabled() );

  QStringList names;
  names << "Bed Elevation" << "temperature" << "Maximums" << "Minimums" << "Time at Maximums" << "Time at Minimums" << "velocity" << "Maximums" << "Minimums" << "Time at Maximums" << "Time at Minimums" << "water depth" << "Maximums" << "Minimums" << "Time at Maximums" << "Time at Minimums" << "water surface elevation" << "Maximums" << "Minimums" << "Time at Maximums" << "Time at Minimums";

  for ( int i = 0; i < rootItem->totalChildCount(); ++i )
    QCOMPARE( rootItem->childFromDatasetGroupIndex( i )->name(), names.at( i ) );

  QCOMPARE( rootItem->child( 0 )->child( 0 ), nullptr );

  rootItem->child( 0 )->appendChild( new QgsMeshDatasetGroupTreeItem( "added item", QString(), true, 21 ) );
  names << "added item";
  QCOMPARE( rootItem->childFromDatasetGroupIndex( 21 ), rootItem->child( 0 )->child( 0 ) );


  QCOMPARE( rootItem->childFromDatasetGroupIndex( 1 ), rootItem->child( 1 ) );
  QCOMPARE( rootItem->childFromDatasetGroupIndex( 2 ), rootItem->child( 1 )->child( 0 ) );
  QCOMPARE( rootItem->childFromDatasetGroupIndex( 3 ), rootItem->child( 1 )->child( 1 ) );
  QCOMPARE( rootItem->childFromDatasetGroupIndex( 4 ), rootItem->child( 1 )->child( 2 ) );
  QCOMPARE( rootItem->childFromDatasetGroupIndex( 5 ), rootItem->child( 1 )->child( 3 ) );
  QCOMPARE( rootItem->childFromDatasetGroupIndex( 6 ), rootItem->child( 2 ) );
  QCOMPARE( rootItem->childFromDatasetGroupIndex( 7 ), rootItem->child( 2 )->child( 0 ) );
  QCOMPARE( rootItem->childFromDatasetGroupIndex( 8 ), rootItem->child( 2 )->child( 1 ) );
  QCOMPARE( rootItem->childFromDatasetGroupIndex( 9 ), rootItem->child( 2 )->child( 2 ) );
  QCOMPARE( rootItem->childFromDatasetGroupIndex( 10 ), rootItem->child( 2 )->child( 3 ) );
  QCOMPARE( rootItem->childFromDatasetGroupIndex( 11 ), rootItem->child( 3 ) );
  QCOMPARE( rootItem->childFromDatasetGroupIndex( 12 ), rootItem->child( 3 )->child( 0 ) );
  QCOMPARE( rootItem->childFromDatasetGroupIndex( 13 ), rootItem->child( 3 )->child( 1 ) );
  QCOMPARE( rootItem->childFromDatasetGroupIndex( 14 ), rootItem->child( 3 )->child( 2 ) );
  QCOMPARE( rootItem->childFromDatasetGroupIndex( 15 ), rootItem->child( 3 )->child( 3 ) );
  QCOMPARE( rootItem->childFromDatasetGroupIndex( 16 ), rootItem->child( 4 ) );
  QCOMPARE( rootItem->childFromDatasetGroupIndex( 17 ), rootItem->child( 4 )->child( 0 ) );
  QCOMPARE( rootItem->childFromDatasetGroupIndex( 18 ), rootItem->child( 4 )->child( 1 ) );
  QCOMPARE( rootItem->childFromDatasetGroupIndex( 19 ), rootItem->child( 4 )->child( 2 ) );
  QCOMPARE( rootItem->childFromDatasetGroupIndex( 20 ), rootItem->child( 4 )->child( 3 ) );

  //Rename some items
  names.replace( 7, "Other name 1" );
  names.replace( 12, "Other name 2" );
  names.replace( 18, "Other name 3" );
  rootItem->childFromDatasetGroupIndex( 7 )->setName( "Other name 1" );
  rootItem->childFromDatasetGroupIndex( 12 )->setName( "Other name 2" );
  rootItem->childFromDatasetGroupIndex( 18 )->setName( "Other name 3" );
  for ( int i = 0; i < rootItem->totalChildCount(); ++i )
    QCOMPARE( rootItem->childFromDatasetGroupIndex( i )->name(), names.at( i ) );

  // Disable some items
  const QList<int> enabledList = rootItem->enabledDatasetGroupIndexes();
  QCOMPARE( enabledList.count(), 22 );
  QList<int> newList = enabledList;
  newList.removeOne( 7 );
  rootItem->childFromDatasetGroupIndex( 7 )->setIsEnabled( false );
  QCOMPARE( newList, rootItem->enabledDatasetGroupIndexes() );
  newList.removeOne( 10 );
  rootItem->childFromDatasetGroupIndex( 10 )->setIsEnabled( false );
  QCOMPARE( newList, rootItem->enabledDatasetGroupIndexes() );
  newList.removeOne( 15 );
  rootItem->childFromDatasetGroupIndex( 15 )->setIsEnabled( false );
  QCOMPARE( newList, rootItem->enabledDatasetGroupIndexes() );

  QDomDocument doc;
  const QgsReadWriteContext context;
  const QDomElement rootElement = rootItem->writeXml( doc, context );

  std::unique_ptr<QgsMeshDatasetGroupTreeItem> otherRoot( new QgsMeshDatasetGroupTreeItem( rootElement, context ) );

  for ( int i = 0; i < rootItem->totalChildCount(); ++i )
    QCOMPARE( otherRoot->childFromDatasetGroupIndex( i )->name(), names.at( i ) );

  for ( int i = 0; i < 21; ++i )
  {
    QVERIFY( otherRoot->childFromDatasetGroupIndex( i ) );
    QCOMPARE( rootItem->childFromDatasetGroupIndex( i )->row(), otherRoot->childFromDatasetGroupIndex( i )->row() );
    QCOMPARE( rootItem->childFromDatasetGroupIndex( i )->name(), otherRoot->childFromDatasetGroupIndex( i )->name() );
    QCOMPARE( rootItem->childFromDatasetGroupIndex( i )->isVector(), otherRoot->childFromDatasetGroupIndex( i )->isVector() );
    QCOMPARE( rootItem->childFromDatasetGroupIndex( i )->isEnabled(), otherRoot->childFromDatasetGroupIndex( i )->isEnabled() );
    QCOMPARE( rootItem->childFromDatasetGroupIndex( i )->childCount(), otherRoot->childFromDatasetGroupIndex( i )->childCount() );
    QCOMPARE( rootItem->childFromDatasetGroupIndex( i )->totalChildCount(), otherRoot->childFromDatasetGroupIndex( i )->totalChildCount() );
  }

  QVERIFY( !otherRoot->childFromDatasetGroupIndex( 7 )->isEnabled() );
  QVERIFY( !otherRoot->childFromDatasetGroupIndex( 10 )->isEnabled() );
  QVERIFY( !otherRoot->childFromDatasetGroupIndex( 15 )->isEnabled() );

  QCOMPARE( otherRoot->child( 0 )->child( 0 ), otherRoot->child( 0 )->child( 0 ) );

  QCOMPARE( otherRoot->childFromDatasetGroupIndex( 1 ), otherRoot->child( 1 ) );
  QCOMPARE( otherRoot->childFromDatasetGroupIndex( 2 ), otherRoot->child( 1 )->child( 0 ) );
  QCOMPARE( otherRoot->childFromDatasetGroupIndex( 3 ), otherRoot->child( 1 )->child( 1 ) );
  QCOMPARE( otherRoot->childFromDatasetGroupIndex( 4 ), otherRoot->child( 1 )->child( 2 ) );
  QCOMPARE( otherRoot->childFromDatasetGroupIndex( 5 ), otherRoot->child( 1 )->child( 3 ) );
  QCOMPARE( otherRoot->childFromDatasetGroupIndex( 6 ), otherRoot->child( 2 ) );
  QCOMPARE( otherRoot->childFromDatasetGroupIndex( 7 ), otherRoot->child( 2 )->child( 0 ) );
  QCOMPARE( otherRoot->childFromDatasetGroupIndex( 8 ), otherRoot->child( 2 )->child( 1 ) );
  QCOMPARE( otherRoot->childFromDatasetGroupIndex( 9 ), otherRoot->child( 2 )->child( 2 ) );
  QCOMPARE( otherRoot->childFromDatasetGroupIndex( 10 ), otherRoot->child( 2 )->child( 3 ) );
  QCOMPARE( otherRoot->childFromDatasetGroupIndex( 11 ), otherRoot->child( 3 ) );
  QCOMPARE( otherRoot->childFromDatasetGroupIndex( 12 ), otherRoot->child( 3 )->child( 0 ) );
  QCOMPARE( otherRoot->childFromDatasetGroupIndex( 13 ), otherRoot->child( 3 )->child( 1 ) );
  QCOMPARE( otherRoot->childFromDatasetGroupIndex( 14 ), otherRoot->child( 3 )->child( 2 ) );
  QCOMPARE( otherRoot->childFromDatasetGroupIndex( 15 ), otherRoot->child( 3 )->child( 3 ) );
  QCOMPARE( otherRoot->childFromDatasetGroupIndex( 16 ), otherRoot->child( 4 ) );
  QCOMPARE( otherRoot->childFromDatasetGroupIndex( 17 ), otherRoot->child( 4 )->child( 0 ) );
  QCOMPARE( otherRoot->childFromDatasetGroupIndex( 18 ), otherRoot->child( 4 )->child( 1 ) );
  QCOMPARE( otherRoot->childFromDatasetGroupIndex( 19 ), otherRoot->child( 4 )->child( 2 ) );
  QCOMPARE( otherRoot->childFromDatasetGroupIndex( 20 ), otherRoot->child( 4 )->child( 3 ) );
  QCOMPARE( otherRoot->childFromDatasetGroupIndex( 21 ), otherRoot->child( 0 )->child( 0 ) );
}

void TestQgsMeshLayer::test_memory_dataset_group()
{
  const int vertexCount = mMdalLayer->dataProvider()->vertexCount();
  const int faceCount = mMdalLayer->dataProvider()->faceCount();

  QCOMPARE( mMdalLayer->datasetGroupCount(), 5 );

  std::unique_ptr<QgsMeshMemoryDatasetGroup> goodDatasetGroupVertices( new QgsMeshMemoryDatasetGroup );
  std::unique_ptr<QgsMeshMemoryDatasetGroup> badDatasetGroupVertices( new QgsMeshMemoryDatasetGroup );
  goodDatasetGroupVertices->setName( QStringLiteral( "good vertices datasets" ) );
  goodDatasetGroupVertices->setDataType( QgsMeshDatasetGroupMetadata::DataOnVertices );
  badDatasetGroupVertices->setDataType( QgsMeshDatasetGroupMetadata::DataOnVertices );
  for ( int i = 1; i < 10; i++ )
  {
    const std::shared_ptr<QgsMeshMemoryDataset> gds = std::make_shared<QgsMeshMemoryDataset>();
    const std::shared_ptr<QgsMeshMemoryDataset> bds = std::make_shared<QgsMeshMemoryDataset>();
    for ( int v = 0; v < vertexCount; ++v )
      gds->values.append( QgsMeshDatasetValue( v / 2.0 ) );
    bds->values.append( QgsMeshDatasetValue( 2.0 ) );
    gds->valid = true;
    bds->valid = true;
    goodDatasetGroupVertices->addDataset( gds );
    badDatasetGroupVertices->addDataset( bds );
  }

  QVERIFY( mMdalLayer->addDatasets( goodDatasetGroupVertices.release() ) );
  QVERIFY( !mMdalLayer->addDatasets( badDatasetGroupVertices.release() ) );

  QCOMPARE( mMdalLayer->datasetGroupCount(), 6 );
  QCOMPARE( mMdalLayer->extraDatasetGroupCount(), 1 );

  std::unique_ptr<QgsMeshMemoryDatasetGroup> goodDatasetGroupFaces(
    new QgsMeshMemoryDatasetGroup( QStringLiteral( "good faces datasets" ), QgsMeshDatasetGroupMetadata::DataOnFaces )
  );
  std::unique_ptr<QgsMeshMemoryDatasetGroup> badDatasetGroupFaces( new QgsMeshMemoryDatasetGroup );
  badDatasetGroupFaces->setDataType( QgsMeshDatasetGroupMetadata::DataOnFaces );
  for ( int i = 1; i < 10; i++ )
  {
    const std::shared_ptr<QgsMeshMemoryDataset> gds = std::make_shared<QgsMeshMemoryDataset>();
    const std::shared_ptr<QgsMeshMemoryDataset> bds = std::make_shared<QgsMeshMemoryDataset>();
    for ( int v = 0; v < faceCount; ++v )
      gds->values.append( QgsMeshDatasetValue( v / 2.0 ) );
    bds->values.append( QgsMeshDatasetValue( 2.0 ) );
    gds->valid = true;
    bds->valid = true;
    goodDatasetGroupFaces->addDataset( gds );
    badDatasetGroupFaces->addDataset( bds );
  }

  QVERIFY( mMdalLayer->addDatasets( goodDatasetGroupFaces.release() ) );
  QVERIFY( !mMdalLayer->addDatasets( badDatasetGroupFaces.release() ) );

  QCOMPARE( mMdalLayer->datasetGroupCount(), 7 );
  QCOMPARE( mMdalLayer->extraDatasetGroupCount(), 2 );

  QCOMPARE( mMdalLayer->datasetGroupMetadata( 5 ).name(), QStringLiteral( "good vertices datasets" ) );
  QCOMPARE( mMdalLayer->datasetGroupMetadata( 6 ).name(), QStringLiteral( "good faces datasets" ) );

  QTemporaryFile file;
  QVERIFY( file.open() );
  file.close();

  QVERIFY( !mMdalLayer->saveDataset( file.fileName(), 6, "ASCII_DAT" ) );
  QCOMPARE( mMdalLayer->datasetGroupCount(), 7 );
  QCOMPARE( mMdalLayer->extraDatasetGroupCount(), 1 );

  QCOMPARE( mMdalLayer->datasetGroupMetadata( 5 ).name(), QStringLiteral( "good vertices datasets" ) );
  QCOMPARE( mMdalLayer->datasetGroupMetadata( 6 ).name(), QStringLiteral( "good faces datasets" ) );
}

void TestQgsMeshLayer::test_memory_dataset_group_1d()
{
  const int vertexCount = mMdal1DLayer->dataProvider()->vertexCount();
  const int edgeCount = mMdal1DLayer->dataProvider()->edgeCount();

  QCOMPARE( mMdal1DLayer->datasetGroupCount(), 5 );

  std::unique_ptr<QgsMeshMemoryDatasetGroup> goodDatasetGroupVertices( new QgsMeshMemoryDatasetGroup );
  std::unique_ptr<QgsMeshMemoryDatasetGroup> badDatasetGroupVertices( new QgsMeshMemoryDatasetGroup );
  goodDatasetGroupVertices->setDataType( QgsMeshDatasetGroupMetadata::DataOnVertices );
  badDatasetGroupVertices->setDataType( QgsMeshDatasetGroupMetadata::DataOnVertices );
  for ( int i = 1; i < 10; i++ )
  {
    const std::shared_ptr<QgsMeshMemoryDataset> gds = std::make_shared<QgsMeshMemoryDataset>();
    const std::shared_ptr<QgsMeshMemoryDataset> bds = std::make_shared<QgsMeshMemoryDataset>();
    for ( int v = 0; v < vertexCount; ++v )
      gds->values.append( QgsMeshDatasetValue( v / 2.0 ) );
    bds->values.append( QgsMeshDatasetValue( 2.0 ) );
    goodDatasetGroupVertices->addDataset( gds );
    badDatasetGroupVertices->addDataset( bds );
  }

  QVERIFY( mMdal1DLayer->addDatasets( goodDatasetGroupVertices.release() ) );
  QVERIFY( !mMdal1DLayer->addDatasets( badDatasetGroupVertices.release() ) );

  QCOMPARE( mMdal1DLayer->datasetGroupCount(), 6 );

  std::unique_ptr<QgsMeshMemoryDatasetGroup> goodDatasetGroupEdges( new QgsMeshMemoryDatasetGroup );
  std::unique_ptr<QgsMeshMemoryDatasetGroup> badDatasetGroupEdges( new QgsMeshMemoryDatasetGroup );
  goodDatasetGroupEdges->setName( QStringLiteral( "dataset on edges" ) );
  goodDatasetGroupEdges->setDataType( QgsMeshDatasetGroupMetadata::DataOnEdges );
  badDatasetGroupEdges->setDataType( QgsMeshDatasetGroupMetadata::DataOnEdges );
  for ( int i = 1; i < 10; i++ )
  {
    const std::shared_ptr<QgsMeshMemoryDataset> gds = std::make_shared<QgsMeshMemoryDataset>();
    const std::shared_ptr<QgsMeshMemoryDataset> bds = std::make_shared<QgsMeshMemoryDataset>();
    for ( int v = 0; v < edgeCount; ++v )
      gds->values.append( QgsMeshDatasetValue( v / 2.0 ) );
    bds->values.append( QgsMeshDatasetValue( 2.0 ) );
    goodDatasetGroupEdges->addDataset( gds );
    badDatasetGroupEdges->addDataset( bds );
  }

  QVERIFY( mMdal1DLayer->addDatasets( goodDatasetGroupEdges.release() ) );
  QVERIFY( !mMdal1DLayer->addDatasets( badDatasetGroupEdges.release() ) );

  QCOMPARE( mMdal1DLayer->datasetGroupCount(), 7 );
  QCOMPARE( mMdal1DLayer->extraDatasetGroupCount(), 2 );
}

void TestQgsMeshLayer::test_memoryproviderdataset_invalid_values()
{
  std::unique_ptr<QgsMeshLayer> memoryLayer = std::make_unique<QgsMeshLayer>( readFile( "/quad_and_triangle.txt" ), "Triangle and Quad Memory", "mesh_memory" );
  memoryLayer->addDatasets( readFile( "/quad_and_triangle_face_scalar_invalid_values.txt" ) );
  memoryLayer->addDatasets( readFile( "/quad_and_triangle_face_vector_invalid_values.txt" ) );

  QCOMPARE( 2, memoryLayer->datasetGroupCount() );

  QgsMeshDatasetIndex dsi( 0, 0 );
  QCOMPARE( memoryLayer->datasetValue( dsi, 0 ).scalar(), 0 );
  QVERIFY( std::isnan( memoryLayer->datasetValue( dsi, 1 ).scalar() ) );
  dsi = QgsMeshDatasetIndex( 0, 1 );
  QCOMPARE( memoryLayer->datasetValue( dsi, 1 ).scalar(), 2 );
  QVERIFY( std::isnan( memoryLayer->datasetValue( dsi, 0 ).scalar() ) );

  dsi = QgsMeshDatasetIndex( 1, 0 );
  QCOMPARE( memoryLayer->datasetValue( dsi, 1 ).x(), 2 );
  QCOMPARE( memoryLayer->datasetValue( dsi, 1 ).y(), 2 );
  QVERIFY( std::isnan( memoryLayer->datasetValue( dsi, 0 ).x() ) );
  QCOMPARE( memoryLayer->datasetValue( dsi, 0 ).y(), 1 );

  dsi = QgsMeshDatasetIndex( 1, 1 );
  QCOMPARE( memoryLayer->datasetValue( dsi, 0 ).x(), 2 );
  QCOMPARE( memoryLayer->datasetValue( dsi, 0 ).y(), 2 );
  QVERIFY( std::isnan( memoryLayer->datasetValue( dsi, 1 ).y() ) );
  QCOMPARE( memoryLayer->datasetValue( dsi, 1 ).x(), 3 );
}

void TestQgsMeshLayer::test_setDataSource()
{
  // MDAL Layer
  const QString uri( mDataDir + "/quad_and_triangle.2dm" );
  QgsMeshLayer *firstLayer = new QgsMeshLayer( uri, "Triangle and Quad MDAL", "mdal" );
  QCOMPARE( firstLayer->dataProvider()->datasetGroupCount(), 1 ); //bed elevation is already in the 2dm
  QCOMPARE( firstLayer->datasetGroupTreeRootItem()->childCount(), 1 );

  //! Add extra dataset from file
  firstLayer->dataProvider()->addDataset( mDataDir + "/quad_and_triangle_vertex_scalar.dat" );
  firstLayer->dataProvider()->addDataset( mDataDir + "/quad_and_triangle_vertex_vector.dat" );
  QCOMPARE( firstLayer->dataProvider()->extraDatasets().count(), 2 );
  QCOMPARE( firstLayer->datasetGroupTreeRootItem()->childCount(), 3 );
  QVERIFY( firstLayer->dataProvider()->temporalCapabilities()->hasTemporalCapabilities() );

  //! Add memory dataset
  std::unique_ptr<QgsMeshMemoryDatasetGroup> memoryDataset( new QgsMeshMemoryDatasetGroup );
  memoryDataset->setName( QStringLiteral( "memory dataset" ) );
  memoryDataset->setDataType( QgsMeshDatasetGroupMetadata::DataOnVertices );
  const int vertexCount = firstLayer->dataProvider()->vertexCount();
  for ( int i = 1; i < 10; i++ )
  {
    const std::shared_ptr<QgsMeshMemoryDataset> ds = std::make_shared<QgsMeshMemoryDataset>();
    for ( int v = 0; v < vertexCount; ++v )
      ds->values.append( QgsMeshDatasetValue( v / 2.0 ) );
    ds->valid = true;
    memoryDataset->addDataset( ds );
  }
  firstLayer->addDatasets( memoryDataset.release() );

  QCOMPARE( firstLayer->dataProvider()->extraDatasets().count(), 2 );
  QCOMPARE( firstLayer->datasetGroupTreeRootItem()->childCount(), 4 );

  //! add another dataset from file
  firstLayer->dataProvider()->addDataset( mDataDir + "/quad_and_triangle_els_face_scalar.dat" );

  QCOMPARE( firstLayer->dataProvider()->extraDatasets().count(), 3 );
  QCOMPARE( firstLayer->datasetGroupTreeRootItem()->childCount(), 5 );

  firstLayer->dataProvider()->temporalCapabilities()->setTemporalUnit( Qgis::TemporalUnit::Minutes );

  QgsReadWriteContext readWriteContext;
  QDomDocument doc( "savedLayer" );
  QDomElement layerElement = doc.createElement( "maplayer" );
  firstLayer->writeLayerXml( layerElement, doc, readWriteContext );

  QgsMeshLayer layerWithGoodDataSource;
  layerWithGoodDataSource.readLayerXml( layerElement, readWriteContext );
  QCOMPARE( layerWithGoodDataSource.dataProvider()->extraDatasets().count(), 3 );
  QCOMPARE( layerWithGoodDataSource.datasetGroupTreeRootItem()->childCount(), 4 );
  QVERIFY( layerWithGoodDataSource.dataProvider()->temporalCapabilities()->hasTemporalCapabilities() );
  QCOMPARE( layerWithGoodDataSource.datasetGroupTreeRootItem()->child( 0 )->description(), uri );
  QCOMPARE( layerWithGoodDataSource.datasetGroupTreeRootItem()->child( 1 )->description(), mDataDir + "/quad_and_triangle_vertex_scalar.dat" );
  QCOMPARE( layerWithGoodDataSource.datasetGroupTreeRootItem()->child( 2 )->description(), mDataDir + "/quad_and_triangle_vertex_vector.dat" );
  QCOMPARE( layerWithGoodDataSource.datasetGroupTreeRootItem()->child( 3 )->description(), mDataDir + "/quad_and_triangle_els_face_scalar.dat" );
  QCOMPARE( layerWithGoodDataSource.dataProvider()->temporalCapabilities()->temporalUnit(), Qgis::TemporalUnit::Minutes );

  QCOMPARE( QgsMeshDatasetValue( 30.0 ), layerWithGoodDataSource.datasetValue( QgsMeshDatasetIndex( 0, 0 ), 1 ) );
  QCOMPARE( QgsMeshDatasetValue( 2.0 ), layerWithGoodDataSource.datasetValue( QgsMeshDatasetIndex( 1, 0 ), 1 ) );
  QCOMPARE( QgsMeshDatasetValue( 2.0, 1.0 ), layerWithGoodDataSource.datasetValue( QgsMeshDatasetIndex( 2, 0 ), 1 ) );
  QCOMPARE( QgsMeshDatasetValue( 2.0 ), layerWithGoodDataSource.datasetValue( QgsMeshDatasetIndex( 4, 0 ), 1 ) );

  layerElement.removeChild( layerElement.firstChildElement( QStringLiteral( "datasource" ) ) );
  QDomElement dataSourceElement = doc.createElement( QStringLiteral( "datasource" ) );
  const QString src = firstLayer->encodedSource( "bad", readWriteContext );
  const QDomText dataSourceText = doc.createTextNode( src );
  dataSourceElement.appendChild( dataSourceText );
  layerElement.appendChild( dataSourceElement );

  QgsMeshLayer layerWithBadDataSource;
  QVERIFY( !layerWithBadDataSource.readLayerXml( layerElement, readWriteContext ) );
  QVERIFY( !layerWithBadDataSource.isValid() );

  QCOMPARE( layerWithBadDataSource.dataProvider()->extraDatasets().count(), 0 );
  QCOMPARE( layerWithBadDataSource.datasetGroupTreeRootItem()->childCount(), 5 ); //keep trace of all invalid dataset group, even the memory one that do no exist anymore
  QCOMPARE( layerWithBadDataSource.datasetGroupTreeRootItem()->child( 0 )->description(), uri );
  QCOMPARE( layerWithBadDataSource.datasetGroupTreeRootItem()->child( 1 )->description(), mDataDir + "/quad_and_triangle_vertex_scalar.dat" );
  QCOMPARE( layerWithBadDataSource.datasetGroupTreeRootItem()->child( 2 )->description(), mDataDir + "/quad_and_triangle_vertex_vector.dat" );
  QCOMPARE( layerWithBadDataSource.datasetGroupTreeRootItem()->child( 3 )->name(), QStringLiteral( "memory dataset" ) );
  QCOMPARE( layerWithBadDataSource.datasetGroupTreeRootItem()->child( 4 )->description(), mDataDir + "/quad_and_triangle_els_face_scalar.dat" );

  layerWithBadDataSource.setDataSource( uri, "Triangle and Quad MDAL", "mdal" );

  QVERIFY( layerWithBadDataSource.dataProvider()->isValid() );
  QCOMPARE( layerWithBadDataSource.dataProvider()->extraDatasets().count(), 3 );
  QCOMPARE( layerWithBadDataSource.datasetGroupTreeRootItem()->childCount(), 4 ); // memory dataset group is not here anymore
  QCOMPARE( layerWithBadDataSource.datasetGroupTreeRootItem()->child( 0 )->description(), uri );
  QCOMPARE( layerWithBadDataSource.datasetGroupTreeRootItem()->child( 1 )->description(), mDataDir + "/quad_and_triangle_vertex_scalar.dat" );
  QCOMPARE( layerWithBadDataSource.datasetGroupTreeRootItem()->child( 2 )->description(), mDataDir + "/quad_and_triangle_vertex_vector.dat" );
  QCOMPARE( layerWithBadDataSource.datasetGroupTreeRootItem()->child( 3 )->description(), mDataDir + "/quad_and_triangle_els_face_scalar.dat" );
  QCOMPARE( layerWithGoodDataSource.dataProvider()->temporalCapabilities()->temporalUnit(), Qgis::TemporalUnit::Minutes );

  QCOMPARE( QgsMeshDatasetValue( 30.0 ), layerWithBadDataSource.datasetValue( QgsMeshDatasetIndex( 0, 0 ), 1 ) );
  QCOMPARE( QgsMeshDatasetValue( 2.0 ), layerWithBadDataSource.datasetValue( QgsMeshDatasetIndex( 1, 0 ), 1 ) );
  QCOMPARE( QgsMeshDatasetValue( 2.0, 1.0 ), layerWithBadDataSource.datasetValue( QgsMeshDatasetIndex( 2, 0 ), 1 ) );
  QCOMPARE( QgsMeshDatasetValue( 2.0 ), layerWithBadDataSource.datasetValue( QgsMeshDatasetIndex( 4, 0 ), 1 ) );
}

void TestQgsMeshLayer::testMdalProviderQuerySublayers()
{
  // test querying sub layers for a mesh layer
  QgsProviderMetadata *mdalMetadata = QgsProviderRegistry::instance()->providerMetadata( QStringLiteral( "mdal" ) );

  // invalid uri
  QList<QgsProviderSublayerDetails> res = mdalMetadata->querySublayers( QString() );
  QVERIFY( res.empty() );

  // not a mesh
  res = mdalMetadata->querySublayers( QString( TEST_DATA_DIR ) + "/lines.shp" );
  QVERIFY( res.empty() );

  // even though mdal reports support for .adf files, these are not a mesh:
  res = mdalMetadata->querySublayers( QString( TEST_DATA_DIR ) + "/aigrid/dblbnd.adf" );
  QVERIFY( res.empty() );
  res = mdalMetadata->querySublayers( QString( TEST_DATA_DIR ) + "/aigrid/hdr.adf" );
  QVERIFY( res.empty() );
  res = mdalMetadata->querySublayers( QString( TEST_DATA_DIR ) + "/aigrid/prj.adf" );
  QVERIFY( res.empty() );
  res = mdalMetadata->querySublayers( QString( TEST_DATA_DIR ) + "/aigrid/sta.adf" );
  QVERIFY( res.empty() );
  res = mdalMetadata->querySublayers( QString( TEST_DATA_DIR ) + "/aigrid/vat.adf" );
  QVERIFY( res.empty() );
  res = mdalMetadata->querySublayers( QString( TEST_DATA_DIR ) + "/aigrid/w001001.adf" );
  QVERIFY( res.empty() );
  res = mdalMetadata->querySublayers( QString( TEST_DATA_DIR ) + "/aigrid/w001001x.adf" );
  QVERIFY( res.empty() );

  // adf which IS a mesh
  res = mdalMetadata->querySublayers( QString( TEST_DATA_DIR ) + "/esri_tin/tdenv9.adf" );
  QCOMPARE( res.count(), 1 );
  QCOMPARE( res.at( 0 ).layerNumber(), 0 );
  QCOMPARE( res.at( 0 ).name(), QStringLiteral( "esri_tin" ) );
  QCOMPARE( res.at( 0 ).uri(), QStringLiteral( "ESRI_TIN:\"%1/esri_tin/tdenv9.adf\"" ).arg( TEST_DATA_DIR ) );
  QCOMPARE( res.at( 0 ).providerKey(), QStringLiteral( "mdal" ) );
  QCOMPARE( res.at( 0 ).driverName(), QStringLiteral( "ESRI_TIN" ) );
  QCOMPARE( res.at( 0 ).type(), Qgis::LayerType::Mesh );

  // single layer mesh
  res = mdalMetadata->querySublayers( mDataDir + "/quad_and_triangle.2dm" );
  QCOMPARE( res.count(), 1 );
  QCOMPARE( res.at( 0 ).layerNumber(), 0 );
  QCOMPARE( res.at( 0 ).name(), QStringLiteral( "quad_and_triangle" ) );
  QCOMPARE( res.at( 0 ).uri(), QStringLiteral( "2DM:\"%1/quad_and_triangle.2dm\"" ).arg( mDataDir ) );
  QCOMPARE( res.at( 0 ).providerKey(), QStringLiteral( "mdal" ) );
  QCOMPARE( res.at( 0 ).driverName(), QStringLiteral( "2DM" ) );
  QCOMPARE( res.at( 0 ).type(), Qgis::LayerType::Mesh );

  // make sure result is valid to load layer from
  const QgsProviderSublayerDetails::LayerOptions options { QgsCoordinateTransformContext() };
  std::unique_ptr<QgsMeshLayer> ml( qgis::down_cast<QgsMeshLayer *>( res.at( 0 ).toLayer( options ) ) );
  QVERIFY( ml->isValid() );

  // directly query MDAL uri
  res = mdalMetadata->querySublayers( QStringLiteral( "2DM:\"%1/quad_and_triangle.2dm\"" ).arg( mDataDir ) );
  QCOMPARE( res.count(), 1 );
  QCOMPARE( res.at( 0 ).layerNumber(), 0 );
  QCOMPARE( res.at( 0 ).name(), QStringLiteral( "quad_and_triangle" ) );
  QCOMPARE( res.at( 0 ).uri(), QStringLiteral( "2DM:\"%1/quad_and_triangle.2dm\"" ).arg( mDataDir ) );
  QCOMPARE( res.at( 0 ).providerKey(), QStringLiteral( "mdal" ) );
  QCOMPARE( res.at( 0 ).type(), Qgis::LayerType::Mesh );
  QCOMPARE( res.at( 0 ).driverName(), "2DM" );
  ml.reset( qgis::down_cast<QgsMeshLayer *>( res.at( 0 ).toLayer( options ) ) );
  QVERIFY( ml->isValid() );

  // mesh with two layers
  res = mdalMetadata->querySublayers( mDataDir + "/manzese_1d2d_small_map.nc" );
  QCOMPARE( res.count(), 2 );
  QCOMPARE( res.at( 0 ).layerNumber(), 0 );
  QCOMPARE( res.at( 0 ).name(), QStringLiteral( "mesh1d" ) );
  QCOMPARE( res.at( 0 ).uri(), QStringLiteral( "Ugrid:\"%1/manzese_1d2d_small_map.nc\":mesh1d" ).arg( mDataDir ) );
  QCOMPARE( res.at( 0 ).providerKey(), QStringLiteral( "mdal" ) );
  QCOMPARE( res.at( 0 ).type(), Qgis::LayerType::Mesh );
  QCOMPARE( res.at( 0 ).driverName(), QStringLiteral( "Ugrid" ) );
  ml.reset( qgis::down_cast<QgsMeshLayer *>( res.at( 0 ).toLayer( options ) ) );
  QVERIFY( ml->isValid() );
  QCOMPARE( res.at( 1 ).layerNumber(), 1 );
  QCOMPARE( res.at( 1 ).name(), QStringLiteral( "mesh2d" ) );
  QCOMPARE( res.at( 1 ).uri(), QStringLiteral( "Ugrid:\"%1/manzese_1d2d_small_map.nc\":mesh2d" ).arg( mDataDir ) );
  QCOMPARE( res.at( 1 ).providerKey(), QStringLiteral( "mdal" ) );
  QCOMPARE( res.at( 1 ).type(), Qgis::LayerType::Mesh );
  QCOMPARE( res.at( 1 ).driverName(), QStringLiteral( "Ugrid" ) );
  ml.reset( qgis::down_cast<QgsMeshLayer *>( res.at( 1 ).toLayer( options ) ) );
  QVERIFY( ml->isValid() );

  // mesh with two layers, but uri is for one of these layers only
  res = mdalMetadata->querySublayers( QStringLiteral( "Ugrid:\"%1/manzese_1d2d_small_map.nc\":mesh1d" ).arg( mDataDir ) );
  QCOMPARE( res.count(), 1 );
  QCOMPARE( res.at( 0 ).layerNumber(), 0 );
  QCOMPARE( res.at( 0 ).name(), QStringLiteral( "mesh1d" ) );
  QCOMPARE( res.at( 0 ).uri(), QStringLiteral( "Ugrid:\"%1/manzese_1d2d_small_map.nc\":mesh1d" ).arg( mDataDir ) );
  QCOMPARE( res.at( 0 ).providerKey(), QStringLiteral( "mdal" ) );
  QCOMPARE( res.at( 0 ).type(), Qgis::LayerType::Mesh );
  QCOMPARE( res.at( 0 ).driverName(), QStringLiteral( "Ugrid" ) );
  ml.reset( qgis::down_cast<QgsMeshLayer *>( res.at( 0 ).toLayer( options ) ) );
  QVERIFY( ml->isValid() );
  res = mdalMetadata->querySublayers( QStringLiteral( "Ugrid:\"%1/manzese_1d2d_small_map.nc\":mesh2d" ).arg( mDataDir ) );
  QCOMPARE( res.count(), 1 );
  QCOMPARE( res.at( 0 ).layerNumber(), 0 );
  QCOMPARE( res.at( 0 ).name(), QStringLiteral( "mesh2d" ) );
  QCOMPARE( res.at( 0 ).uri(), QStringLiteral( "Ugrid:\"%1/manzese_1d2d_small_map.nc\":mesh2d" ).arg( mDataDir ) );
  QCOMPARE( res.at( 0 ).providerKey(), QStringLiteral( "mdal" ) );
  QCOMPARE( res.at( 0 ).type(), Qgis::LayerType::Mesh );
  QCOMPARE( res.at( 0 ).driverName(), QStringLiteral( "Ugrid" ) );
  ml.reset( qgis::down_cast<QgsMeshLayer *>( res.at( 0 ).toLayer( options ) ) );
  QVERIFY( ml->isValid() );
}

void TestQgsMeshLayer::testMdalProviderQuerySublayersFastScan()
{
  // test querying sub layers for a mesh layer, using the fast scan flag
  QgsProviderMetadata *mdalMetadata = QgsProviderRegistry::instance()->providerMetadata( QStringLiteral( "mdal" ) );

  // invalid uri
  QList<QgsProviderSublayerDetails> res = mdalMetadata->querySublayers( QString(), Qgis::SublayerQueryFlag::FastScan );
  QVERIFY( res.empty() );

  // not a mesh
  res = mdalMetadata->querySublayers( QString( TEST_DATA_DIR ) + "/lines.shp", Qgis::SublayerQueryFlag::FastScan );
  QVERIFY( res.empty() );

  // single layer mesh
  res = mdalMetadata->querySublayers( mDataDir + "/quad_and_triangle.2dm", Qgis::SublayerQueryFlag::FastScan );
  QCOMPARE( res.count(), 1 );
  QCOMPARE( res.at( 0 ).layerNumber(), 0 );
  QCOMPARE( res.at( 0 ).name(), QStringLiteral( "quad_and_triangle" ) );
  QCOMPARE( res.at( 0 ).uri(), mDataDir + "/quad_and_triangle.2dm" );
  QCOMPARE( res.at( 0 ).providerKey(), QStringLiteral( "mdal" ) );
  QCOMPARE( res.at( 0 ).type(), Qgis::LayerType::Mesh );
  QVERIFY( res.at( 0 ).skippedContainerScan() );

  // mesh with two layers
  res = mdalMetadata->querySublayers( mDataDir + "/manzese_1d2d_small_map.nc", Qgis::SublayerQueryFlag::FastScan );
  QCOMPARE( res.count(), 1 );
  QCOMPARE( res.at( 0 ).layerNumber(), 0 );
  QCOMPARE( res.at( 0 ).name(), QStringLiteral( "manzese_1d2d_small_map" ) );
  QCOMPARE( res.at( 0 ).uri(), mDataDir + "/manzese_1d2d_small_map.nc" );
  QCOMPARE( res.at( 0 ).providerKey(), QStringLiteral( "mdal" ) );
  QCOMPARE( res.at( 0 ).type(), Qgis::LayerType::Mesh );
  QVERIFY( res.at( 0 ).skippedContainerScan() );

  // even though mdal reports support for .adf files, these are not a mesh:
  res = mdalMetadata->querySublayers( QString( TEST_DATA_DIR ) + "/aigrid/dblbnd.adf", Qgis::SublayerQueryFlag::FastScan );
  QVERIFY( res.empty() );
  res = mdalMetadata->querySublayers( QString( TEST_DATA_DIR ) + "/aigrid/hdr.adf", Qgis::SublayerQueryFlag::FastScan );
  QVERIFY( res.empty() );
  res = mdalMetadata->querySublayers( QString( TEST_DATA_DIR ) + "/aigrid/prj.adf", Qgis::SublayerQueryFlag::FastScan );
  QVERIFY( res.empty() );
  res = mdalMetadata->querySublayers( QString( TEST_DATA_DIR ) + "/aigrid/sta.adf", Qgis::SublayerQueryFlag::FastScan );
  QVERIFY( res.empty() );
  res = mdalMetadata->querySublayers( QString( TEST_DATA_DIR ) + "/aigrid/vat.adf", Qgis::SublayerQueryFlag::FastScan );
  QVERIFY( res.empty() );
  res = mdalMetadata->querySublayers( QString( TEST_DATA_DIR ) + "/aigrid/w001001.adf", Qgis::SublayerQueryFlag::FastScan );
  QVERIFY( res.empty() );
  res = mdalMetadata->querySublayers( QString( TEST_DATA_DIR ) + "/aigrid/w001001x.adf", Qgis::SublayerQueryFlag::FastScan );
  QVERIFY( res.empty() );

  // adf which IS a mesh
  res = mdalMetadata->querySublayers( QString( TEST_DATA_DIR ) + "/esri_tin/tdenv9.adf", Qgis::SublayerQueryFlag::FastScan );
  QCOMPARE( res.count(), 1 );
  QCOMPARE( res.at( 0 ).layerNumber(), 0 );
  QCOMPARE( res.at( 0 ).name(), QStringLiteral( "esri_tin" ) );
  QCOMPARE( res.at( 0 ).uri(), QString( TEST_DATA_DIR ) + "/esri_tin/tdenv9.adf" );
  QCOMPARE( res.at( 0 ).providerKey(), QStringLiteral( "mdal" ) );
  QCOMPARE( res.at( 0 ).type(), Qgis::LayerType::Mesh );
  // only tdenv?.adf file should report capabilities
  res = mdalMetadata->querySublayers( QString( TEST_DATA_DIR ) + "/esri_tin/thul.adf", Qgis::SublayerQueryFlag::FastScan );
  QVERIFY( res.empty() );
}

void TestQgsMeshLayer::testSelectByExpression()
{
  mMdalLayer->updateTriangularMesh();
  QgsExpression expression( QStringLiteral( " $vertex_z > 30" ) );

  QList<int> selectedVerticesIndexes = mMdalLayer->selectVerticesByExpression( expression );
  QCOMPARE( selectedVerticesIndexes, QList( { 2, 3 } ) );

  expression = QgsExpression( QStringLiteral( " x($vertex_as_point) > 1500" ) );
  selectedVerticesIndexes = mMdalLayer->selectVerticesByExpression( expression );
  QCOMPARE( selectedVerticesIndexes.count(), 3 );
  QCOMPARE( selectedVerticesIndexes, QList( { 1, 2, 3 } ) );


  expression = QgsExpression( QStringLiteral( " $face_area > 900000" ) );
  QList<int> selectedFacesIndexes = mMdalLayer->selectFacesByExpression( expression );
  QCOMPARE( selectedFacesIndexes.count(), 1 );
  QCOMPARE( selectedFacesIndexes, QList( { 0 } ) );

  expression = QgsExpression( QStringLiteral( " $face_area > 1100000" ) );
  selectedFacesIndexes = mMdalLayer->selectFacesByExpression( expression );
  QCOMPARE( selectedFacesIndexes.count(), 0 );
}

void TestQgsMeshLayer::testSetDataSourceRetainStyle()
{
  // test that changing the data source of a mesh layer retains the existing style
  const QString uri( mDataDir + "/quad_and_triangle.2dm" );

  // start with a layer with valid path
  std::unique_ptr<QgsMeshLayer> layer = std::make_unique<QgsMeshLayer>( uri, "Triangle and Quad MDAL", "mdal" );
  QVERIFY( layer->isValid() );

  // ensure a default renderer is set automatically
  QCOMPARE( layer->rendererSettings().scalarSettings( 0 ).classificationMinimum(), 10.0 );
  QCOMPARE( layer->rendererSettings().scalarSettings( 0 ).classificationMaximum(), 50.0 );
  QVERIFY( !layer->rendererSettings().nativeMeshSettings().isEnabled() );
  QCOMPARE( layer->rendererSettings().nativeMeshSettings().color().name(), QStringLiteral( "#000000" ) );

  QgsMeshRendererSettings settings = layer->rendererSettings();

  // change some renderer settings from their defaults
  QgsMeshRendererScalarSettings scalarSettings = settings.scalarSettings( 0 );
  scalarSettings.setClassificationMinimumMaximum( 1, 2 );
  settings.setScalarSettings( 0, scalarSettings );
  QgsMeshRendererMeshSettings meshSettings = settings.nativeMeshSettings();
  meshSettings.setEnabled( true );
  meshSettings.setColor( QColor( 255, 0, 0 ) );
  settings.setNativeMeshSettings( meshSettings );

  // craft a layer with a broken path
  layer = std::make_unique<QgsMeshLayer>( QStringLiteral( "yyy" ), "Triangle and Quad MDAL", "mdal" );
  QVERIFY( !layer->isValid() );
  // set some renderer settings
  layer->setRendererSettings( settings );
  QCOMPARE( layer->rendererSettings().scalarSettings( 0 ).classificationMinimum(), 1.0 );
  QCOMPARE( layer->rendererSettings().scalarSettings( 0 ).classificationMaximum(), 2.0 );
  QVERIFY( layer->rendererSettings().nativeMeshSettings().isEnabled() );
  QCOMPARE( layer->rendererSettings().nativeMeshSettings().color().name(), QStringLiteral( "#ff0000" ) );

  // repair the layer source, renderer should not be changed
  layer->setDataSource( uri, layer->name(), QStringLiteral( "mdal" ) );
  QVERIFY( layer->isValid() );
  QCOMPARE( layer->rendererSettings().scalarSettings( 0 ).classificationMinimum(), 1.0 );
  QCOMPARE( layer->rendererSettings().scalarSettings( 0 ).classificationMaximum(), 2.0 );
  QVERIFY( layer->rendererSettings().nativeMeshSettings().isEnabled() );
  QCOMPARE( layer->rendererSettings().nativeMeshSettings().color().name(), QStringLiteral( "#ff0000" ) );

  // set the layer source to another broken path, renderer should not be changed
  layer->setDataSource( QStringLiteral( "yyyy" ), layer->name(), QStringLiteral( "mdal" ) );
  QVERIFY( !layer->isValid() );
  QCOMPARE( layer->rendererSettings().scalarSettings( 0 ).classificationMinimum(), 1.0 );
  QCOMPARE( layer->rendererSettings().scalarSettings( 0 ).classificationMaximum(), 2.0 );
  QVERIFY( layer->rendererSettings().nativeMeshSettings().isEnabled() );
  QCOMPARE( layer->rendererSettings().nativeMeshSettings().color().name(), QStringLiteral( "#ff0000" ) );
}

void TestQgsMeshLayer::keepDatasetIndexConsistency()
{
  const QString uri_1( mDataDir + QStringLiteral( "/mesh_z_ws_d_vel.nc" ) ); //mesh with dataset group "Bed Elevation", "Water Level", "Depth" and "Velocity"
  const QString uri_2( mDataDir + QStringLiteral( "/mesh_z_ws_d.nc" ) );     //exactly the same mesh except without "Velocity"

  QTemporaryDir tempDir;
  const QString uri( tempDir.filePath( QStringLiteral( "mesh.nc" ) ) );

  QFile::copy( uri_1, uri );
  // start with a layer with valid path
  std::unique_ptr<QgsMeshLayer> layer = std::make_unique<QgsMeshLayer>( uri, QStringLiteral( "mesh" ), QStringLiteral( "mdal" ) );
  QVERIFY( layer->isValid() );
  QCOMPARE( layer->datasetGroupCount(), 4 );

  QList<int> indexes = layer->datasetGroupsIndexes();
  QMap<int, QString> indexToName;

  int vectorIndex = -1;
  for ( int index : std::as_const( indexes ) )
  {
    QgsMeshDatasetGroupMetadata meta = layer->datasetGroupMetadata( QgsMeshDatasetIndex( index, 0 ) );
    indexToName.insert( index, layer->datasetGroupMetadata( QgsMeshDatasetIndex( index, 0 ) ).name() );
    if ( meta.isVector() )
      vectorIndex = index;
  }
  QgsMeshRendererSettings settings = layer->rendererSettings();
  settings.setActiveVectorDatasetGroup( vectorIndex );
  settings.setActiveScalarDatasetGroup( vectorIndex );
  layer->setRendererSettings( settings );
  QCOMPARE( layer->rendererSettings().activeScalarDatasetGroup(), vectorIndex );
  QCOMPARE( layer->rendererSettings().activeVectorDatasetGroup(), vectorIndex );

  QgsReadWriteContext readWriteContext;
  QDomDocument doc( QStringLiteral( "doc" ) );
  QDomElement meshLayerElement = doc.createElement( QStringLiteral( "maplayer" ) );
  layer->writeLayerXml( meshLayerElement, doc, readWriteContext );
  layer.reset();

  QFile::remove( uri );
  QVERIFY( QFile::copy( uri_2, uri ) );

  // create a new mesh layer from XML
  layer.reset( new QgsMeshLayer() );
  layer->readLayerXml( meshLayerElement, readWriteContext );
  QVERIFY( layer->isValid() );

  // test if "Velocity" dataset group is gone and indexes are consistent with dataset group name
  QCOMPARE( layer->datasetGroupCount(), 3 );
  indexes = layer->datasetGroupsIndexes();
  for ( int index : std::as_const( indexes ) )
    QCOMPARE( indexToName.value( index ), layer->datasetGroupMetadata( QgsMeshDatasetIndex( index, 0 ) ).name() );
  QVERIFY( !indexes.contains( vectorIndex ) );
  QVERIFY( layer->rendererSettings().activeScalarDatasetGroup() != vectorIndex );
  QVERIFY( layer->rendererSettings().activeVectorDatasetGroup() != vectorIndex );

  layer.reset();

  QFile::remove( uri );
  QVERIFY( QFile::copy( uri_1, uri ) );
  layer.reset( new QgsMeshLayer() );
  layer->readLayerXml( meshLayerElement, readWriteContext );
  QVERIFY( layer->isValid() );

  // test if "Velocity" dataset group is come back indexes are consistent with dataset group name
  QCOMPARE( layer->datasetGroupCount(), 4 );
  indexes = layer->datasetGroupsIndexes();
  for ( int index : std::as_const( indexes ) )
    QCOMPARE( indexToName.value( index ), layer->datasetGroupMetadata( QgsMeshDatasetIndex( index, 0 ) ).name() );
  QVERIFY( indexes.contains( vectorIndex ) );
  QCOMPARE( layer->rendererSettings().activeScalarDatasetGroup(), vectorIndex );
  QCOMPARE( layer->rendererSettings().activeVectorDatasetGroup(), vectorIndex );

  // Same test but with layer reloading from QgsMeshLayer::reload();
  QFile::remove( uri );
  QVERIFY( QFile::copy( uri_2, uri ) );
  layer->reload();
  QCOMPARE( layer->datasetGroupCount(), 3 );
  indexes = layer->datasetGroupsIndexes();
  for ( int index : std::as_const( indexes ) )
    QCOMPARE( indexToName.value( index ), layer->datasetGroupMetadata( QgsMeshDatasetIndex( index, 0 ) ).name() );
  QVERIFY( !indexes.contains( vectorIndex ) );
  QVERIFY( layer->rendererSettings().activeScalarDatasetGroup() != vectorIndex );
  QVERIFY( layer->rendererSettings().activeVectorDatasetGroup() != vectorIndex );

  QFile::remove( uri );
  QVERIFY( QFile::copy( uri_1, uri ) );
  layer->reload();
  QCOMPARE( layer->datasetGroupCount(), 4 );
  indexes = layer->datasetGroupsIndexes();
  for ( int index : std::as_const( indexes ) )
    QCOMPARE( indexToName.value( index ), layer->datasetGroupMetadata( QgsMeshDatasetIndex( index, 0 ) ).name() );
  QVERIFY( indexes.contains( vectorIndex ) );
  QVERIFY( layer->rendererSettings().activeScalarDatasetGroup() != vectorIndex );
  QVERIFY( layer->rendererSettings().activeVectorDatasetGroup() != vectorIndex );
}

void TestQgsMeshLayer::symbologyConsistencyWithName()
{
  const QString uri_1( mDataDir + QStringLiteral( "/mesh_z_ws_d_vel.nc" ) ); //mesh with dataset group "Bed Elevation", "Water level", "Depth" and "Velocity"
  const QString uri_2( mDataDir + QStringLiteral( "/mesh_z_ws_d.nc" ) );     //exactly the same mesh except without "Velocity"

  std::unique_ptr<QgsMeshLayer> layer_1 = std::make_unique<QgsMeshLayer>( uri_1, QStringLiteral( "mesh" ), QStringLiteral( "mdal" ) );
  std::unique_ptr<QgsMeshLayer> layer_2 = std::make_unique<QgsMeshLayer>( uri_2, QStringLiteral( "mesh" ), QStringLiteral( "mdal" ) );

  QMap<QString, int> nameToindex_1;
  QList<int> indexes = layer_1->datasetGroupsIndexes();
  for ( int index : indexes )
    nameToindex_1.insert( layer_1->datasetGroupMetadata( index ).name(), index );

  QMap<QString, int> nameToindex_2;
  indexes = layer_2->datasetGroupsIndexes();
  for ( int index : std::as_const( indexes ) )
    nameToindex_2.insert( layer_2->datasetGroupMetadata( index ).name(), index );

  QStringList names_1 = nameToindex_1.keys();
  QgsMeshRendererSettings settings_1 = layer_1->rendererSettings();
  for ( int i = 0; i < names_1.count(); ++i )
  {
    const QString name = names_1.at( i );
    int index = nameToindex_1.value( name );
    QgsMeshRendererScalarSettings scalSettings = settings_1.scalarSettings( index );
    QgsColorRampShader cl = scalSettings.colorRampShader();
    cl.setClassificationMode( Qgis::ShaderClassificationMethod::EqualInterval );
    cl.classifyColorRamp( 10 + i, -1 );
    QCOMPARE( cl.colorRampItemList().count(), 10 + i );
    scalSettings.setColorRampShader( cl );
    settings_1.setScalarSettings( index, scalSettings );
  }
  layer_1->setRendererSettings( settings_1 );

  QStringList names_2 = nameToindex_2.keys();
  QgsMeshRendererSettings settings_2 = layer_2->rendererSettings();
  for ( int i = 0; i < names_2.count(); ++i )
  {
    const QString name = names_2.at( i );
    int index = nameToindex_2.value( name );
    QgsMeshRendererScalarSettings scalSettings = settings_2.scalarSettings( index );
    QgsColorRampShader cl = scalSettings.colorRampShader();
    cl.setClassificationMode( Qgis::ShaderClassificationMethod::EqualInterval );
    cl.classifyColorRamp( 30 + i, -1 );
    QCOMPARE( cl.colorRampItemList().count(), 30 + i );
    scalSettings.setColorRampShader( cl );
    settings_2.setScalarSettings( index, scalSettings );
  }
  layer_2->setRendererSettings( settings_2 );

  QDomDocument doc( QStringLiteral( "dataset-symbology" ) );
  QDomElement elem_1 = doc.createElement( "dataset-symbology" );
  QString err;
  QgsReadWriteContext rwContext;
  QVERIFY( layer_1->writeStyle( elem_1, doc, err, rwContext ) );

  QDomElement elem_2 = doc.createElement( "dataset-symbology" );
  QVERIFY( layer_2->writeStyle( elem_2, doc, err, rwContext ) );

  QVERIFY( layer_2->readStyle( elem_1, err, rwContext ) );
  QVERIFY( layer_1->readStyle( elem_2, err, rwContext ) );

  settings_1 = layer_1->rendererSettings();
  QCOMPARE( 30, settings_1.scalarSettings( nameToindex_1.value( names_1.at( 0 ) ) ).colorRampShader().colorRampItemList().count() );
  // following group is not present in layer_2, so symbology is unchanged
  QCOMPARE( 11, settings_1.scalarSettings( nameToindex_1.value( names_1.at( 1 ) ) ).colorRampShader().colorRampItemList().count() );
  QCOMPARE( 31, settings_1.scalarSettings( nameToindex_1.value( names_1.at( 2 ) ) ).colorRampShader().colorRampItemList().count() );
  QCOMPARE( 32, settings_1.scalarSettings( nameToindex_1.value( names_1.at( 3 ) ) ).colorRampShader().colorRampItemList().count() );

  settings_2 = layer_2->rendererSettings();
  QCOMPARE( 10, settings_2.scalarSettings( nameToindex_2.value( names_2.at( 0 ) ) ).colorRampShader().colorRampItemList().count() );
  QCOMPARE( 12, settings_2.scalarSettings( nameToindex_2.value( names_2.at( 1 ) ) ).colorRampShader().colorRampItemList().count() );
  QCOMPARE( 13, settings_2.scalarSettings( nameToindex_2.value( names_2.at( 2 ) ) ).colorRampShader().colorRampItemList().count() );
}

void TestQgsMeshLayer::test_temporal()
{
  const qint64 relativeTime_0 = -1000;
  const qint64 relativeTime_1 = 0;
  const qint64 relativeTime_2 = 1000 * 60 * 60 * 0.6;
  const qint64 relativeTime_3 = 1000 * 60 * 60 * 1;
  const qint64 relativeTime_4 = 1000 * 60 * 60 * 2;
  // Mesh memory provider
  QgsMeshDataProviderTemporalCapabilities *tempCap = mMemoryLayer->dataProvider()->temporalCapabilities();
  // Static dataset
  QCOMPARE( tempCap->datasetIndexClosestBeforeRelativeTime( 0, relativeTime_0 ).dataset(), 0 );
  QCOMPARE( tempCap->datasetIndexClosestBeforeRelativeTime( 0, relativeTime_1 ).dataset(), 0 );
  QCOMPARE( tempCap->datasetIndexClosestBeforeRelativeTime( 0, relativeTime_2 ).dataset(), 0 );
  QCOMPARE( tempCap->datasetIndexClosestBeforeRelativeTime( 0, relativeTime_3 ).dataset(), 0 );
  // Temporal dataset
  QCOMPARE( tempCap->datasetIndexClosestBeforeRelativeTime( 1, relativeTime_0 ).dataset(), -1 );
  QCOMPARE( tempCap->datasetIndexClosestBeforeRelativeTime( 1, relativeTime_1 ).dataset(), 0 );
  QCOMPARE( tempCap->datasetIndexClosestBeforeRelativeTime( 1, relativeTime_2 ).dataset(), 0 );
  QCOMPARE( tempCap->datasetIndexClosestBeforeRelativeTime( 1, relativeTime_3 ).dataset(), 1 );
  QCOMPARE( tempCap->datasetIndexClosestBeforeRelativeTime( 1, relativeTime_4 ).dataset(), -1 );
  QCOMPARE( tempCap->datasetIndexClosestFromRelativeTime( 1, relativeTime_0 ).dataset(), -1 );
  QCOMPARE( tempCap->datasetIndexClosestFromRelativeTime( 1, relativeTime_1 ).dataset(), 0 );
  QCOMPARE( tempCap->datasetIndexClosestFromRelativeTime( 1, relativeTime_2 ).dataset(), 1 );
  QCOMPARE( tempCap->datasetIndexClosestFromRelativeTime( 1, relativeTime_3 ).dataset(), 1 );
  QCOMPARE( tempCap->datasetIndexClosestFromRelativeTime( 1, relativeTime_4 ).dataset(), -1 );


  // Mesh MDAL provider with internal dataset
  tempCap = mMdalLayer->dataProvider()->temporalCapabilities();
  // Static dataset
  QCOMPARE( tempCap->datasetIndexClosestBeforeRelativeTime( 0, relativeTime_0 ).dataset(), 0 );
  QCOMPARE( tempCap->datasetIndexClosestBeforeRelativeTime( 0, relativeTime_1 ).dataset(), 0 );
  QCOMPARE( tempCap->datasetIndexClosestBeforeRelativeTime( 0, relativeTime_2 ).dataset(), 0 );
  // Temporal dataset
  QCOMPARE( tempCap->datasetIndexClosestBeforeRelativeTime( 1, relativeTime_0 ).dataset(), -1 );
  QCOMPARE( tempCap->datasetIndexClosestBeforeRelativeTime( 1, relativeTime_1 ).dataset(), 0 );
  QCOMPARE( tempCap->datasetIndexClosestBeforeRelativeTime( 1, relativeTime_2 ).dataset(), 0 );
  QCOMPARE( tempCap->datasetIndexClosestBeforeRelativeTime( 1, relativeTime_3 ).dataset(), 1 );
  QCOMPARE( tempCap->datasetIndexClosestBeforeRelativeTime( 1, relativeTime_4 ).dataset(), -1 );
  QCOMPARE( tempCap->datasetIndexClosestFromRelativeTime( 1, relativeTime_0 ).dataset(), -1 );
  QCOMPARE( tempCap->datasetIndexClosestFromRelativeTime( 1, relativeTime_1 ).dataset(), 0 );
  QCOMPARE( tempCap->datasetIndexClosestFromRelativeTime( 1, relativeTime_2 ).dataset(), 1 );
  QCOMPARE( tempCap->datasetIndexClosestFromRelativeTime( 1, relativeTime_3 ).dataset(), 1 );
  QCOMPARE( tempCap->datasetIndexClosestFromRelativeTime( 1, relativeTime_4 ).dataset(), -1 );

  //Mesh MDAL provider with reference time
  tempCap = mMdal3DLayer->dataProvider()->temporalCapabilities();
  QCOMPARE( tempCap->datasetIndexClosestBeforeRelativeTime( 0, relativeTime_0 ).dataset(), 0 );
  const QDateTime begin = QDateTime( QDate( 1990, 1, 1 ), QTime( 0, 0, 0 ), Qt::UTC );
  const QDateTime end = QDateTime( QDate( 1990, 1, 1 ), QTime( 6, 0, 1, 938 ), Qt::UTC );
  QCOMPARE( tempCap->timeExtent(), QgsDateTimeRange( begin, end ) );

  QDateTime time_1 = QDateTime( QDate( 1990, 1, 1 ), QTime( 3, 0, 0 ), Qt::UTC );
  QDateTime time_2 = time_1.addSecs( 300 );
  QgsMeshRendererSettings settings = mMdal3DLayer->rendererSettings();
  // Static dataset (bed elevation)
  settings.setActiveScalarDatasetGroup( 0 ); //static dataset (bed elevation)
  mMdal3DLayer->setRendererSettings( settings );
  QCOMPARE( mMdal3DLayer->activeScalarDatasetAtTime( QgsDateTimeRange( time_1, time_2 ) ).dataset(), 0 );
  // Attempt to next dataset
  QCOMPARE( mMdal3DLayer->activeScalarDatasetAtTime( QgsDateTimeRange( time_1.addSecs( 400 ), time_2.addSecs( 400 ) ) ).dataset(), 0 );

  // Temporal dataset
  settings.setActiveScalarDatasetGroup( 1 );
  mMdal3DLayer->setRendererSettings( settings );
  mMdal3DLayer->setTemporalMatchingMethod( QgsMeshDataProviderTemporalCapabilities::FindClosestDatasetBeforeStartRangeTime );
  QCOMPARE( mMdal3DLayer->activeScalarDatasetAtTime( QgsDateTimeRange( time_1, time_2 ) ).dataset(), 17 );
  mMdal3DLayer->setTemporalMatchingMethod( QgsMeshDataProviderTemporalCapabilities::FindClosestDatasetFromStartRangeTime );
  QCOMPARE( mMdal3DLayer->activeScalarDatasetAtTime( QgsDateTimeRange( time_1, time_2 ) ).dataset(), 18 );
  QCOMPARE( mMdal3DLayer->datasetIndexAtRelativeTime( QgsInterval( 3, Qgis::TemporalUnit::Hours ), 1 ), QgsMeshDatasetIndex( 1, 18 ) );
  // Next dataset
  mMdal3DLayer->setTemporalMatchingMethod( QgsMeshDataProviderTemporalCapabilities::FindClosestDatasetBeforeStartRangeTime );
  QCOMPARE( mMdal3DLayer->activeScalarDatasetAtTime( QgsDateTimeRange( time_1.addSecs( 400 ), time_2.addSecs( 400 ) ) ).dataset(), 18 );
  mMdal3DLayer->setTemporalMatchingMethod( QgsMeshDataProviderTemporalCapabilities::FindClosestDatasetFromStartRangeTime );
  QCOMPARE( mMdal3DLayer->activeScalarDatasetAtTime( QgsDateTimeRange( time_1.addSecs( 400 ), time_2.addSecs( 400 ) ) ).dataset(), 19 );

  // change reference time
  QgsMeshLayerTemporalProperties *tempProp = static_cast<QgsMeshLayerTemporalProperties *>( mMdal3DLayer->temporalProperties() );
  tempProp->setReferenceTime( QDateTime( QDate( 1980, 1, 1 ), QTime( 0, 0, 0 ), Qt::UTC ), mMdal3DLayer->dataProvider()->temporalCapabilities() );
  QCOMPARE( mMdal3DLayer->activeScalarDatasetAtTime( QgsDateTimeRange( time_1, time_2 ) ).dataset(), -1 );
  QCOMPARE( mMdal3DLayer->datasetIndexAtRelativeTime( QgsInterval( 3, Qgis::TemporalUnit::Hours ), 1 ), QgsMeshDatasetIndex( 1, 18 ) );
  time_1 = QDateTime( QDate( 1980, 1, 1 ), QTime( 3, 0, 0 ), Qt::UTC );
  time_2 = time_1.addSecs( 300 );
  QCOMPARE( mMdal3DLayer->activeScalarDatasetAtTime( QgsDateTimeRange( time_1, time_2 ) ).dataset(), 18 );
  QCOMPARE( mMdal3DLayer->datasetIndexAtRelativeTime( QgsInterval( 3, Qgis::TemporalUnit::Hours ), 1 ), QgsMeshDatasetIndex( 1, 18 ) );

  tempProp->setReferenceTime( QDateTime( QDate( 1995, 1, 1 ), QTime( 0, 0, 0 ), Qt::UTC ), mMdal3DLayer->dataProvider()->temporalCapabilities() );
  QCOMPARE( mMdal3DLayer->activeScalarDatasetAtTime( QgsDateTimeRange( time_1, time_2 ) ).dataset(), -1 );
  time_1 = QDateTime( QDate( 1995, 1, 1 ), QTime( 3, 0, 0 ), Qt::UTC );
  time_2 = time_1.addSecs( 300 );
  QCOMPARE( mMdal3DLayer->activeScalarDatasetAtTime( QgsDateTimeRange( time_1, time_2 ) ).dataset(), 18 );
  QCOMPARE( mMdal3DLayer->datasetIndexAtRelativeTime( QgsInterval( 3, Qgis::TemporalUnit::Hours ), 1 ), QgsMeshDatasetIndex( 1, 18 ) );
}


void TestQgsMeshLayer::updateTimePropertiesWhenReloading()
{
  const QString uri_1( mDataDir + QStringLiteral( "/mesh_z_ws_d_vel.nc" ) ); //mesh with dataset group "Bed Elevation", "Water Level", "Depth" and "Velocity"
  const QString uri_2( mDataDir + QStringLiteral( "/mesh_z_ws_d.nc" ) );     //exactly the same mesh except without "Velocity" and reference time / time extent are different

  QTemporaryDir tempDir;
  const QString uri( tempDir.filePath( QStringLiteral( "mesh.nc" ) ) );

  QFile::copy( uri_1, uri );
  // start with a layer with valid path
  std::unique_ptr<QgsMeshLayer> layer = std::make_unique<QgsMeshLayer>( uri, QStringLiteral( "mesh" ), QStringLiteral( "mdal" ) );
  QVERIFY( layer->isValid() );

  QgsMeshLayerTemporalProperties *temporalProperties = static_cast<QgsMeshLayerTemporalProperties *>( layer->temporalProperties() );

  QDateTime referenceTime1 = temporalProperties->referenceTime();
  QgsDateTimeRange timeExtent1 = temporalProperties->timeExtent();
  temporalProperties->setAlwaysLoadReferenceTimeFromSource( true );

  QgsReadWriteContext readWriteContext;
  QDomDocument doc( QStringLiteral( "doc" ) );
  QDomElement meshLayerElement = doc.createElement( QStringLiteral( "maplayer" ) );
  layer->writeLayerXml( meshLayerElement, doc, readWriteContext );
  layer.reset();

  QFile::remove( uri );
  QVERIFY( QFile::copy( uri_2, uri ) );

  // create a new mesh layer from XML
  layer.reset( new QgsMeshLayer() );
  layer->readLayerXml( meshLayerElement, readWriteContext );
  QVERIFY( layer->isValid() );
  QDateTime referenceTime2 = static_cast<QgsMeshLayerTemporalProperties *>( layer->temporalProperties() )->referenceTime();
  QgsDateTimeRange timeExtent2 = static_cast<QgsMeshLayerTemporalProperties *>( layer->temporalProperties() )->timeExtent();

  QVERIFY( referenceTime1 != referenceTime2 );
  QVERIFY( timeExtent1 != timeExtent2 );

  layer.reset();

  QFile::remove( uri );
  QVERIFY( QFile::copy( uri_1, uri ) );
  layer.reset( new QgsMeshLayer() );
  layer->readLayerXml( meshLayerElement, readWriteContext );
  QVERIFY( layer->isValid() );

  QCOMPARE( referenceTime1, static_cast<QgsMeshLayerTemporalProperties *>( layer->temporalProperties() )->referenceTime() );
  QCOMPARE( timeExtent1, static_cast<QgsMeshLayerTemporalProperties *>( layer->temporalProperties() )->timeExtent() );

  // Same test but with layer reloading from QgsMeshLayer::reload();
  QFile::remove( uri );
  QVERIFY( QFile::copy( uri_2, uri ) );
  layer->reload();

  QCOMPARE( referenceTime2, static_cast<QgsMeshLayerTemporalProperties *>( layer->temporalProperties() )->referenceTime() );
  QCOMPARE( timeExtent2, static_cast<QgsMeshLayerTemporalProperties *>( layer->temporalProperties() )->timeExtent() );

  QFile::remove( uri );
  QVERIFY( QFile::copy( uri_1, uri ) );
  layer->reload();
  QCOMPARE( referenceTime1, static_cast<QgsMeshLayerTemporalProperties *>( layer->temporalProperties() )->referenceTime() );
  QCOMPARE( timeExtent1, static_cast<QgsMeshLayerTemporalProperties *>( layer->temporalProperties() )->timeExtent() );
}

void TestQgsMeshLayer::testHaveSameParentQuantity()
{
  QgsMeshLayer layer1(
    testDataPath( "mesh/netcdf_parent_quantity.nc" ),
    QStringLiteral( "mesh" ),
    QStringLiteral( "mdal" )
  );
  QVERIFY( layer1.isValid() );

  QVERIFY( QgsMeshLayerUtils::haveSameParentQuantity( &layer1, QgsMeshDatasetIndex( 0 ), QgsMeshDatasetIndex( 1 ) ) );
  QVERIFY( QgsMeshLayerUtils::haveSameParentQuantity( &layer1, QgsMeshDatasetIndex( 0 ), QgsMeshDatasetIndex( 2 ) ) );
  QVERIFY( QgsMeshLayerUtils::haveSameParentQuantity( &layer1, QgsMeshDatasetIndex( 2 ), QgsMeshDatasetIndex( 3 ) ) );
  QVERIFY( !QgsMeshLayerUtils::haveSameParentQuantity( &layer1, QgsMeshDatasetIndex( 0 ), QgsMeshDatasetIndex( 4 ) ) );

  QgsMeshLayer layer2(
    testDataPath( "mesh/mesh_z_ws_d.nc" ),
    QStringLiteral( "mesh" ),
    QStringLiteral( "mdal" )
  );
  QVERIFY( layer2.isValid() );

  QVERIFY( !QgsMeshLayerUtils::haveSameParentQuantity( &layer2, QgsMeshDatasetIndex( 0 ), QgsMeshDatasetIndex( 1 ) ) );
}


void TestQgsMeshLayer::testDatasetsUniquePath()
{
  QgsMeshLayer layer(
    testDataPath( "mesh/quad_and_triangle.2dm" ),
    QStringLiteral( "mesh" ),
    QStringLiteral( "mdal" ) );
  QVERIFY( layer.isValid() );

  QString path = testDataPath( "/mesh/quad_and_triangle_vertex_vector.dat" );

  // is unique
  QVERIFY( layer.datasetsPathUnique( path ) );

  // add dataset group
  QVERIFY( layer.addDatasets( path ) );

  // no longer unique - already exist
  QCOMPARE( layer.datasetsPathUnique( path ), false );
}

void TestQgsMeshLayer::testRemoveDatasets()
{
  QgsMeshLayer layer(
    testDataPath( "mesh/quad_and_triangle.2dm" ),
    QStringLiteral( "mesh" ),
    QStringLiteral( "mdal" ) );
  QVERIFY( layer.isValid() );

  // add datasets with same name
  QVERIFY( layer.addDatasets( testDataPath( "/mesh/quad_and_triangle_vertex_vector.dat" ) ) );

  const QString fileDatasetGroup = QDir::tempPath() + QStringLiteral( "/quad_and_triangle_vertex_vector.dat" );

  QFile::remove( fileDatasetGroup );
  QVERIFY( QFile::copy( testDataPath( "/mesh/quad_and_triangle_vertex_vector.dat" ), fileDatasetGroup ) );

  QVERIFY( layer.addDatasets( fileDatasetGroup ) );

  // can remove but the second has added "_1"
  QVERIFY( layer.removeDatasets( "VertexVectorDataset" ) );
  QVERIFY( layer.removeDatasets( "VertexVectorDataset_1" ) );

  // cannot remove by name - does not exist
  QCOMPARE( layer.removeDatasets( "Non Existing Dataset Group" ), false );
}

QGSTEST_MAIN( TestQgsMeshLayer )
#include "testqgsmeshlayer.moc"<|MERGE_RESOLUTION|>--- conflicted
+++ resolved
@@ -1231,17 +1231,8 @@
   QCOMPARE( layer.datasetGroupCount(), 2 );
   QCOMPARE( layer.datasetGroupTreeRootItem()->childCount(), 2 );
 
-<<<<<<< HEAD
   // Add twice the same file - not allow since 3.42
   QCOMPARE( layer.addDatasets( testFileDataSet.fileName() ), false ); //dataset added
-=======
-  // Add twice the same file
-  QVERIFY( layer.addDatasets( testFileDataSet.fileName() ) );   //dataset added
-  QCOMPARE( layer.dataProvider()->extraDatasets().count(), 1 ); //uri not dupplicated
-  QCOMPARE( layer.dataProvider()->datasetGroupCount(), 3 );     //dataset added
-  QCOMPARE( layer.datasetGroupCount(), 2 );                     // meshLayer do not allow dataset group with same name
-  QCOMPARE( layer.datasetGroupTreeRootItem()->childCount(), 2 );
->>>>>>> 6ac62032
 
   indexes = layer.datasetGroupsIndexes();
   for ( int index : std::as_const( indexes ) )
