--- conflicted
+++ resolved
@@ -42,11 +42,7 @@
 if (NOT FORCE_STATIC_PROVIDERS)
   add_qgis_test(testqgsmdalprovider.cpp MODULE provider LINKEDLIBRARIES qgis_core)
   if (WITH_ANALYSIS)
-<<<<<<< HEAD
-     add_qgis_test(testqgsvirtualrasterprovider.cpp MODULE provider LINKEDLIBRARIES qgis_core qgis_analysis)
-=======
     add_qgis_test(testqgsvirtualrasterprovider.cpp MODULE provider LINKEDLIBRARIES qgis_core qgis_analysis)
->>>>>>> 8b2a3360
   endif()
 endif()
 
