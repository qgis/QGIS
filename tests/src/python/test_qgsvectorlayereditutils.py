--- conflicted
+++ resolved
@@ -14,7 +14,6 @@
 
 import qgis  # NOQA
 
-<<<<<<< HEAD
 import tempfile
 import os
 
@@ -29,8 +28,6 @@
     QTimer,
     QTemporaryDir,
 )
-=======
->>>>>>> 6b8bb764
 
 from qgis.core import (Qgis,
                        QgsFeature,
@@ -43,13 +40,9 @@
                        QgsCoordinateReferenceSystem,
                        QgsCoordinateTransformContext,
                        QgsVectorLayer,
-<<<<<<< HEAD
                        QgsVectorLayerEditUtils,
                        QgsVectorFileWriter,
                        QgsWkbTypes)
-=======
-                       QgsVectorLayerEditUtils)
->>>>>>> 6b8bb764
 
 
 from qgis.testing import start_app, unittest
@@ -293,7 +286,6 @@
             "Polygon ((2 2, 6 2, 6 6, 2 6, 2 2))"
         )
 
-<<<<<<< HEAD
     def testMoveVertex(self):
         layer = QgsVectorLayer("Point", "point", "memory")
         self.assertTrue(layer.startEditing())
@@ -446,8 +438,6 @@
         self.assertEqual(f2.geometry().constGet().z(), 5)
         self.assertEqual(f2.geometry().constGet().m(), 6)
 
-=======
->>>>>>> 6b8bb764
     def testSplitParts(self):
         layer = createEmptyMultiPolygonLayer()
         self.assertTrue(layer.startEditing())
@@ -499,7 +489,6 @@
             'MultiPolygon (((2 12, 2 16, 4 16, 4 12, 2 12)),((2 16, 2 12, 0 12, 0 16, 2 16)),((6 12, 10 12, 10 16, 6 16, 6 12)))'
         )
 
-<<<<<<< HEAD
     def testMergeFeatures(self):
         layer = createEmptyPolygonLayer()
         self.assertTrue(layer.startEditing())
@@ -592,8 +581,6 @@
         )
         self.assertEqual(mergedFeature.attribute('name'), 'tre')
 
-=======
->>>>>>> 6b8bb764
 
 if __name__ == '__main__':
     unittest.main()