"""QGIS Unit test utils for QgsFeatureSource subclasses.

.. note:: This program is free software; you can redistribute it and/or modify
it under the terms of the GNU General Public License as published by
the Free Software Foundation; either version 2 of the License, or
(at your option) any later version.
"""


__author__ = 'Nyall Dawson'
__date__ = '2017-05-25'
__copyright__ = 'Copyright 2017, The QGIS Project'

from qgis.core import (
    QgsRectangle,
    QgsFeatureRequest,
    QgsFeature,
    QgsWkbTypes,
    QgsProject,
    QgsGeometry,
    QgsCoordinateReferenceSystem,
    NULL
)
from qgis.PyQt.QtCore import Qt, QDate, QTime, QDateTime

from utilities import compareWkt


class FeatureSourceTestCase:
    """
    This is a collection of tests for QgsFeatureSources subclasses and kept generic.
    To make use of it, subclass it and set self.source to a QgsFeatureSource you want to test.
    Make sure that your source uses the default dataset by converting one of the provided datasets from the folder
    tests/testdata/source to a dataset your source is able to handle.
    """

    def treat_date_as_datetime(self):
        return False

    def treat_datetime_as_string(self):
        return False

    def treat_date_as_string(self):
        return False

    def treat_time_as_string(self):
        return False

    def treat_datetime_tz_as_utc(self):
        return False

    def testCrs(self):
        self.assertEqual(self.source.sourceCrs().authid(), 'EPSG:4326')

    def testWkbType(self):
        self.assertEqual(self.source.wkbType(), QgsWkbTypes.Point)

    def testFeatureCount(self):
        self.assertEqual(self.source.featureCount(), 5)
        self.assertEqual(len(self.source), 5)

    def testFields(self):
        fields = self.source.fields()
        for f in ('pk', 'cnt', 'name', 'name2', 'num_char'):
            self.assertTrue(fields.lookupField(f) >= 0)

    def testGetFeatures(self, source=None, extra_features=[], skip_features=[], changed_attributes={},
                        changed_geometries={}):
        """ Test that expected results are returned when fetching all features """

        # IMPORTANT - we do not use `for f in source.getFeatures()` as we are also
        # testing that existing attributes & geometry in f are overwritten correctly
        # (for f in ... uses a new QgsFeature for every iteration)

        if not source:
            source = self.source

        it = source.getFeatures()
        f = QgsFeature()
        attributes = {}
        geometries = {}
        while it.nextFeature(f):
            # expect feature to be valid
            self.assertTrue(f.isValid())
            # some source test datasets will include additional attributes which we ignore,
            # so cherry pick desired attributes
            attrs = [f['pk'], f['cnt'], f['name'], f['name2'], f['num_char'], f['dt'], f['date'], f['time']]
            # force the num_char attribute to be text - some sources (e.g., delimited text) will
            # automatically detect that this attribute contains numbers and set it as a numeric
            # field
            attrs[4] = str(attrs[4])
            attributes[f['pk']] = attrs
            geometries[f['pk']] = f.hasGeometry() and f.geometry().asWkt()

        tz = Qt.UTC if self.treat_datetime_tz_as_utc() else Qt.LocalTime
        expected_attributes = {5: [5, -200, NULL, 'NuLl', '5', QDateTime(QDate(2020, 5, 4), QTime(12, 13, 14), tz) if not self.treat_datetime_as_string() else '2020-05-04 12:13:14', QDate(2020, 5, 2) if not self.treat_date_as_datetime() and not self.treat_date_as_string() else QDateTime(2020, 5, 2, 0, 0, 0) if not self.treat_date_as_string() else '2020-05-02', QTime(12, 13, 1) if not self.treat_time_as_string() else '12:13:01'],
                               3: [3, 300, 'Pear', 'PEaR', '3', NULL, NULL, NULL],
                               1: [1, 100, 'Orange', 'oranGe', '1', QDateTime(QDate(2020, 5, 3), QTime(12, 13, 14), tz) if not self.treat_datetime_as_string() else '2020-05-03 12:13:14', QDate(2020, 5, 3) if not self.treat_date_as_datetime() and not self.treat_date_as_string() else QDateTime(2020, 5, 3, 0, 0, 0) if not self.treat_date_as_string() else '2020-05-03', QTime(12, 13, 14) if not self.treat_time_as_string() else '12:13:14'],
                               2: [2, 200, 'Apple', 'Apple', '2', QDateTime(QDate(2020, 5, 4), QTime(12, 14, 14), tz) if not self.treat_datetime_as_string() else '2020-05-04 12:14:14', QDate(2020, 5, 4) if not self.treat_date_as_datetime() and not self.treat_date_as_string() else QDateTime(2020, 5, 4, 0, 0, 0) if not self.treat_date_as_string() else '2020-05-04', QTime(12, 14, 14) if not self.treat_time_as_string() else '12:14:14'],
                               4: [4, 400, 'Honey', 'Honey', '4', QDateTime(QDate(2021, 5, 4), QTime(13, 13, 14), tz) if not self.treat_datetime_as_string() else '2021-05-04 13:13:14', QDate(2021, 5, 4) if not self.treat_date_as_datetime() and not self.treat_date_as_string() else QDateTime(2021, 5, 4, 0, 0, 0) if not self.treat_date_as_string() else '2021-05-04', QTime(13, 13, 14) if not self.treat_time_as_string() else '13:13:14']}

        expected_geometries = {1: 'Point (-70.332 66.33)',
                               2: 'Point (-68.2 70.8)',
                               3: None,
                               4: 'Point(-65.32 78.3)',
                               5: 'Point(-71.123 78.23)'}
        for f in extra_features:
            expected_attributes[f[0]] = f.attributes()
            if f.hasGeometry():
                expected_geometries[f[0]] = f.geometry().asWkt()
            else:
                expected_geometries[f[0]] = None

        for i in skip_features:
            del expected_attributes[i]
            del expected_geometries[i]
        for i, a in changed_attributes.items():
            for attr_idx, v in a.items():
                expected_attributes[i][attr_idx] = v
        for i, g, in changed_geometries.items():
            if g:
                expected_geometries[i] = g.asWkt()
            else:
                expected_geometries[i] = None

        self.assertEqual(attributes, expected_attributes, f'Expected {expected_attributes}, got {attributes}')

        self.assertEqual(len(expected_geometries), len(geometries))

        for pk, geom in list(expected_geometries.items()):
            if geom:
                assert compareWkt(geom, geometries[pk]), "Geometry {} mismatch Expected:\n{}\nGot:\n{}\n".format(pk,
                                                                                                                 geom,
                                                                                                                 geometries[
                                                                                                                     pk])
            else:
                self.assertFalse(geometries[pk], f'Expected null geometry for {pk}')

    def assert_query(self, source, expression, expected):
        request = QgsFeatureRequest().setFilterExpression(expression).setFlags(QgsFeatureRequest.NoGeometry | QgsFeatureRequest.IgnoreStaticNodesDuringExpressionCompilation)
        result = {f['pk'] for f in source.getFeatures(request)}
        assert set(expected) == result, 'Expected {} and got {} when testing expression "{}"'.format(set(expected),
                                                                                                     result, expression)
        self.assertTrue(all(f.isValid() for f in source.getFeatures(request)))

        # Also check that filter works when referenced fields are not being retrieved by request
        result = {f['pk'] for f in source.getFeatures(
            QgsFeatureRequest().setFilterExpression(expression).setSubsetOfAttributes(['pk'], self.source.fields()).setFlags(QgsFeatureRequest.IgnoreStaticNodesDuringExpressionCompilation))}
        assert set(
            expected) == result, 'Expected {} and got {} when testing expression "{}" using empty attribute subset'.format(
            set(expected), result, expression)

        # test that results match QgsFeatureRequest.acceptFeature
        request = QgsFeatureRequest().setFilterExpression(expression).setFlags(QgsFeatureRequest.IgnoreStaticNodesDuringExpressionCompilation)
        for f in source.getFeatures():
            self.assertEqual(request.acceptFeature(f), f['pk'] in expected)

    def runGetFeatureTests(self, source):

        self.assertEqual(len([f for f in source.getFeatures()]), 5)
        self.assert_query(source, 'name ILIKE \'QGIS\'', [])
        self.assert_query(source, '"name" IS NULL', [5])
        self.assert_query(source, '"name" IS NOT NULL', [1, 2, 3, 4])
        self.assert_query(source, '"name" NOT LIKE \'Ap%\'', [1, 3, 4])
        self.assert_query(source, '"name" NOT ILIKE \'QGIS\'', [1, 2, 3, 4])
        self.assert_query(source, '"name" NOT ILIKE \'pEAR\'', [1, 2, 4])
        self.assert_query(source, 'name = \'Apple\'', [2])
        # field names themselves are NOT case sensitive -- QGIS expressions don't care about this
        self.assert_query(source, '\"NaMe\" = \'Apple\'', [2])
        self.assert_query(source, 'name <> \'Apple\'', [1, 3, 4])
        self.assert_query(source, 'name = \'apple\'', [])
        self.assert_query(source, '"name" <> \'apple\'', [1, 2, 3, 4])
        self.assert_query(source, '(name = \'Apple\') is not null', [1, 2, 3, 4])
        self.assert_query(source, 'name LIKE \'Apple\'', [2])
        self.assert_query(source, 'name LIKE \'aPple\'', [])
        self.assert_query(source, 'name LIKE \'Ap_le\'', [2])
        self.assert_query(source, 'name LIKE \'Ap\\_le\'', [])
        self.assert_query(source, 'name ILIKE \'aPple\'', [2])
        self.assert_query(source, 'name ILIKE \'%pp%\'', [2])
        self.assert_query(source, 'cnt > 0', [1, 2, 3, 4])
        self.assert_query(source, '-cnt > 0', [5])
        self.assert_query(source, 'cnt < 0', [5])
        self.assert_query(source, '-cnt < 0', [1, 2, 3, 4])
        self.assert_query(source, 'cnt >= 100', [1, 2, 3, 4])
        self.assert_query(source, 'cnt <= 100', [1, 5])
        self.assert_query(source, 'pk IN (1, 2, 4, 8)', [1, 2, 4])
        self.assert_query(source, 'cnt = 50 * 2', [1])
        self.assert_query(source, 'cnt = 150 / 1.5', [1])
        self.assert_query(source, 'cnt = 1000 / 10', [1])
        self.assert_query(source, 'cnt = 1000/11+10', [])  # checks that source isn't rounding int/int
        self.assert_query(source, 'pk = 9 // 4', [2])  # int division
        self.assert_query(source, 'cnt = 99 + 1', [1])
        self.assert_query(source, 'cnt = 101 - 1', [1])
        self.assert_query(source, 'cnt - 1 = 99', [1])
        self.assert_query(source, '-cnt - 1 = -101', [1])
        self.assert_query(source, '-(-cnt) = 100', [1])
        self.assert_query(source, '-(cnt) = -(100)', [1])
        self.assert_query(source, 'cnt + 1 = 101', [1])
        self.assert_query(source, 'cnt = 1100 % 1000', [1])
        self.assert_query(source, '"name" || \' \' || "name" = \'Orange Orange\'', [1])
        self.assert_query(source, '"name" || \' \' || "cnt" = \'Orange 100\'', [1])
        self.assert_query(source, '\'x\' || "name" IS NOT NULL', [1, 2, 3, 4])
        self.assert_query(source, '\'x\' || "name" IS NULL', [5])
        self.assert_query(source, 'cnt = 10 ^ 2', [1])
        self.assert_query(source, '"name" ~ \'[OP]ra[gne]+\'', [1])
        self.assert_query(source, '"name"="name2"', [2, 4])  # mix of matched and non-matched case sensitive names
        self.assert_query(source, 'true', [1, 2, 3, 4, 5])
        self.assert_query(source, 'false', [])

        # Three value logic
        self.assert_query(source, 'false and false', [])
        self.assert_query(source, 'false and true', [])
        self.assert_query(source, 'false and NULL', [])
        self.assert_query(source, 'true and false', [])
        self.assert_query(source, 'true and true', [1, 2, 3, 4, 5])
        self.assert_query(source, 'true and NULL', [])
        self.assert_query(source, 'NULL and false', [])
        self.assert_query(source, 'NULL and true', [])
        self.assert_query(source, 'NULL and NULL', [])
        self.assert_query(source, 'false or false', [])
        self.assert_query(source, 'false or true', [1, 2, 3, 4, 5])
        self.assert_query(source, 'false or NULL', [])
        self.assert_query(source, 'true or false', [1, 2, 3, 4, 5])
        self.assert_query(source, 'true or true', [1, 2, 3, 4, 5])
        self.assert_query(source, 'true or NULL', [1, 2, 3, 4, 5])
        self.assert_query(source, 'NULL or false', [])
        self.assert_query(source, 'NULL or true', [1, 2, 3, 4, 5])
        self.assert_query(source, 'NULL or NULL', [])
        self.assert_query(source, 'not true', [])
        self.assert_query(source, 'not false', [1, 2, 3, 4, 5])
        self.assert_query(source, 'not null', [])

        # not
        self.assert_query(source, 'not name = \'Apple\'', [1, 3, 4])
        self.assert_query(source, 'not name IS NULL', [1, 2, 3, 4])
        self.assert_query(source, 'not name = \'Apple\' or name = \'Apple\'', [1, 2, 3, 4])
        self.assert_query(source, 'not name = \'Apple\' or not name = \'Apple\'', [1, 3, 4])
        self.assert_query(source, 'not name = \'Apple\' and pk = 4', [4])
        self.assert_query(source, 'not name = \'Apple\' and not pk = 4', [1, 3])
        self.assert_query(source, 'not pk IN (1, 2, 4, 8)', [3, 5])

        # type conversion - QGIS expressions do not mind that we are comparing a string
        # against numeric literals
        self.assert_query(source, 'num_char IN (2, 4, 5)', [2, 4, 5])

        # function
        self.assert_query(source, 'sqrt(pk) >= 2', [4, 5])
        self.assert_query(source, 'radians(cnt) < 2', [1, 5])
        self.assert_query(source, 'degrees(pk) <= 200', [1, 2, 3])
        self.assert_query(source, 'abs(cnt) <= 200', [1, 2, 5])
        self.assert_query(source, 'cos(pk) < 0', [2, 3, 4])
        self.assert_query(source, 'sin(pk) < 0', [4, 5])
        self.assert_query(source, 'tan(pk) < 0', [2, 3, 5])
        self.assert_query(source, 'acos(-1) < pk', [4, 5])
        self.assert_query(source, 'asin(1) < pk', [2, 3, 4, 5])
        self.assert_query(source, 'atan(3.14) < pk', [2, 3, 4, 5])
        self.assert_query(source, 'atan2(3.14, pk) < 1', [3, 4, 5])
        self.assert_query(source, 'exp(pk) < 10', [1, 2])
        self.assert_query(source, 'ln(pk) <= 1', [1, 2])
        self.assert_query(source, 'log(3, pk) <= 1', [1, 2, 3])
        self.assert_query(source, 'log10(pk) < 0.5', [1, 2, 3])
        self.assert_query(source, 'round(3.14) <= pk', [3, 4, 5])
        self.assert_query(source, 'round(0.314,1) * 10 = pk', [3])
        self.assert_query(source, 'floor(3.14) <= pk', [3, 4, 5])
        self.assert_query(source, 'ceil(3.14) <= pk', [4, 5])
        self.assert_query(source, 'pk < pi()', [1, 2, 3])

        self.assert_query(source, 'round(cnt / 66.67) <= 2', [1, 5])
        self.assert_query(source, 'floor(cnt / 66.67) <= 2', [1, 2, 5])
        self.assert_query(source, 'ceil(cnt / 66.67) <= 2', [1, 5])
        self.assert_query(source, 'pk < pi() / 2', [1])
        self.assert_query(source, 'pk = char(51)', [3])
        self.assert_query(source, 'pk = coalesce(NULL,3,4)', [3])
        self.assert_query(source, 'lower(name) = \'apple\'', [2])
        self.assert_query(source, 'upper(name) = \'APPLE\'', [2])
        self.assert_query(source, 'name = trim(\'   Apple   \')', [2])

        # geometry
        # azimuth and touches tests are deactivated because they do not pass for WFS source
        # self.assert_query(source, 'azimuth($geometry,geom_from_wkt( \'Point (-70 70)\')) < pi()', [1, 5])
        self.assert_query(source, 'x($geometry) < -70', [1, 5])
        self.assert_query(source, 'y($geometry) > 70', [2, 4, 5])
        self.assert_query(source, 'xmin($geometry) < -70', [1, 5])
        self.assert_query(source, 'ymin($geometry) > 70', [2, 4, 5])
        self.assert_query(source, 'xmax($geometry) < -70', [1, 5])
        self.assert_query(source, 'ymax($geometry) > 70', [2, 4, 5])
        self.assert_query(source,
                          'disjoint($geometry,geom_from_wkt( \'Polygon ((-72.2 66.1, -65.2 66.1, -65.2 72.0, -72.2 72.0, -72.2 66.1))\'))',
                          [4, 5])
        self.assert_query(source,
                          'intersects($geometry,geom_from_wkt( \'Polygon ((-72.2 66.1, -65.2 66.1, -65.2 72.0, -72.2 72.0, -72.2 66.1))\'))',
                          [1, 2])
        # self.assert_query(source, 'touches($geometry,geom_from_wkt( \'Polygon ((-70.332 66.33, -65.32 66.33, -65.32 78.3, -70.332 78.3, -70.332 66.33))\'))', [1, 4])
        self.assert_query(source,
                          'contains(geom_from_wkt( \'Polygon ((-72.2 66.1, -65.2 66.1, -65.2 72.0, -72.2 72.0, -72.2 66.1))\'),$geometry)',
                          [1, 2])
        self.assert_query(source, 'distance($geometry,geom_from_wkt( \'Point (-70 70)\')) > 7', [4, 5])
        self.assert_query(source,
                          'intersects($geometry,geom_from_gml( \'<gml:Polygon srsName="EPSG:4326"><gml:outerBoundaryIs><gml:LinearRing><gml:coordinates>-72.2,66.1 -65.2,66.1 -65.2,72.0 -72.2,72.0 -72.2,66.1</gml:coordinates></gml:LinearRing></gml:outerBoundaryIs></gml:Polygon>\'))',
                          [1, 2])

        # between/not between
        self.assert_query(source, 'cnt BETWEEN -200 AND 200', [1, 2, 5])
        self.assert_query(source, 'cnt NOT BETWEEN 100 AND 200', [3, 4, 5])

        if self.treat_datetime_as_string():
            self.assert_query(source, """dt BETWEEN format_date(make_datetime(2020, 5, 3, 12, 13, 14),  'yyyy-MM-dd hh:mm:ss') AND format_date(make_datetime(2020, 5, 4, 12, 14, 14), 'yyyy-MM-dd hh:mm:ss')""", [1, 2, 5])
            self.assert_query(source, """dt NOT BETWEEN format_date(make_datetime(2020, 5, 3, 12, 13, 14), 'yyyy-MM-dd hh:mm:ss') AND format_date(make_datetime(2020, 5, 4, 12, 14, 14), 'yyyy-MM-dd hh:mm:ss')""", [4])
        else:
            self.assert_query(source, 'dt BETWEEN make_datetime(2020, 5, 3, 12, 13, 14) AND make_datetime(2020, 5, 4, 12, 14, 14)', [1, 2, 5])
            self.assert_query(source, 'dt NOT BETWEEN make_datetime(2020, 5, 3, 12, 13, 14) AND make_datetime(2020, 5, 4, 12, 14, 14)', [4])

        # datetime
        if self.treat_datetime_as_string():
            self.assert_query(source, '"dt" <= format_date(make_datetime(2020, 5, 4, 12, 13, 14), \'yyyy-MM-dd hh:mm:ss\')', [1, 5])
            self.assert_query(source, '"dt" < format_date(make_date(2020, 5, 4), \'yyyy-MM-dd hh:mm:ss\')', [1])
            self.assert_query(source, '"dt" = format_date(to_datetime(\'000www14ww13ww12www4ww5ww2020\',\'zzzwwwsswwmmwwhhwwwdwwMwwyyyy\'),\'yyyy-MM-dd hh:mm:ss\')', [5])
        else:
            self.assert_query(source, '"dt" <= make_datetime(2020, 5, 4, 12, 13, 14)', [1, 5])
            self.assert_query(source, '"dt" < make_date(2020, 5, 4)', [1])
            self.assert_query(source, '"dt" = to_datetime(\'000www14ww13ww12www4ww5ww2020\',\'zzzwwwsswwmmwwhhwwwdwwMwwyyyy\')', [5])

        self.assert_query(source, '"date" <= make_datetime(2020, 5, 4, 12, 13, 14)', [1, 2, 5])
        self.assert_query(source, '"date" >= make_date(2020, 5, 4)', [2, 4])

        if not self.treat_date_as_datetime():
            self.assert_query(source,
                              '"date" = to_date(\'www4ww5ww2020\',\'wwwdwwMwwyyyy\')',
                              [2])
        else:
            # TODO - we don't have any expression functions which can upgrade a date value to a datetime value!
            pass

        if not self.treat_time_as_string():
            self.assert_query(source, '"time" >= make_time(12, 14, 14)', [2, 4])
            self.assert_query(source, '"time" = to_time(\'000www14ww13ww12www\',\'zzzwwwsswwmmwwhhwww\')', [1])
        else:
            self.assert_query(source, 'to_time("time") >= make_time(12, 14, 14)', [2, 4])
            self.assert_query(source, 'to_time("time") = to_time(\'000www14ww13ww12www\',\'zzzwwwsswwmmwwhhwww\')', [1])

        # TODO - enable, but needs fixing on Travis due to timezone handling issues
        # if self.treat_datetime_as_string():
        #     self.assert_query(source, 'to_datetime("dt", \'yyyy-MM-dd hh:mm:ss\') + make_interval(days:=1) <= make_datetime(2020, 5, 4, 12, 13, 14)', [1])
        #     self.assert_query(source, 'to_datetime("dt", \'yyyy-MM-dd hh:mm:ss\') + make_interval(days:=0.01) <= make_datetime(2020, 5, 4, 12, 13, 14)', [1, 5])
        # else:
        #     self.assert_query(source, '"dt" + make_interval(days:=1) <= make_datetime(2020, 5, 4, 12, 13, 14)', [1])
        #     self.assert_query(source, '"dt" + make_interval(days:=0.01) <= make_datetime(2020, 5, 4, 12, 13, 14)', [1, 5])

        # combination of an uncompilable expression and limit

        # TODO - move this test to FeatureSourceTestCase
        # it's currently added in ProviderTestCase, but tests only using a QgsVectorLayer getting features,
        # i.e. not directly requesting features from the provider. Turns out the WFS provider fails this
        # and should be fixed - then we can enable this test at the FeatureSourceTestCase level

        # feature = next(self.source.getFeatures(QgsFeatureRequest().setFilterExpression('pk=4')))
        # context = QgsExpressionContext()
        # scope = QgsExpressionContextScope()
        # scope.setVariable('parent', feature)
        # context.appendScope(scope)

        # request = QgsFeatureRequest()
        # request.setExpressionContext(context)
        # request.setFilterExpression('"pk" = attribute(@parent, \'pk\')')
        # request.setLimit(1)

        # values = [f['pk'] for f in self.source.getFeatures(request)]
        # self.assertEqual(values, [4])

    def testGetFeaturesExp(self):
        self.runGetFeatureTests(self.source)

    def runOrderByTests(self):
        request = QgsFeatureRequest().addOrderBy('cnt')
        values = [f['cnt'] for f in self.source.getFeatures(request)]
        self.assertEqual(values, [-200, 100, 200, 300, 400])

        request = QgsFeatureRequest().addOrderBy('cnt', False)
        values = [f['cnt'] for f in self.source.getFeatures(request)]
        self.assertEqual(values, [400, 300, 200, 100, -200])

        request = QgsFeatureRequest().addOrderBy('name')
        values = [f['name'] for f in self.source.getFeatures(request)]
        self.assertEqual(values, ['Apple', 'Honey', 'Orange', 'Pear', NULL])

        request = QgsFeatureRequest().addOrderBy('name', True, True)
        values = [f['name'] for f in self.source.getFeatures(request)]
        self.assertEqual(values, [NULL, 'Apple', 'Honey', 'Orange', 'Pear'])

        request = QgsFeatureRequest().addOrderBy('name', False)
        values = [f['name'] for f in self.source.getFeatures(request)]
        self.assertEqual(values, [NULL, 'Pear', 'Orange', 'Honey', 'Apple'])

        request = QgsFeatureRequest().addOrderBy('name', False, False)
        values = [f['name'] for f in self.source.getFeatures(request)]
        self.assertEqual(values, ['Pear', 'Orange', 'Honey', 'Apple', NULL])

        request = QgsFeatureRequest().addOrderBy('num_char', False)
        values = [f['pk'] for f in self.source.getFeatures(request)]
        self.assertEqual(values, [5, 4, 3, 2, 1])

        request = QgsFeatureRequest().addOrderBy('dt', False)
        values = [f['pk'] for f in self.source.getFeatures(request)]
        self.assertEqual(values, [3, 4, 2, 5, 1])

        request = QgsFeatureRequest().addOrderBy('date', False)
        values = [f['pk'] for f in self.source.getFeatures(request)]
        self.assertEqual(values, [3, 4, 2, 1, 5])

        request = QgsFeatureRequest().addOrderBy('time', False)
        values = [f['pk'] for f in self.source.getFeatures(request)]
        self.assertEqual(values, [3, 4, 2, 1, 5])

        # Case sensitivity
        request = QgsFeatureRequest().addOrderBy('name2')
        values = [f['name2'] for f in self.source.getFeatures(request)]
        self.assertEqual(values, ['Apple', 'Honey', 'NuLl', 'oranGe', 'PEaR'])

        # Combination with LIMIT
        request = QgsFeatureRequest().addOrderBy('pk', False).setLimit(2)
        values = [f['pk'] for f in self.source.getFeatures(request)]
        self.assertEqual(values, [5, 4])

        # A slightly more complex expression
        request = QgsFeatureRequest().addOrderBy('pk*2', False)
        values = [f['pk'] for f in self.source.getFeatures(request)]
        self.assertEqual(values, [5, 4, 3, 2, 1])

        # Order reversing expression
        request = QgsFeatureRequest().addOrderBy('pk*-1', False)
        values = [f['pk'] for f in self.source.getFeatures(request)]
        self.assertEqual(values, [1, 2, 3, 4, 5])

        # Type dependent expression
        request = QgsFeatureRequest().addOrderBy('num_char*2', False)
        values = [f['pk'] for f in self.source.getFeatures(request)]
        self.assertEqual(values, [5, 4, 3, 2, 1])

        # Order by guaranteed to fail
        request = QgsFeatureRequest().addOrderBy('not a valid expression*', False)
        values = [f['pk'] for f in self.source.getFeatures(request)]
        self.assertEqual(set(values), {5, 4, 3, 2, 1})

        # Multiple order bys and boolean
        request = QgsFeatureRequest().addOrderBy('pk > 2').addOrderBy('pk', False)
        values = [f['pk'] for f in self.source.getFeatures(request)]
        self.assertEqual(values, [2, 1, 5, 4, 3])

        # Multiple order bys, one bad, and a limit
        request = QgsFeatureRequest().addOrderBy('pk', False).addOrderBy('not a valid expression*', False).setLimit(2)
        values = [f['pk'] for f in self.source.getFeatures(request)]
        self.assertEqual(values, [5, 4])

        # Bad expression first
        request = QgsFeatureRequest().addOrderBy('not a valid expression*', False).addOrderBy('pk', False).setLimit(2)
        values = [f['pk'] for f in self.source.getFeatures(request)]
        self.assertEqual(values, [5, 4])

        # Combination with subset of attributes
        request = QgsFeatureRequest().addOrderBy('num_char', False).setSubsetOfAttributes(['pk'], self.source.fields())
        values = [f['pk'] for f in self.source.getFeatures(request)]
        self.assertEqual(values, [5, 4, 3, 2, 1])

    def testOrderBy(self):
        self.runOrderByTests()

    def testOpenIteratorAfterSourceRemoval(self):
        """
        Test that removing source after opening an iterator does not crash. All required
        information should be captured in the iterator's source and there MUST be no
        links between the iterators and the sources's data source
        """
        if not getattr(self, 'getSource', None):
            return

        source = self.getSource()
        it = source.getFeatures()
        del source

        # get the features
        pks = []
        for f in it:
            pks.append(f['pk'])
        self.assertEqual(set(pks), {1, 2, 3, 4, 5})

    def testGetFeaturesFidTests(self):
        fids = [f.id() for f in self.source.getFeatures()]
        assert len(fids) == 5, f'Expected 5 features, got {len(fids)} instead'
        for id in fids:
            features = [f for f in self.source.getFeatures(QgsFeatureRequest().setFilterFid(id))]
            self.assertEqual(len(features), 1)
            feature = features[0]
            self.assertTrue(feature.isValid())

            result = [feature.id()]
            expected = [id]
            assert result == expected, 'Expected {} and got {} when testing for feature ID filter'.format(expected,
                                                                                                          result)

            # test that results match QgsFeatureRequest.acceptFeature
            request = QgsFeatureRequest().setFilterFid(id)
            for f in self.source.getFeatures():
                self.assertEqual(request.acceptFeature(f), f.id() == id)

        # bad features
        it = self.source.getFeatures(QgsFeatureRequest().setFilterFid(-99999999))
        feature = QgsFeature(5)
        feature.setValid(False)
        self.assertFalse(it.nextFeature(feature))
        self.assertFalse(feature.isValid())

    def testGetFeaturesFidsTests(self):
        fids = [f.id() for f in self.source.getFeatures()]
        self.assertEqual(len(fids), 5)

        # empty list = no features
        request = QgsFeatureRequest().setFilterFids([])
        result = {f.id() for f in self.source.getFeatures(request)}
        self.assertFalse(result)

        request = QgsFeatureRequest().setFilterFids([fids[0], fids[2]])
        result = {f.id() for f in self.source.getFeatures(request)}
        all_valid = (all(f.isValid() for f in self.source.getFeatures(request)))
        expected = {fids[0], fids[2]}
        assert result == expected, f'Expected {expected} and got {result} when testing for feature IDs filter'
        self.assertTrue(all_valid)

        # test that results match QgsFeatureRequest.acceptFeature
        for f in self.source.getFeatures():
            self.assertEqual(request.acceptFeature(f), f.id() in expected)

        result = {
            f.id() for f in self.source.getFeatures(QgsFeatureRequest().setFilterFids([fids[1], fids[3], fids[4]]))}
        expected = {fids[1], fids[3], fids[4]}
        assert result == expected, f'Expected {expected} and got {result} when testing for feature IDs filter'

        # sources should ignore non-existent fids
        result = {f.id() for f in self.source.getFeatures(
            QgsFeatureRequest().setFilterFids([-101, fids[1], -102, fids[3], -103, fids[4], -104]))}
        expected = {fids[1], fids[3], fids[4]}
        assert result == expected, f'Expected {expected} and got {result} when testing for feature IDs filter'

        result = {f.id() for f in self.source.getFeatures(QgsFeatureRequest().setFilterFids([]))}
        expected = set()
        assert result == expected, f'Expected {expected} and got {result} when testing for feature IDs filter'

        # Rewind mid-way
        request = QgsFeatureRequest().setFilterFids([fids[1], fids[3], fids[4]])
        feature_it = self.source.getFeatures(request)
        feature = QgsFeature()
        feature.setValid(True)
        self.assertTrue(feature_it.nextFeature(feature))
        self.assertIn(feature.id(), [fids[1], fids[3], fids[4]])
        first_feature = feature
        self.assertTrue(feature.isValid())
        # rewind
        self.assertTrue(feature_it.rewind())
        self.assertTrue(feature_it.nextFeature(feature))
        self.assertEqual(feature.id(), first_feature.id())
        self.assertTrue(feature.isValid())
        # grab all features
        self.assertTrue(feature_it.nextFeature(feature))
        self.assertTrue(feature_it.nextFeature(feature))
        # none left
        self.assertFalse(feature_it.nextFeature(feature))
        self.assertFalse(feature.isValid())

    def testGetFeaturesFilterRectTests(self):
        extent = QgsRectangle(-70, 67, -60, 80)
        request = QgsFeatureRequest().setFilterRect(extent)
        features = [f['pk'] for f in self.source.getFeatures(request)]
        all_valid = (all(f.isValid() for f in self.source.getFeatures(request)))
        assert set(features) == {2, 4}, f'Got {features} instead'
        self.assertTrue(all_valid)

        # test that results match QgsFeatureRequest.acceptFeature
        for f in self.source.getFeatures():
            self.assertEqual(request.acceptFeature(f), f['pk'] in {2, 4})

        # test with an empty rectangle
        extent = QgsRectangle()
        request = QgsFeatureRequest().setFilterRect(extent)
        features = [f['pk'] for f in self.source.getFeatures(request)]
        all_valid = (all(f.isValid() for f in self.source.getFeatures(request)))
        assert set(features) == {1, 2, 3, 4, 5}, f'Got {features} instead'
        self.assertTrue(all_valid)

        # ExactIntersection flag set, but no filter rect set. Should be ignored.
        request = QgsFeatureRequest()
        request.setFlags(QgsFeatureRequest.ExactIntersect)
        features = [f['pk'] for f in self.source.getFeatures(request)]
        all_valid = (all(f.isValid() for f in self.source.getFeatures(request)))
        assert set(features) == {1, 2, 3, 4, 5}, f'Got {features} instead'
        self.assertTrue(all_valid)

    def testGetFeaturesFilterRectTestsNoGeomFlag(self):
        """
        A repeat of the tests from testGetFeaturesFilterRectTests but with the NoGeometry flag
        set. This should not change the set of feature IDs returned.
        """
        extent = QgsRectangle(-70, 67, -60, 80)
        request = QgsFeatureRequest()
        request.setFilterRect(extent)
        request.setFlags(QgsFeatureRequest.NoGeometry)

        features = [f['pk'] for f in self.source.getFeatures(request)]
        all_valid = (all(f.isValid() for f in self.source.getFeatures(request)))
        assert set(features) == {2, 4}, f'Got {features} instead'
        self.assertTrue(all_valid)

        # test that results match QgsFeatureRequest.acceptFeature
        for f in self.source.getFeatures():
            self.assertEqual(request.acceptFeature(f), f['pk'] in {2, 4})

        # test with an empty rectangle
        extent = QgsRectangle()
        request = QgsFeatureRequest().setFilterRect(extent).setFlags(QgsFeatureRequest.NoGeometry)
        features = [f['pk'] for f in self.source.getFeatures(request)]
        all_valid = (all(f.isValid() for f in self.source.getFeatures(request)))
        assert set(features) == {1, 2, 3, 4, 5}, f'Got {features} instead'
        self.assertTrue(all_valid)

        # ExactIntersection flag set, but no filter rect set. Should be ignored.
        request = QgsFeatureRequest()
        request.setFlags(QgsFeatureRequest.ExactIntersect | QgsFeatureRequest.NoGeometry)
        features = [f['pk'] for f in self.source.getFeatures(request)]
        all_valid = (all(f.isValid() for f in self.source.getFeatures(request)))
        assert set(features) == {1, 2, 3, 4, 5}, f'Got {features} instead'
        self.assertTrue(all_valid)

    def testRectAndExpression(self):
        extent = QgsRectangle(-70, 67, -60, 80)
        request = QgsFeatureRequest().setFilterExpression('"cnt">200').setFilterRect(extent)
        result = {f['pk'] for f in self.source.getFeatures(request)}
        all_valid = (all(f.isValid() for f in self.source.getFeatures(request)))
        expected = [4]
        assert set(
            expected) == result, 'Expected {} and got {} when testing for combination of filterRect and expression'.format(
            set(expected), result)
        self.assertTrue(all_valid)

        # shouldn't matter what order this is done in
        request = QgsFeatureRequest().setFilterRect(extent).setFilterExpression('"cnt">200')
        result = {f['pk'] for f in self.source.getFeatures(request)}
        all_valid = (all(f.isValid() for f in self.source.getFeatures(request)))
        expected = [4]
        assert set(
            expected) == result, 'Expected {} and got {} when testing for combination of filterRect and expression'.format(
            set(expected), result)
        self.assertTrue(all_valid)

        # test that results match QgsFeatureRequest.acceptFeature
        for f in self.source.getFeatures():
            self.assertEqual(request.acceptFeature(f), f['pk'] in expected)

    def testGetFeaturesDistanceWithinTests(self):
        request = QgsFeatureRequest().setDistanceWithin(QgsGeometry.fromWkt('LineString (-63.2 69.9, -68.47 69.86, -69.74 79.28)'), 1.7)
        features = [f['pk'] for f in self.source.getFeatures(request)]
        all_valid = (all(f.isValid() for f in self.source.getFeatures(request)))
        assert set(features) == {2, 5}, f'Got {features} instead'
        self.assertTrue(all_valid)

        # test that results match QgsFeatureRequest.acceptFeature
        for f in self.source.getFeatures():
            self.assertEqual(request.acceptFeature(f), f['pk'] in {2, 5})

        request = QgsFeatureRequest().setDistanceWithin(QgsGeometry.fromWkt('LineString (-63.2 69.9, -68.47 69.86, -69.74 79.28)'), 0.6)
        features = [f['pk'] for f in self.source.getFeatures(request)]
        all_valid = (all(f.isValid() for f in self.source.getFeatures(request)))
        assert set(features) == {2}, f'Got {features} instead'
        self.assertTrue(all_valid)

        # test that results match QgsFeatureRequest.acceptFeature
        for f in self.source.getFeatures():
            self.assertEqual(request.acceptFeature(f), f['pk'] in {2})

        # in different crs
        request = QgsFeatureRequest().setDestinationCrs(QgsCoordinateReferenceSystem('EPSG:3857'), QgsProject.instance().transformContext()).setDistanceWithin(QgsGeometry.fromWkt('LineString (-7035391 11036245, -7622045 11023301, -7763421 15092839)'), 250000)
        features = [f['pk'] for f in self.source.getFeatures(request)]
        all_valid = (all(f.isValid() for f in self.source.getFeatures(request)))
        self.assertEqual(set(features), {2, 5})
        self.assertTrue(all_valid)

        # point geometry
        request = QgsFeatureRequest().setDistanceWithin(
            QgsGeometry.fromWkt('Point (-68.1 78.1)'), 3.6)
        features = [f['pk'] for f in self.source.getFeatures(request)]
        all_valid = (all(f.isValid() for f in self.source.getFeatures(request)))
        assert set(features) == {4, 5}, f'Got {features} instead'
        self.assertTrue(all_valid)

        # test that results match QgsFeatureRequest.acceptFeature
        for f in self.source.getFeatures():
            self.assertEqual(request.acceptFeature(f), f['pk'] in {4, 5})

        request = QgsFeatureRequest().setDistanceWithin(
            QgsGeometry.fromWkt('Polygon ((-64.47 79.59, -64.37 73.59, -72.69 73.61, -72.73 68.07, -62.51 68.01, -62.71 79.55, -64.47 79.59))'), 0)
        features = [f['pk'] for f in self.source.getFeatures(request)]
        all_valid = (all(f.isValid() for f in self.source.getFeatures(request)))
        assert set(features) == {2}, f'Got {features} instead'
        self.assertTrue(all_valid)

        # test that results match QgsFeatureRequest.acceptFeature
        for f in self.source.getFeatures():
            self.assertEqual(request.acceptFeature(f), f['pk'] in {2})

        request = QgsFeatureRequest().setDistanceWithin(
            QgsGeometry.fromWkt('Polygon ((-64.47 79.59, -64.37 73.59, -72.69 73.61, -72.73 68.07, -62.51 68.01, -62.71 79.55, -64.47 79.59))'), 1.3)
        features = [f['pk'] for f in self.source.getFeatures(request)]
        all_valid = (all(f.isValid() for f in self.source.getFeatures(request)))
        assert set(features) == {2, 4}, f'Got {features} instead'
        self.assertTrue(all_valid)

        # test that results match QgsFeatureRequest.acceptFeature
        for f in self.source.getFeatures():
            self.assertEqual(request.acceptFeature(f), f['pk'] in {2, 4})

        request = QgsFeatureRequest().setDistanceWithin(
            QgsGeometry.fromWkt('Polygon ((-64.47 79.59, -64.37 73.59, -72.69 73.61, -72.73 68.07, -62.51 68.01, -62.71 79.55, -64.47 79.59))'), 2.3)
        features = [f['pk'] for f in self.source.getFeatures(request)]
        all_valid = (all(f.isValid() for f in self.source.getFeatures(request)))
        assert set(features) == {1, 2, 4}, f'Got {features} instead'
        self.assertTrue(all_valid)

        # test that results match QgsFeatureRequest.acceptFeature
        for f in self.source.getFeatures():
            self.assertEqual(request.acceptFeature(f), f['pk'] in {1, 2, 4})

        # test with linestring whose bounding box overlaps all query
        # points but being only within one of them, which we hope will
        # be returned NOT as the first one.
        # This is a test for https://github.com/qgis/QGIS/issues/45352
        request = QgsFeatureRequest().setDistanceWithin(
            QgsGeometry.fromWkt('LINESTRING(-100 80, -100 66, -30 66, -30 80)'), 0.5)
        features = {f['pk'] for f in self.source.getFeatures(request)}
        self.assertEqual(features, {1}, "Unexpected return from QgsFeatureRequest with DistanceWithin filter")

    def testGeomAndAllAttributes(self):
        """
        Test combination of a filter which requires geometry and all attributes
        """
        request = QgsFeatureRequest().setFilterExpression(
            'attribute($currentfeature,\'cnt\')>200 and $x>=-70 and $x<=-60').setSubsetOfAttributes([]).setFlags(
            QgsFeatureRequest.NoGeometry | QgsFeatureRequest.IgnoreStaticNodesDuringExpressionCompilation)
        result = {f['pk'] for f in self.source.getFeatures(request)}
        all_valid = (all(f.isValid() for f in self.source.getFeatures(request)))
        self.assertEqual(result, {4})
        self.assertTrue(all_valid)

        request = QgsFeatureRequest().setFilterExpression(
            'attribute($currentfeature,\'cnt\')>200 and $x>=-70 and $x<=-60').setFlags(QgsFeatureRequest.IgnoreStaticNodesDuringExpressionCompilation)
        result = {f['pk'] for f in self.source.getFeatures(request)}
        all_valid = (all(f.isValid() for f in self.source.getFeatures(request)))
        self.assertEqual(result, {4})
        self.assertTrue(all_valid)

    def testRectAndFids(self):
        """
        Test the combination of a filter rect along with filterfids
        """

        # first get feature ids
        ids = {f['pk']: f.id() for f in self.source.getFeatures()}

        extent = QgsRectangle(-70, 67, -60, 80)
        request = QgsFeatureRequest().setFilterFids([ids[3], ids[4]]).setFilterRect(extent)
        result = {f['pk'] for f in self.source.getFeatures(request)}
        all_valid = (all(f.isValid() for f in self.source.getFeatures(request)))
        expected = [4]
        assert set(
            expected) == result, 'Expected {} and got {} when testing for combination of filterRect and expression'.format(
            set(expected), result)
        self.assertTrue(all_valid)

        # shouldn't matter what order this is done in
        request = QgsFeatureRequest().setFilterRect(extent).setFilterFids([ids[3], ids[4]])
        result = {f['pk'] for f in self.source.getFeatures(request)}
        all_valid = (all(f.isValid() for f in self.source.getFeatures(request)))
        expected = [4]
        assert set(
            expected) == result, 'Expected {} and got {} when testing for combination of filterRect and expression'.format(
            set(expected), result)
        self.assertTrue(all_valid)

        # test that results match QgsFeatureRequest.acceptFeature
        for f in self.source.getFeatures():
            self.assertEqual(request.acceptFeature(f), f['pk'] in expected)

    def testGetFeaturesDestinationCrs(self):
        request = QgsFeatureRequest().setDestinationCrs(QgsCoordinateReferenceSystem('epsg:3785'),
                                                        QgsProject.instance().transformContext())
        features = {f['pk']: f for f in self.source.getFeatures(request)}
        # test that features have been reprojected
        self.assertAlmostEqual(features[1].geometry().constGet().x(), -7829322, -5)
        self.assertAlmostEqual(features[1].geometry().constGet().y(), 9967753, -5)
        self.assertAlmostEqual(features[2].geometry().constGet().x(), -7591989, -5)
        self.assertAlmostEqual(features[2].geometry().constGet().y(), 11334232, -5)
        self.assertFalse(features[3].hasGeometry())
        self.assertAlmostEqual(features[4].geometry().constGet().x(), -7271389, -5)
        self.assertAlmostEqual(features[4].geometry().constGet().y(), 14531322, -5)
        self.assertAlmostEqual(features[5].geometry().constGet().x(), -7917376, -5)
        self.assertAlmostEqual(features[5].geometry().constGet().y(), 14493008, -5)

        # when destination crs is set, filter rect should be in destination crs
        rect = QgsRectangle(-7650000, 10500000, -7200000, 15000000)
        request = QgsFeatureRequest().setDestinationCrs(QgsCoordinateReferenceSystem('epsg:3785'),
                                                        QgsProject.instance().transformContext()).setFilterRect(rect)
        features = {f['pk']: f for f in self.source.getFeatures(request)}
        self.assertEqual(set(features.keys()), {2, 4})
        # test that features have been reprojected
        self.assertAlmostEqual(features[2].geometry().constGet().x(), -7591989, -5)
        self.assertAlmostEqual(features[2].geometry().constGet().y(), 11334232, -5)
        self.assertAlmostEqual(features[4].geometry().constGet().x(), -7271389, -5)
        self.assertAlmostEqual(features[4].geometry().constGet().y(), 14531322, -5)

        # bad rect for transform
        rect = QgsRectangle(-99999999999, 99999999999, -99999999998, 99999999998)
        request = QgsFeatureRequest().setDestinationCrs(QgsCoordinateReferenceSystem('epsg:28356'),
                                                        QgsProject.instance().transformContext()).setFilterRect(rect)
        features = [f for f in self.source.getFeatures(request)]
        self.assertFalse(features)

    def testGetFeaturesLimit(self):
        it = self.source.getFeatures(QgsFeatureRequest().setLimit(2))
        features = [f['pk'] for f in it]
        assert len(features) == 2, f'Expected two features, got {len(features)} instead'
        # fetch one feature
        feature = QgsFeature()
        assert not it.nextFeature(feature), 'Expected no feature after limit, got one'
        it.rewind()
        features = [f['pk'] for f in it]
        assert len(features) == 2, f'Expected two features after rewind, got {len(features)} instead'
        it.rewind()
        assert it.nextFeature(feature), 'Expected feature after rewind, got none'
        it.rewind()
        features = [f['pk'] for f in it]
        assert len(features) == 2, f'Expected two features after rewind, got {len(features)} instead'
        # test with expression, both with and without compilation
        try:
            self.disableCompiler()
        except AttributeError:
            pass
        it = self.source.getFeatures(QgsFeatureRequest().setLimit(2).setFilterExpression('cnt <= 100'))
        features = [f['pk'] for f in it]
        assert set(features) == {1, 5}, 'Expected [1,5] for expression and feature limit, Got {} instead'.format(
            features)
        try:
            self.enableCompiler()
        except AttributeError:
            pass
        it = self.source.getFeatures(QgsFeatureRequest().setLimit(2).setFilterExpression('cnt <= 100'))
        features = [f['pk'] for f in it]
        assert set(features) == {1, 5}, 'Expected [1,5] for expression and feature limit, Got {} instead'.format(
            features)
        # limit to more features than exist
        it = self.source.getFeatures(QgsFeatureRequest().setLimit(3).setFilterExpression('cnt <= 100'))
        features = [f['pk'] for f in it]
        assert set(features) == {1, 5}, 'Expected [1,5] for expression and feature limit, Got {} instead'.format(
            features)
        # limit to less features than possible
        it = self.source.getFeatures(QgsFeatureRequest().setLimit(1).setFilterExpression('cnt <= 100'))
        features = [f['pk'] for f in it]
        assert 1 in features or 5 in features, 'Expected either 1 or 5 for expression and feature limit, Got {} instead'.format(
            features)

    def testClosedIterators(self):
        """ Test behavior of closed iterators """

        # Test retrieving feature after closing iterator
        f_it = self.source.getFeatures(QgsFeatureRequest())
        fet = QgsFeature()
        assert f_it.nextFeature(fet), 'Could not fetch feature'
        assert fet.isValid(), 'Feature is not valid'
        assert f_it.close(), 'Could not close iterator'
        self.assertFalse(f_it.nextFeature(fet),
                         'Fetched feature after iterator closed, expected nextFeature() to return False')
        self.assertFalse(fet.isValid(), 'Valid feature fetched from closed iterator, should be invalid')

        # Test rewinding closed iterator
        self.assertFalse(f_it.rewind(), 'Rewinding closed iterator successful, should not be allowed')

    def testGetFeaturesSubsetAttributes(self):
        """ Test that expected results are returned when using subsets of attributes """

<<<<<<< HEAD
        tz = Qt.UTC if self.treat_datetime_tz_as_utc() else Qt.LocalTime
        tests = {'pk': set([1, 2, 3, 4, 5]),
                 'cnt': set([-200, 300, 100, 200, 400]),
                 'name': set(['Pear', 'Orange', 'Apple', 'Honey', NULL]),
                 'name2': set(['NuLl', 'PEaR', 'oranGe', 'Apple', 'Honey']),
                 'dt': set([NULL, '2021-05-04 13:13:14' if self.treat_datetime_as_string() else QDateTime(2021, 5, 4, 13, 13, 14, 0, tz) if not self.treat_datetime_as_string() else '2021-05-04 13:13:14',
                            '2020-05-04 12:14:14' if self.treat_datetime_as_string() else QDateTime(2020, 5, 4, 12, 14, 14, 0, tz) if not self.treat_datetime_as_string() else '2020-05-04 12:14:14',
                            '2020-05-04 12:13:14' if self.treat_datetime_as_string() else QDateTime(2020, 5, 4, 12, 13, 14, 0, tz) if not self.treat_datetime_as_string() else '2020-05-04 12:13:14',
                            '2020-05-03 12:13:14' if self.treat_datetime_as_string() else QDateTime(2020, 5, 3, 12, 13, 14, 0, tz) if not self.treat_datetime_as_string() else '2020-05-03 12:13:14']),
                 'date': set([NULL,
                              '2020-05-02' if self.treat_date_as_string() else QDate(2020, 5, 2) if not self.treat_date_as_datetime() else QDateTime(2020, 5, 2, 0, 0, 0),
                              '2020-05-03' if self.treat_date_as_string() else QDate(2020, 5, 3) if not self.treat_date_as_datetime() else QDateTime(2020, 5, 3, 0, 0, 0),
                              '2020-05-04' if self.treat_date_as_string() else QDate(2020, 5, 4) if not self.treat_date_as_datetime() else QDateTime(2020, 5, 4, 0, 0, 0),
                              '2021-05-04' if self.treat_date_as_string() else QDate(2021, 5, 4) if not self.treat_date_as_datetime() else QDateTime(2021, 5, 4, 0, 0, 0)]),
                 'time': set([QTime(12, 13, 1) if not self.treat_time_as_string() else '12:13:01',
                              QTime(12, 14, 14) if not self.treat_time_as_string() else '12:14:14',
                              QTime(12, 13, 14) if not self.treat_time_as_string() else '12:13:14',
                              QTime(13, 13, 14) if not self.treat_time_as_string() else '13:13:14', NULL])}
=======
        tests = {'pk': {1, 2, 3, 4, 5},
                 'cnt': {-200, 300, 100, 200, 400},
                 'name': {'Pear', 'Orange', 'Apple', 'Honey', NULL},
                 'name2': {'NuLl', 'PEaR', 'oranGe', 'Apple', 'Honey'},
                 'dt': {NULL, '2021-05-04 13:13:14' if self.treat_datetime_as_string() else QDateTime(2021, 5, 4, 13, 13, 14) if not self.treat_datetime_as_string() else '2021-05-04 13:13:14',
                        '2020-05-04 12:14:14' if self.treat_datetime_as_string() else QDateTime(2020, 5, 4, 12, 14, 14) if not self.treat_datetime_as_string() else '2020-05-04 12:14:14',
                        '2020-05-04 12:13:14' if self.treat_datetime_as_string() else QDateTime(2020, 5, 4, 12, 13, 14) if not self.treat_datetime_as_string() else '2020-05-04 12:13:14',
                        '2020-05-03 12:13:14' if self.treat_datetime_as_string() else QDateTime(2020, 5, 3, 12, 13, 14) if not self.treat_datetime_as_string() else '2020-05-03 12:13:14'},
                 'date': {NULL,
                          '2020-05-02' if self.treat_date_as_string() else QDate(2020, 5, 2) if not self.treat_date_as_datetime() else QDateTime(2020, 5, 2, 0, 0, 0),
                          '2020-05-03' if self.treat_date_as_string() else QDate(2020, 5, 3) if not self.treat_date_as_datetime() else QDateTime(2020, 5, 3, 0, 0, 0),
                          '2020-05-04' if self.treat_date_as_string() else QDate(2020, 5, 4) if not self.treat_date_as_datetime() else QDateTime(2020, 5, 4, 0, 0, 0),
                          '2021-05-04' if self.treat_date_as_string() else QDate(2021, 5, 4) if not self.treat_date_as_datetime() else QDateTime(2021, 5, 4, 0, 0, 0)},
                 'time': {QTime(12, 13, 1) if not self.treat_time_as_string() else '12:13:01',
                          QTime(12, 14, 14) if not self.treat_time_as_string() else '12:14:14',
                          QTime(12, 13, 14) if not self.treat_time_as_string() else '12:13:14',
                          QTime(13, 13, 14) if not self.treat_time_as_string() else '13:13:14', NULL}}
>>>>>>> cee8b526
        for field, expected in list(tests.items()):
            request = QgsFeatureRequest().setSubsetOfAttributes([field], self.source.fields())
            result = {f[field] for f in self.source.getFeatures(request)}
            all_valid = (all(f.isValid() for f in self.source.getFeatures(request)))
            self.assertEqual(result, expected, f'Expected {expected}, got {result}')
            self.assertTrue(all_valid)

    def testGetFeaturesSubsetAttributes2(self):
        """ Test that other fields are NULL when fetching subsets of attributes """

        for field_to_fetch in ['pk', 'cnt', 'name', 'name2', 'dt', 'date', 'time']:
            for f in self.source.getFeatures(
                    QgsFeatureRequest().setSubsetOfAttributes([field_to_fetch], self.source.fields())):
                # Check that all other fields are NULL and force name to lower-case
                for other_field in [field.name() for field in self.source.fields() if
                                    field.name().lower() != field_to_fetch]:
                    if other_field == 'pk' or other_field == 'PK':
                        # skip checking the primary key field, as it may be validly fetched by providers to use as feature id
                        continue
                    self.assertEqual(f[other_field], NULL,
                                     'Value for field "{}" was present when it should not have been fetched by request'.format(
                                         other_field))

    def testGetFeaturesNoGeometry(self):
        """ Test that no geometry is present when fetching features without geometry"""

        for f in self.source.getFeatures(QgsFeatureRequest().setFlags(QgsFeatureRequest.NoGeometry)):
            self.assertFalse(f.hasGeometry(), 'Expected no geometry, got one')
            self.assertTrue(f.isValid())

    def testGetFeaturesWithGeometry(self):
        """ Test that geometry is present when fetching features without setting NoGeometry flag"""
        for f in self.source.getFeatures(QgsFeatureRequest()):
            if f['pk'] == 3:
                # no geometry for this feature
                continue

            assert f.hasGeometry(), 'Expected geometry, got none'
            self.assertTrue(f.isValid())

    def testUniqueValues(self):
        self.assertEqual(set(self.source.uniqueValues(self.source.fields().lookupField('cnt'))),
                         {-200, 100, 200, 300, 400})
        assert {'Apple', 'Honey', 'Orange', 'Pear', NULL} == set(
            self.source.uniqueValues(self.source.fields().lookupField('name'))), 'Got {}'.format(
            set(self.source.uniqueValues(self.source.fields().lookupField('name'))))

        if self.treat_datetime_as_string():
            self.assertEqual(set(self.source.uniqueValues(self.source.fields().lookupField('dt'))),
                             {'2021-05-04 13:13:14', '2020-05-04 12:14:14', '2020-05-04 12:13:14', '2020-05-03 12:13:14', NULL})
        else:
<<<<<<< HEAD
            if self.treat_datetime_tz_as_utc():
                self.assertEqual(set(self.source.uniqueValues(self.source.fields().lookupField('dt'))),
                                 set([QDateTime(2021, 5, 4, 13, 13, 14, 0, Qt.UTC), QDateTime(2020, 5, 4, 12, 14, 14, 0, Qt.UTC),
                                      QDateTime(2020, 5, 4, 12, 13, 14, 0, Qt.UTC), QDateTime(2020, 5, 3, 12, 13, 14, 0, Qt.UTC), NULL]))
            else:
                self.assertEqual(set(self.source.uniqueValues(self.source.fields().lookupField('dt'))),
                                 set([QDateTime(2021, 5, 4, 13, 13, 14), QDateTime(2020, 5, 4, 12, 14, 14), QDateTime(2020, 5, 4, 12, 13, 14), QDateTime(2020, 5, 3, 12, 13, 14), NULL]))
=======
            self.assertEqual(set(self.source.uniqueValues(self.source.fields().lookupField('dt'))),
                             {QDateTime(2021, 5, 4, 13, 13, 14), QDateTime(2020, 5, 4, 12, 14, 14), QDateTime(2020, 5, 4, 12, 13, 14), QDateTime(2020, 5, 3, 12, 13, 14), NULL})
>>>>>>> cee8b526

        if self.treat_date_as_string():
            self.assertEqual(set(self.source.uniqueValues(self.source.fields().lookupField('date'))),
                             {'2020-05-03', '2020-05-04', '2021-05-04', '2020-05-02', NULL})
        elif self.treat_date_as_datetime():
            self.assertEqual(set(self.source.uniqueValues(self.source.fields().lookupField('date'))),
                             {QDateTime(2020, 5, 3, 0, 0, 0), QDateTime(2020, 5, 4, 0, 0, 0), QDateTime(2021, 5, 4, 0, 0, 0), QDateTime(2020, 5, 2, 0, 0, 0), NULL})
        else:
            self.assertEqual(set(self.source.uniqueValues(self.source.fields().lookupField('date'))),
                             {QDate(2020, 5, 3), QDate(2020, 5, 4), QDate(2021, 5, 4), QDate(2020, 5, 2), NULL})
        if self.treat_time_as_string():
            self.assertEqual(set(self.source.uniqueValues(self.source.fields().lookupField('time'))),
                             {'12:14:14', '13:13:14', '12:13:14', '12:13:01', NULL})
        else:
            self.assertEqual(set(self.source.uniqueValues(self.source.fields().lookupField('time'))),
                             {QTime(12, 14, 14), QTime(13, 13, 14), QTime(12, 13, 14), QTime(12, 13, 1), NULL})

    def testMinimumValue(self):
        self.assertEqual(self.source.minimumValue(self.source.fields().lookupField('cnt')), -200)
        self.assertEqual(self.source.minimumValue(self.source.fields().lookupField('name')), 'Apple')

        if self.treat_datetime_as_string():
            self.assertEqual(self.source.minimumValue(self.source.fields().lookupField('dt')), '2020-05-03 12:13:14')
        else:
            self.assertEqual(self.source.minimumValue(self.source.fields().lookupField('dt')), QDateTime(QDate(2020, 5, 3), QTime(12, 13, 14)))

        if self.treat_date_as_string():
            self.assertEqual(self.source.minimumValue(self.source.fields().lookupField('date')), '2020-05-02')
        elif not self.treat_date_as_datetime():
            self.assertEqual(self.source.minimumValue(self.source.fields().lookupField('date')), QDate(2020, 5, 2))
        else:
            self.assertEqual(self.source.minimumValue(self.source.fields().lookupField('date')), QDateTime(2020, 5, 2, 0, 0, 0))

        if not self.treat_time_as_string():
            self.assertEqual(self.source.minimumValue(self.source.fields().lookupField('time')), QTime(12, 13, 1))
        else:
            self.assertEqual(self.source.minimumValue(self.source.fields().lookupField('time')), '12:13:01')

    def testMaximumValue(self):
        self.assertEqual(self.source.maximumValue(self.source.fields().lookupField('cnt')), 400)
        self.assertEqual(self.source.maximumValue(self.source.fields().lookupField('name')), 'Pear')

        if not self.treat_datetime_as_string():
            self.assertEqual(self.source.maximumValue(self.source.fields().lookupField('dt')), QDateTime(QDate(2021, 5, 4), QTime(13, 13, 14)))
        else:
            self.assertEqual(self.source.maximumValue(self.source.fields().lookupField('dt')), '2021-05-04 13:13:14')

        if self.treat_date_as_string():
            self.assertEqual(self.source.maximumValue(self.source.fields().lookupField('date')), '2021-05-04')
        elif not self.treat_date_as_datetime():
            self.assertEqual(self.source.maximumValue(self.source.fields().lookupField('date')), QDate(2021, 5, 4))
        else:
            self.assertEqual(self.source.maximumValue(self.source.fields().lookupField('date')), QDateTime(2021, 5, 4, 0, 0, 0))

        if not self.treat_time_as_string():
            self.assertEqual(self.source.maximumValue(self.source.fields().lookupField('time')), QTime(13, 13, 14))
        else:
            self.assertEqual(self.source.maximumValue(self.source.fields().lookupField('time')), '13:13:14')

    def testAllFeatureIds(self):
        ids = {f.id() for f in self.source.getFeatures()}
        self.assertEqual(set(self.source.allFeatureIds()), ids)

    def testSubsetOfAttributesWithFilterExprWithNonExistingColumn(self):
        """ Test fix for https://github.com/qgis/QGIS/issues/33878 """
        request = QgsFeatureRequest().setSubsetOfAttributes([0])
        request.setFilterExpression("non_existing = 1")
        features = [f for f in self.source.getFeatures(request)]
        self.assertEqual(len(features), 0)<|MERGE_RESOLUTION|>--- conflicted
+++ resolved
@@ -882,7 +882,6 @@
     def testGetFeaturesSubsetAttributes(self):
         """ Test that expected results are returned when using subsets of attributes """
 
-<<<<<<< HEAD
         tz = Qt.UTC if self.treat_datetime_tz_as_utc() else Qt.LocalTime
         tests = {'pk': set([1, 2, 3, 4, 5]),
                  'cnt': set([-200, 300, 100, 200, 400]),
@@ -901,25 +900,6 @@
                               QTime(12, 14, 14) if not self.treat_time_as_string() else '12:14:14',
                               QTime(12, 13, 14) if not self.treat_time_as_string() else '12:13:14',
                               QTime(13, 13, 14) if not self.treat_time_as_string() else '13:13:14', NULL])}
-=======
-        tests = {'pk': {1, 2, 3, 4, 5},
-                 'cnt': {-200, 300, 100, 200, 400},
-                 'name': {'Pear', 'Orange', 'Apple', 'Honey', NULL},
-                 'name2': {'NuLl', 'PEaR', 'oranGe', 'Apple', 'Honey'},
-                 'dt': {NULL, '2021-05-04 13:13:14' if self.treat_datetime_as_string() else QDateTime(2021, 5, 4, 13, 13, 14) if not self.treat_datetime_as_string() else '2021-05-04 13:13:14',
-                        '2020-05-04 12:14:14' if self.treat_datetime_as_string() else QDateTime(2020, 5, 4, 12, 14, 14) if not self.treat_datetime_as_string() else '2020-05-04 12:14:14',
-                        '2020-05-04 12:13:14' if self.treat_datetime_as_string() else QDateTime(2020, 5, 4, 12, 13, 14) if not self.treat_datetime_as_string() else '2020-05-04 12:13:14',
-                        '2020-05-03 12:13:14' if self.treat_datetime_as_string() else QDateTime(2020, 5, 3, 12, 13, 14) if not self.treat_datetime_as_string() else '2020-05-03 12:13:14'},
-                 'date': {NULL,
-                          '2020-05-02' if self.treat_date_as_string() else QDate(2020, 5, 2) if not self.treat_date_as_datetime() else QDateTime(2020, 5, 2, 0, 0, 0),
-                          '2020-05-03' if self.treat_date_as_string() else QDate(2020, 5, 3) if not self.treat_date_as_datetime() else QDateTime(2020, 5, 3, 0, 0, 0),
-                          '2020-05-04' if self.treat_date_as_string() else QDate(2020, 5, 4) if not self.treat_date_as_datetime() else QDateTime(2020, 5, 4, 0, 0, 0),
-                          '2021-05-04' if self.treat_date_as_string() else QDate(2021, 5, 4) if not self.treat_date_as_datetime() else QDateTime(2021, 5, 4, 0, 0, 0)},
-                 'time': {QTime(12, 13, 1) if not self.treat_time_as_string() else '12:13:01',
-                          QTime(12, 14, 14) if not self.treat_time_as_string() else '12:14:14',
-                          QTime(12, 13, 14) if not self.treat_time_as_string() else '12:13:14',
-                          QTime(13, 13, 14) if not self.treat_time_as_string() else '13:13:14', NULL}}
->>>>>>> cee8b526
         for field, expected in list(tests.items()):
             request = QgsFeatureRequest().setSubsetOfAttributes([field], self.source.fields())
             result = {f[field] for f in self.source.getFeatures(request)}
@@ -971,7 +951,6 @@
             self.assertEqual(set(self.source.uniqueValues(self.source.fields().lookupField('dt'))),
                              {'2021-05-04 13:13:14', '2020-05-04 12:14:14', '2020-05-04 12:13:14', '2020-05-03 12:13:14', NULL})
         else:
-<<<<<<< HEAD
             if self.treat_datetime_tz_as_utc():
                 self.assertEqual(set(self.source.uniqueValues(self.source.fields().lookupField('dt'))),
                                  set([QDateTime(2021, 5, 4, 13, 13, 14, 0, Qt.UTC), QDateTime(2020, 5, 4, 12, 14, 14, 0, Qt.UTC),
@@ -979,10 +958,6 @@
             else:
                 self.assertEqual(set(self.source.uniqueValues(self.source.fields().lookupField('dt'))),
                                  set([QDateTime(2021, 5, 4, 13, 13, 14), QDateTime(2020, 5, 4, 12, 14, 14), QDateTime(2020, 5, 4, 12, 13, 14), QDateTime(2020, 5, 3, 12, 13, 14), NULL]))
-=======
-            self.assertEqual(set(self.source.uniqueValues(self.source.fields().lookupField('dt'))),
-                             {QDateTime(2021, 5, 4, 13, 13, 14), QDateTime(2020, 5, 4, 12, 14, 14), QDateTime(2020, 5, 4, 12, 13, 14), QDateTime(2020, 5, 3, 12, 13, 14), NULL})
->>>>>>> cee8b526
 
         if self.treat_date_as_string():
             self.assertEqual(set(self.source.uniqueValues(self.source.fields().lookupField('date'))),
