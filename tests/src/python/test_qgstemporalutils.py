"""QGIS Unit tests for QgsTemporalUtils.

.. note:: This program is free software; you can redistribute it and/or modify
it under the terms of the GNU General Public License as published by
the Free Software Foundation; either version 2 of the License, or
(at your option) any later version.
"""
__author__ = 'Nyall Dawson'
__date__ = '13/3/2020'
__copyright__ = 'Copyright 2020, The QGIS Project'

<<<<<<< HEAD
import qgis  # NOQA
from qgis.PyQt.QtCore import QDate, QDateTime, Qt, QTime, QVariant
=======
from qgis.PyQt.QtCore import QDate, QDateTime, Qt, QTime
>>>>>>> e5a8aa3f
from qgis.core import (
    QgsDateTimeRange,
    QgsFeature,
    QgsField,
    QgsGeometry,
    QgsInterval,
    QgsMeshLayer,
    QgsTemporalController,
    QgsTemporalNavigationObject,
    QgsPointXY,
    QgsProject,
    QgsRasterLayer,
    QgsRasterLayerTemporalProperties,
    QgsTemporalUtils,
    QgsUnitTypes,
    QgsVectorLayer,
    QgsVectorLayerTemporalProperties,
)
from qgis.gui import (
    QgsMapCanvas,
)
import unittest
import os
from qgis.testing import start_app, QgisTestCase

from utilities import unitTestDataPath

app = start_app()
TEST_DATA_DIR = unitTestDataPath()


class TestQgsTemporalUtils(QgisTestCase):

    def testTemporalRangeForProject(self):
        p = QgsProject()
        r1 = QgsRasterLayer('', '', 'wms')
        r2 = QgsRasterLayer('', '', 'wms')
        r3 = QgsRasterLayer('', '', 'wms')
        r1.temporalProperties().setIsActive(True)
        r1.temporalProperties().setFixedTemporalRange(QgsDateTimeRange(QDateTime(QDate(2020, 1, 1), QTime(), Qt.UTC),
                                                                       QDateTime(QDate(2020, 3, 31), QTime(), Qt.UTC)))
        r2.temporalProperties().setIsActive(True)
        r2.temporalProperties().setFixedTemporalRange(QgsDateTimeRange(QDateTime(QDate(2020, 4, 1), QTime(), Qt.UTC),
                                                                       QDateTime(QDate(2020, 7, 31), QTime(), Qt.UTC)))
        r3.temporalProperties().setIsActive(True)
        r3.temporalProperties().setFixedTemporalRange(QgsDateTimeRange(QDateTime(QDate(2019, 1, 1), QTime(), Qt.UTC),
                                                                       QDateTime(QDate(2020, 2, 28), QTime(), Qt.UTC)))

        p.addMapLayers([r1, r2, r3])

        range = QgsTemporalUtils.calculateTemporalRangeForProject(p)
        self.assertEqual(range.begin(), QDateTime(QDate(2019, 1, 1), QTime(), Qt.UTC))
        self.assertEqual(range.end(), QDateTime(QDate(2020, 7, 31), QTime(), Qt.UTC))

    def testUsedTemporalRangesForProject(self):
        p = QgsProject()
        r1 = QgsRasterLayer('', '', 'wms')
        r2 = QgsRasterLayer('', '', 'wms')
        r3 = QgsRasterLayer('', '', 'wms')
        r4 = QgsRasterLayer('', '', 'wms')
        r1.temporalProperties().setIsActive(True)
        r1.temporalProperties().setMode(QgsRasterLayerTemporalProperties.ModeTemporalRangeFromDataProvider)
        r1.dataProvider().temporalCapabilities().setAvailableTemporalRange(QgsDateTimeRange(QDateTime(QDate(2020, 1, 1), QTime(), Qt.UTC),
                                                                                            QDateTime(QDate(2020, 3, 31), QTime(), Qt.UTC)))
        r2.temporalProperties().setIsActive(True)
        r2.temporalProperties().setMode(QgsRasterLayerTemporalProperties.ModeTemporalRangeFromDataProvider)
        r2.dataProvider().temporalCapabilities().setAllAvailableTemporalRanges([QgsDateTimeRange(QDateTime(QDate(2020, 4, 1), QTime(), Qt.UTC),
                                                                                                 QDateTime(QDate(2020, 7, 31), QTime(), Qt.UTC))])
        r3.temporalProperties().setIsActive(True)
        r3.temporalProperties().setMode(QgsRasterLayerTemporalProperties.ModeTemporalRangeFromDataProvider)
        r3.dataProvider().temporalCapabilities().setAllAvailableTemporalRanges([QgsDateTimeRange(QDateTime(QDate(2019, 1, 1), QTime(), Qt.UTC),
                                                                                                 QDateTime(QDate(2020, 2, 28), QTime(), Qt.UTC))])
        r4.temporalProperties().setIsActive(True)
        r4.temporalProperties().setMode(QgsRasterLayerTemporalProperties.ModeTemporalRangeFromDataProvider)
        r4.dataProvider().temporalCapabilities().setAllAvailableTemporalRanges([QgsDateTimeRange(QDateTime(QDate(2021, 1, 1), QTime(), Qt.UTC),
                                                                                                 QDateTime(QDate(2021, 2, 28), QTime(), Qt.UTC))])

        p.addMapLayers([r1, r2, r3, r4])

        ranges = QgsTemporalUtils.usedTemporalRangesForProject(p)
        self.assertEqual(ranges, [QgsDateTimeRange(QDateTime(QDate(2019, 1, 1), QTime(), Qt.UTC),
                                                   QDateTime(QDate(2020, 3, 31), QTime(), Qt.UTC)),
                                  QgsDateTimeRange(QDateTime(QDate(2020, 4, 1), QTime(), Qt.UTC),
                                                   QDateTime(QDate(2020, 7, 31), QTime(), Qt.UTC)),
                                  QgsDateTimeRange(QDateTime(QDate(2021, 1, 1), QTime(), Qt.UTC),
                                                   QDateTime(QDate(2021, 2, 28), QTime(), Qt.UTC))])

    def testFrameTimeCalculation(self):
        expected = {QgsUnitTypes.TemporalMilliseconds: QDateTime(QDate(2021, 1, 1), QTime(12, 0, 0, 10), Qt.UTC),
                    QgsUnitTypes.TemporalSeconds: QDateTime(QDate(2021, 1, 1), QTime(12, 0, 10, 0), Qt.UTC),
                    QgsUnitTypes.TemporalMinutes: QDateTime(QDate(2021, 1, 1), QTime(12, 10, 0, 0), Qt.UTC),
                    QgsUnitTypes.TemporalHours: QDateTime(QDate(2021, 1, 1), QTime(22, 0, 0, 0), Qt.UTC),
                    QgsUnitTypes.TemporalDays: QDateTime(QDate(2021, 1, 11), QTime(12, 0, 0, 0), Qt.UTC),
                    QgsUnitTypes.TemporalWeeks: QDateTime(QDate(2021, 3, 12), QTime(12, 0, 0, 0), Qt.UTC),
                    QgsUnitTypes.TemporalMonths: QDateTime(QDate(2021, 11, 1), QTime(12, 0, 0, 0), Qt.UTC),
                    QgsUnitTypes.TemporalYears: QDateTime(QDate(2031, 1, 1), QTime(12, 0, 0, 0), Qt.UTC),
                    QgsUnitTypes.TemporalDecades: QDateTime(QDate(2121, 1, 1), QTime(12, 0, 0, 0), Qt.UTC),
                    QgsUnitTypes.TemporalCenturies: QDateTime(QDate(3021, 1, 1), QTime(12, 0, 0, 0), Qt.UTC)
                    }

        for unit in list(expected.keys()):
            f = QgsTemporalUtils.calculateFrameTime(QDateTime(QDate(2021, 1, 1), QTime(12, 0, 0, 0), Qt.UTC),
                                                    1,
                                                    QgsInterval(10, unit))
            self.assertEqual(f, expected[unit])

        expected2 = {QgsUnitTypes.TemporalMilliseconds: QDateTime(QDate(2021, 1, 1), QTime(12, 0, 0, 10), Qt.UTC),
                     QgsUnitTypes.TemporalSeconds: QDateTime(QDate(2021, 1, 1), QTime(12, 0, 10, 500), Qt.UTC),
                     QgsUnitTypes.TemporalMinutes: QDateTime(QDate(2021, 1, 1), QTime(12, 10, 30, 0), Qt.UTC),
                     QgsUnitTypes.TemporalHours: QDateTime(QDate(2021, 1, 1), QTime(22, 30, 0, 0), Qt.UTC),
                     QgsUnitTypes.TemporalDays: QDateTime(QDate(2021, 1, 12), QTime(0, 0, 0), Qt.UTC),
                     QgsUnitTypes.TemporalWeeks: QDateTime(QDate(2021, 3, 16), QTime(0, 0, 0), Qt.UTC),
                     QgsUnitTypes.TemporalMonths: QDateTime(QDate(2021, 11, 12), QTime(12, 0, 0, 0), Qt.UTC),
                     QgsUnitTypes.TemporalYears: QDateTime(QDate(2031, 7, 3), QTime(15, 0, 0, 0), Qt.UTC),
                     QgsUnitTypes.TemporalDecades: QDateTime(QDate(2126, 1, 2), QTime(18, 0, 0, 0), Qt.UTC),
                     QgsUnitTypes.TemporalCenturies: QDateTime(QDate(3071, 1, 10), QTime(0, 0, 0, 0), Qt.UTC)
                     }

        for unit in list(expected2.keys()):
            f = QgsTemporalUtils.calculateFrameTime(QDateTime(QDate(2021, 1, 1), QTime(12, 0, 0, 0), Qt.UTC),
                                                    1,
                                                    QgsInterval(10.5, unit))
            self.assertEqual(f, expected2[unit])

        # frame number > 1
        expected2a = {QgsUnitTypes.TemporalMilliseconds: QDateTime(QDate(2021, 1, 1), QTime(12, 0, 0, 31), Qt.UTC),
                      QgsUnitTypes.TemporalSeconds: QDateTime(QDate(2021, 1, 1), QTime(12, 0, 31, 500), Qt.UTC),
                      QgsUnitTypes.TemporalMinutes: QDateTime(QDate(2021, 1, 1), QTime(12, 31, 30, 0), Qt.UTC),
                      QgsUnitTypes.TemporalHours: QDateTime(QDate(2021, 1, 2), QTime(19, 30, 0, 0), Qt.UTC),
                      QgsUnitTypes.TemporalDays: QDateTime(QDate(2021, 2, 2), QTime(0, 0, 0), Qt.UTC),
                      QgsUnitTypes.TemporalWeeks: QDateTime(QDate(2021, 8, 10), QTime(0, 0, 0), Qt.UTC),
                      QgsUnitTypes.TemporalMonths: QDateTime(QDate(2023, 8, 4), QTime(12, 0, 0, 0), Qt.UTC),
                      QgsUnitTypes.TemporalYears: QDateTime(QDate(2052, 7, 2), QTime(21, 0, 0, 0), Qt.UTC),
                      QgsUnitTypes.TemporalDecades: QDateTime(QDate(2336, 1, 5), QTime(6, 0, 0, 0), Qt.UTC),
                      QgsUnitTypes.TemporalCenturies: QDateTime(QDate(5171, 1, 26), QTime(0, 0, 0, 0), Qt.UTC)
                      }

        for unit in list(expected2.keys()):
            f = QgsTemporalUtils.calculateFrameTime(QDateTime(QDate(2021, 1, 1), QTime(12, 0, 0, 0), Qt.UTC),
                                                    3,
                                                    QgsInterval(10.5, unit))
            self.assertEqual(f, expected2a[unit])

        expected3 = {QgsUnitTypes.TemporalMilliseconds: QDateTime(QDate(2021, 1, 1), QTime(12, 0, 0, 0), Qt.UTC),
                     QgsUnitTypes.TemporalSeconds: QDateTime(QDate(2021, 1, 1), QTime(12, 0, 0, 200), Qt.UTC),
                     QgsUnitTypes.TemporalMinutes: QDateTime(QDate(2021, 1, 1), QTime(12, 0, 12, 0), Qt.UTC),
                     QgsUnitTypes.TemporalHours: QDateTime(QDate(2021, 1, 1), QTime(12, 12, 0, 0), Qt.UTC),
                     QgsUnitTypes.TemporalDays: QDateTime(QDate(2021, 1, 1), QTime(16, 48, 0), Qt.UTC),
                     QgsUnitTypes.TemporalWeeks: QDateTime(QDate(2021, 1, 2), QTime(21, 36, 0), Qt.UTC),
                     QgsUnitTypes.TemporalMonths: QDateTime(QDate(2021, 1, 7), QTime(12, 0, 0, 0), Qt.UTC),
                     QgsUnitTypes.TemporalYears: QDateTime(QDate(2021, 3, 15), QTime(13, 12, 0, 0), Qt.UTC),
                     QgsUnitTypes.TemporalDecades: QDateTime(QDate(2023, 1, 2), QTime(0, 0, 0, 0), Qt.UTC),
                     QgsUnitTypes.TemporalCenturies: QDateTime(QDate(2041, 1, 1), QTime(12, 0, 0, 0), Qt.UTC)
                     }

        for unit in list(expected3.keys()):
            f = QgsTemporalUtils.calculateFrameTime(QDateTime(QDate(2021, 1, 1), QTime(12, 0, 0, 0), Qt.UTC),
                                                    1,
                                                    QgsInterval(0.2, unit))
            self.assertEqual(f, expected3[unit])

        expected3a = {QgsUnitTypes.TemporalMilliseconds: QDateTime(QDate(2021, 1, 1), QTime(12, 0, 0, 0), Qt.UTC),
                      QgsUnitTypes.TemporalSeconds: QDateTime(QDate(2021, 1, 1), QTime(12, 0, 0, 600), Qt.UTC),
                      QgsUnitTypes.TemporalMinutes: QDateTime(QDate(2021, 1, 1), QTime(12, 0, 36, 0), Qt.UTC),
                      QgsUnitTypes.TemporalHours: QDateTime(QDate(2021, 1, 1), QTime(12, 36, 0, 0), Qt.UTC),
                      QgsUnitTypes.TemporalDays: QDateTime(QDate(2021, 1, 2), QTime(2, 24, 0), Qt.UTC),
                      QgsUnitTypes.TemporalWeeks: QDateTime(QDate(2021, 1, 5), QTime(16, 48, 0), Qt.UTC),
                      QgsUnitTypes.TemporalMonths: QDateTime(QDate(2021, 1, 19), QTime(12, 0, 0, 0), Qt.UTC),
                      QgsUnitTypes.TemporalYears: QDateTime(QDate(2021, 8, 8), QTime(15, 36, 0, 0), Qt.UTC),
                      QgsUnitTypes.TemporalDecades: QDateTime(QDate(2027, 1, 2), QTime(0, 0, 0, 0), Qt.UTC),
                      QgsUnitTypes.TemporalCenturies: QDateTime(QDate(2081, 1, 1), QTime(12, 0, 0, 0), Qt.UTC)
                      }

        for unit in list(expected3.keys()):
            f = QgsTemporalUtils.calculateFrameTime(QDateTime(QDate(2021, 1, 1), QTime(12, 0, 0, 0), Qt.UTC),
                                                    3,
                                                    QgsInterval(0.2, unit))
            self.assertEqual(f, expected3a[unit])

    def testCalculateDateTimesUsingDuration(self):
        # invalid duration string
        vals, ok, exceeded = QgsTemporalUtils.calculateDateTimesUsingDuration(
            QDateTime(QDate(2021, 3, 23), QTime(0, 0, 0)),
            QDateTime(QDate(2021, 3, 24), QTime(12, 0, 0)), 'xT12H')
        self.assertFalse(ok)
        # null duration string
        vals, ok, exceeded = QgsTemporalUtils.calculateDateTimesUsingDuration(
            QDateTime(QDate(2021, 3, 23), QTime(0, 0, 0)),
            QDateTime(QDate(2021, 3, 24), QTime(12, 0, 0)), '')
        self.assertFalse(ok)

        vals, ok, exceeded = QgsTemporalUtils.calculateDateTimesUsingDuration(
            QDateTime(QDate(2021, 3, 23), QTime(0, 0, 0)),
            QDateTime(QDate(2021, 3, 24), QTime(12, 0, 0)), 'P')
        self.assertFalse(ok)

        # valid durations
        vals, ok, exceeded = QgsTemporalUtils.calculateDateTimesUsingDuration(
            QDateTime(QDate(2021, 3, 23), QTime(0, 0, 0)),
            QDateTime(QDate(2021, 3, 24), QTime(12, 0, 0)), 'PT12H')
        self.assertEqual(vals, [QDateTime(2021, 3, 23, 0, 0),
                                QDateTime(2021, 3, 23, 12, 0),
                                QDateTime(2021, 3, 24, 0, 0),
                                QDateTime(2021, 3, 24, 12, 0)])
        self.assertTrue(ok)
        self.assertFalse(exceeded)

        vals, ok, exceeded = QgsTemporalUtils.calculateDateTimesUsingDuration(
            QDateTime(QDate(2021, 3, 23), QTime(0, 0, 0)),
            QDateTime(QDate(2021, 3, 24), QTime(12, 0, 0)), 'PT12H', maxValues=2)
        self.assertEqual(vals, [QDateTime(2021, 3, 23, 0, 0),
                                QDateTime(2021, 3, 23, 12, 0),
                                QDateTime(2021, 3, 24, 0, 0)])
        self.assertTrue(ok)
        self.assertTrue(exceeded)

        vals, ok, exceeded = QgsTemporalUtils.calculateDateTimesUsingDuration(
            QDateTime(QDate(2021, 3, 23), QTime(0, 0, 0)),
            QDateTime(QDate(2021, 3, 24), QTime(12, 0, 0)), 'PT10H2M5S')
        self.assertEqual(vals, [QDateTime(2021, 3, 23, 0, 0), QDateTime(2021, 3, 23, 10, 2, 5),
                                QDateTime(2021, 3, 23, 20, 4, 10), QDateTime(2021, 3, 24, 6, 6, 15)])
        self.assertTrue(ok)
        self.assertFalse(exceeded)

        vals, ok, exceeded = QgsTemporalUtils.calculateDateTimesUsingDuration(
            QDateTime(QDate(2010, 3, 23), QTime(0, 0, 0)),
            QDateTime(QDate(2021, 5, 24), QTime(12, 0, 0)), 'P2Y')
        self.assertEqual(vals,
                         [QDateTime(2010, 3, 23, 0, 0), QDateTime(2012, 3, 23, 0, 0), QDateTime(2014, 3, 23, 0, 0),
                          QDateTime(2016, 3, 23, 0, 0), QDateTime(2018, 3, 23, 0, 0), QDateTime(2020, 3, 23, 0, 0)])
        self.assertTrue(ok)
        self.assertFalse(exceeded)

        vals, ok, exceeded = QgsTemporalUtils.calculateDateTimesUsingDuration(
            QDateTime(QDate(2020, 3, 23), QTime(0, 0, 0)),
            QDateTime(QDate(2021, 5, 24), QTime(12, 0, 0)), 'P2M')
        self.assertEqual(vals,
                         [QDateTime(2020, 3, 23, 0, 0), QDateTime(2020, 5, 23, 0, 0), QDateTime(2020, 7, 23, 0, 0),
                          QDateTime(2020, 9, 23, 0, 0), QDateTime(2020, 11, 23, 0, 0), QDateTime(2021, 1, 23, 0, 0),
                          QDateTime(2021, 3, 23, 0, 0), QDateTime(2021, 5, 23, 0, 0)])
        self.assertTrue(ok)
        self.assertFalse(exceeded)

        vals, ok, exceeded = QgsTemporalUtils.calculateDateTimesUsingDuration(
            QDateTime(QDate(2021, 3, 23), QTime(0, 0, 0)),
            QDateTime(QDate(2021, 5, 24), QTime(12, 0, 0)), 'P2W')
        self.assertEqual(vals, [QDateTime(2021, 3, 23, 0, 0), QDateTime(2021, 4, 6, 0, 0), QDateTime(2021, 4, 20, 0, 0),
                                QDateTime(2021, 5, 4, 0, 0), QDateTime(2021, 5, 18, 0, 0)])
        self.assertTrue(ok)
        self.assertFalse(exceeded)

        vals, ok, exceeded = QgsTemporalUtils.calculateDateTimesUsingDuration(
            QDateTime(QDate(2021, 3, 23), QTime(0, 0, 0)),
            QDateTime(QDate(2021, 4, 7), QTime(12, 0, 0)), 'P2D')
        self.assertEqual(vals,
                         [QDateTime(2021, 3, 23, 0, 0), QDateTime(2021, 3, 25, 0, 0), QDateTime(2021, 3, 27, 0, 0),
                          QDateTime(2021, 3, 29, 0, 0), QDateTime(2021, 3, 31, 0, 0), QDateTime(2021, 4, 2, 0, 0),
                          QDateTime(2021, 4, 4, 0, 0), QDateTime(2021, 4, 6, 0, 0)])
        self.assertTrue(ok)
        self.assertFalse(exceeded)

        # complex mix
        vals, ok, exceeded = QgsTemporalUtils.calculateDateTimesUsingDuration(
            QDateTime(QDate(2010, 3, 23), QTime(0, 0, 0)),
            QDateTime(QDate(2021, 5, 24), QTime(12, 0, 0)), 'P2Y1M3W4DT5H10M22S')
        self.assertEqual(vals, [QDateTime(2010, 3, 23, 0, 0), QDateTime(2012, 5, 18, 5, 10, 22),
                                QDateTime(2014, 7, 13, 10, 20, 44), QDateTime(2016, 9, 7, 15, 31, 6),
                                QDateTime(2018, 11, 1, 20, 41, 28), QDateTime(2020, 12, 27, 1, 51, 50)])
        self.assertTrue(ok)
        self.assertFalse(exceeded)

    def testCalculateDateTimesFromISO8601(self):
        # invalid duration string
        vals, ok, exceeded = QgsTemporalUtils.calculateDateTimesFromISO8601('x')
        self.assertFalse(ok)

        vals, ok, exceeded = QgsTemporalUtils.calculateDateTimesFromISO8601(
            'a-03-23T00:00:00Z/2021-03-24T12:00:00Z/PT12H')
        self.assertFalse(ok)
        vals, ok, exceeded = QgsTemporalUtils.calculateDateTimesFromISO8601(
            '2021-03-23T00:00:00Z/b-03-24T12:00:00Z/PT12H')
        self.assertFalse(ok)
        vals, ok, exceeded = QgsTemporalUtils.calculateDateTimesFromISO8601(
            '2021-03-23T00:00:00Z/2021-03-24T12:00:00Z/xc')
        self.assertFalse(ok)

        vals, ok, exceeded = QgsTemporalUtils.calculateDateTimesFromISO8601(
            '2021-03-23T00:00:00Z/2021-03-24T12:00:00Z/PT12H')
        self.assertEqual(vals, [QDateTime(2021, 3, 23, 0, 0, 0, 0, Qt.TimeSpec(1)),
                                QDateTime(2021, 3, 23, 12, 0, 0, 0, Qt.TimeSpec(1)),
                                QDateTime(2021, 3, 24, 0, 0, 0, 0, Qt.TimeSpec(1)),
                                QDateTime(2021, 3, 24, 12, 0, 0, 0, Qt.TimeSpec(1))])
        self.assertTrue(ok)
        self.assertFalse(exceeded)

    def testVectorLayerFrameCount(self):
        """
        Testing the actual framecount here, mostly with instantanous events
        which fall exactly on the end of a timestep.
        Besides we test if the temporalExtents() of the navigator includes or
        excludes te upper limit (because that is used in counting the frames)
        """
        tl = createTemporalLayerWithThreePoints()
        self.assertTrue(tl.isValid())

        project = QgsProject.instance()
        project.clear()
        project.addMapLayer(tl)

        props = tl.temporalProperties()
        props.setIsActive(True)

        canvas = QgsMapCanvas()
        canvas.setLayers([tl])

        navigator = QgsTemporalNavigationObject()
        frame_duration = QgsInterval()
        frame_duration.setSeconds(24 * 60 * 60)
        navigator.setFrameDuration(frame_duration)
        canvas.setTemporalController(navigator)

        # 3 features as instantanious times
        # which exactly fall on the endtimes of the timesteps
        # because of that we will need 3(!) steps because the end of the
        # filter is NOT inclusive

        # map range              1----2----3----4--------days
        # map range              [----)------------------days
        # map range              -----[----)-------------days
        # map range              ----------[----)--------days

        # map range              1----2----3----4--------days
        # features               .    .    .
        # feature range          [---------]-----------------

        props.setMode(QgsVectorLayerTemporalProperties.ModeFeatureDateTimeInstantFromField)
        props.setStartField('start_field')
        dt_range = QgsTemporalUtils.calculateTemporalRangeForProject(project)
        navigator.setTemporalExtents(dt_range)
        self.assertEqual(navigator.totalFrameCount(), 3)
        self.assertEqual(navigator.temporalExtents(),
                         QgsDateTimeRange(QDateTime(2020, 1, 1, 0, 0), QDateTime(2020, 1, 3, 0, 0), True, True))

        # same three features, but using the end_field too

        # map range              1----2----3----4--------days
        # feature                [----)----------------------
        # feature                -----[----)-----------------
        # feature                ----------[----)------------
        # feature range          [--------------)------------
        props.setMode(QgsVectorLayerTemporalProperties.ModeFeatureDateTimeStartAndEndFromFields)
        props.setStartField('start_field')
        props.setEndField('end_field')

        dt_range = QgsTemporalUtils.calculateTemporalRangeForProject(project)
        navigator.setTemporalExtents(dt_range)
        self.assertEqual(navigator.totalFrameCount(), 3)
        self.assertEqual(navigator.temporalExtents(),
                         QgsDateTimeRange(QDateTime(2020, 1, 1, 0, 0), QDateTime(2020, 1, 4, 0, 0), True, False))

        # Moving the start_field last feature 12 hours back, so we should have enough on 2 timesteps:

        # map range              1----2----3----4--------days
        # features               .    .  .
        # feature range          [-------)-------------------
        tl.startEditing()
        tl.changeAttributeValue(3, 0, QDateTime(2020, 1, 2, 12, 0))
        tl.commitChanges()
        props.setMode(QgsVectorLayerTemporalProperties.ModeFeatureDateTimeInstantFromField)
        props.setStartField('start_field')
        dt_range = QgsTemporalUtils.calculateTemporalRangeForProject(project)
        navigator.setTemporalExtents(dt_range)
        self.assertEqual(navigator.totalFrameCount(), 2)
        self.assertEqual(navigator.temporalExtents(),
                         QgsDateTimeRange(QDateTime(2020, 1, 1, 0, 0), QDateTime(2020, 1, 2, 12, 0), True, True))

    def testMeshLayerFrameCount(self):
        tl = createTemporalMeshLayer()
        """
        ncinfo -v time .../temporal/ugrid3timesteps.nc
        <class 'netCDF4._netCDF4.Variable'>
        float64 time(time)
            units: hours since 2020-01-01 00:00:00.0
            calendar: gregorian
            standard_name: time
            axis: T
        unlimited dimensions: time
        current shape = (3,)
        filling on, default _FillValue of 9.969209968386869e+36 used
        """
        self.assertTrue(tl.isValid())

        project = QgsProject.instance()
        project.clear()
        project.addMapLayer(tl)

        props = tl.temporalProperties()
        props.setIsActive(True)

        canvas = QgsMapCanvas()
        canvas.setLayers([tl])

        navigator = QgsTemporalNavigationObject()
        frame_duration = QgsInterval()
        frame_duration.setSeconds(24 * 60 * 60)
        navigator.setFrameDuration(frame_duration)
        canvas.setTemporalController(navigator)

        navigator.setNavigationMode(QgsTemporalNavigationObject.Animated)  # will show controller
        navigator.rewindToStart()

        dt_range = QgsTemporalUtils.calculateTemporalRangeForProject(project)
        navigator.setTemporalExtents(dt_range)
        self.assertEqual(navigator.totalFrameCount(), 3)
        self.assertEqual(navigator.temporalExtents(),
                         #  <QgsDateTimeRange:[2020-01-01T00:00:00Z, 2020-01-03T00:00:00Z]>
                         QgsDateTimeRange(QDateTime(2020, 1, 1, 0, 0, 0, 0, Qt.TimeSpec(Qt.UTC)), QDateTime(2020, 1, 3, 0, 0, 0, 0, Qt.TimeSpec(Qt.UTC)), True, True))


def createTemporalLayerWithThreePoints():
    l = QgsVectorLayer('Point?crs=EPSG:4326&field=start_field:datetime(0,0)&field=end_field:datetime(0,0)&field=id:integer(10,0)', 'spatial_test_vector_layer', "memory")
    data = [
        [3.31355770, 47.97473506, '2020-01-01 00:00:00.0', '2020-01-02 00:00:00.0', 1],
        [3.31368860, 47.97473717, '2020-01-02 00:00:00.0', '2020-01-03 00:00:00.0', 2],
        [3.31382443, 47.97473365, '2020-01-03 00:00:00.0', '2020-01-04 00:00:00.0', 3],
    ]
    for d in data:
        f = QgsFeature()
        f.setGeometry(QgsGeometry.fromPointXY(QgsPointXY(d[0], d[1])))
        f.setAttributes([QDateTime.fromString(d[2], Qt.ISODate), QDateTime.fromString(d[3], Qt.ISODate), d[4]])
        l.dataProvider().addFeature(f)
    l.commitChanges()
    return l


def createTemporalMeshLayer():
    p = os.path.join(unitTestDataPath(), 'temporal/ugrid3timesteps.nc')
    # NOTE!! using NETCDF as type here will NOT return the right framecount
    # l =QgsMeshLayer(f'NETCDF:"{p}":mesh2d', 'spatial_test_mesh_layer', 'mdal')
    # you really need
    l = QgsMeshLayer(f'Ugrid:"{p}":mesh2d', 'spatial_test_mesh_layer', 'mdal')
    return l


if __name__ == '__main__':
    unittest.main()<|MERGE_RESOLUTION|>--- conflicted
+++ resolved
@@ -9,12 +9,8 @@
 __date__ = '13/3/2020'
 __copyright__ = 'Copyright 2020, The QGIS Project'
 
-<<<<<<< HEAD
-import qgis  # NOQA
-from qgis.PyQt.QtCore import QDate, QDateTime, Qt, QTime, QVariant
-=======
 from qgis.PyQt.QtCore import QDate, QDateTime, Qt, QTime
->>>>>>> e5a8aa3f
+
 from qgis.core import (
     QgsDateTimeRange,
     QgsFeature,
