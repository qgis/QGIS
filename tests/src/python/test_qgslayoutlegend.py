--- conflicted
+++ resolved
@@ -16,6 +16,7 @@
 from qgis.PyQt.QtGui import QColor
 from qgis.core import (
     QgsCategorizedSymbolRenderer,
+    QgsCoordinateReferenceSystem,
     QgsExpression,
     QgsFillSymbol,
     QgsFontUtils,
@@ -38,46 +39,12 @@
     QgsProperty,
     QgsRectangle,
     QgsRendererCategory,
+    QgsRuleBasedRenderer,
     QgsSingleSymbolRenderer,
     QgsVectorLayer,
 )
 from qgis.testing import start_app, unittest
 
-<<<<<<< HEAD
-from qgis.core import (QgsPrintLayout,
-                       QgsCoordinateReferenceSystem,
-                       QgsLayoutItemLegend,
-                       QgsLayoutItemMap,
-                       QgsLayout,
-                       QgsMapSettings,
-                       QgsVectorLayer,
-                       QgsMarkerSymbol,
-                       QgsSingleSymbolRenderer,
-                       QgsRectangle,
-                       QgsProject,
-                       QgsLayoutObject,
-                       QgsProperty,
-                       QgsLayoutMeasurement,
-                       QgsLayoutItem,
-                       QgsLayoutPoint,
-                       QgsLayoutSize,
-                       QgsExpression,
-                       QgsMapLayerLegendUtils,
-                       QgsLegendStyle,
-                       QgsFontUtils,
-                       QgsLineSymbol,
-                       QgsMapThemeCollection,
-                       QgsCategorizedSymbolRenderer,
-                       QgsRendererCategory,
-                       QgsFillSymbol,
-                       QgsApplication,
-                       QgsRuleBasedRenderer)
-from qgis.testing import (start_app,
-                          unittest
-                          )
-from utilities import unitTestDataPath
-=======
->>>>>>> 028c32ee
 from qgslayoutchecker import QgsLayoutChecker
 from test_qgslayoutitem import LayoutItemTestCase
 from utilities import unitTestDataPath
