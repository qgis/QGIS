--- conflicted
+++ resolved
@@ -10,7 +10,7 @@
 __date__ = '2015-04-27'
 __copyright__ = 'Copyright 2015, The QGIS Project'
 
-from qgis.PyQt.QtCore import QDate, QTime, QDateTime, QVariant
+from qgis.PyQt.QtCore import QDate, QTime, QDateTime, Qt, QVariant
 from qgis.PyQt.QtTest import QSignalSpy
 from qgis.core import (
     QgsApplication,
@@ -32,11 +32,6 @@
     QgsVectorLayerUtils,
     NULL
 )
-<<<<<<< HEAD
-from qgis.PyQt.QtCore import Qt, QDate, QTime, QDateTime, QVariant
-from qgis.PyQt.QtTest import QSignalSpy
-=======
->>>>>>> cee8b526
 
 from featuresourcetestbase import FeatureSourceTestCase
 
@@ -473,7 +468,6 @@
                              {'2021-05-04 13:13:14', '2020-05-04 12:14:14', '2020-05-04 12:13:14',
                               '2020-05-03 12:13:14', NULL})
         else:
-<<<<<<< HEAD
             if self.treat_datetime_tz_as_utc():
                 self.assertEqual(set(self.source.uniqueValues(self.source.fields().lookupField('dt'))),
                                  set([QDateTime(2021, 5, 4, 13, 13, 14, 0, Qt.UTC), QDateTime(2020, 5, 4, 12, 14, 14, 0, Qt.UTC),
@@ -482,11 +476,6 @@
                 self.assertEqual(set(self.source.uniqueValues(self.source.fields().lookupField('dt'))),
                                  set([QDateTime(2021, 5, 4, 13, 13, 14), QDateTime(2020, 5, 4, 12, 14, 14),
                                       QDateTime(2020, 5, 4, 12, 13, 14), QDateTime(2020, 5, 3, 12, 13, 14), NULL]))
-=======
-            self.assertEqual(set(self.source.uniqueValues(self.source.fields().lookupField('dt'))),
-                             {QDateTime(2021, 5, 4, 13, 13, 14), QDateTime(2020, 5, 4, 12, 14, 14),
-                              QDateTime(2020, 5, 4, 12, 13, 14), QDateTime(2020, 5, 3, 12, 13, 14), NULL})
->>>>>>> cee8b526
 
         if self.treat_date_as_string():
             self.assertEqual(set(self.source.uniqueValues(self.source.fields().lookupField('date'))),
