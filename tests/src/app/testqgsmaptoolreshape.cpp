--- conflicted
+++ resolved
@@ -44,11 +44,8 @@
     void initTestCase();    // will be called before the first testfunction is executed.
     void cleanupTestCase(); // will be called after the last testfunction was executed.
 
-<<<<<<< HEAD
     void testReshapeNotEnoughPoints();
-=======
     void testReshapeNoChange();
->>>>>>> 20947464
     void testReshapeZ();
     void testTopologicalEditing();
     void testTopologicalEditingNoSnap();
@@ -226,11 +223,7 @@
   QgsApplication::exitQgis();
 }
 
-<<<<<<< HEAD
 void TestQgsMapToolReshape::testReshapeNotEnoughPoints()
-=======
-void TestQgsMapToolReshape::testReshapeNoChange()
->>>>>>> 20947464
 {
   TestQgsMapToolAdvancedDigitizingUtils utils( mCaptureTool );
   // no snapping for this test
@@ -238,24 +231,35 @@
   cfg.setEnabled( false );
   mCanvas->snappingUtils()->setConfig( cfg );
 
-<<<<<<< HEAD
   const QSignalSpy editCommandSpy( mLayerLineZ, &QgsVectorLayer::editCommandStarted );
 
   utils.mouseClick( 2, 2, Qt::LeftButton );
-=======
+  utils.mouseClick( 3, 2, Qt::RightButton );
+
+  // activate back snapping
+  cfg.setEnabled( true );
+  mCanvas->snappingUtils()->setConfig( cfg );
+
+  QCOMPARE( editCommandSpy.count(), 0 );
+  QCOMPARE( mLayerLineZ->undoStack()->index(), 0 );
+}
+
+void TestQgsMapToolReshape::testReshapeNoChange()
+{
+  TestQgsMapToolAdvancedDigitizingUtils utils( mCaptureTool );
+  // no snapping for this test
+  QgsSnappingConfig cfg = mCanvas->snappingUtils()->config();
+  cfg.setEnabled( false );
+  mCanvas->snappingUtils()->setConfig( cfg );
+
   utils.mouseClick( 2, 2, Qt::LeftButton );
   utils.mouseClick( 3, 2, Qt::LeftButton );
->>>>>>> 20947464
   utils.mouseClick( 3, 2, Qt::RightButton );
 
   // activate back snapping
   cfg.setEnabled( true );
   mCanvas->snappingUtils()->setConfig( cfg );
 
-<<<<<<< HEAD
-  QCOMPARE( editCommandSpy.count(), 0 );
-=======
->>>>>>> 20947464
   QCOMPARE( mLayerLineZ->undoStack()->index(), 0 );
 }
 
