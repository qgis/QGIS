--- conflicted
+++ resolved
@@ -10,14 +10,9 @@
       group: legacy
       addons:
         postgresql: "9.1"
-      compiler: clang
+      compiler: gcc # needs to be different for ccache, we won't use the stock compiler anyway
       cache:
-        directories:
-<<<<<<< HEAD
-          - ${HOME}/.ccache-qt4
-=======
-          - ${HOME}/ccacheqt4
->>>>>>> 78f35d6b
+        ccache: true
     # QT5 based build with Python 3 // using container based builds and prebuild binary dependencies in osgeo4travis
     - os: linux
       env: QT_VERSION=5
