language: python # This lets us use newer python versions from virtualenv
python: "3.5"
compiler: clang
dist: trusty
sudo: false
cache:
  apt: true
  pip: true
  directories:
    - ${HOME}/.ccache_testing
    - ${HOME}/.ccache_docker_build_cosmic
    - ${HOME}/.ccache_docker_build_bionic
  timeout: 1000
<<<<<<< HEAD
if: NOT branch =~ /^(cherry-pick-)?backport-\d+-to-/
=======
if: NOT branch =~ /^(cherry-pick-)?backport-\d+-/ AND NOT branch =~ /-patch-\d+$/
>>>>>>> 33738383

env:
  global:
    - TRAVIS_TIMESTAMP=$(date +%s)
    # Docker hub username and passowrd
    - secure: "b7eMDIolaAnq1voGKC1ez7Kcf+/A0WZDJEHBvNwk2KubBfrGOE83GMDrFNF4NqjIprqIAvVKj+TrX1ckCvs24re3IqUJo71TaF1IgxzDDPwSsmNh5UMmvZkeiJys9bWjqDO9wYR5ietNmIE18qyMc8ToJk8oKm6AXuAG2n6znmM="
    - secure: "PHCp7F3nApp38Mz6b4/OLxgfBiikRGzPQDHg3R5LX+SQOll24c/DMtwpPwizNuFEiCFcRmJ9uc1t0HWEerIZe5uqm7AtE/nMXBsvDZ+hj4Tz/fEBF98a1k4WLYheN1exFidVkJgdAeiwMOOUQXw5KuIX62bxBdzsdcd0QGwxiXo="
    # Travis Token to create PyQGIS Documentation Travis build after Docker push
    - secure: "bKJnk+GatxJItCWpC8gJs9N0bEbwK1TrIzTLgnXsl9vwqQLLhIfUMa40yj06HsbVY07AOdmr1+Wk5t+DKGf8YkaaFWBB1tIG8G/T0naN9vfWeBTEd7TlmV5a9ldEPcr6pjfi0he7/RDalvlPvDauEFKL28aVFd2BAe2Tj1euGpY="

matrix:
  fast_finish: true
  include:

##########################################################
#
# TESTS FOR STANDARD COMMITS
#
##########################################################

      ##########################################################
      # QGIS TESTS ON BIONIC
      ##########################################################
    - os: linux
      if: type != cron
      services: docker
      env:
        - TRAVIS_CONFIG=linux
        - CCACHE_DIR=${HOME}/.ccache_testing
        - DOCKER_TAG=$( [[ $TRAVIS_REPO_SLUG =~ qgis/QGIS ]] && echo $TRAVIS_BRANCH | sed 's/master/latest/' || echo "latest" )
        - DOCKER_BUILD_DEPS_FILE=qgis3-build-deps.dockerfile

      ##########################################################
      # CODE LAYOUT
      ##########################################################
    - os: linux
      if: type != cron
      env:
        - TRAVIS_CONFIG=code_layout
      addons:
        apt:
          sources:
            - sourceline: 'ppa:jonathonf/backports'  # silversearcher-ag backport
            - sourceline: 'ppa:sergey-dryabzhinsky/packages' # doxygen
          packages:
            - doxygen
            - graphviz
            - txt2tags
            - pkg-config
            - xvfb
            - flip
            # used for spell checks
            - perl  # sipify, lookahead regex in spell check script
            - silversearcher-ag
            - expect-dev  # unbuffer
            - coreutils
            # dependencies for licensecheck
            - cpanminus
            - libyaml-tiny-perl
            - libio-socket-ssl-perl
            - libhttp-date-perl
            - libgetopt-long-descriptive-perl
            - libmoo-perl
            - libnamespace-clean-perl
            - libpath-tiny-perl
            - libpod-constants-perl
            - libscalar-list-utils-perl
            - libsort-key-perl
            - libstrictures-perl
            - libstring-escape-perl
            - libtry-tiny-perl



##########################################################
#
#  DOCKER IMAGE BUILD JOBS ON CRON OR TAG
#
##########################################################


      ##########################################################
      # BIONIC DOCKER BUILD ON CRON OR TAG
      ##########################################################
    - os: linux
      if: repo = qgis/QGIS AND (tag IS PRESENT OR type = cron)
      services: docker
      env:
        - TRAVIS_CONFIG=docker_image
        - CCACHE_DIR=${HOME}/.ccache_docker_build_bionic
        - TRIGGER_PYQGIS_DOC=FALSE
        - DOCKER_TAG=$( echo $TRAVIS_BRANCH | sed 's/master/latest/' )
        - DOCKER_BUILD_DEPS_FILE=qgis3-build-deps.dockerfile

      ##########################################################
      # COSMIC DOCKER BUILD ON CRON OR TAG
      ##########################################################
    - os: linux
      if: repo = qgis/QGIS AND (tag IS PRESENT OR type = cron)
      services: docker
      env:
        - TRAVIS_CONFIG=docker_image
        - CCACHE_DIR=${HOME}/.ccache_docker_build_cosmic
        - TRIGGER_PYQGIS_DOC=TRUE
        - DOCKER_TAG="$( echo $TRAVIS_BRANCH | sed 's/master/latest/' )_cosmic"
        - DOCKER_BUILD_DEPS_FILE=qgis3-build-deps-cosmic.dockerfile



    # OSX based build with QT4 and Python 2
#    - os: osx
#      osx_image: xcode8.3 # MacOS 10.12: Sierra
#      cache:
#        pip: true
#        directories:
#          - $HOME/.ccache
#      env:
#        - TRAVIS_CONFIG=macos
#        - IGNORE_BUILD_FAILURES=YES
#
#  allow_failures:
#    - os: osx

git:
  depth: 120

notifications:
  irc: "chat.freenode.net#qgis-test"
  on_failure: change
  on_success: change
  skip_join: true

  webhooks:
    urls:
      - https://webhooks.gitter.im/e/467e3aff72e344d1dae3
    on_success: change  # options: [always|never|change] default: always
    on_failure: always # options: [always|never|change] default: always
    on_start: never # default: never

before_install:
  - ./.ci/travis/${TRAVIS_CONFIG}/before_install.sh

install:
  - ./.ci/travis/${TRAVIS_CONFIG}/install.sh

before_script:
  - ./.ci/travis/${TRAVIS_CONFIG}/before_script.sh

script:
  - ./.ci/travis/${TRAVIS_CONFIG}/script.sh<|MERGE_RESOLUTION|>--- conflicted
+++ resolved
@@ -11,11 +11,7 @@
     - ${HOME}/.ccache_docker_build_cosmic
     - ${HOME}/.ccache_docker_build_bionic
   timeout: 1000
-<<<<<<< HEAD
-if: NOT branch =~ /^(cherry-pick-)?backport-\d+-to-/
-=======
-if: NOT branch =~ /^(cherry-pick-)?backport-\d+-/ AND NOT branch =~ /-patch-\d+$/
->>>>>>> 33738383
+if: NOT branch =~ /^(cherry-pick-)?backport-\d+-to-/ AND NOT branch =~ /-patch-\d+$/
 
 env:
   global:
