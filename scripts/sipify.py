--- conflicted
+++ resolved
@@ -3105,13 +3105,8 @@
     if additions:
         this_class_additions = "\n".join("    " + c for c in additions)
         CONTEXT.output_python.append(
-<<<<<<< HEAD
-            f'try:\n{this_class_additions}\nexcept (NameError, AttributeError):\n    pass\n')
-=======
-            f"try:\n{this_class_additions}\nexcept NameError:\n    pass\n"
-        )
->>>>>>> a6946c69
-
+            f'try:\n{this_class_additions}\nexcept (NameError, AttributeError):\n    pass\n'
+        )
 
 if args.python_output and CONTEXT.output_python:
 
