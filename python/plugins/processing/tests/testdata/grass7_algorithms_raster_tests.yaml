--- conflicted
+++ resolved
@@ -1774,22 +1774,6 @@
         type: rasterhash
         
   - algorithm: grass7:r.geomorphon
-<<<<<<< HEAD
-    name: GRASS7 r.geomorphon
-    params:
-      GRASS_REGION_CELLSIZE_PARAMETER: 0.0
-      GRASS_REGION_PARAMETER: 344500.0,358400.0,6682800.0,6693700.0
-      elevation:
-        name: custom/grass7/float_raster.tif
-        type: raster
-      dist: '0'
-      flat: 1.0
-      search: '3'
-      skip: 0
-    results:
-      forms:
-        hash: 0a35ad47518c3a5dd66752c4a6d6e87e
-=======
     name: Test (grass7:r.geomorphon)
     params:
       -e: false
@@ -1807,5 +1791,5 @@
     results:
       forms:
         hash: e1a1fc36d53e2ac801632f9e2271922d2b1340869f2db82d5edaeb0e
->>>>>>> 1d340caa
-        type: rasterhash+        type: rasterhash
+  