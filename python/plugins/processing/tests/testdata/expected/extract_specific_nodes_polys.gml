<<<<<<< HEAD
<?xml version="1.0" encoding="utf-8" ?>
<ogr:FeatureCollection
     xmlns:xsi="http://www.w3.org/2001/XMLSchema-instance"
     xsi:schemaLocation=""
     xmlns:ogr="http://ogr.maptools.org/"
     xmlns:gml="http://www.opengis.net/gml">
  <gml:boundedBy>
    <gml:Box>
      <gml:coord><gml:X>-1</gml:X><gml:Y>-1</gml:Y></gml:coord>
      <gml:coord><gml:X>7</gml:X><gml:Y>5</gml:Y></gml:coord>
    </gml:Box>
  </gml:boundedBy>
                                                                                                                                                              
  <gml:featureMember>
    <ogr:extract_specific_nodes_polys fid="polys.1">
      <ogr:geometryProperty><gml:Point srsName="EPSG:4326"><gml:coordinates>-1,-1</gml:coordinates></gml:Point></ogr:geometryProperty>
      <ogr:name>aaaaa</ogr:name>
      <ogr:intval>33</ogr:intval>
      <ogr:floatval>44.123456</ogr:floatval>
      <ogr:node_pos>0</ogr:node_pos>
      <ogr:node_index>0</ogr:node_index>
      <ogr:distance>0</ogr:distance>
      <ogr:angle>315</ogr:angle>
    </ogr:extract_specific_nodes_polys>
  </gml:featureMember>
  <gml:featureMember>
    <ogr:extract_specific_nodes_polys fid="polys.2">
      <ogr:geometryProperty><gml:Point srsName="EPSG:4326"><gml:coordinates>-1,-1</gml:coordinates></gml:Point></ogr:geometryProperty>
      <ogr:name>aaaaa</ogr:name>
      <ogr:intval>33</ogr:intval>
      <ogr:floatval>44.123456</ogr:floatval>
      <ogr:node_pos>-1</ogr:node_pos>
      <ogr:node_index>6</ogr:node_index>
      <ogr:distance>16</ogr:distance>
      <ogr:angle>315</ogr:angle>
    </ogr:extract_specific_nodes_polys>
  </gml:featureMember>
  <gml:featureMember>
    <ogr:extract_specific_nodes_polys fid="polys.3">
      <ogr:geometryProperty><gml:Point srsName="EPSG:4326"><gml:coordinates>2,-1</gml:coordinates></gml:Point></ogr:geometryProperty>
      <ogr:name>aaaaa</ogr:name>
      <ogr:intval>33</ogr:intval>
      <ogr:floatval>44.123456</ogr:floatval>
      <ogr:node_pos>5</ogr:node_pos>
      <ogr:node_index>5</ogr:node_index>
      <ogr:distance>13</ogr:distance>
      <ogr:angle>225</ogr:angle>
    </ogr:extract_specific_nodes_polys>
  </gml:featureMember>
  <gml:featureMember>
    <ogr:extract_specific_nodes_polys fid="polys.4">
      <ogr:geometryProperty><gml:Point srsName="EPSG:4326"><gml:coordinates>3,3</gml:coordinates></gml:Point></ogr:geometryProperty>
      <ogr:name>aaaaa</ogr:name>
      <ogr:intval>33</ogr:intval>
      <ogr:floatval>44.123456</ogr:floatval>
      <ogr:node_pos>-5</ogr:node_pos>
      <ogr:node_index>2</ogr:node_index>
      <ogr:distance>8</ogr:distance>
      <ogr:angle>135</ogr:angle>
    </ogr:extract_specific_nodes_polys>
  </gml:featureMember>
  <gml:featureMember>
    <ogr:extract_specific_nodes_polys fid="polys.5">
      <ogr:geometryProperty><gml:Point srsName="EPSG:4326"><gml:coordinates>5,5</gml:coordinates></gml:Point></ogr:geometryProperty>
      <ogr:name>Aaaaa</ogr:name>
      <ogr:intval>-33</ogr:intval>
      <ogr:floatval>0</ogr:floatval>
      <ogr:node_pos>0</ogr:node_pos>
      <ogr:node_index>0</ogr:node_index>
      <ogr:distance>0</ogr:distance>
      <ogr:angle>90</ogr:angle>
    </ogr:extract_specific_nodes_polys>
  </gml:featureMember>
  <gml:featureMember>
    <ogr:extract_specific_nodes_polys fid="polys.6">
      <ogr:geometryProperty><gml:Point srsName="EPSG:4326"><gml:coordinates>5,5</gml:coordinates></gml:Point></ogr:geometryProperty>
      <ogr:name>Aaaaa</ogr:name>
      <ogr:intval>-33</ogr:intval>
      <ogr:floatval>0</ogr:floatval>
      <ogr:node_pos>-1</ogr:node_pos>
      <ogr:node_index>3</ogr:node_index>
      <ogr:distance>4.82842712474619</ogr:distance>
      <ogr:angle>90</ogr:angle>
    </ogr:extract_specific_nodes_polys>
  </gml:featureMember>
  <gml:featureMember>
    <ogr:extract_specific_nodes_polys fid="polys.7">
      <ogr:geometryProperty><gml:Point srsName="EPSG:4326"><gml:coordinates>2,5</gml:coordinates></gml:Point></ogr:geometryProperty>
      <ogr:name>bbaaa</ogr:name>
      <ogr:floatval>0.123</ogr:floatval>
      <ogr:node_pos>0</ogr:node_pos>
      <ogr:node_index>0</ogr:node_index>
      <ogr:distance>0</ogr:distance>
      <ogr:angle>315</ogr:angle>
    </ogr:extract_specific_nodes_polys>
  </gml:featureMember>
  <gml:featureMember>
    <ogr:extract_specific_nodes_polys fid="polys.8">
      <ogr:geometryProperty><gml:Point srsName="EPSG:4326"><gml:coordinates>2,5</gml:coordinates></gml:Point></ogr:geometryProperty>
      <ogr:name>bbaaa</ogr:name>
      <ogr:floatval>0.123</ogr:floatval>
      <ogr:node_pos>-1</ogr:node_pos>
      <ogr:node_index>4</ogr:node_index>
      <ogr:distance>4</ogr:distance>
      <ogr:angle>315</ogr:angle>
    </ogr:extract_specific_nodes_polys>
  </gml:featureMember>
  <gml:featureMember>
    <ogr:extract_specific_nodes_polys fid="polys.9">
      <ogr:geometryProperty><gml:Point srsName="EPSG:4326"><gml:coordinates>2,5</gml:coordinates></gml:Point></ogr:geometryProperty>
      <ogr:name>bbaaa</ogr:name>
      <ogr:floatval>0.123</ogr:floatval>
      <ogr:node_pos>-5</ogr:node_pos>
      <ogr:node_index>0</ogr:node_index>
      <ogr:distance>0</ogr:distance>
      <ogr:angle>315</ogr:angle>
    </ogr:extract_specific_nodes_polys>
  </gml:featureMember>
  <gml:featureMember>
    <ogr:extract_specific_nodes_polys fid="polys.10">
      <ogr:geometryProperty><gml:Point srsName="EPSG:4326"><gml:coordinates>6,1</gml:coordinates></gml:Point></ogr:geometryProperty>
      <ogr:name>ASDF</ogr:name>
      <ogr:intval>0</ogr:intval>
      <ogr:node_pos>0</ogr:node_pos>
      <ogr:node_index>0</ogr:node_index>
      <ogr:distance>0</ogr:distance>
      <ogr:angle>45</ogr:angle>
    </ogr:extract_specific_nodes_polys>
  </gml:featureMember>
  <gml:featureMember>
    <ogr:extract_specific_nodes_polys fid="polys.11">
      <ogr:geometryProperty><gml:Point srsName="EPSG:4326"><gml:coordinates>7,0</gml:coordinates></gml:Point></ogr:geometryProperty>
      <ogr:name>ASDF</ogr:name>
      <ogr:intval>0</ogr:intval>
      <ogr:node_pos>-1</ogr:node_pos>
      <ogr:node_index>9</ogr:node_index>
      <ogr:distance>25.4142135623731</ogr:distance>
      <ogr:angle>225</ogr:angle>
    </ogr:extract_specific_nodes_polys>
  </gml:featureMember>
  <gml:featureMember>
    <ogr:extract_specific_nodes_polys fid="polys.12">
      <ogr:geometryProperty><gml:Point srsName="EPSG:4326"><gml:coordinates>7,0</gml:coordinates></gml:Point></ogr:geometryProperty>
      <ogr:name>ASDF</ogr:name>
      <ogr:intval>0</ogr:intval>
      <ogr:node_pos>5</ogr:node_pos>
      <ogr:node_index>5</ogr:node_index>
      <ogr:distance>17.4142135623731</ogr:distance>
      <ogr:angle>225</ogr:angle>
    </ogr:extract_specific_nodes_polys>
  </gml:featureMember>
  <gml:featureMember>
    <ogr:extract_specific_nodes_polys fid="polys.13">
      <ogr:geometryProperty><gml:Point srsName="EPSG:4326"><gml:coordinates>7,0</gml:coordinates></gml:Point></ogr:geometryProperty>
      <ogr:name>ASDF</ogr:name>
      <ogr:intval>0</ogr:intval>
      <ogr:node_pos>-5</ogr:node_pos>
      <ogr:node_index>5</ogr:node_index>
      <ogr:distance>17.4142135623731</ogr:distance>
      <ogr:angle>225</ogr:angle>
    </ogr:extract_specific_nodes_polys>
  </gml:featureMember>
  <gml:featureMember>
    <ogr:extract_specific_nodes_polys fid="polys.14">
      <ogr:intval>120</ogr:intval>
      <ogr:floatval>-100291.43213</ogr:floatval>
    </ogr:extract_specific_nodes_polys>
  </gml:featureMember>
  <gml:featureMember>
    <ogr:extract_specific_nodes_polys fid="polys.15">
      <ogr:geometryProperty><gml:Point srsName="EPSG:4326"><gml:coordinates>3,2</gml:coordinates></gml:Point></ogr:geometryProperty>
      <ogr:name>elim</ogr:name>
      <ogr:intval>2</ogr:intval>
      <ogr:floatval>3.33</ogr:floatval>
      <ogr:node_pos>0</ogr:node_pos>
      <ogr:node_index>0</ogr:node_index>
      <ogr:distance>0</ogr:distance>
      <ogr:angle>99.217474411461</ogr:angle>
    </ogr:extract_specific_nodes_polys>
  </gml:featureMember>
  <gml:featureMember>
    <ogr:extract_specific_nodes_polys fid="polys.16">
      <ogr:geometryProperty><gml:Point srsName="EPSG:4326"><gml:coordinates>3,2</gml:coordinates></gml:Point></ogr:geometryProperty>
      <ogr:name>elim</ogr:name>
      <ogr:intval>2</ogr:intval>
      <ogr:floatval>3.33</ogr:floatval>
      <ogr:node_pos>-1</ogr:node_pos>
      <ogr:node_index>5</ogr:node_index>
      <ogr:distance>15.634413615168</ogr:distance>
      <ogr:angle>99.217474411461</ogr:angle>
    </ogr:extract_specific_nodes_polys>
  </gml:featureMember>
  <gml:featureMember>
    <ogr:extract_specific_nodes_polys fid="polys.17">
      <ogr:geometryProperty><gml:Point srsName="EPSG:4326"><gml:coordinates>3,2</gml:coordinates></gml:Point></ogr:geometryProperty>
      <ogr:name>elim</ogr:name>
      <ogr:intval>2</ogr:intval>
      <ogr:floatval>3.33</ogr:floatval>
      <ogr:node_pos>5</ogr:node_pos>
      <ogr:node_index>5</ogr:node_index>
      <ogr:distance>15.634413615168</ogr:distance>
      <ogr:angle>99.217474411461</ogr:angle>
    </ogr:extract_specific_nodes_polys>
  </gml:featureMember>
  <gml:featureMember>
    <ogr:extract_specific_nodes_polys fid="polys.18">
      <ogr:geometryProperty><gml:Point srsName="EPSG:4326"><gml:coordinates>6,1</gml:coordinates></gml:Point></ogr:geometryProperty>
      <ogr:name>elim</ogr:name>
      <ogr:intval>2</ogr:intval>
      <ogr:floatval>3.33</ogr:floatval>
      <ogr:node_pos>-5</ogr:node_pos>
      <ogr:node_index>1</ogr:node_index>
      <ogr:distance>3.16227766016838</ogr:distance>
      <ogr:angle>144.217474411461</ogr:angle>
    </ogr:extract_specific_nodes_polys>
  </gml:featureMember>
</ogr:FeatureCollection>
=======
<?xml version="1.0" encoding="utf-8" ?>
<ogr:FeatureCollection
     xmlns:xsi="http://www.w3.org/2001/XMLSchema-instance"
     xsi:schemaLocation="http://ogr.maptools.org/ extract_specific_nodes_polys.xsd"
     xmlns:ogr="http://ogr.maptools.org/"
     xmlns:gml="http://www.opengis.net/gml">
  <gml:boundedBy>
    <gml:Box>
      <gml:coord><gml:X>-1</gml:X><gml:Y>-1</gml:Y></gml:coord>
      <gml:coord><gml:X>7</gml:X><gml:Y>5</gml:Y></gml:coord>
    </gml:Box>
  </gml:boundedBy>
                                                                                                                                                              
  <gml:featureMember>
    <ogr:extract_specific_nodes_polys fid="polys.0">
      <ogr:geometryProperty><gml:Point srsName="EPSG:4326"><gml:coordinates>-1,-1</gml:coordinates></gml:Point></ogr:geometryProperty>
      <ogr:name>aaaaa</ogr:name>
      <ogr:intval>33</ogr:intval>
      <ogr:floatval>44.123456</ogr:floatval>
      <ogr:node_pos>0</ogr:node_pos>
      <ogr:node_index>0</ogr:node_index>
      <ogr:distance>0</ogr:distance>
      <ogr:angle>315</ogr:angle>
    </ogr:extract_specific_nodes_polys>
  </gml:featureMember>
  <gml:featureMember>
    <ogr:extract_specific_nodes_polys fid="polys.0">
      <ogr:geometryProperty><gml:Point srsName="EPSG:4326"><gml:coordinates>-1,-1</gml:coordinates></gml:Point></ogr:geometryProperty>
      <ogr:name>aaaaa</ogr:name>
      <ogr:intval>33</ogr:intval>
      <ogr:floatval>44.123456</ogr:floatval>
      <ogr:node_pos>-1</ogr:node_pos>
      <ogr:node_index>6</ogr:node_index>
      <ogr:distance>16</ogr:distance>
      <ogr:angle>315</ogr:angle>
    </ogr:extract_specific_nodes_polys>
  </gml:featureMember>
  <gml:featureMember>
    <ogr:extract_specific_nodes_polys fid="polys.0">
      <ogr:geometryProperty><gml:Point srsName="EPSG:4326"><gml:coordinates>2,-1</gml:coordinates></gml:Point></ogr:geometryProperty>
      <ogr:name>aaaaa</ogr:name>
      <ogr:intval>33</ogr:intval>
      <ogr:floatval>44.123456</ogr:floatval>
      <ogr:node_pos>5</ogr:node_pos>
      <ogr:node_index>5</ogr:node_index>
      <ogr:distance>13</ogr:distance>
      <ogr:angle>225</ogr:angle>
    </ogr:extract_specific_nodes_polys>
  </gml:featureMember>
  <gml:featureMember>
    <ogr:extract_specific_nodes_polys fid="polys.0">
      <ogr:geometryProperty><gml:Point srsName="EPSG:4326"><gml:coordinates>3,3</gml:coordinates></gml:Point></ogr:geometryProperty>
      <ogr:name>aaaaa</ogr:name>
      <ogr:intval>33</ogr:intval>
      <ogr:floatval>44.123456</ogr:floatval>
      <ogr:node_pos>-5</ogr:node_pos>
      <ogr:node_index>2</ogr:node_index>
      <ogr:distance>8</ogr:distance>
      <ogr:angle>135</ogr:angle>
    </ogr:extract_specific_nodes_polys>
  </gml:featureMember>
  <gml:featureMember>
    <ogr:extract_specific_nodes_polys fid="polys.1">
      <ogr:geometryProperty><gml:Point srsName="EPSG:4326"><gml:coordinates>5,5</gml:coordinates></gml:Point></ogr:geometryProperty>
      <ogr:name>Aaaaa</ogr:name>
      <ogr:intval>-33</ogr:intval>
      <ogr:floatval>0</ogr:floatval>
      <ogr:node_pos>0</ogr:node_pos>
      <ogr:node_index>0</ogr:node_index>
      <ogr:distance>0</ogr:distance>
      <ogr:angle>90</ogr:angle>
    </ogr:extract_specific_nodes_polys>
  </gml:featureMember>
  <gml:featureMember>
    <ogr:extract_specific_nodes_polys fid="polys.1">
      <ogr:geometryProperty><gml:Point srsName="EPSG:4326"><gml:coordinates>5,5</gml:coordinates></gml:Point></ogr:geometryProperty>
      <ogr:name>Aaaaa</ogr:name>
      <ogr:intval>-33</ogr:intval>
      <ogr:floatval>0</ogr:floatval>
      <ogr:node_pos>-1</ogr:node_pos>
      <ogr:node_index>3</ogr:node_index>
      <ogr:distance>4.82842712474619</ogr:distance>
      <ogr:angle>90</ogr:angle>
    </ogr:extract_specific_nodes_polys>
  </gml:featureMember>
  <gml:featureMember>
    <ogr:extract_specific_nodes_polys fid="polys.2">
      <ogr:geometryProperty><gml:Point srsName="EPSG:4326"><gml:coordinates>2,5</gml:coordinates></gml:Point></ogr:geometryProperty>
      <ogr:name>bbaaa</ogr:name>
      <ogr:floatval>0.123</ogr:floatval>
      <ogr:node_pos>0</ogr:node_pos>
      <ogr:node_index>0</ogr:node_index>
      <ogr:distance>0</ogr:distance>
      <ogr:angle>315</ogr:angle>
    </ogr:extract_specific_nodes_polys>
  </gml:featureMember>
  <gml:featureMember>
    <ogr:extract_specific_nodes_polys fid="polys.2">
      <ogr:geometryProperty><gml:Point srsName="EPSG:4326"><gml:coordinates>2,5</gml:coordinates></gml:Point></ogr:geometryProperty>
      <ogr:name>bbaaa</ogr:name>
      <ogr:floatval>0.123</ogr:floatval>
      <ogr:node_pos>-1</ogr:node_pos>
      <ogr:node_index>4</ogr:node_index>
      <ogr:distance>4</ogr:distance>
      <ogr:angle>315</ogr:angle>
    </ogr:extract_specific_nodes_polys>
  </gml:featureMember>
  <gml:featureMember>
    <ogr:extract_specific_nodes_polys fid="polys.2">
      <ogr:geometryProperty><gml:Point srsName="EPSG:4326"><gml:coordinates>2,5</gml:coordinates></gml:Point></ogr:geometryProperty>
      <ogr:name>bbaaa</ogr:name>
      <ogr:floatval>0.123</ogr:floatval>
      <ogr:node_pos>-5</ogr:node_pos>
      <ogr:node_index>0</ogr:node_index>
      <ogr:distance>0</ogr:distance>
      <ogr:angle>315</ogr:angle>
    </ogr:extract_specific_nodes_polys>
  </gml:featureMember>
  <gml:featureMember>
    <ogr:extract_specific_nodes_polys fid="polys.3">
      <ogr:geometryProperty><gml:Point srsName="EPSG:4326"><gml:coordinates>6,1</gml:coordinates></gml:Point></ogr:geometryProperty>
      <ogr:name>ASDF</ogr:name>
      <ogr:intval>0</ogr:intval>
      <ogr:node_pos>0</ogr:node_pos>
      <ogr:node_index>0</ogr:node_index>
      <ogr:distance>0</ogr:distance>
      <ogr:angle>45</ogr:angle>
    </ogr:extract_specific_nodes_polys>
  </gml:featureMember>
  <gml:featureMember>
    <ogr:extract_specific_nodes_polys fid="polys.3">
      <ogr:geometryProperty><gml:Point srsName="EPSG:4326"><gml:coordinates>7,0</gml:coordinates></gml:Point></ogr:geometryProperty>
      <ogr:name>ASDF</ogr:name>
      <ogr:intval>0</ogr:intval>
      <ogr:node_pos>-1</ogr:node_pos>
      <ogr:node_index>9</ogr:node_index>
      <ogr:distance>24</ogr:distance>
      <ogr:angle>225</ogr:angle>
    </ogr:extract_specific_nodes_polys>
  </gml:featureMember>
  <gml:featureMember>
    <ogr:extract_specific_nodes_polys fid="polys.3">
      <ogr:geometryProperty><gml:Point srsName="EPSG:4326"><gml:coordinates>7,0</gml:coordinates></gml:Point></ogr:geometryProperty>
      <ogr:name>ASDF</ogr:name>
      <ogr:intval>0</ogr:intval>
      <ogr:node_pos>5</ogr:node_pos>
      <ogr:node_index>5</ogr:node_index>
      <ogr:distance>16</ogr:distance>
      <ogr:angle>225</ogr:angle>
    </ogr:extract_specific_nodes_polys>
  </gml:featureMember>
  <gml:featureMember>
    <ogr:extract_specific_nodes_polys fid="polys.3">
      <ogr:geometryProperty><gml:Point srsName="EPSG:4326"><gml:coordinates>7,0</gml:coordinates></gml:Point></ogr:geometryProperty>
      <ogr:name>ASDF</ogr:name>
      <ogr:intval>0</ogr:intval>
      <ogr:node_pos>-5</ogr:node_pos>
      <ogr:node_index>5</ogr:node_index>
      <ogr:distance>16</ogr:distance>
      <ogr:angle>225</ogr:angle>
    </ogr:extract_specific_nodes_polys>
  </gml:featureMember>
  <gml:featureMember>
    <ogr:extract_specific_nodes_polys fid="polys.4">
      <ogr:intval>120</ogr:intval>
      <ogr:floatval>-100291.43213</ogr:floatval>
    </ogr:extract_specific_nodes_polys>
  </gml:featureMember>
  <gml:featureMember>
    <ogr:extract_specific_nodes_polys fid="polys.5">
      <ogr:geometryProperty><gml:Point srsName="EPSG:4326"><gml:coordinates>3,2</gml:coordinates></gml:Point></ogr:geometryProperty>
      <ogr:name>elim</ogr:name>
      <ogr:intval>2</ogr:intval>
      <ogr:floatval>3.33</ogr:floatval>
      <ogr:node_pos>0</ogr:node_pos>
      <ogr:node_index>0</ogr:node_index>
      <ogr:distance>0</ogr:distance>
      <ogr:angle>99.217474411461</ogr:angle>
    </ogr:extract_specific_nodes_polys>
  </gml:featureMember>
  <gml:featureMember>
    <ogr:extract_specific_nodes_polys fid="polys.5">
      <ogr:geometryProperty><gml:Point srsName="EPSG:4326"><gml:coordinates>3,2</gml:coordinates></gml:Point></ogr:geometryProperty>
      <ogr:name>elim</ogr:name>
      <ogr:intval>2</ogr:intval>
      <ogr:floatval>3.33</ogr:floatval>
      <ogr:node_pos>-1</ogr:node_pos>
      <ogr:node_index>5</ogr:node_index>
      <ogr:distance>15.634413615168</ogr:distance>
      <ogr:angle>99.217474411461</ogr:angle>
    </ogr:extract_specific_nodes_polys>
  </gml:featureMember>
  <gml:featureMember>
    <ogr:extract_specific_nodes_polys fid="polys.5">
      <ogr:geometryProperty><gml:Point srsName="EPSG:4326"><gml:coordinates>3,2</gml:coordinates></gml:Point></ogr:geometryProperty>
      <ogr:name>elim</ogr:name>
      <ogr:intval>2</ogr:intval>
      <ogr:floatval>3.33</ogr:floatval>
      <ogr:node_pos>5</ogr:node_pos>
      <ogr:node_index>5</ogr:node_index>
      <ogr:distance>15.634413615168</ogr:distance>
      <ogr:angle>99.217474411461</ogr:angle>
    </ogr:extract_specific_nodes_polys>
  </gml:featureMember>
  <gml:featureMember>
    <ogr:extract_specific_nodes_polys fid="polys.5">
      <ogr:geometryProperty><gml:Point srsName="EPSG:4326"><gml:coordinates>6,1</gml:coordinates></gml:Point></ogr:geometryProperty>
      <ogr:name>elim</ogr:name>
      <ogr:intval>2</ogr:intval>
      <ogr:floatval>3.33</ogr:floatval>
      <ogr:node_pos>-5</ogr:node_pos>
      <ogr:node_index>1</ogr:node_index>
      <ogr:distance>3.16227766016838</ogr:distance>
      <ogr:angle>144.217474411461</ogr:angle>
    </ogr:extract_specific_nodes_polys>
  </gml:featureMember>
</ogr:FeatureCollection>
>>>>>>> dd15d4ef
<|MERGE_RESOLUTION|>--- conflicted
+++ resolved
@@ -1,222 +1,3 @@
-<<<<<<< HEAD
-<?xml version="1.0" encoding="utf-8" ?>
-<ogr:FeatureCollection
-     xmlns:xsi="http://www.w3.org/2001/XMLSchema-instance"
-     xsi:schemaLocation=""
-     xmlns:ogr="http://ogr.maptools.org/"
-     xmlns:gml="http://www.opengis.net/gml">
-  <gml:boundedBy>
-    <gml:Box>
-      <gml:coord><gml:X>-1</gml:X><gml:Y>-1</gml:Y></gml:coord>
-      <gml:coord><gml:X>7</gml:X><gml:Y>5</gml:Y></gml:coord>
-    </gml:Box>
-  </gml:boundedBy>
-                                                                                                                                                              
-  <gml:featureMember>
-    <ogr:extract_specific_nodes_polys fid="polys.1">
-      <ogr:geometryProperty><gml:Point srsName="EPSG:4326"><gml:coordinates>-1,-1</gml:coordinates></gml:Point></ogr:geometryProperty>
-      <ogr:name>aaaaa</ogr:name>
-      <ogr:intval>33</ogr:intval>
-      <ogr:floatval>44.123456</ogr:floatval>
-      <ogr:node_pos>0</ogr:node_pos>
-      <ogr:node_index>0</ogr:node_index>
-      <ogr:distance>0</ogr:distance>
-      <ogr:angle>315</ogr:angle>
-    </ogr:extract_specific_nodes_polys>
-  </gml:featureMember>
-  <gml:featureMember>
-    <ogr:extract_specific_nodes_polys fid="polys.2">
-      <ogr:geometryProperty><gml:Point srsName="EPSG:4326"><gml:coordinates>-1,-1</gml:coordinates></gml:Point></ogr:geometryProperty>
-      <ogr:name>aaaaa</ogr:name>
-      <ogr:intval>33</ogr:intval>
-      <ogr:floatval>44.123456</ogr:floatval>
-      <ogr:node_pos>-1</ogr:node_pos>
-      <ogr:node_index>6</ogr:node_index>
-      <ogr:distance>16</ogr:distance>
-      <ogr:angle>315</ogr:angle>
-    </ogr:extract_specific_nodes_polys>
-  </gml:featureMember>
-  <gml:featureMember>
-    <ogr:extract_specific_nodes_polys fid="polys.3">
-      <ogr:geometryProperty><gml:Point srsName="EPSG:4326"><gml:coordinates>2,-1</gml:coordinates></gml:Point></ogr:geometryProperty>
-      <ogr:name>aaaaa</ogr:name>
-      <ogr:intval>33</ogr:intval>
-      <ogr:floatval>44.123456</ogr:floatval>
-      <ogr:node_pos>5</ogr:node_pos>
-      <ogr:node_index>5</ogr:node_index>
-      <ogr:distance>13</ogr:distance>
-      <ogr:angle>225</ogr:angle>
-    </ogr:extract_specific_nodes_polys>
-  </gml:featureMember>
-  <gml:featureMember>
-    <ogr:extract_specific_nodes_polys fid="polys.4">
-      <ogr:geometryProperty><gml:Point srsName="EPSG:4326"><gml:coordinates>3,3</gml:coordinates></gml:Point></ogr:geometryProperty>
-      <ogr:name>aaaaa</ogr:name>
-      <ogr:intval>33</ogr:intval>
-      <ogr:floatval>44.123456</ogr:floatval>
-      <ogr:node_pos>-5</ogr:node_pos>
-      <ogr:node_index>2</ogr:node_index>
-      <ogr:distance>8</ogr:distance>
-      <ogr:angle>135</ogr:angle>
-    </ogr:extract_specific_nodes_polys>
-  </gml:featureMember>
-  <gml:featureMember>
-    <ogr:extract_specific_nodes_polys fid="polys.5">
-      <ogr:geometryProperty><gml:Point srsName="EPSG:4326"><gml:coordinates>5,5</gml:coordinates></gml:Point></ogr:geometryProperty>
-      <ogr:name>Aaaaa</ogr:name>
-      <ogr:intval>-33</ogr:intval>
-      <ogr:floatval>0</ogr:floatval>
-      <ogr:node_pos>0</ogr:node_pos>
-      <ogr:node_index>0</ogr:node_index>
-      <ogr:distance>0</ogr:distance>
-      <ogr:angle>90</ogr:angle>
-    </ogr:extract_specific_nodes_polys>
-  </gml:featureMember>
-  <gml:featureMember>
-    <ogr:extract_specific_nodes_polys fid="polys.6">
-      <ogr:geometryProperty><gml:Point srsName="EPSG:4326"><gml:coordinates>5,5</gml:coordinates></gml:Point></ogr:geometryProperty>
-      <ogr:name>Aaaaa</ogr:name>
-      <ogr:intval>-33</ogr:intval>
-      <ogr:floatval>0</ogr:floatval>
-      <ogr:node_pos>-1</ogr:node_pos>
-      <ogr:node_index>3</ogr:node_index>
-      <ogr:distance>4.82842712474619</ogr:distance>
-      <ogr:angle>90</ogr:angle>
-    </ogr:extract_specific_nodes_polys>
-  </gml:featureMember>
-  <gml:featureMember>
-    <ogr:extract_specific_nodes_polys fid="polys.7">
-      <ogr:geometryProperty><gml:Point srsName="EPSG:4326"><gml:coordinates>2,5</gml:coordinates></gml:Point></ogr:geometryProperty>
-      <ogr:name>bbaaa</ogr:name>
-      <ogr:floatval>0.123</ogr:floatval>
-      <ogr:node_pos>0</ogr:node_pos>
-      <ogr:node_index>0</ogr:node_index>
-      <ogr:distance>0</ogr:distance>
-      <ogr:angle>315</ogr:angle>
-    </ogr:extract_specific_nodes_polys>
-  </gml:featureMember>
-  <gml:featureMember>
-    <ogr:extract_specific_nodes_polys fid="polys.8">
-      <ogr:geometryProperty><gml:Point srsName="EPSG:4326"><gml:coordinates>2,5</gml:coordinates></gml:Point></ogr:geometryProperty>
-      <ogr:name>bbaaa</ogr:name>
-      <ogr:floatval>0.123</ogr:floatval>
-      <ogr:node_pos>-1</ogr:node_pos>
-      <ogr:node_index>4</ogr:node_index>
-      <ogr:distance>4</ogr:distance>
-      <ogr:angle>315</ogr:angle>
-    </ogr:extract_specific_nodes_polys>
-  </gml:featureMember>
-  <gml:featureMember>
-    <ogr:extract_specific_nodes_polys fid="polys.9">
-      <ogr:geometryProperty><gml:Point srsName="EPSG:4326"><gml:coordinates>2,5</gml:coordinates></gml:Point></ogr:geometryProperty>
-      <ogr:name>bbaaa</ogr:name>
-      <ogr:floatval>0.123</ogr:floatval>
-      <ogr:node_pos>-5</ogr:node_pos>
-      <ogr:node_index>0</ogr:node_index>
-      <ogr:distance>0</ogr:distance>
-      <ogr:angle>315</ogr:angle>
-    </ogr:extract_specific_nodes_polys>
-  </gml:featureMember>
-  <gml:featureMember>
-    <ogr:extract_specific_nodes_polys fid="polys.10">
-      <ogr:geometryProperty><gml:Point srsName="EPSG:4326"><gml:coordinates>6,1</gml:coordinates></gml:Point></ogr:geometryProperty>
-      <ogr:name>ASDF</ogr:name>
-      <ogr:intval>0</ogr:intval>
-      <ogr:node_pos>0</ogr:node_pos>
-      <ogr:node_index>0</ogr:node_index>
-      <ogr:distance>0</ogr:distance>
-      <ogr:angle>45</ogr:angle>
-    </ogr:extract_specific_nodes_polys>
-  </gml:featureMember>
-  <gml:featureMember>
-    <ogr:extract_specific_nodes_polys fid="polys.11">
-      <ogr:geometryProperty><gml:Point srsName="EPSG:4326"><gml:coordinates>7,0</gml:coordinates></gml:Point></ogr:geometryProperty>
-      <ogr:name>ASDF</ogr:name>
-      <ogr:intval>0</ogr:intval>
-      <ogr:node_pos>-1</ogr:node_pos>
-      <ogr:node_index>9</ogr:node_index>
-      <ogr:distance>25.4142135623731</ogr:distance>
-      <ogr:angle>225</ogr:angle>
-    </ogr:extract_specific_nodes_polys>
-  </gml:featureMember>
-  <gml:featureMember>
-    <ogr:extract_specific_nodes_polys fid="polys.12">
-      <ogr:geometryProperty><gml:Point srsName="EPSG:4326"><gml:coordinates>7,0</gml:coordinates></gml:Point></ogr:geometryProperty>
-      <ogr:name>ASDF</ogr:name>
-      <ogr:intval>0</ogr:intval>
-      <ogr:node_pos>5</ogr:node_pos>
-      <ogr:node_index>5</ogr:node_index>
-      <ogr:distance>17.4142135623731</ogr:distance>
-      <ogr:angle>225</ogr:angle>
-    </ogr:extract_specific_nodes_polys>
-  </gml:featureMember>
-  <gml:featureMember>
-    <ogr:extract_specific_nodes_polys fid="polys.13">
-      <ogr:geometryProperty><gml:Point srsName="EPSG:4326"><gml:coordinates>7,0</gml:coordinates></gml:Point></ogr:geometryProperty>
-      <ogr:name>ASDF</ogr:name>
-      <ogr:intval>0</ogr:intval>
-      <ogr:node_pos>-5</ogr:node_pos>
-      <ogr:node_index>5</ogr:node_index>
-      <ogr:distance>17.4142135623731</ogr:distance>
-      <ogr:angle>225</ogr:angle>
-    </ogr:extract_specific_nodes_polys>
-  </gml:featureMember>
-  <gml:featureMember>
-    <ogr:extract_specific_nodes_polys fid="polys.14">
-      <ogr:intval>120</ogr:intval>
-      <ogr:floatval>-100291.43213</ogr:floatval>
-    </ogr:extract_specific_nodes_polys>
-  </gml:featureMember>
-  <gml:featureMember>
-    <ogr:extract_specific_nodes_polys fid="polys.15">
-      <ogr:geometryProperty><gml:Point srsName="EPSG:4326"><gml:coordinates>3,2</gml:coordinates></gml:Point></ogr:geometryProperty>
-      <ogr:name>elim</ogr:name>
-      <ogr:intval>2</ogr:intval>
-      <ogr:floatval>3.33</ogr:floatval>
-      <ogr:node_pos>0</ogr:node_pos>
-      <ogr:node_index>0</ogr:node_index>
-      <ogr:distance>0</ogr:distance>
-      <ogr:angle>99.217474411461</ogr:angle>
-    </ogr:extract_specific_nodes_polys>
-  </gml:featureMember>
-  <gml:featureMember>
-    <ogr:extract_specific_nodes_polys fid="polys.16">
-      <ogr:geometryProperty><gml:Point srsName="EPSG:4326"><gml:coordinates>3,2</gml:coordinates></gml:Point></ogr:geometryProperty>
-      <ogr:name>elim</ogr:name>
-      <ogr:intval>2</ogr:intval>
-      <ogr:floatval>3.33</ogr:floatval>
-      <ogr:node_pos>-1</ogr:node_pos>
-      <ogr:node_index>5</ogr:node_index>
-      <ogr:distance>15.634413615168</ogr:distance>
-      <ogr:angle>99.217474411461</ogr:angle>
-    </ogr:extract_specific_nodes_polys>
-  </gml:featureMember>
-  <gml:featureMember>
-    <ogr:extract_specific_nodes_polys fid="polys.17">
-      <ogr:geometryProperty><gml:Point srsName="EPSG:4326"><gml:coordinates>3,2</gml:coordinates></gml:Point></ogr:geometryProperty>
-      <ogr:name>elim</ogr:name>
-      <ogr:intval>2</ogr:intval>
-      <ogr:floatval>3.33</ogr:floatval>
-      <ogr:node_pos>5</ogr:node_pos>
-      <ogr:node_index>5</ogr:node_index>
-      <ogr:distance>15.634413615168</ogr:distance>
-      <ogr:angle>99.217474411461</ogr:angle>
-    </ogr:extract_specific_nodes_polys>
-  </gml:featureMember>
-  <gml:featureMember>
-    <ogr:extract_specific_nodes_polys fid="polys.18">
-      <ogr:geometryProperty><gml:Point srsName="EPSG:4326"><gml:coordinates>6,1</gml:coordinates></gml:Point></ogr:geometryProperty>
-      <ogr:name>elim</ogr:name>
-      <ogr:intval>2</ogr:intval>
-      <ogr:floatval>3.33</ogr:floatval>
-      <ogr:node_pos>-5</ogr:node_pos>
-      <ogr:node_index>1</ogr:node_index>
-      <ogr:distance>3.16227766016838</ogr:distance>
-      <ogr:angle>144.217474411461</ogr:angle>
-    </ogr:extract_specific_nodes_polys>
-  </gml:featureMember>
-</ogr:FeatureCollection>
-=======
 <?xml version="1.0" encoding="utf-8" ?>
 <ogr:FeatureCollection
      xmlns:xsi="http://www.w3.org/2001/XMLSchema-instance"
@@ -433,5 +214,4 @@
       <ogr:angle>144.217474411461</ogr:angle>
     </ogr:extract_specific_nodes_polys>
   </gml:featureMember>
-</ogr:FeatureCollection>
->>>>>>> dd15d4ef
+</ogr:FeatureCollection>