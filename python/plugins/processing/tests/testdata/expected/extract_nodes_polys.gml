--- conflicted
+++ resolved
@@ -1,362 +1,3 @@
-<<<<<<< HEAD
-<?xml version="1.0" encoding="utf-8" ?>
-<ogr:FeatureCollection
-     xmlns:xsi="http://www.w3.org/2001/XMLSchema-instance"
-     xsi:schemaLocation=""
-     xmlns:ogr="http://ogr.maptools.org/"
-     xmlns:gml="http://www.opengis.net/gml">
-  <gml:boundedBy>
-    <gml:Box>
-      <gml:coord><gml:X>-1</gml:X><gml:Y>-3</gml:Y></gml:coord>
-      <gml:coord><gml:X>10</gml:X><gml:Y>6</gml:Y></gml:coord>
-    </gml:Box>
-  </gml:boundedBy>
-                                                                                                                                                             
-  <gml:featureMember>
-    <ogr:extract_nodes_polys fid="polys.0">
-      <ogr:geometryProperty><gml:Point srsName="EPSG:4326"><gml:coordinates>-1,-1</gml:coordinates></gml:Point></ogr:geometryProperty>
-      <ogr:name>aaaaa</ogr:name>
-      <ogr:intval>33</ogr:intval>
-      <ogr:floatval>44.123456</ogr:floatval>
-      <ogr:node_index>0</ogr:node_index>
-      <ogr:distance>0</ogr:distance>
-      <ogr:angle>315</ogr:angle>
-    </ogr:extract_nodes_polys>
-  </gml:featureMember>
-  <gml:featureMember>
-    <ogr:extract_nodes_polys fid="polys.0">
-      <ogr:geometryProperty><gml:Point srsName="EPSG:4326"><gml:coordinates>-1,3</gml:coordinates></gml:Point></ogr:geometryProperty>
-      <ogr:name>aaaaa</ogr:name>
-      <ogr:intval>33</ogr:intval>
-      <ogr:floatval>44.123456</ogr:floatval>
-      <ogr:node_index>1</ogr:node_index>
-      <ogr:distance>4</ogr:distance>
-      <ogr:angle>45</ogr:angle>
-    </ogr:extract_nodes_polys>
-  </gml:featureMember>
-  <gml:featureMember>
-    <ogr:extract_nodes_polys fid="polys.0">
-      <ogr:geometryProperty><gml:Point srsName="EPSG:4326"><gml:coordinates>3,3</gml:coordinates></gml:Point></ogr:geometryProperty>
-      <ogr:name>aaaaa</ogr:name>
-      <ogr:intval>33</ogr:intval>
-      <ogr:floatval>44.123456</ogr:floatval>
-      <ogr:node_index>2</ogr:node_index>
-      <ogr:distance>8</ogr:distance>
-      <ogr:angle>135</ogr:angle>
-    </ogr:extract_nodes_polys>
-  </gml:featureMember>
-  <gml:featureMember>
-    <ogr:extract_nodes_polys fid="polys.0">
-      <ogr:geometryProperty><gml:Point srsName="EPSG:4326"><gml:coordinates>3,2</gml:coordinates></gml:Point></ogr:geometryProperty>
-      <ogr:name>aaaaa</ogr:name>
-      <ogr:intval>33</ogr:intval>
-      <ogr:floatval>44.123456</ogr:floatval>
-      <ogr:node_index>3</ogr:node_index>
-      <ogr:distance>9</ogr:distance>
-      <ogr:angle>225</ogr:angle>
-    </ogr:extract_nodes_polys>
-  </gml:featureMember>
-  <gml:featureMember>
-    <ogr:extract_nodes_polys fid="polys.0">
-      <ogr:geometryProperty><gml:Point srsName="EPSG:4326"><gml:coordinates>2,2</gml:coordinates></gml:Point></ogr:geometryProperty>
-      <ogr:name>aaaaa</ogr:name>
-      <ogr:intval>33</ogr:intval>
-      <ogr:floatval>44.123456</ogr:floatval>
-      <ogr:node_index>4</ogr:node_index>
-      <ogr:distance>10</ogr:distance>
-      <ogr:angle>225</ogr:angle>
-    </ogr:extract_nodes_polys>
-  </gml:featureMember>
-  <gml:featureMember>
-    <ogr:extract_nodes_polys fid="polys.0">
-      <ogr:geometryProperty><gml:Point srsName="EPSG:4326"><gml:coordinates>2,-1</gml:coordinates></gml:Point></ogr:geometryProperty>
-      <ogr:name>aaaaa</ogr:name>
-      <ogr:intval>33</ogr:intval>
-      <ogr:floatval>44.123456</ogr:floatval>
-      <ogr:node_index>5</ogr:node_index>
-      <ogr:distance>13</ogr:distance>
-      <ogr:angle>225</ogr:angle>
-    </ogr:extract_nodes_polys>
-  </gml:featureMember>
-  <gml:featureMember>
-    <ogr:extract_nodes_polys fid="polys.0">
-      <ogr:geometryProperty><gml:Point srsName="EPSG:4326"><gml:coordinates>-1,-1</gml:coordinates></gml:Point></ogr:geometryProperty>
-      <ogr:name>aaaaa</ogr:name>
-      <ogr:intval>33</ogr:intval>
-      <ogr:floatval>44.123456</ogr:floatval>
-      <ogr:node_index>6</ogr:node_index>
-      <ogr:distance>16</ogr:distance>
-      <ogr:angle>315</ogr:angle>
-    </ogr:extract_nodes_polys>
-  </gml:featureMember>
-  <gml:featureMember>
-    <ogr:extract_nodes_polys fid="polys.1">
-      <ogr:geometryProperty><gml:Point srsName="EPSG:4326"><gml:coordinates>5,5</gml:coordinates></gml:Point></ogr:geometryProperty>
-      <ogr:name>Aaaaa</ogr:name>
-      <ogr:intval>-33</ogr:intval>
-      <ogr:floatval>0</ogr:floatval>
-      <ogr:node_index>0</ogr:node_index>
-      <ogr:distance>0</ogr:distance>
-      <ogr:angle>90</ogr:angle>
-    </ogr:extract_nodes_polys>
-  </gml:featureMember>
-  <gml:featureMember>
-    <ogr:extract_nodes_polys fid="polys.1">
-      <ogr:geometryProperty><gml:Point srsName="EPSG:4326"><gml:coordinates>6,4</gml:coordinates></gml:Point></ogr:geometryProperty>
-      <ogr:name>Aaaaa</ogr:name>
-      <ogr:intval>-33</ogr:intval>
-      <ogr:floatval>0</ogr:floatval>
-      <ogr:node_index>1</ogr:node_index>
-      <ogr:distance>1.4142135623731</ogr:distance>
-      <ogr:angle>202.5</ogr:angle>
-    </ogr:extract_nodes_polys>
-  </gml:featureMember>
-  <gml:featureMember>
-    <ogr:extract_nodes_polys fid="polys.1">
-      <ogr:geometryProperty><gml:Point srsName="EPSG:4326"><gml:coordinates>4,4</gml:coordinates></gml:Point></ogr:geometryProperty>
-      <ogr:name>Aaaaa</ogr:name>
-      <ogr:intval>-33</ogr:intval>
-      <ogr:floatval>0</ogr:floatval>
-      <ogr:node_index>2</ogr:node_index>
-      <ogr:distance>3.41421356237309</ogr:distance>
-      <ogr:angle>337.5</ogr:angle>
-    </ogr:extract_nodes_polys>
-  </gml:featureMember>
-  <gml:featureMember>
-    <ogr:extract_nodes_polys fid="polys.1">
-      <ogr:geometryProperty><gml:Point srsName="EPSG:4326"><gml:coordinates>5,5</gml:coordinates></gml:Point></ogr:geometryProperty>
-      <ogr:name>Aaaaa</ogr:name>
-      <ogr:intval>-33</ogr:intval>
-      <ogr:floatval>0</ogr:floatval>
-      <ogr:node_index>3</ogr:node_index>
-      <ogr:distance>4.82842712474619</ogr:distance>
-      <ogr:angle>90</ogr:angle>
-    </ogr:extract_nodes_polys>
-  </gml:featureMember>
-  <gml:featureMember>
-    <ogr:extract_nodes_polys fid="polys.2">
-      <ogr:geometryProperty><gml:Point srsName="EPSG:4326"><gml:coordinates>2,5</gml:coordinates></gml:Point></ogr:geometryProperty>
-      <ogr:name>bbaaa</ogr:name>
-      <ogr:floatval>0.123</ogr:floatval>
-      <ogr:node_index>0</ogr:node_index>
-      <ogr:distance>0</ogr:distance>
-      <ogr:angle>315</ogr:angle>
-    </ogr:extract_nodes_polys>
-  </gml:featureMember>
-  <gml:featureMember>
-    <ogr:extract_nodes_polys fid="polys.2">
-      <ogr:geometryProperty><gml:Point srsName="EPSG:4326"><gml:coordinates>2,6</gml:coordinates></gml:Point></ogr:geometryProperty>
-      <ogr:name>bbaaa</ogr:name>
-      <ogr:floatval>0.123</ogr:floatval>
-      <ogr:node_index>1</ogr:node_index>
-      <ogr:distance>1</ogr:distance>
-      <ogr:angle>45</ogr:angle>
-    </ogr:extract_nodes_polys>
-  </gml:featureMember>
-  <gml:featureMember>
-    <ogr:extract_nodes_polys fid="polys.2">
-      <ogr:geometryProperty><gml:Point srsName="EPSG:4326"><gml:coordinates>3,6</gml:coordinates></gml:Point></ogr:geometryProperty>
-      <ogr:name>bbaaa</ogr:name>
-      <ogr:floatval>0.123</ogr:floatval>
-      <ogr:node_index>2</ogr:node_index>
-      <ogr:distance>2</ogr:distance>
-      <ogr:angle>135</ogr:angle>
-    </ogr:extract_nodes_polys>
-  </gml:featureMember>
-  <gml:featureMember>
-    <ogr:extract_nodes_polys fid="polys.2">
-      <ogr:geometryProperty><gml:Point srsName="EPSG:4326"><gml:coordinates>3,5</gml:coordinates></gml:Point></ogr:geometryProperty>
-      <ogr:name>bbaaa</ogr:name>
-      <ogr:floatval>0.123</ogr:floatval>
-      <ogr:node_index>3</ogr:node_index>
-      <ogr:distance>3</ogr:distance>
-      <ogr:angle>225</ogr:angle>
-    </ogr:extract_nodes_polys>
-  </gml:featureMember>
-  <gml:featureMember>
-    <ogr:extract_nodes_polys fid="polys.2">
-      <ogr:geometryProperty><gml:Point srsName="EPSG:4326"><gml:coordinates>2,5</gml:coordinates></gml:Point></ogr:geometryProperty>
-      <ogr:name>bbaaa</ogr:name>
-      <ogr:floatval>0.123</ogr:floatval>
-      <ogr:node_index>4</ogr:node_index>
-      <ogr:distance>4</ogr:distance>
-      <ogr:angle>315</ogr:angle>
-    </ogr:extract_nodes_polys>
-  </gml:featureMember>
-  <gml:featureMember>
-    <ogr:extract_nodes_polys fid="polys.3">
-      <ogr:geometryProperty><gml:Point srsName="EPSG:4326"><gml:coordinates>6,1</gml:coordinates></gml:Point></ogr:geometryProperty>
-      <ogr:name>ASDF</ogr:name>
-      <ogr:intval>0</ogr:intval>
-      <ogr:node_index>0</ogr:node_index>
-      <ogr:distance>0</ogr:distance>
-      <ogr:angle>45</ogr:angle>
-    </ogr:extract_nodes_polys>
-  </gml:featureMember>
-  <gml:featureMember>
-    <ogr:extract_nodes_polys fid="polys.3">
-      <ogr:geometryProperty><gml:Point srsName="EPSG:4326"><gml:coordinates>10,1</gml:coordinates></gml:Point></ogr:geometryProperty>
-      <ogr:name>ASDF</ogr:name>
-      <ogr:intval>0</ogr:intval>
-      <ogr:node_index>1</ogr:node_index>
-      <ogr:distance>4</ogr:distance>
-      <ogr:angle>135</ogr:angle>
-    </ogr:extract_nodes_polys>
-  </gml:featureMember>
-  <gml:featureMember>
-    <ogr:extract_nodes_polys fid="polys.3">
-      <ogr:geometryProperty><gml:Point srsName="EPSG:4326"><gml:coordinates>10,-3</gml:coordinates></gml:Point></ogr:geometryProperty>
-      <ogr:name>ASDF</ogr:name>
-      <ogr:intval>0</ogr:intval>
-      <ogr:node_index>2</ogr:node_index>
-      <ogr:distance>8</ogr:distance>
-      <ogr:angle>225</ogr:angle>
-    </ogr:extract_nodes_polys>
-  </gml:featureMember>
-  <gml:featureMember>
-    <ogr:extract_nodes_polys fid="polys.3">
-      <ogr:geometryProperty><gml:Point srsName="EPSG:4326"><gml:coordinates>6,-3</gml:coordinates></gml:Point></ogr:geometryProperty>
-      <ogr:name>ASDF</ogr:name>
-      <ogr:intval>0</ogr:intval>
-      <ogr:node_index>3</ogr:node_index>
-      <ogr:distance>12</ogr:distance>
-      <ogr:angle>315</ogr:angle>
-    </ogr:extract_nodes_polys>
-  </gml:featureMember>
-  <gml:featureMember>
-    <ogr:extract_nodes_polys fid="polys.3">
-      <ogr:geometryProperty><gml:Point srsName="EPSG:4326"><gml:coordinates>6,1</gml:coordinates></gml:Point></ogr:geometryProperty>
-      <ogr:name>ASDF</ogr:name>
-      <ogr:intval>0</ogr:intval>
-      <ogr:node_index>4</ogr:node_index>
-      <ogr:distance>16</ogr:distance>
-      <ogr:angle>45</ogr:angle>
-    </ogr:extract_nodes_polys>
-  </gml:featureMember>
-  <gml:featureMember>
-    <ogr:extract_nodes_polys fid="polys.3">
-      <ogr:geometryProperty><gml:Point srsName="EPSG:4326"><gml:coordinates>7,0</gml:coordinates></gml:Point></ogr:geometryProperty>
-      <ogr:name>ASDF</ogr:name>
-      <ogr:intval>0</ogr:intval>
-      <ogr:node_index>5</ogr:node_index>
-      <ogr:distance>17.4142135623731</ogr:distance>
-      <ogr:angle>225</ogr:angle>
-    </ogr:extract_nodes_polys>
-  </gml:featureMember>
-  <gml:featureMember>
-    <ogr:extract_nodes_polys fid="polys.3">
-      <ogr:geometryProperty><gml:Point srsName="EPSG:4326"><gml:coordinates>7,-2</gml:coordinates></gml:Point></ogr:geometryProperty>
-      <ogr:name>ASDF</ogr:name>
-      <ogr:intval>0</ogr:intval>
-      <ogr:node_index>6</ogr:node_index>
-      <ogr:distance>19.4142135623731</ogr:distance>
-      <ogr:angle>135</ogr:angle>
-    </ogr:extract_nodes_polys>
-  </gml:featureMember>
-  <gml:featureMember>
-    <ogr:extract_nodes_polys fid="polys.3">
-      <ogr:geometryProperty><gml:Point srsName="EPSG:4326"><gml:coordinates>9,-2</gml:coordinates></gml:Point></ogr:geometryProperty>
-      <ogr:name>ASDF</ogr:name>
-      <ogr:intval>0</ogr:intval>
-      <ogr:node_index>7</ogr:node_index>
-      <ogr:distance>21.4142135623731</ogr:distance>
-      <ogr:angle>45</ogr:angle>
-    </ogr:extract_nodes_polys>
-  </gml:featureMember>
-  <gml:featureMember>
-    <ogr:extract_nodes_polys fid="polys.3">
-      <ogr:geometryProperty><gml:Point srsName="EPSG:4326"><gml:coordinates>9,0</gml:coordinates></gml:Point></ogr:geometryProperty>
-      <ogr:name>ASDF</ogr:name>
-      <ogr:intval>0</ogr:intval>
-      <ogr:node_index>8</ogr:node_index>
-      <ogr:distance>23.4142135623731</ogr:distance>
-      <ogr:angle>315</ogr:angle>
-    </ogr:extract_nodes_polys>
-  </gml:featureMember>
-  <gml:featureMember>
-    <ogr:extract_nodes_polys fid="polys.3">
-      <ogr:geometryProperty><gml:Point srsName="EPSG:4326"><gml:coordinates>7,0</gml:coordinates></gml:Point></ogr:geometryProperty>
-      <ogr:name>ASDF</ogr:name>
-      <ogr:intval>0</ogr:intval>
-      <ogr:node_index>9</ogr:node_index>
-      <ogr:distance>25.4142135623731</ogr:distance>
-      <ogr:angle>225</ogr:angle>
-    </ogr:extract_nodes_polys>
-  </gml:featureMember>
-  <gml:featureMember>
-    <ogr:extract_nodes_polys fid="polys.4">
-      <ogr:intval>120</ogr:intval>
-      <ogr:floatval>-100291.43213</ogr:floatval>
-    </ogr:extract_nodes_polys>
-  </gml:featureMember>
-  <gml:featureMember>
-    <ogr:extract_nodes_polys fid="polys.5">
-      <ogr:geometryProperty><gml:Point srsName="EPSG:4326"><gml:coordinates>3,2</gml:coordinates></gml:Point></ogr:geometryProperty>
-      <ogr:name>elim</ogr:name>
-      <ogr:intval>2</ogr:intval>
-      <ogr:floatval>3.33</ogr:floatval>
-      <ogr:node_index>0</ogr:node_index>
-      <ogr:distance>0</ogr:distance>
-      <ogr:angle>99.217474411461</ogr:angle>
-    </ogr:extract_nodes_polys>
-  </gml:featureMember>
-  <gml:featureMember>
-    <ogr:extract_nodes_polys fid="polys.5">
-      <ogr:geometryProperty><gml:Point srsName="EPSG:4326"><gml:coordinates>6,1</gml:coordinates></gml:Point></ogr:geometryProperty>
-      <ogr:name>elim</ogr:name>
-      <ogr:intval>2</ogr:intval>
-      <ogr:floatval>3.33</ogr:floatval>
-      <ogr:node_index>1</ogr:node_index>
-      <ogr:distance>3.16227766016838</ogr:distance>
-      <ogr:angle>144.217474411461</ogr:angle>
-    </ogr:extract_nodes_polys>
-  </gml:featureMember>
-  <gml:featureMember>
-    <ogr:extract_nodes_polys fid="polys.5">
-      <ogr:geometryProperty><gml:Point srsName="EPSG:4326"><gml:coordinates>6,-3</gml:coordinates></gml:Point></ogr:geometryProperty>
-      <ogr:name>elim</ogr:name>
-      <ogr:intval>2</ogr:intval>
-      <ogr:floatval>3.33</ogr:floatval>
-      <ogr:node_index>2</ogr:node_index>
-      <ogr:distance>7.16227766016838</ogr:distance>
-      <ogr:angle>238.282525588539</ogr:angle>
-    </ogr:extract_nodes_polys>
-  </gml:featureMember>
-  <gml:featureMember>
-    <ogr:extract_nodes_polys fid="polys.5">
-      <ogr:geometryProperty><gml:Point srsName="EPSG:4326"><gml:coordinates>2,-1</gml:coordinates></gml:Point></ogr:geometryProperty>
-      <ogr:name>elim</ogr:name>
-      <ogr:intval>2</ogr:intval>
-      <ogr:floatval>3.33</ogr:floatval>
-      <ogr:node_index>3</ogr:node_index>
-      <ogr:distance>11.634413615168</ogr:distance>
-      <ogr:angle>328.282525588539</ogr:angle>
-    </ogr:extract_nodes_polys>
-  </gml:featureMember>
-  <gml:featureMember>
-    <ogr:extract_nodes_polys fid="polys.5">
-      <ogr:geometryProperty><gml:Point srsName="EPSG:4326"><gml:coordinates>2,2</gml:coordinates></gml:Point></ogr:geometryProperty>
-      <ogr:name>elim</ogr:name>
-      <ogr:intval>2</ogr:intval>
-      <ogr:floatval>3.33</ogr:floatval>
-      <ogr:node_index>4</ogr:node_index>
-      <ogr:distance>14.634413615168</ogr:distance>
-      <ogr:angle>45</ogr:angle>
-    </ogr:extract_nodes_polys>
-  </gml:featureMember>
-  <gml:featureMember>
-    <ogr:extract_nodes_polys fid="polys.5">
-      <ogr:geometryProperty><gml:Point srsName="EPSG:4326"><gml:coordinates>3,2</gml:coordinates></gml:Point></ogr:geometryProperty>
-      <ogr:name>elim</ogr:name>
-      <ogr:intval>2</ogr:intval>
-      <ogr:floatval>3.33</ogr:floatval>
-      <ogr:node_index>5</ogr:node_index>
-      <ogr:distance>15.634413615168</ogr:distance>
-      <ogr:angle>99.217474411461</ogr:angle>
-    </ogr:extract_nodes_polys>
-  </gml:featureMember>
-</ogr:FeatureCollection>
-=======
 <?xml version="1.0" encoding="utf-8" ?>
 <ogr:FeatureCollection
      xmlns:xsi="http://www.w3.org/2001/XMLSchema-instance"
@@ -713,5 +354,4 @@
       <ogr:angle>99.21747441146101</ogr:angle>
     </ogr:extract_nodes_polys>
   </gml:featureMember>
-</ogr:FeatureCollection>
->>>>>>> dd15d4ef
+</ogr:FeatureCollection>