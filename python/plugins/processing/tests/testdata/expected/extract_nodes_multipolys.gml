--- conflicted
+++ resolved
@@ -1,254 +1,3 @@
-<<<<<<< HEAD
-<?xml version="1.0" encoding="utf-8" ?>
-<ogr:FeatureCollection
-     xmlns:xsi="http://www.w3.org/2001/XMLSchema-instance"
-     xsi:schemaLocation=""
-     xmlns:ogr="http://ogr.maptools.org/"
-     xmlns:gml="http://www.opengis.net/gml">
-  <gml:boundedBy>
-    <gml:Box>
-      <gml:coord><gml:X>0</gml:X><gml:Y>-1</gml:Y></gml:coord>
-      <gml:coord><gml:X>9</gml:X><gml:Y>6</gml:Y></gml:coord>
-    </gml:Box>
-  </gml:boundedBy>
-                                                                                                                                                               
-  <gml:featureMember>
-    <ogr:extract_nodes_multipolys fid="multipolys.0">
-      <ogr:geometryProperty><gml:Point srsName="EPSG:4326"><gml:coordinates>2,1</gml:coordinates></gml:Point></ogr:geometryProperty>
-      <ogr:Bname>Test</ogr:Bname>
-      <ogr:Bintval>1</ogr:Bintval>
-      <ogr:Bfloatval>0.123</ogr:Bfloatval>
-      <ogr:node_index>0</ogr:node_index>
-      <ogr:distance>0</ogr:distance>
-      <ogr:angle>315</ogr:angle>
-    </ogr:extract_nodes_multipolys>
-  </gml:featureMember>
-  <gml:featureMember>
-    <ogr:extract_nodes_multipolys fid="multipolys.0">
-      <ogr:geometryProperty><gml:Point srsName="EPSG:4326"><gml:coordinates>2,2</gml:coordinates></gml:Point></ogr:geometryProperty>
-      <ogr:Bname>Test</ogr:Bname>
-      <ogr:Bintval>1</ogr:Bintval>
-      <ogr:Bfloatval>0.123</ogr:Bfloatval>
-      <ogr:node_index>1</ogr:node_index>
-      <ogr:distance>1</ogr:distance>
-      <ogr:angle>45</ogr:angle>
-    </ogr:extract_nodes_multipolys>
-  </gml:featureMember>
-  <gml:featureMember>
-    <ogr:extract_nodes_multipolys fid="multipolys.0">
-      <ogr:geometryProperty><gml:Point srsName="EPSG:4326"><gml:coordinates>3,2</gml:coordinates></gml:Point></ogr:geometryProperty>
-      <ogr:Bname>Test</ogr:Bname>
-      <ogr:Bintval>1</ogr:Bintval>
-      <ogr:Bfloatval>0.123</ogr:Bfloatval>
-      <ogr:node_index>2</ogr:node_index>
-      <ogr:distance>2</ogr:distance>
-      <ogr:angle>45</ogr:angle>
-    </ogr:extract_nodes_multipolys>
-  </gml:featureMember>
-  <gml:featureMember>
-    <ogr:extract_nodes_multipolys fid="multipolys.0">
-      <ogr:geometryProperty><gml:Point srsName="EPSG:4326"><gml:coordinates>3,3</gml:coordinates></gml:Point></ogr:geometryProperty>
-      <ogr:Bname>Test</ogr:Bname>
-      <ogr:Bintval>1</ogr:Bintval>
-      <ogr:Bfloatval>0.123</ogr:Bfloatval>
-      <ogr:node_index>3</ogr:node_index>
-      <ogr:distance>3</ogr:distance>
-      <ogr:angle>45</ogr:angle>
-    </ogr:extract_nodes_multipolys>
-  </gml:featureMember>
-  <gml:featureMember>
-    <ogr:extract_nodes_multipolys fid="multipolys.0">
-      <ogr:geometryProperty><gml:Point srsName="EPSG:4326"><gml:coordinates>4,3</gml:coordinates></gml:Point></ogr:geometryProperty>
-      <ogr:Bname>Test</ogr:Bname>
-      <ogr:Bintval>1</ogr:Bintval>
-      <ogr:Bfloatval>0.123</ogr:Bfloatval>
-      <ogr:node_index>4</ogr:node_index>
-      <ogr:distance>4</ogr:distance>
-      <ogr:angle>135</ogr:angle>
-    </ogr:extract_nodes_multipolys>
-  </gml:featureMember>
-  <gml:featureMember>
-    <ogr:extract_nodes_multipolys fid="multipolys.0">
-      <ogr:geometryProperty><gml:Point srsName="EPSG:4326"><gml:coordinates>4,1</gml:coordinates></gml:Point></ogr:geometryProperty>
-      <ogr:Bname>Test</ogr:Bname>
-      <ogr:Bintval>1</ogr:Bintval>
-      <ogr:Bfloatval>0.123</ogr:Bfloatval>
-      <ogr:node_index>5</ogr:node_index>
-      <ogr:distance>6</ogr:distance>
-      <ogr:angle>225</ogr:angle>
-    </ogr:extract_nodes_multipolys>
-  </gml:featureMember>
-  <gml:featureMember>
-    <ogr:extract_nodes_multipolys fid="multipolys.0">
-      <ogr:geometryProperty><gml:Point srsName="EPSG:4326"><gml:coordinates>2,1</gml:coordinates></gml:Point></ogr:geometryProperty>
-      <ogr:Bname>Test</ogr:Bname>
-      <ogr:Bintval>1</ogr:Bintval>
-      <ogr:Bfloatval>0.123</ogr:Bfloatval>
-      <ogr:node_index>6</ogr:node_index>
-      <ogr:distance>8</ogr:distance>
-      <ogr:angle>315</ogr:angle>
-    </ogr:extract_nodes_multipolys>
-  </gml:featureMember>
-  <gml:featureMember>
-    <ogr:extract_nodes_multipolys fid="multipolys.1">
-      <ogr:geometryProperty><gml:Point srsName="EPSG:4326"><gml:coordinates>7,-1</gml:coordinates></gml:Point></ogr:geometryProperty>
-      <ogr:node_index>0</ogr:node_index>
-      <ogr:distance>0</ogr:distance>
-      <ogr:angle>135</ogr:angle>
-    </ogr:extract_nodes_multipolys>
-  </gml:featureMember>
-  <gml:featureMember>
-    <ogr:extract_nodes_multipolys fid="multipolys.1">
-      <ogr:geometryProperty><gml:Point srsName="EPSG:4326"><gml:coordinates>8,-1</gml:coordinates></gml:Point></ogr:geometryProperty>
-      <ogr:node_index>1</ogr:node_index>
-      <ogr:distance>1</ogr:distance>
-      <ogr:angle>45</ogr:angle>
-    </ogr:extract_nodes_multipolys>
-  </gml:featureMember>
-  <gml:featureMember>
-    <ogr:extract_nodes_multipolys fid="multipolys.1">
-      <ogr:geometryProperty><gml:Point srsName="EPSG:4326"><gml:coordinates>8,3</gml:coordinates></gml:Point></ogr:geometryProperty>
-      <ogr:node_index>2</ogr:node_index>
-      <ogr:distance>5</ogr:distance>
-      <ogr:angle>315</ogr:angle>
-    </ogr:extract_nodes_multipolys>
-  </gml:featureMember>
-  <gml:featureMember>
-    <ogr:extract_nodes_multipolys fid="multipolys.1">
-      <ogr:geometryProperty><gml:Point srsName="EPSG:4326"><gml:coordinates>7,3</gml:coordinates></gml:Point></ogr:geometryProperty>
-      <ogr:node_index>3</ogr:node_index>
-      <ogr:distance>6</ogr:distance>
-      <ogr:angle>225</ogr:angle>
-    </ogr:extract_nodes_multipolys>
-  </gml:featureMember>
-  <gml:featureMember>
-    <ogr:extract_nodes_multipolys fid="multipolys.1">
-      <ogr:geometryProperty><gml:Point srsName="EPSG:4326"><gml:coordinates>7,-1</gml:coordinates></gml:Point></ogr:geometryProperty>
-      <ogr:node_index>4</ogr:node_index>
-      <ogr:distance>10</ogr:distance>
-      <ogr:angle>135</ogr:angle>
-    </ogr:extract_nodes_multipolys>
-  </gml:featureMember>
-  <gml:featureMember>
-    <ogr:extract_nodes_multipolys fid="multipolys.1">
-      <ogr:geometryProperty><gml:Point srsName="EPSG:4326"><gml:coordinates>7,6</gml:coordinates></gml:Point></ogr:geometryProperty>
-      <ogr:node_index>5</ogr:node_index>
-      <ogr:distance>17</ogr:distance>
-      <ogr:angle>225</ogr:angle>
-    </ogr:extract_nodes_multipolys>
-  </gml:featureMember>
-  <gml:featureMember>
-    <ogr:extract_nodes_multipolys fid="multipolys.1">
-      <ogr:geometryProperty><gml:Point srsName="EPSG:4326"><gml:coordinates>7,5</gml:coordinates></gml:Point></ogr:geometryProperty>
-      <ogr:node_index>6</ogr:node_index>
-      <ogr:distance>18</ogr:distance>
-      <ogr:angle>180</ogr:angle>
-    </ogr:extract_nodes_multipolys>
-  </gml:featureMember>
-  <gml:featureMember>
-    <ogr:extract_nodes_multipolys fid="multipolys.1">
-      <ogr:geometryProperty><gml:Point srsName="EPSG:4326"><gml:coordinates>7,4</gml:coordinates></gml:Point></ogr:geometryProperty>
-      <ogr:node_index>7</ogr:node_index>
-      <ogr:distance>19</ogr:distance>
-      <ogr:angle>135</ogr:angle>
-    </ogr:extract_nodes_multipolys>
-  </gml:featureMember>
-  <gml:featureMember>
-    <ogr:extract_nodes_multipolys fid="multipolys.1">
-      <ogr:geometryProperty><gml:Point srsName="EPSG:4326"><gml:coordinates>8,4</gml:coordinates></gml:Point></ogr:geometryProperty>
-      <ogr:node_index>8</ogr:node_index>
-      <ogr:distance>20</ogr:distance>
-      <ogr:angle>67.5</ogr:angle>
-    </ogr:extract_nodes_multipolys>
-  </gml:featureMember>
-  <gml:featureMember>
-    <ogr:extract_nodes_multipolys fid="multipolys.1">
-      <ogr:geometryProperty><gml:Point srsName="EPSG:4326"><gml:coordinates>9,5</gml:coordinates></gml:Point></ogr:geometryProperty>
-      <ogr:node_index>9</ogr:node_index>
-      <ogr:distance>21.4142135623731</ogr:distance>
-      <ogr:angle>22.5</ogr:angle>
-    </ogr:extract_nodes_multipolys>
-  </gml:featureMember>
-  <gml:featureMember>
-    <ogr:extract_nodes_multipolys fid="multipolys.1">
-      <ogr:geometryProperty><gml:Point srsName="EPSG:4326"><gml:coordinates>9,6</gml:coordinates></gml:Point></ogr:geometryProperty>
-      <ogr:node_index>10</ogr:node_index>
-      <ogr:distance>22.4142135623731</ogr:distance>
-      <ogr:angle>315</ogr:angle>
-    </ogr:extract_nodes_multipolys>
-  </gml:featureMember>
-  <gml:featureMember>
-    <ogr:extract_nodes_multipolys fid="multipolys.1">
-      <ogr:geometryProperty><gml:Point srsName="EPSG:4326"><gml:coordinates>7,6</gml:coordinates></gml:Point></ogr:geometryProperty>
-      <ogr:node_index>11</ogr:node_index>
-      <ogr:distance>24.4142135623731</ogr:distance>
-      <ogr:angle>225</ogr:angle>
-    </ogr:extract_nodes_multipolys>
-  </gml:featureMember>
-  <gml:featureMember>
-    <ogr:extract_nodes_multipolys fid="multipolys.2">
-      <ogr:geometryProperty><gml:Point srsName="EPSG:4326"><gml:coordinates>0,0</gml:coordinates></gml:Point></ogr:geometryProperty>
-      <ogr:Bname>Test</ogr:Bname>
-      <ogr:Bintval>2</ogr:Bintval>
-      <ogr:Bfloatval>-0.123</ogr:Bfloatval>
-      <ogr:node_index>0</ogr:node_index>
-      <ogr:distance>0</ogr:distance>
-      <ogr:angle>315</ogr:angle>
-    </ogr:extract_nodes_multipolys>
-  </gml:featureMember>
-  <gml:featureMember>
-    <ogr:extract_nodes_multipolys fid="multipolys.2">
-      <ogr:geometryProperty><gml:Point srsName="EPSG:4326"><gml:coordinates>0,1</gml:coordinates></gml:Point></ogr:geometryProperty>
-      <ogr:Bname>Test</ogr:Bname>
-      <ogr:Bintval>2</ogr:Bintval>
-      <ogr:Bfloatval>-0.123</ogr:Bfloatval>
-      <ogr:node_index>1</ogr:node_index>
-      <ogr:distance>1</ogr:distance>
-      <ogr:angle>45</ogr:angle>
-    </ogr:extract_nodes_multipolys>
-  </gml:featureMember>
-  <gml:featureMember>
-    <ogr:extract_nodes_multipolys fid="multipolys.2">
-      <ogr:geometryProperty><gml:Point srsName="EPSG:4326"><gml:coordinates>1,1</gml:coordinates></gml:Point></ogr:geometryProperty>
-      <ogr:Bname>Test</ogr:Bname>
-      <ogr:Bintval>2</ogr:Bintval>
-      <ogr:Bfloatval>-0.123</ogr:Bfloatval>
-      <ogr:node_index>2</ogr:node_index>
-      <ogr:distance>2</ogr:distance>
-      <ogr:angle>135</ogr:angle>
-    </ogr:extract_nodes_multipolys>
-  </gml:featureMember>
-  <gml:featureMember>
-    <ogr:extract_nodes_multipolys fid="multipolys.2">
-      <ogr:geometryProperty><gml:Point srsName="EPSG:4326"><gml:coordinates>1,0</gml:coordinates></gml:Point></ogr:geometryProperty>
-      <ogr:Bname>Test</ogr:Bname>
-      <ogr:Bintval>2</ogr:Bintval>
-      <ogr:Bfloatval>-0.123</ogr:Bfloatval>
-      <ogr:node_index>3</ogr:node_index>
-      <ogr:distance>3</ogr:distance>
-      <ogr:angle>225</ogr:angle>
-    </ogr:extract_nodes_multipolys>
-  </gml:featureMember>
-  <gml:featureMember>
-    <ogr:extract_nodes_multipolys fid="multipolys.2">
-      <ogr:geometryProperty><gml:Point srsName="EPSG:4326"><gml:coordinates>0,0</gml:coordinates></gml:Point></ogr:geometryProperty>
-      <ogr:Bname>Test</ogr:Bname>
-      <ogr:Bintval>2</ogr:Bintval>
-      <ogr:Bfloatval>-0.123</ogr:Bfloatval>
-      <ogr:node_index>4</ogr:node_index>
-      <ogr:distance>4</ogr:distance>
-      <ogr:angle>315</ogr:angle>
-    </ogr:extract_nodes_multipolys>
-  </gml:featureMember>
-  <gml:featureMember>
-    <ogr:extract_nodes_multipolys fid="multipolys.3">
-      <ogr:Bname>Test</ogr:Bname>
-      <ogr:Bintval>3</ogr:Bintval>
-      <ogr:Bfloatval>0</ogr:Bfloatval>
-    </ogr:extract_nodes_multipolys>
-  </gml:featureMember>
-</ogr:FeatureCollection>
-=======
 <?xml version="1.0" encoding="utf-8" ?>
 <ogr:FeatureCollection
      xmlns:xsi="http://www.w3.org/2001/XMLSchema-instance"
@@ -497,5 +246,4 @@
       <ogr:Bfloatval>0</ogr:Bfloatval>
     </ogr:extract_nodes_multipolys>
   </gml:featureMember>
-</ogr:FeatureCollection>
->>>>>>> dd15d4ef
+</ogr:FeatureCollection>