<<<<<<< HEAD
<?xml version="1.0" encoding="utf-8" ?>
<ogr:FeatureCollection
     xmlns:xsi="http://www.w3.org/2001/XMLSchema-instance"
     xsi:schemaLocation=""
     xmlns:ogr="http://ogr.maptools.org/"
     xmlns:gml="http://www.opengis.net/gml">
  <gml:boundedBy>
    <gml:Box>
      <gml:coord><gml:X>-1</gml:X><gml:Y>-1</gml:Y></gml:coord>
      <gml:coord><gml:X>5.58042226487524</gml:X><gml:Y>4.119769673704415</gml:Y></gml:coord>
    </gml:Box>
  </gml:boundedBy>
                                                                                                                               
  <gml:featureMember>
    <ogr:extract_nodes_multilines fid="lines.1">
      <ogr:geometryProperty><gml:Point srsName="EPSG:4326"><gml:coordinates>-1,-1</gml:coordinates></gml:Point></ogr:geometryProperty>
      <ogr:node_index>0</ogr:node_index>
      <ogr:distance>0</ogr:distance>
      <ogr:angle>90</ogr:angle>
    </ogr:extract_nodes_multilines>
  </gml:featureMember>
  <gml:featureMember>
    <ogr:extract_nodes_multilines fid="lines.1">
      <ogr:geometryProperty><gml:Point srsName="EPSG:4326"><gml:coordinates>1,-1</gml:coordinates></gml:Point></ogr:geometryProperty>
      <ogr:node_index>1</ogr:node_index>
      <ogr:distance>2</ogr:distance>
      <ogr:angle>90</ogr:angle>
    </ogr:extract_nodes_multilines>
  </gml:featureMember>
  <gml:featureMember>
    <ogr:extract_nodes_multilines fid="lines.2">
      <ogr:geometryProperty><gml:Point srsName="EPSG:4326"><gml:coordinates>3,1</gml:coordinates></gml:Point></ogr:geometryProperty>
      <ogr:node_index>0</ogr:node_index>
      <ogr:distance>0</ogr:distance>
      <ogr:angle>90</ogr:angle>
    </ogr:extract_nodes_multilines>
  </gml:featureMember>
  <gml:featureMember>
    <ogr:extract_nodes_multilines fid="lines.2">
      <ogr:geometryProperty><gml:Point srsName="EPSG:4326"><gml:coordinates>5,1</gml:coordinates></gml:Point></ogr:geometryProperty>
      <ogr:node_index>1</ogr:node_index>
      <ogr:distance>2</ogr:distance>
      <ogr:angle>90</ogr:angle>
    </ogr:extract_nodes_multilines>
  </gml:featureMember>
  <gml:featureMember>
    <ogr:extract_nodes_multilines fid="lines.2">
      <ogr:geometryProperty><gml:Point srsName="EPSG:4326"><gml:coordinates>5.024184261036468,2.414779270633399</gml:coordinates></gml:Point></ogr:geometryProperty>
      <ogr:node_index>2</ogr:node_index>
      <ogr:distance>3.41498595862145</ogr:distance>
      <ogr:angle>180.979319654339</ogr:angle>
    </ogr:extract_nodes_multilines>
  </gml:featureMember>
  <gml:featureMember>
    <ogr:extract_nodes_multilines fid="lines.2">
      <ogr:geometryProperty><gml:Point srsName="EPSG:4326"><gml:coordinates>5,1</gml:coordinates></gml:Point></ogr:geometryProperty>
      <ogr:node_index>3</ogr:node_index>
      <ogr:distance>4.82997191724289</ogr:distance>
      <ogr:angle>180.979319654339</ogr:angle>
    </ogr:extract_nodes_multilines>
  </gml:featureMember>
  <gml:featureMember>
    <ogr:extract_nodes_multilines fid="lines.3">
    </ogr:extract_nodes_multilines>
  </gml:featureMember>
  <gml:featureMember>
    <ogr:extract_nodes_multilines fid="lines.4">
      <ogr:geometryProperty><gml:Point srsName="EPSG:4326"><gml:coordinates>2,0</gml:coordinates></gml:Point></ogr:geometryProperty>
      <ogr:node_index>0</ogr:node_index>
      <ogr:distance>0</ogr:distance>
      <ogr:angle>0</ogr:angle>
    </ogr:extract_nodes_multilines>
  </gml:featureMember>
  <gml:featureMember>
    <ogr:extract_nodes_multilines fid="lines.4">
      <ogr:geometryProperty><gml:Point srsName="EPSG:4326"><gml:coordinates>2,2</gml:coordinates></gml:Point></ogr:geometryProperty>
      <ogr:node_index>1</ogr:node_index>
      <ogr:distance>2</ogr:distance>
      <ogr:angle>45</ogr:angle>
    </ogr:extract_nodes_multilines>
  </gml:featureMember>
  <gml:featureMember>
    <ogr:extract_nodes_multilines fid="lines.4">
      <ogr:geometryProperty><gml:Point srsName="EPSG:4326"><gml:coordinates>3,2</gml:coordinates></gml:Point></ogr:geometryProperty>
      <ogr:node_index>2</ogr:node_index>
      <ogr:distance>3</ogr:distance>
      <ogr:angle>45</ogr:angle>
    </ogr:extract_nodes_multilines>
  </gml:featureMember>
  <gml:featureMember>
    <ogr:extract_nodes_multilines fid="lines.4">
      <ogr:geometryProperty><gml:Point srsName="EPSG:4326"><gml:coordinates>3,3</gml:coordinates></gml:Point></ogr:geometryProperty>
      <ogr:node_index>3</ogr:node_index>
      <ogr:distance>4</ogr:distance>
      <ogr:angle>0</ogr:angle>
    </ogr:extract_nodes_multilines>
  </gml:featureMember>
  <gml:featureMember>
    <ogr:extract_nodes_multilines fid="lines.4">
      <ogr:geometryProperty><gml:Point srsName="EPSG:4326"><gml:coordinates>2.944337811900192,4.04721689059501</gml:coordinates></gml:Point></ogr:geometryProperty>
      <ogr:node_index>4</ogr:node_index>
      <ogr:distance>5.04869513927144</ogr:distance>
      <ogr:angle>88.3476953223487</ogr:angle>
    </ogr:extract_nodes_multilines>
  </gml:featureMember>
  <gml:featureMember>
    <ogr:extract_nodes_multilines fid="lines.4">
      <ogr:geometryProperty><gml:Point srsName="EPSG:4326"><gml:coordinates>5.459500959692898,4.119769673704415</gml:coordinates></gml:Point></ogr:geometryProperty>
      <ogr:node_index>5</ogr:node_index>
      <ogr:distance>7.56490450384177</ogr:distance>
      <ogr:angle>88.3476953223487</ogr:angle>
    </ogr:extract_nodes_multilines>
  </gml:featureMember>
  <gml:featureMember>
    <ogr:extract_nodes_multilines fid="lines.4">
      <ogr:geometryProperty><gml:Point srsName="EPSG:4326"><gml:coordinates>3,3</gml:coordinates></gml:Point></ogr:geometryProperty>
      <ogr:node_index>6</ogr:node_index>
      <ogr:distance>10.2673162217113</ogr:distance>
      <ogr:angle>91.1803544802029</ogr:angle>
    </ogr:extract_nodes_multilines>
  </gml:featureMember>
  <gml:featureMember>
    <ogr:extract_nodes_multilines fid="lines.4">
      <ogr:geometryProperty><gml:Point srsName="EPSG:4326"><gml:coordinates>5.58042226487524,2.946833013435702</gml:coordinates></gml:Point></ogr:geometryProperty>
      <ogr:node_index>7</ogr:node_index>
      <ogr:distance>12.8482861544157</ogr:distance>
      <ogr:angle>91.1803544802029</ogr:angle>
    </ogr:extract_nodes_multilines>
  </gml:featureMember>
</ogr:FeatureCollection>
=======
<?xml version="1.0" encoding="utf-8" ?>
<ogr:FeatureCollection
     xmlns:xsi="http://www.w3.org/2001/XMLSchema-instance"
     xsi:schemaLocation="http://ogr.maptools.org/ extract_nodes_multilines.xsd"
     xmlns:ogr="http://ogr.maptools.org/"
     xmlns:gml="http://www.opengis.net/gml">
  <gml:boundedBy>
    <gml:Box>
      <gml:coord><gml:X>-1</gml:X><gml:Y>-1</gml:Y></gml:coord>
      <gml:coord><gml:X>5.58042226487524</gml:X><gml:Y>4.119769673704415</gml:Y></gml:coord>
    </gml:Box>
  </gml:boundedBy>
                                                                                                                               
  <gml:featureMember>
    <ogr:extract_nodes_multilines fid="lines.1">
      <ogr:geometryProperty><gml:Point srsName="EPSG:4326"><gml:coordinates>-1,-1</gml:coordinates></gml:Point></ogr:geometryProperty>
      <ogr:node_index>0</ogr:node_index>
      <ogr:distance>0.00000000000000</ogr:distance>
      <ogr:angle>90.00000000000000</ogr:angle>
    </ogr:extract_nodes_multilines>
  </gml:featureMember>
  <gml:featureMember>
    <ogr:extract_nodes_multilines fid="lines.1">
      <ogr:geometryProperty><gml:Point srsName="EPSG:4326"><gml:coordinates>1,-1</gml:coordinates></gml:Point></ogr:geometryProperty>
      <ogr:node_index>1</ogr:node_index>
      <ogr:distance>2.00000000000000</ogr:distance>
      <ogr:angle>90.00000000000000</ogr:angle>
    </ogr:extract_nodes_multilines>
  </gml:featureMember>
  <gml:featureMember>
    <ogr:extract_nodes_multilines fid="lines.2">
      <ogr:geometryProperty><gml:Point srsName="EPSG:4326"><gml:coordinates>3,1</gml:coordinates></gml:Point></ogr:geometryProperty>
      <ogr:node_index>0</ogr:node_index>
      <ogr:distance>0.00000000000000</ogr:distance>
      <ogr:angle>90.00000000000000</ogr:angle>
    </ogr:extract_nodes_multilines>
  </gml:featureMember>
  <gml:featureMember>
    <ogr:extract_nodes_multilines fid="lines.2">
      <ogr:geometryProperty><gml:Point srsName="EPSG:4326"><gml:coordinates>5,1</gml:coordinates></gml:Point></ogr:geometryProperty>
      <ogr:node_index>1</ogr:node_index>
      <ogr:distance>2.00000000000000</ogr:distance>
      <ogr:angle>90.00000000000000</ogr:angle>
    </ogr:extract_nodes_multilines>
  </gml:featureMember>
  <gml:featureMember>
    <ogr:extract_nodes_multilines fid="lines.2">
      <ogr:geometryProperty><gml:Point srsName="EPSG:4326"><gml:coordinates>5.02418426103647,2.4147792706334</gml:coordinates></gml:Point></ogr:geometryProperty>
      <ogr:node_index>2</ogr:node_index>
      <ogr:distance>2.00000000000000</ogr:distance>
      <ogr:angle>180.97931965433949</ogr:angle>
    </ogr:extract_nodes_multilines>
  </gml:featureMember>
  <gml:featureMember>
    <ogr:extract_nodes_multilines fid="lines.2">
      <ogr:geometryProperty><gml:Point srsName="EPSG:4326"><gml:coordinates>5,1</gml:coordinates></gml:Point></ogr:geometryProperty>
      <ogr:node_index>3</ogr:node_index>
      <ogr:distance>3.41498595862145</ogr:distance>
      <ogr:angle>180.97931965433949</ogr:angle>
    </ogr:extract_nodes_multilines>
  </gml:featureMember>
  <gml:featureMember>
    <ogr:extract_nodes_multilines fid="lines.3">
    </ogr:extract_nodes_multilines>
  </gml:featureMember>
  <gml:featureMember>
    <ogr:extract_nodes_multilines fid="lines.4">
      <ogr:geometryProperty><gml:Point srsName="EPSG:4326"><gml:coordinates>2,0</gml:coordinates></gml:Point></ogr:geometryProperty>
      <ogr:node_index>0</ogr:node_index>
      <ogr:distance>0.00000000000000</ogr:distance>
      <ogr:angle>0.00000000000000</ogr:angle>
    </ogr:extract_nodes_multilines>
  </gml:featureMember>
  <gml:featureMember>
    <ogr:extract_nodes_multilines fid="lines.4">
      <ogr:geometryProperty><gml:Point srsName="EPSG:4326"><gml:coordinates>2,2</gml:coordinates></gml:Point></ogr:geometryProperty>
      <ogr:node_index>1</ogr:node_index>
      <ogr:distance>2.00000000000000</ogr:distance>
      <ogr:angle>45.00000000000000</ogr:angle>
    </ogr:extract_nodes_multilines>
  </gml:featureMember>
  <gml:featureMember>
    <ogr:extract_nodes_multilines fid="lines.4">
      <ogr:geometryProperty><gml:Point srsName="EPSG:4326"><gml:coordinates>3,2</gml:coordinates></gml:Point></ogr:geometryProperty>
      <ogr:node_index>2</ogr:node_index>
      <ogr:distance>3.00000000000000</ogr:distance>
      <ogr:angle>45.00000000000000</ogr:angle>
    </ogr:extract_nodes_multilines>
  </gml:featureMember>
  <gml:featureMember>
    <ogr:extract_nodes_multilines fid="lines.4">
      <ogr:geometryProperty><gml:Point srsName="EPSG:4326"><gml:coordinates>3,3</gml:coordinates></gml:Point></ogr:geometryProperty>
      <ogr:node_index>3</ogr:node_index>
      <ogr:distance>4.00000000000000</ogr:distance>
      <ogr:angle>0.00000000000000</ogr:angle>
    </ogr:extract_nodes_multilines>
  </gml:featureMember>
  <gml:featureMember>
    <ogr:extract_nodes_multilines fid="lines.4">
      <ogr:geometryProperty><gml:Point srsName="EPSG:4326"><gml:coordinates>2.94433781190019,4.04721689059501</gml:coordinates></gml:Point></ogr:geometryProperty>
      <ogr:node_index>4</ogr:node_index>
      <ogr:distance>4.00000000000000</ogr:distance>
      <ogr:angle>88.34769532234870</ogr:angle>
    </ogr:extract_nodes_multilines>
  </gml:featureMember>
  <gml:featureMember>
    <ogr:extract_nodes_multilines fid="lines.4">
      <ogr:geometryProperty><gml:Point srsName="EPSG:4326"><gml:coordinates>5.4595009596929,4.11976967370441</gml:coordinates></gml:Point></ogr:geometryProperty>
      <ogr:node_index>5</ogr:node_index>
      <ogr:distance>6.51620936457033</ogr:distance>
      <ogr:angle>88.34769532234870</ogr:angle>
    </ogr:extract_nodes_multilines>
  </gml:featureMember>
  <gml:featureMember>
    <ogr:extract_nodes_multilines fid="lines.4">
      <ogr:geometryProperty><gml:Point srsName="EPSG:4326"><gml:coordinates>3,3</gml:coordinates></gml:Point></ogr:geometryProperty>
      <ogr:node_index>6</ogr:node_index>
      <ogr:distance>6.51620936457033</ogr:distance>
      <ogr:angle>91.18035448020294</ogr:angle>
    </ogr:extract_nodes_multilines>
  </gml:featureMember>
  <gml:featureMember>
    <ogr:extract_nodes_multilines fid="lines.4">
      <ogr:geometryProperty><gml:Point srsName="EPSG:4326"><gml:coordinates>5.58042226487524,2.9468330134357</gml:coordinates></gml:Point></ogr:geometryProperty>
      <ogr:node_index>7</ogr:node_index>
      <ogr:distance>9.09717929727474</ogr:distance>
      <ogr:angle>91.18035448020294</ogr:angle>
    </ogr:extract_nodes_multilines>
  </gml:featureMember>
</ogr:FeatureCollection>
>>>>>>> dd15d4ef
<|MERGE_RESOLUTION|>--- conflicted
+++ resolved
@@ -1,135 +1,3 @@
-<<<<<<< HEAD
-<?xml version="1.0" encoding="utf-8" ?>
-<ogr:FeatureCollection
-     xmlns:xsi="http://www.w3.org/2001/XMLSchema-instance"
-     xsi:schemaLocation=""
-     xmlns:ogr="http://ogr.maptools.org/"
-     xmlns:gml="http://www.opengis.net/gml">
-  <gml:boundedBy>
-    <gml:Box>
-      <gml:coord><gml:X>-1</gml:X><gml:Y>-1</gml:Y></gml:coord>
-      <gml:coord><gml:X>5.58042226487524</gml:X><gml:Y>4.119769673704415</gml:Y></gml:coord>
-    </gml:Box>
-  </gml:boundedBy>
-                                                                                                                               
-  <gml:featureMember>
-    <ogr:extract_nodes_multilines fid="lines.1">
-      <ogr:geometryProperty><gml:Point srsName="EPSG:4326"><gml:coordinates>-1,-1</gml:coordinates></gml:Point></ogr:geometryProperty>
-      <ogr:node_index>0</ogr:node_index>
-      <ogr:distance>0</ogr:distance>
-      <ogr:angle>90</ogr:angle>
-    </ogr:extract_nodes_multilines>
-  </gml:featureMember>
-  <gml:featureMember>
-    <ogr:extract_nodes_multilines fid="lines.1">
-      <ogr:geometryProperty><gml:Point srsName="EPSG:4326"><gml:coordinates>1,-1</gml:coordinates></gml:Point></ogr:geometryProperty>
-      <ogr:node_index>1</ogr:node_index>
-      <ogr:distance>2</ogr:distance>
-      <ogr:angle>90</ogr:angle>
-    </ogr:extract_nodes_multilines>
-  </gml:featureMember>
-  <gml:featureMember>
-    <ogr:extract_nodes_multilines fid="lines.2">
-      <ogr:geometryProperty><gml:Point srsName="EPSG:4326"><gml:coordinates>3,1</gml:coordinates></gml:Point></ogr:geometryProperty>
-      <ogr:node_index>0</ogr:node_index>
-      <ogr:distance>0</ogr:distance>
-      <ogr:angle>90</ogr:angle>
-    </ogr:extract_nodes_multilines>
-  </gml:featureMember>
-  <gml:featureMember>
-    <ogr:extract_nodes_multilines fid="lines.2">
-      <ogr:geometryProperty><gml:Point srsName="EPSG:4326"><gml:coordinates>5,1</gml:coordinates></gml:Point></ogr:geometryProperty>
-      <ogr:node_index>1</ogr:node_index>
-      <ogr:distance>2</ogr:distance>
-      <ogr:angle>90</ogr:angle>
-    </ogr:extract_nodes_multilines>
-  </gml:featureMember>
-  <gml:featureMember>
-    <ogr:extract_nodes_multilines fid="lines.2">
-      <ogr:geometryProperty><gml:Point srsName="EPSG:4326"><gml:coordinates>5.024184261036468,2.414779270633399</gml:coordinates></gml:Point></ogr:geometryProperty>
-      <ogr:node_index>2</ogr:node_index>
-      <ogr:distance>3.41498595862145</ogr:distance>
-      <ogr:angle>180.979319654339</ogr:angle>
-    </ogr:extract_nodes_multilines>
-  </gml:featureMember>
-  <gml:featureMember>
-    <ogr:extract_nodes_multilines fid="lines.2">
-      <ogr:geometryProperty><gml:Point srsName="EPSG:4326"><gml:coordinates>5,1</gml:coordinates></gml:Point></ogr:geometryProperty>
-      <ogr:node_index>3</ogr:node_index>
-      <ogr:distance>4.82997191724289</ogr:distance>
-      <ogr:angle>180.979319654339</ogr:angle>
-    </ogr:extract_nodes_multilines>
-  </gml:featureMember>
-  <gml:featureMember>
-    <ogr:extract_nodes_multilines fid="lines.3">
-    </ogr:extract_nodes_multilines>
-  </gml:featureMember>
-  <gml:featureMember>
-    <ogr:extract_nodes_multilines fid="lines.4">
-      <ogr:geometryProperty><gml:Point srsName="EPSG:4326"><gml:coordinates>2,0</gml:coordinates></gml:Point></ogr:geometryProperty>
-      <ogr:node_index>0</ogr:node_index>
-      <ogr:distance>0</ogr:distance>
-      <ogr:angle>0</ogr:angle>
-    </ogr:extract_nodes_multilines>
-  </gml:featureMember>
-  <gml:featureMember>
-    <ogr:extract_nodes_multilines fid="lines.4">
-      <ogr:geometryProperty><gml:Point srsName="EPSG:4326"><gml:coordinates>2,2</gml:coordinates></gml:Point></ogr:geometryProperty>
-      <ogr:node_index>1</ogr:node_index>
-      <ogr:distance>2</ogr:distance>
-      <ogr:angle>45</ogr:angle>
-    </ogr:extract_nodes_multilines>
-  </gml:featureMember>
-  <gml:featureMember>
-    <ogr:extract_nodes_multilines fid="lines.4">
-      <ogr:geometryProperty><gml:Point srsName="EPSG:4326"><gml:coordinates>3,2</gml:coordinates></gml:Point></ogr:geometryProperty>
-      <ogr:node_index>2</ogr:node_index>
-      <ogr:distance>3</ogr:distance>
-      <ogr:angle>45</ogr:angle>
-    </ogr:extract_nodes_multilines>
-  </gml:featureMember>
-  <gml:featureMember>
-    <ogr:extract_nodes_multilines fid="lines.4">
-      <ogr:geometryProperty><gml:Point srsName="EPSG:4326"><gml:coordinates>3,3</gml:coordinates></gml:Point></ogr:geometryProperty>
-      <ogr:node_index>3</ogr:node_index>
-      <ogr:distance>4</ogr:distance>
-      <ogr:angle>0</ogr:angle>
-    </ogr:extract_nodes_multilines>
-  </gml:featureMember>
-  <gml:featureMember>
-    <ogr:extract_nodes_multilines fid="lines.4">
-      <ogr:geometryProperty><gml:Point srsName="EPSG:4326"><gml:coordinates>2.944337811900192,4.04721689059501</gml:coordinates></gml:Point></ogr:geometryProperty>
-      <ogr:node_index>4</ogr:node_index>
-      <ogr:distance>5.04869513927144</ogr:distance>
-      <ogr:angle>88.3476953223487</ogr:angle>
-    </ogr:extract_nodes_multilines>
-  </gml:featureMember>
-  <gml:featureMember>
-    <ogr:extract_nodes_multilines fid="lines.4">
-      <ogr:geometryProperty><gml:Point srsName="EPSG:4326"><gml:coordinates>5.459500959692898,4.119769673704415</gml:coordinates></gml:Point></ogr:geometryProperty>
-      <ogr:node_index>5</ogr:node_index>
-      <ogr:distance>7.56490450384177</ogr:distance>
-      <ogr:angle>88.3476953223487</ogr:angle>
-    </ogr:extract_nodes_multilines>
-  </gml:featureMember>
-  <gml:featureMember>
-    <ogr:extract_nodes_multilines fid="lines.4">
-      <ogr:geometryProperty><gml:Point srsName="EPSG:4326"><gml:coordinates>3,3</gml:coordinates></gml:Point></ogr:geometryProperty>
-      <ogr:node_index>6</ogr:node_index>
-      <ogr:distance>10.2673162217113</ogr:distance>
-      <ogr:angle>91.1803544802029</ogr:angle>
-    </ogr:extract_nodes_multilines>
-  </gml:featureMember>
-  <gml:featureMember>
-    <ogr:extract_nodes_multilines fid="lines.4">
-      <ogr:geometryProperty><gml:Point srsName="EPSG:4326"><gml:coordinates>5.58042226487524,2.946833013435702</gml:coordinates></gml:Point></ogr:geometryProperty>
-      <ogr:node_index>7</ogr:node_index>
-      <ogr:distance>12.8482861544157</ogr:distance>
-      <ogr:angle>91.1803544802029</ogr:angle>
-    </ogr:extract_nodes_multilines>
-  </gml:featureMember>
-</ogr:FeatureCollection>
-=======
 <?xml version="1.0" encoding="utf-8" ?>
 <ogr:FeatureCollection
      xmlns:xsi="http://www.w3.org/2001/XMLSchema-instance"
@@ -259,5 +127,4 @@
       <ogr:angle>91.18035448020294</ogr:angle>
     </ogr:extract_nodes_multilines>
   </gml:featureMember>
-</ogr:FeatureCollection>
->>>>>>> dd15d4ef
+</ogr:FeatureCollection>