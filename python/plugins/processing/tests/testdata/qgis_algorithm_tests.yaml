--- conflicted
+++ resolved
@@ -2538,66 +2538,4 @@
     results:
       OUTPUT_LAYER:
         name: expected/selected_points.gml
-        type: vector
-
-  - algorithm: script:selectbyexpression
-    name: Select by expression
-    params:
-      INPUT_LAYER:
-        name: points.gml
-        type: vector
-    results:
-      OUTPUT_LAYER:
-        name: expected/select_by_expression.gml
-        type: vector
-
-  - algorithm: qgis:randomextract
-    name: Random extract by number
-    params:
-      INPUT:
-        name: custom/points_weighted.gml
-        type: vector
-      METHOD: '0'
-      NUMBER: 4
-    results: {}
-
-  - algorithm: qgis:randomextract
-    name: Random extract by percentage
-    params:
-      INPUT:
-        name: custom/points_weighted.gml
-        type: vector
-      METHOD: '1'
-      NUMBER: 50
-    results: {}
-
-  - algorithm: script:randomselection
-    name: Random Selection with point input
-    params:
-      INPUT_LAYER:
-        name: points.gml
-        type: vector
-<<<<<<< HEAD
-    results: {}
-    
-=======
-    results:
-      OUTPUT_LAYER:
-        name: expected/random_selection_number.gml
-        type: vector
-
->>>>>>> 744af4f5
-  - algorithm: script:randomselectionwithinsubsets
-    name: Random selection within subset
-    params:
-      INPUT_LAYER:
-        name: points.gml
-        type: vector
-<<<<<<< HEAD
-    results: {}
-=======
-    results:
-      OUTPUT_LAYER:
-        name: expected/random_selection_subset.gml
-        type: vector
->>>>>>> 744af4f5
+        type: vector