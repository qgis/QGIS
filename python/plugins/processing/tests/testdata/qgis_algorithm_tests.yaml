--- conflicted
+++ resolved
@@ -2300,7 +2300,6 @@
         name: expected/zonal_statistics.gml
         type: vector
 
-<<<<<<< HEAD
   - algorithm: qgis:polygonfromlayerextent
     name: Standard polygon from layer extent
     params:
@@ -2311,7 +2310,7 @@
     results:
       OUTPUT:
         name: expected/polygon_from_extent.gml
-=======
+        
   - algorithm: qgis:polygonize
     name: Polygonize
     params:
@@ -2323,5 +2322,4 @@
     results:
       OUTPUT:
         name: expected/polygonize.gml
->>>>>>> 02b7a551
         type: vector