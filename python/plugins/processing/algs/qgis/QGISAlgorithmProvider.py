--- conflicted
+++ resolved
@@ -268,20 +268,12 @@
             from .BoxPlot import BoxPlot
             from .VectorLayerScatterplot3D import VectorLayerScatterplot3D
 
-<<<<<<< HEAD
             algs.extend([VectorLayerHistogram(), RasterLayerHistogram(),
                          VectorLayerScatterplot(), MeanAndStdDevPlot(),
                          BarPlot(), PolarPlot(), BoxPlot(),
                          VectorLayerScatterplot3D()])
-=======
-            self.alglist.extend([VectorLayerHistogram(), RasterLayerHistogram(),
-                                 VectorLayerScatterplot(), MeanAndStdDevPlot(),
-                                 BarPlot(), PolarPlot(), BoxPlot(), VectorLayerScatterplot3D()])
->>>>>>> 364e44af
 
         # to store algs added by 3rd party plugins as scripts
-        self.externalAlgs = []
-
         folder = os.path.join(os.path.dirname(__file__), 'scripts')
         scripts = ScriptUtils.loadFromFolder(folder)
         for script in scripts:
