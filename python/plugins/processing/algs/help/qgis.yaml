qgis:addfieldtoattributestable: >
  This algorithm adds a new attribute to a vector layer.

  The name and characteristics of the attribute are defined as parameters.

  The new attribute is not added to the input layer but a new layer is generated instead.

qgis:adduniquevalueindexfield: >
  This algorithm takes a vector layer and an attribute and adds a new numeric field. Values in this field correspond to values in the specified attribute, so features with the same value for the attribute will have the same value in the new numeric field. This creates a numeric equivalent of the specified attribute, which defines the same classes.

  The new attribute is not added to the input layer but a new layer is generated instead.

qgis:advancedpythonfieldcalculator: >
  This algorithm adds a new attribute to a vector layer, with values resulting from applying an expression to each feature. The expression is defined as a Python function.

qgis:aggregate: >
  This algorithm take a vector or table layer and aggregate features based on a group by expression. Features for which group by expression return the same value are grouped together.

  It is possible to group all source features together using constant value in group by parameter, example: NULL.

  It is also possible to group features using multiple fields using Array function, example: Array("Field1", "Field2").

  Geometries (if present) are combined into one multipart geometry for each group.

  Output attributes are computed depending on each given aggregate definition.

qgis:barplot:

qgis:basicstatisticsforfields: >
  This algorithm generates basic statistics from the analysis of a values in a field in the attribute table of a vector layer. Numeric, date, time and string fields are supported.

  The statistics returned will depend on the field type.

  Statistics are generated as an HTML file.

qgis:boundary: >
  Returns the closure of the combinatorial boundary of the input geometries (ie the topological boundary of the geometry). For instance, a polygon geometry will have a boundary consisting of the linestrings for each ring in the polygon. Only valid for polygon or line layers.

qgis:buildvirtualvector: >
  This algorithm creates a virtual layer that contains a set of vector layer.

  The output virtual layer will not be open in the current project.

qgis:centroids: >
  This algorithm creates a new point layer, with points representing the centroid of the geometries in an input layer.

  The attributes associated to each point in the output layer are the same ones associated to the original features.

qgis:checkvalidity: >
  This algorithm performs a validity check on the geometries of a vector layer.

  The geometries are classified in three groups (valid, invalid and error), and a vector layer is generated with the features in each of these categories.

  By default the algorithm uses the strict OGC definition of polygon validity, where a polygon is marked as invalid if a self-intersecting ring causes an interior hole. If the "Ignore ring self intersections" option is checked, then this rule will be ignored and a more lenient validity check will be performed.

qgis:clip: >
  This algorithm clips a vector layer using the polygons of an additional polygons layer. Only the parts of the features in the input layer that falls within the polygons of the clipping layer will be added to the resulting layer.

  The attributes of the features are not modified, although properties such as area or length of the features will be modified by the clipping operation. If such properties are stored as attributes, those attributes will have to be manually updated.

qgis:concavehull: >
  This algorithm computes the concave hull of the features in an input layer.

qgis:convertgeometrytype: >
  This algorithm generates a new layer based on an existing one, with a different type of geometry.

  Not all conversions are possible. For instance, a line layer can be converted to a point layer, but a point layer cannot be converted to a line layer.

  See the "Polygonize" or "Lines to polygons" algorithm for alternative options.

qgis:countpointsinpolygon: >
  This algorithm takes a points layer and a polygon layer and counts the number of points from the first one in each polygons of the second one.

  A new polygons layer is generated, with the exact same content as the input polygons layer, but containing an additional field with the points count corresponding to each polygon.

  An optional weight field can be used to assign weights to each point. If set, the count generated will be the sum of the weight field for each point contained by the polygon.

  Alternatively, a unique class field can be specified. If set, points are classified based on the selected attribute, and if several points with the same attribute value are within the polygon, only one of them is counted. The final count of the point in a polygon is, therefore, the count of different classes that are found in it.

  Both the weight field and unique class field cannot be specified. If they are, the weight field will take precedence and the unique class field will be ignored.

qgis:createattributeindex: >
  Creates an index to speed up queries made against a field in a table. Support for index creation is dependent on the layer's data provider and the field type.

qgis:createconstantrasterlayer: >
  Given an input raster layer and a value, this algorithm generates a new layer with the same extent and cell size as the input one, and all cells with the specified value.

qgis:creategridlines: >
  This algorithm creates a vector layer with a grid covering a given extent. Elements in the grid can be points, lines or polygons.

  The size and/or placement of each element in the grid is defined using a horizontal and vertical spacing.

  The CRS of the output layer must be defined. The grid extent and the spacing values must be expressed in the coordinates and units of this CRS.

  The top-left point (minX, maxY) is used as the reference point. That means that, at that point, an element is guaranteed to be placed. Unless the width and height of the selected extent is a multiple of the selected spacing, that is not true for the other points that define that extent.

qgis:createpointsalonglines: >
  This algorithm creates a points layer, with points distributed along the lines of an input vector layer. the distance between points (measured along the line) is defined as a parameter.

  Start and end points can be defined, so the first and last point do not fall on the line first and last node. Start and end points are defined as distances, measured from the first and last nodes of the lines, in the units of the projection used by the lines layer.

qgis:createspatialindex: >
  Creates an index to speed up access to the features in a layer based on their spatial location. Support for spatial index creation is dependent on the layer's data provider.

qgis:delaunaytriangulation: >
  This algorithm creates a polygon layer with the delaunay triangulation corresponding to a points layer.

qgis:deletecolumn: >
  This algorithm takes a vector layer and generates a new one that has the exact same content but without the selected columns.

qgis:deleteduplicategeometries: >
  This algorithm finds duplicated geometries and removes them. Attributes are not checked, so in case two features have identical geometries but different attributes, only one of them will be added to the result layer.

qgis:deleteholes: >
  This algorithm takes a polygon layer and removes holes in polygons. It creates a new vector layer in which polygons with holes have been replaced by polygons with only their external ring. Attributes are not modified.

  An optional minimum area parameter allows removing only holes which are smaller than a specified area threshold. Leaving this parameter as 0.0 results in all holes being removed.

qgis:densifygeometries: >
  This algorithm takes a polygon or line layer and generates a new one in which the geometries have a larger number of vertices than the original one.

  If the geometries have z or m values present then these will be linearly interpolated at the added nodes.

  The number of new vertices to add to each feature geometry is specified as an input parameter.

qgis:densifygeometriesgivenaninterval: >
  This algorithm takes a polygon or line layer and generates a new one in which the geometries have a larger number of vertices than the original one. The geometries are densified by adding regularly placed extra nodes inside each segment so that the maximum distance between any two nodes does not exceed the specified distance.

  E.g. specifying a distance 3 would cause the segment [0 0] -> [10 0] to be converted to [0 0] -> [2.5 0] -> [5 0] -> [7.5 0] -> [10 0], since 3 extra nodes are required on the segment and spacing these at 2.5 increments allows them to be evenly spaced over the segment.

  If the geometries have z or m values present then these will be linearly interpolated at the added nodes.

  The distance is expressed in the same units used by the layer CRS.

qgis:dissolve: >
  This algorithm takes a polygon or line vector layer and combines their geometries into new geometries. One or more attributes can be specified to dissolve only geometries belonging to the same class (having the same value for the specified attributes), alternatively all geometries can be dissolved.

  If the geometries to be dissolved are spatially separated from each other the output will be multi geometries. In case the input is a polygon layer, common boundaries of adjacent polygons being dissolved will get erased.

qgis:distancematrix: >
  This algorithm creates a table containing a distance matrix, with distances between all the points in a points layer.

qgis:distancetonearesthub: >
  Given a layer with source point and another one representing destination points, this algorithm computes the distance between each source point and the closest destination one.

  The resulting layer can contain only source points with an additional field indicating the distance to the nearest point and the name of the destination point, or lines linking each source point with its nearest destination point.

qgis:eliminateselectedpolygons: >
  This algorithm combines selected polygons of the input layer with certain adjacent polygons by erasing their common boundary. The adjacent polygon can be either the one with the largest or smallest area or the one sharing the largest common boundary with the polygon to be eliminated.
  Eliminate is normally used to get rid of sliver polygons, i.e. tiny polygons that are a result of polygon intersection processes where boundaries of the inputs are similar but not identical.

qgis:equidistancebuffer: >
<<<<<<< HEAD
  This algorithm creates equidistance buffers for vector layers. Each geometry is transformed to a Azimuthal Equidistant projection centered at that geometry, buffered and transformed back to the original projection.
=======
  This algorithm creates equidistance buffers for vector layers. Each geometry is transformed to an Azimuthal Equidistant projection centered at that geometry, buffered and transformed back to the original projection.
>>>>>>> 27e24806

qgis:exportaddgeometrycolumns: >
  This algorithm computes geometric properties of the features in a vector layer. It generates a new vector layer with the same content as the input one, but with additional attributes in its attributes table, containing geometric measurements.

  Depending on the geometry type of the vector layer, the attributes added to the table will be different.

qgis:extractbyattribute: >
  This algorithm creates a new vector layer that only contains matching features from an input layer. The criteria for adding features to the resulting layer is defined based on the values of an attribute from the input layer.

qgis:extractbyexpression: >
  This algorithm creates a new vector layer that only contains matching features from an input layer. The criteria for adding features to the resulting layer is based on a QGIS expression.

  For more information about expressions see the <a href ="{qgisdocs}/user_manual/working_with_vector/expression.html">user manual</a>

qgis:extractspecificvertices: >
  This algorithm takes a line or polygon layer and generates a point layer with points representing specific vertices in the input lines or polygons. For instance, this algorithm can be used to extract the first or last vertices in the geometry. The attributes associated to each point are the same ones associated to the line or polygon that the point belongs to.

  The vertex indices parameter accepts a comma separated string specifying the indices of the vertices to extract. The first vertex corresponds to an index of 0, the second vertex has an index of 1, etc. Negative indices can be used to find vertices at the end of the geometry, e.g., an index of -1 corresponds to the last vertex, -2 corresponds to the second last vertex, etc.

  Additional fields are added to the points indicating the specific vertex position (e.g., 0, -1, etc), the original vertex index, the vertex’s part and its index within the part (as well as its ring for polygons), distance along the original geometry and bisector angle of vertex for the original geometry.

qgis:fieldcalculator: >
  This algorithm computes a new vector layer with the same features of the input layer, but with an additional attribute. The values of this new attribute are computed from each feature using a mathematical formula, based on the properties and attributes of the feature.

qgis:findprojection: >
  This algorithm allows creation of a shortlist of possible candidate coordinate reference systems for a layer with an unknown projection.

  The expected area which the layer should reside in must be specified via the target area parameter.

  The algorithm operates by testing the layer's extent in every known reference system and listing any in which the bounds would fall near the target area if the layer was in this projection.

qgis:fixeddistancebuffer: >
  This algorithm computes a buffer area for all the features in an input layer, using a fixed distance.

  The segments parameter controls the number of line segments to use to approximate a quarter circle when creating rounded offsets.

  The end cap style parameter controls how line endings are handled in the buffer.

  The join style parameter specifies whether round, miter or beveled joins should be used when offsetting corners in a line.

  The miter limit parameter is only applicable for miter join styles, and controls the maximum distance from the offset curve to use when creating a mitered join.

qgis:frequencyanalysis: >
  This algorithm generates a table with frequency analysis of the values of a selected attribute from an input vector layer

qgis:geometrybyexpression: >
  This algorithm updates existing geometries (or creates new geometries) for input features by use of a QGIS expression. This allows complex geometry modifications which can utilize all the flexibility of the QGIS expression engine to manipulate and create geometries for output features.

  For help with QGIS expression functions, see the inbuilt help for specific functions which is available in the expression builder.

qgis:generatepointspixelcentroidsalongline:


qgis:generatepointspixelcentroidsinsidepolygons:


qgis:hypsometriccurves: >
  This algorithm computes hypsometric curves  for an input Digital Elevation Model. Curves are produced as table files in an output folder specified by the user.

qgis:importintospatialite: >
  This algorithm imports a vector layer into a SpatiaLite database, creating a new table.

qgis:importintopostgis: >
  This algorithm imports a vector layer into a PostGIS database, creating a new table.

  Prior to this a connection between QGIS and the PostGIS database has to be created (for example with the DB Manager).

qgis:joinattributesbylocation: >
  This algorithm takes an input vector layer and creates a new vector layer that is an extended version of the input one, with additional attributes in its attribute table.

  The additional attributes and their values are taken from a second vector layer. A spatial criteria is applied to select the values from the second layer that are added to each feature from the first layer in the resulting one.

qgis:joinbylocationsummary: >
  This algorithm takes an input vector layer and creates a new vector layer that is an extended version of the input one, with additional attributes in its attribute table.

  The additional attributes and their values are taken from a second vector layer. A spatial criteria is applied to select the values from the second layer that are added to each feature from the first layer in the resulting one.

  The algorithm calculates a statistical summary for the values from matching features in the second layer (e.g. maximum value, mean value, etc).

qgis:keepnbiggestparts: >
  This algorithm takes a polygon layer and creates a new polygon layer in which multipart geometries have been removed, leaving only the n largest (in terms of area) parts.

qgis:knearestconcavehull: >
  This algorithm generates a concave hull polygon from a set of points. If the input layer is a line or polygon layer, it will use the nodes.

  The number of neighbours to consider determines the concaveness of the output polygon. A lower number will result in a concave hull that follows the points very closely, while a higher number will have a smoother shape. The minimum number of neighbour points to consider is 3. A value equal to or greater than the number of points will result in a convex hull.

  If a field is selected, the algorithm will group the features in the input layer using unique values in that field and generate individual polygons in the output layer for each group.

qgis:lineintersections: >
  This algorithm creates point features where the lines in the Intersect layer intersect the lines in the Input layer.

  An ID field is specified for each of the input layers. Each point in the resulting layer will have the ID's of both input layers, allowing to identify them.

  If no Input Unique and Intersect Unique ID fields are specified then the point features are given the values of the last field (i.e. the last field/column in the attribute table) of the intersecting lines.

qgis:linestopolygons: >
  This algorithm generates a polygon layer using as polygon rings the lines from an input line layer.

  The attribute table of the output layer is the same as the one from of the input line layer.

qgis:listuniquevalues: >
  This algorithm generates a report with information about the unique values found in a given attribute (or attributes) of a vector layer.

qgis:meanandstandarddeviationplot:

qgis:mergevectorlayers: >
  This algorithm combines multiple vector layers of the same geometry type into a single one.

  If attributes tables are different, the attribute table of the resulting layer will contain the attributes from all input layers. New attributes will be added for the original layer name and source.

  The layers will all be reprojected to match the coordinate reference system of the first input layer.

qgis:minimumboundinggeometry: >
  This algorithm creates geometries which enclose the features from an input layer.

  Numerous enclosing geometry types are supported, including bounding boxes (envelopes), oriented rectangles, circles and convex hulls.

  Optionally, the features can be grouped by a field. If set, this causes the output layer to contain one feature per grouped value with a minimal geometry covering just the features with matching values.

qgis:multiparttosingleparts: >
  This algorithm takes a vector layer with multipart geometries and generates a new one in which all geometries contain a single part. Features with multipart geometries are divided in as many different features as parts the geometry contain, and the same attributes are used for each of them.

qgis:nearestneighbouranalysis: >
  This algorithm performs nearest neighbor analysis for a point layer.

  Output is generated as an html file with the computed statistical values.


qgis:numberofuniquevaluesinclasses: >
  This algorithm counts the different values that appear in a specified attributes for features of the same class.

  Classes are defined according to a given attribute. For all layers that share the same value of this attribute, the values of a second attribute are analyzed.

  The resulting layer contains the same features as the input layer, but with an additional attribute containing the count of unique values for that class.

qgis:minimalenclosingcircle: >
  This algorithm takes a vector layer and generate a new one with the minimum enclosing circle that covers all the input features.

  As an alternative, the output layer can contain not just a single circle, but one for each input feature, representing the minimum enclosing circle that covers each of them.

qgis:orthogonalize: >
  This algorithm takes a line or polygon layer and attempts to orthogonalize all the geometries in the layer. This process shifts the nodes in the geometries to try to make every angle in the geometry either a right angle or a straight line.

  The angle tolerance parameter is used to specify the maximum deviation from a right angle or straight line a node can have for it to be adjusted. Smaller tolerances mean that only nodes which are already closer to right angles will be adjusted, and larger tolerances mean that nodes which deviate further from right angles will also be adjusted.

  The algorithm is iterative. Setting a larger number for the maximum iterations will result in a more orthogonal geometry at the cost of extra processing time.

qgis:pointsalonglines: >
  Creates points at regular intervals along line or polygon geometries. Created points will have new attributes added for the distance along the geometry and the angle of the line at the point.

  An optional start and end offset can be specified, which controls how far from the start and end of the geometry the points should be created.

qgis:pointsdisplacement: >
  Offsets nearby point features by moving nearby points by a preset amount to minimize overlapping features.

qgis:pointslayerfromtable: >
  This algorithm generates a points layer based on the values from an input table.

  The table must contain a field with the X coordinate of each point and another one with the Y coordinate. A CRS for the output layer has to be specified, and the coordinates in the table are assumed to be expressed in the units used by that CRS.

  The attributes table of the resulting layer will be the input table.

qgis:pointstopath: >
  Converts a point layer to a line layer, by joining points in a defined order.

  Points can be grouped by a field to output individual line features per group.

qgis:polarplot: >
  This algorithm generates a polar plot based on the value of an input vector layer.

  Two fields must be entered as parameters: one that define the category (to group features) and another one with the variable to plot (this has to be a numeric one)

qgis:poleofinaccessibility: >
  This algorithm calculates the pole of inaccessibility for a polygon layer, which is the most distant internal point from the boundary of the surface. This algorithm uses the 'polylabel' algorithm (Vladimir Agafonkin, 2016), which is an iterative approach guaranteed to find the true pole of inaccessibility within a specified tolerance (in layer units). More precise tolerances require more iterations and will take longer to calculate.

  The distance from the calculated pole to the polygon boundary will be stored as a new attribute in the output layer.

qgis:polygoncentroids: >
  This algorithm creates a new point layer, with points representing the centroid of polygons of an input layer.

  The attributes associated to each point in the output layer are the same ones associated to the original polygon.

  NOTE: This algorithm is deprecated and the generic "centroids" algorithm (which works for line and multi geometry layers) should be used instead.

qgis:polygonfromlayerextent: >
  This algorithm takes a map layer and generates a new vector layer with the minimum bounding box (rectangle with N-S orientation) that covers the input layer.

qgis:polygonize:  >
  This algorithm takes a lines layer and creates a polygon layer, with polygons generated from the lines in the input layer.

qgis:polygonstolines: >
  This algorithm takes a polygon layer and creates a line layer, with lines representing the rings of the polygons in the input layer.

qgis:spatialiteexecutesql: >
  This algorithm performs a SQL database query on a SpatiaLite database.

qgis:postgisexecutesql: >
  This algorithm performs a SQL database query on a PostGIS database connected to QGIS.

qgis:postgisexecuteandloadsql: >
  This algorithm performs a SQL database query on a PostGIS database connected to QGIS and loads the query results as a new layer.

qgis:randomextract: >
  This algorithm takes a vector layer and generates a new one that contains only a subset of the features in the input layer.

  The subset is defined randomly, using a percentage or count value to define the total number of features in the subset.

qgis:randomextractwithinsubsets: >
  This algorithm takes a vector layer and generates a new one that contains only a subset of the features in the input layer.

  The subset is defined randomly, using a percentage or count value to define the total number of features in the subset.

  The percentage/count value is not applied to the whole layer, but instead to each category. Categories are defined according to a given attribute, which is also specified as an input parameter for the algorithm.

qgis:randompointsalongline: >
  This algorithm creates a new point layer, with points placed in the lines of another layer.

  For each line in the input layer, a given number of points is added to the resulting layer. A minimum distance can be specified to avoid point being too close to each other.

qgis:randompointsinextent: >
  This algorithm creates a new point layer with a given number of random points, all of them within a given extent. A distance factor can be specified, to avoid points being too close to each other.

qgis:randompointsinlayerbounds: >
  This algorithm creates a new point layer with a given number of random points, all of them within the extent of a given layer. A distance factor can be specified, to avoid points being too close to each other.

qgis:randompointsinsidepolygonsfixed: >
  This algorithm creates a new point layer with random points inside the polygons of a given layer. The number of points in each polygon can be defined as a fixed count or as a density value, and it will be the same for all polygons.

qgis:randompointsinsidepolygonsvariable: >
  This algorithm creates a new point layer with random points inside the polygons of a given layer. The number of points in each polygon can be defined as a fixed count or as a density value. The count/density value is taken from an attribute, so it can be different for each polygon in the input layer.

qgis:randomselection: >
  This algorithm takes a vector layer and selects a subset of its features. No new layer is generated by this algorithm.

  The subset is defined randomly, using a percentage or count value to define the total number of features in the subset.

qgis:randomselectionwithinsubsets: >
  This algorithm takes a vector layer and selects a subset of its features. No new layer is generated by this algorithm.

  The subset is defined randomly, using a percentage or count value to define the total number of features in the subset.

  The percentage/count value is not applied to the whole layer, but instead to each category. Categories are defined according to a given attribute, which is also specified as an input parameter for the algorithm.

qgis:rastercalculator: >
  This algorithm allows performing algebraic operations using raster layers.

  The resulting layer will have its values computed according to an expression. The expression can contain numerical values, operators and references to any of the layers in the current project. The following functions are also supported:

  - sin(), cos(), tan(), atan2(), ln(), log10()

  The extent, cell size, and output CRS can be defined by the user. If the extent is not specified, the minimum extent that covers selected reference layer(s) will be used. If the cell size is not specified, the minimum cell size of selected reference layer(s) will be used. If the output CRS is not specified, the CRS of the first reference layer will be used.

  The cell size is assumed to be the same in both X and Y axes.

  Layers are referred by their name as displayed in the layer list and the number of the band to use (based on 1), using the pattern 'layer_name@band number'. For instance, the first band from a layer named DEM will be referred as DEM@1.

  When using the calculator in the batch interface or from the console, the files to use have to be specified. The corresponding layers are referred using the base name of the file (without the full path). For instance, if using a layer at path/to/my/rasterfile.tif, the first band of that layer will be referred as rasterfile.tif@1.

qgis:rasterlayerhistogram: >
  This algorithm generates a histogram with the values of a raster layer.

  The raster layer must have a single band.

qgis:rasterlayerstatistics: >
  This algorithm computes basic statistics from the values in a given band of the raster layer.

qgis:rastersampling: >
  This algorithm creates a new vector layer with the same attributes of the input layer and the raster values corresponding on the point location.

  If the raster layer has more than one band, all the band values are sampled.

qgis:rasterize: >
  This algorithm rasterizes map canvas content.

  A map theme can be selected to render a predetermined set of layers with a defined style for each layer.

  Alternatively, a single layer can be selected if no map theme is set.

  If neither map theme nor layer is set, the current map content will be rendered.

  The minimum extent entered will internally be extended to be a multiple of the tile size.

qgis:refactorfields: >
  This algorithm allows editing the structure of the attributes table of a vector layer. Fields can be modified in their type and name, using a fields mapping.

  The original layer is not modified. A new layer is generated, which contains a modified attribute table, according to the provided fields mapping.

qgis:regularpoints:

qgis:removenullgeometries: >
  This algorithm removes any features which do not have a geometry from a vector layer. All other features will be copied unchanged.

qgis:reprojectlayer: >
  This algorithm reprojects a vector layer. It creates a new layer with the same features as the input one, but with geometries reprojected to a new CRS.

  Attributes are not modified by this algorithm.

qgis:selectbyattribute: >
  This algorithm creates a selection in a vector layer. The criteria for selected features is defined based on the values of an attribute from the input layer.

qgis:selectbyexpression: >
  This algorithm creates a selection in a vector layer. The criteria for selecting features is based on a QGIS expression.

  For more information about expressions see the <a href ="{qgisdocs}/user_manual/working_with_vector/expression.html">user manual</a>

qgis:setmvalue: >
  This algorithm sets the M value for geometries in a layer.

  If M values already exist in the layer, they will be overwritten with the new value. If no M values exist, the geometry will be upgraded to include M values and the specified value used as the initial M value for all geometries.

qgis:setstyleforrasterlayer: >
  This algorithm sets the style of a raster layer. The style must be defined in a QML file.

qgis:setstyleforvectorlayer: >
  This algorithm sets the style of a vector layer. The style must be defined in a QML file.

qgis:setzvalue: >
  This algorithm sets the Z value for geometries in a layer.

  If Z values already exist in the layer, they will be overwritten with the new value. If no Z values exist, the geometry will be upgraded to include Z values and the specified value used as the initial Z value for all geometries.

qgis:singlesidedbuffer: >
  This algorithm buffers lines by a specified distance on one side of the line only.

  The segments parameter controls the number of line segments to use to approximate a quarter circle when creating rounded buffers.

  The join style parameter specifies whether round, miter or beveled joins should be used when buffering corners in a line.

  The miter limit parameter is only applicable for miter join styles, and controls the maximum distance from the buffer to use when creating a mitered join.

qgis:snapgeometries: >
  This algorithm snaps the geometries in a layer. Snapping can be done either to the geometries from another layer, or to geometries within the same layer.

  A tolerance is specified in layer units to control how close vertices need to be to the reference layer geometries before they are snapped.

  Snapping occurs to both nodes and edges. Depending on the snapping behavior, either nodes or edges will be preferred.

  Vertices will be inserted or removed as required to make the geometries match the reference geometries.

qgis:splitwithlines: >
  This algorithm splits the lines or polygons in one layer using the lines in another layer to define the breaking points. Intersection between geometries in both layers are considered as split points.

  Output will contain multi geometries for split features.

qgis:splitvectorlayer: >
  This algorithm takes a vector layer and an attribute and generates a set of vector layers in an output folder. Each of the layers created in that folder contains all features from the input layer with the same value for the specified attribute.

  The number of files generated is equal to the number of different values found for the specified attribute.

qgis:statisticsbycategories:


qgis:sumlinelengths: >
  This algorithm takes a polygon layer and a line layer and measures the total length of lines and the total number of them that cross each polygon.

  The resulting layer has the same features as the input polygon layer, but with two additional attributes containing the length and count of the lines across each polygon. The names of these two fields can be configured in the algorithm parameters.

qgis:texttofloat: >
  This algorithm modifies the type of a given attribute in a vector layer, converting a text attribute containing numeric strings into a numeric attribute.

qgis:topologicalcoloring: >
  This algorithm assigns a color index to polygon features in such a way that no adjacent polygons share the same color index, whilst minimizing the number of colors required.

  An optional minimum distance between features assigned the same color can be set to prevent nearby (but non-touching) features from being assigned equal colors.

  The algorithm allows choice of method to use when assigning colors. The default method attempts to assign colors so that the count of features assigned to each individual color index is balanced.

  The 'by assigned area' mode instead assigns colors so that the total area of features assigned to each color is balanced. This mode can be useful to help avoid large features resulting in one of the colors appearing more dominant on a colored map.

  The 'by distance between colors' mode will assign colors in order to maximize the distance between features of the same color. This mode helps to create a more uniform distribution of colors across a map.

  A minimum number of colors can be specified if desired. The color index is saved to a new attribute named color_id.

qgis:translate: >
  This algorithm moves the geometries within a layer, by offsetting them with a specified x and y displacement.

qgis:truncatetable: >
  This algorithm truncates a layer, by deleting all features from within the layer.

  Warning - this algorithm modifies the layer in place, and deleted features cannot be restored!

qgis:variabledistancebuffer: >
  This algorithm computes a buffer area for all the features in an input layer. The size of the buffer for a given feature is defined by an attribute, so it allows different features to have different buffer sizes.


qgis:vectorgrid:


qgis:vectorlayerhistogram: >
  This algorithm generates a histogram with the values of the attribute of a vector layer.

  The attribute to use for computing the histogram must be a numeric attribute.

qgis:vectorlayerscatterplot:


qgis:voronoipolygons: >
  This algorithm takes a points layer and generates a polygon layer containing the voronoi polygons corresponding to those input points.

qgis:zonalstatistics:


qgis:definecurrentprojection: >
  This algorithm sets an existing layer's projection to the provided CRS. Contrary to the "Assign projection" algorithm, it will not output a new layer.

  For shapefile datasets, the .prj and .qpj files will be overwritten - or created if missing - to match the provided CRS.<|MERGE_RESOLUTION|>--- conflicted
+++ resolved
@@ -150,11 +150,7 @@
   Eliminate is normally used to get rid of sliver polygons, i.e. tiny polygons that are a result of polygon intersection processes where boundaries of the inputs are similar but not identical.
 
 qgis:equidistancebuffer: >
-<<<<<<< HEAD
-  This algorithm creates equidistance buffers for vector layers. Each geometry is transformed to a Azimuthal Equidistant projection centered at that geometry, buffered and transformed back to the original projection.
-=======
   This algorithm creates equidistance buffers for vector layers. Each geometry is transformed to an Azimuthal Equidistant projection centered at that geometry, buffered and transformed back to the original projection.
->>>>>>> 27e24806
 
 qgis:exportaddgeometrycolumns: >
   This algorithm computes geometric properties of the features in a vector layer. It generates a new vector layer with the same content as the input one, but with additional attributes in its attributes table, containing geometric measurements.
