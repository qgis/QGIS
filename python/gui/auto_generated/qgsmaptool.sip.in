--- conflicted
+++ resolved
@@ -297,11 +297,7 @@
 
     QgsRectangle toLayerCoordinates( const QgsMapLayer *layer, const QgsRectangle &rect );
 %Docstring
-<<<<<<< HEAD
-transformation of the rect from map coordinates to layer's coordinates
-=======
 Transforms a ``rect`` from map coordinates to ``layer`` coordinates.
->>>>>>> a4924b4b
 %End
 
     QPoint toCanvasCoordinates( const QgsPointXY &point ) const;
