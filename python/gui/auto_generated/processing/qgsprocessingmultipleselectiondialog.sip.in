--- conflicted
+++ resolved
@@ -94,11 +94,7 @@
 %End
 
   protected:
-<<<<<<< HEAD
-    void addOption( const QVariant &value, const QString &title, bool selected, bool updateExistingTitle = false, QIcon optionalIconDecoration = QIcon() );
-=======
     void addOption( const QVariant &value, const QString &title, bool selected, bool updateExistingTitle = false );
->>>>>>> 8e39665d
 %Docstring
 Adds a new option to the widget.
 
