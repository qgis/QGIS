--- conflicted
+++ resolved
@@ -182,7 +182,6 @@
 %Docstring
 Return the parent graphic item associated to the socket.
 %End
-<<<<<<< HEAD
     QColor socketColor() const;
 %Docstring
 Returns the color of the socket based on the type of data the param
@@ -200,8 +199,7 @@
   signals:
 
 
-=======
->>>>>>> 8f5e635e
+
 };
 
 
