--- conflicted
+++ resolved
@@ -11,25 +11,15 @@
     /**Removes and deletes all the entries*/
     void clear();
 
-<<<<<<< HEAD
-    /**Returns label position(s) at a given point. QgsLabelSearchTree keeps ownership, don't delete the LabelPositions*/
-    // void label( const QgsPoint& p, QList<QgsLabelPosition*>& posList ) const;
-
-    /**Returns label position(s) in given rectangle. QgsLabelSearchTree keeps ownership, don't delete the LabelPositions*/
-    // void labelsInRect( const QgsRectangle& r, QList<QgsLabelPosition*>& posList ) const;
-=======
     /**Returns label position(s) at a given point. QgsLabelSearchTree keeps ownership, don't delete the LabelPositions
      * @note not available in python bindings
      * TODO: why does this break bindings with QList<QgsLabelPosition>?
      */
-    // void label( const QgsPoint& p, QList<QgsLabelPosition*>& posList );
 
     /**Returns label position(s) in given rectangle. QgsLabelSearchTree keeps ownership, don't delete the LabelPositions
      * @note not available in python bindings
      * TODO: why does this break bindings with QList<QgsLabelPosition>?
      */
-    // void labelsInRect( const QgsRectangle& r, QList<QgsLabelPosition*>& posList );
->>>>>>> 4e3738a2
 
     /**Inserts label position. Does not take ownership of labelPos
      * @return true in case of success
