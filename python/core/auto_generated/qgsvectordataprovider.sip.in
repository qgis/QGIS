--- conflicted
+++ resolved
@@ -216,12 +216,8 @@
 :param index: the index of the attribute to calculate aggregate over
 :param parameters: parameters controlling aggregate calculation
 :param context: expression context for filter
-<<<<<<< HEAD
-:param ok: will be set to true if calculation was successfully performed by the data provider
+:param ok: will be set to ``True`` if calculation was successfully performed by the data provider
 :param fids: List of feature Id to perform the aggregation on a subset
-=======
-:param ok: will be set to ``True`` if calculation was successfully performed by the data provider
->>>>>>> 819f275b
 
 :return: calculated aggregate value
 
