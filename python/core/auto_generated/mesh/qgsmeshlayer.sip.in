--- conflicted
+++ resolved
@@ -916,7 +916,6 @@
 .. versionadded:: 3.36
 %End
 
-<<<<<<< HEAD
     bool minimumMaximumActiveScalarDataset( const QgsRectangle &extent, const QgsMeshDatasetIndex &datasetIndex, double &min /Out/, double &max /Out/ );
 %Docstring
 Extracts minimum and maximum value for active scalar dataset on mesh faces.
@@ -934,7 +933,7 @@
     QgsMeshDatasetIndex activeScalarDatasetIndex( QgsRenderContext &rendererContext );
 %Docstring
 Returns current active scalar dataset index for current renderer context.
-=======
+
     bool datasetsPathUnique( const QString &path );
 %Docstring
 Checks whether that datasets path is already added to this mesh layer. Return ``True`` if the
@@ -943,7 +942,6 @@
 :param path: the path to the datasets file
 
 :return: whether the datasets path is unique
->>>>>>> 4d47ba40
 
 .. versionadded:: 3.42
 %End
