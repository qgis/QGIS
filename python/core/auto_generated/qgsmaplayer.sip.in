--- conflicted
+++ resolved
@@ -1392,11 +1392,7 @@
 
     SIP_PYOBJECT __repr__();
 %MethodCode
-<<<<<<< HEAD
-    QString str = QStringLiteral( "<QgsMapLayer: %1>" ).arg( sipCpp->name() );
-=======
     QString str = QStringLiteral( "<QgsMapLayer: '%1' (%2)>" ).arg( sipCpp->name(), sipCpp->dataProvider()->name() );
->>>>>>> e4faaf49
     sipRes = PyUnicode_FromString( str.toUtf8().constData() );
 %End
 
