
class QgsFeatureRequest
{
%TypeHeaderCode
#include <qgsfeaturerequest.h>
%End

  public:
    enum Flag
    {
      NoFlags            = 0,
      NoGeometry         = 1,  //!< Geometry is not required. It may still be returned if e.g. required for a filter condition.
      SubsetOfAttributes = 2,  //!< Fetch only a subset of attributes (setSubsetOfAttributes sets this flag)
      ExactIntersect     = 4   //!< Use exact geometry intersection (slower) instead of bounding boxes
    };
    typedef QFlags<QgsFeatureRequest::Flag> Flags;

    enum FilterType
    {
      FilterNone,       //!< No filter is applied
      FilterRect,       //!< Filter using a rectangle, no need to set NoGeometry
      FilterFid,        //!< Filter using feature ID
      FilterExpression, //!< Filter using expression
      FilterFids        //!< Filter using feature IDs
    };

    //! construct a default request: for all features get attributes and geometries
    QgsFeatureRequest();
    //! construct a request with feature ID filter
    explicit QgsFeatureRequest( QgsFeatureId fid );
    //! construct a request with rectangle filter
    explicit QgsFeatureRequest( const QgsRectangle& rect );
    //! construct a request with a filter expression
    explicit QgsFeatureRequest( const QgsExpression& expr );

    FilterType filterType() const;

    //! Set rectangle from which features will be taken. Empty rectangle removes the filter.
    //!
    QgsFeatureRequest& setFilterRect( const QgsRectangle& rect );
    const QgsRectangle& filterRect() const;

    //! Set feature ID that should be fetched.
    QgsFeatureRequest& setFilterFid( qint64 fid );
    qint64 filterFid() const;

    //! Set feature ID that should be fetched.
    QgsFeatureRequest& setFilterFids( QgsFeatureIds fids );
    const QgsFeatureIds& filterFids() const;

    //! Set filter expression. {@see QgsExpression}
    QgsFeatureRequest& setFilterExpression( const QString& expression );
    QgsExpression* filterExpression() const;

    //! Set flags that affect how features will be fetched
    QgsFeatureRequest& setFlags( Flags flags );
    const Flags& flags() const;

    //! Set a subset of attributes that will be fetched. Empty list means that all attributes are used.
    //! To disable fetching attributes, reset the FetchAttributes flag (which is set by default)
    QgsFeatureRequest& setSubsetOfAttributes( const QgsAttributeList& attrs );
    const QgsAttributeList& subsetOfAttributes() const;

    //! Set a subset of attributes by names that will be fetched
    QgsFeatureRequest& setSubsetOfAttributes( const QStringList& attrNames, const QgsFields& fields );

<<<<<<< HEAD
};


/** base class that can be used for any class that is capable of returning features
 * @note added in 2.1
 */
class QgsAbstractFeatureSource
{
%TypeHeaderCode
#include <qgsfeaturerequest.h>
%End

public:
  virtual ~QgsAbstractFeatureSource();

  virtual QgsFeatureIterator getFeatures( const QgsFeatureRequest& request ) = 0;

protected:
  void iteratorOpened( QgsAbstractFeatureIterator* it );
  void iteratorClosed( QgsAbstractFeatureIterator* it );
=======
    //! Set a simplification method for geometries that will be fetched
    QgsFeatureRequest& setSimplifyMethod( const QgsSimplifyMethod& simplifyMethod );
    const QgsSimplifyMethod& simplifyMethod() const;

    /**
     * Check if a feature is accepted by this requests filter
     *
     * @param feature  The feature which will be tested
     *
     * @return true, if the filter accepts the feature
     *
     * @note added in 2.1
     */
    bool acceptFeature( const QgsFeature& feature );

>>>>>>> 4e3738a2
};<|MERGE_RESOLUTION|>--- conflicted
+++ resolved
@@ -64,7 +64,21 @@
     //! Set a subset of attributes by names that will be fetched
     QgsFeatureRequest& setSubsetOfAttributes( const QStringList& attrNames, const QgsFields& fields );
 
-<<<<<<< HEAD
+    //! Set a simplification method for geometries that will be fetched
+    QgsFeatureRequest& setSimplifyMethod( const QgsSimplifyMethod& simplifyMethod );
+    const QgsSimplifyMethod& simplifyMethod() const;
+
+    /**
+     * Check if a feature is accepted by this requests filter
+     *
+     * @param feature  The feature which will be tested
+     *
+     * @return true, if the filter accepts the feature
+     *
+     * @note added in 2.1
+     */
+    bool acceptFeature( const QgsFeature& feature );
+
 };
 
 
@@ -85,21 +99,4 @@
 protected:
   void iteratorOpened( QgsAbstractFeatureIterator* it );
   void iteratorClosed( QgsAbstractFeatureIterator* it );
-=======
-    //! Set a simplification method for geometries that will be fetched
-    QgsFeatureRequest& setSimplifyMethod( const QgsSimplifyMethod& simplifyMethod );
-    const QgsSimplifyMethod& simplifyMethod() const;
-
-    /**
-     * Check if a feature is accepted by this requests filter
-     *
-     * @param feature  The feature which will be tested
-     *
-     * @return true, if the filter accepts the feature
-     *
-     * @note added in 2.1
-     */
-    bool acceptFeature( const QgsFeature& feature );
-
->>>>>>> 4e3738a2
 };