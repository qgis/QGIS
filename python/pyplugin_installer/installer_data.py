--- conflicted
+++ resolved
@@ -377,17 +377,11 @@
 
     for key in settings.childGroups():
       self.mRepositories[key] = {}
-<<<<<<< HEAD
-      self.mRepositories[key]["url"] = settings.value(key+"/url", QVariant()).toString()
-      self.mRepositories[key]["enabled"] = settings.value(key+"/enabled", QVariant(True)).toBool()
-      self.mRepositories[key]["valid"] = settings.value(key+"/valid", QVariant(True)).toBool()
-      self.mRepositories[key]["QPNAM"] = QPNetworkAccessManager()
-=======
       self.mRepositories[key]["url"] = settings.value(key+"/url", "", type=unicode)
       self.mRepositories[key]["enabled"] = settings.value(key+"/enabled", True, type=bool)
       self.mRepositories[key]["valid"] = settings.value(key+"/valid", True, type=bool)
-      self.mRepositories[key]["QPHttp"] = QPHttp()
->>>>>>> a3ea7ce1
+      self.mRepositories[key]["QPNAM"] = QPNetworkAccessManager()
+
       self.mRepositories[key]["Relay"] = Relay(key)
       self.mRepositories[key]["xmlData"] = QBuffer()
       self.mRepositories[key]["state"] = 0
@@ -400,24 +394,8 @@
     """ start fetching the repository given by key """
     self.mRepositories[key]["state"] = 1
     url = QUrl(self.mRepositories[key]["url"])
-<<<<<<< HEAD
     v=str(QGis.QGIS_VERSION_INT)
-=======
-    path = url.toPercentEncoding(url.path(), "!$&'()*+,;=:@/")
-    path = unicode(path)
-    v=str(QGis.QGIS_VERSION_INT)
-    path += "?qgis=%d.%d" % ( int(v[0]), int(v[1:3]) )
-    port = url.port()
-    if port < 0:
-      port = 80
-    self.mRepositories[key]["QPHttp"] = QPHttp(url.host(), port)
-    self.mRepositories[key]["QPHttp"].requestFinished.connect(self.xmlDownloaded)
-    self.mRepositories[key]["QPHttp"].stateChanged.connect(self.mRepositories[key]["Relay"].stateChanged)
-    self.mRepositories[key]["QPHttp"].dataReadProgress.connect(self.mRepositories[key]["Relay"].dataReadProgress)
-    self.connect(self.mRepositories[key]["Relay"], SIGNAL("anythingChanged(unicode, int, int)"), self, SIGNAL("anythingChanged (unicode, int, int)"))
-    i = self.mRepositories[key]["QPHttp"].get(path, self.mRepositories[key]["xmlData"])
-    self.httpId[i] = key
->>>>>>> a3ea7ce1
+
 
     url.addQueryItem(QString('qgis'), QString('.'.join([str(int(s)) for s in [v[0], v[1:3], v[3:5]]])) )
     
